--- conflicted
+++ resolved
@@ -1,938 +1,928 @@
-<properties
-	pageTitle="Monitor, diagnose, and troubleshoot Storage | Microsoft Azure"
-	description="Use features such as storage analytics, client-side logging, and other third-party tools to identify, diagnose, and troubleshoot Azure Storage-related issues."
-	services="storage"
-	documentationCenter=""
-	authors="jasonnewyork"
-	manager="tadb"
-	editor="tysonn"/>
-
-<tags
-	ms.service="storage"
-	ms.workload="storage"
-	ms.tgt_pltfrm="na"
-	ms.devlang="na"
-	ms.topic="article"
-<<<<<<< HEAD
-	ms.date="04/06/2016"
-=======
-	ms.date="06/28/2016"
->>>>>>> c186bb0b
-	ms.author="jahogg"/>
-
-# Monitor, diagnose, and troubleshoot Microsoft Azure Storage
-
-[AZURE.INCLUDE [storage-selector-portal-monitoring-diagnosing-troubleshooting](../../includes/storage-selector-portal-monitoring-diagnosing-troubleshooting.md)]
-
-## Overview
-
-Diagnosing and troubleshooting issues in a distributed application hosted in a cloud environment can be more complex than in traditional environments. Applications can be deployed in a PaaS or IaaS infrastructure, on premises, on a mobile device, or in some combination of these. Typically, your application’s network traffic may traverse public and private networks and your application may use multiple storage technologies such as Microsoft Azure Storage Tables, Blobs, Queues, or Files in addition to other data stores such as relational and document databases.
-
-To manage such applications successfully you should monitor them proactively and understand how to diagnose and troubleshoot all aspects of them and their dependent technologies. As a user of Azure Storage services, you should continuously monitor the Storage services your application uses for any unexpected changes in behavior (such as slower than usual response times), and use logging to collect more detailed data and to analyze a problem in depth. The diagnostics information you obtain from both monitoring and logging will help you to determine the root cause of the issue your application encountered. Then you can troubleshoot the issue and determine the appropriate steps you can take to remediate it. Azure Storage is a core Azure service, and forms an important part of the majority of solutions that customers deploy to the Azure infrastructure. Azure Storage includes capabilities to simplify monitoring, diagnosing, and troubleshooting storage issues in your cloud-based applications.
-
-<<<<<<< HEAD
-> [AZURE.NOTE] Storage accounts with a replication type of Zone-Redundant Storage (ZRS) do not have the metrics or logging capability enabled at this time. 
-
-For a hands-on guide to end-to-end troubleshooting in Azure Storage applications, see [End-to-End Troubleshooting using Azure Storage Metrics and Logging, AzCopy, and Message Analyzer](../storage-e2e-troubleshooting/).
-=======
-> [AZURE.NOTE] Storage accounts with a replication type of Zone-Redundant Storage (ZRS) do not have the metrics or logging capability enabled at this time. Also, the Azure Files Service does not support logging at this time.
-
-For a hands-on guide to end-to-end troubleshooting in Azure Storage applications, see [End-to-End Troubleshooting using Azure Storage Metrics and Logging, AzCopy, and Message Analyzer](storage-e2e-troubleshooting.md).
->>>>>>> c186bb0b
-
-+ [Introduction]
-	+ [How this guide is organized]
-+ [Monitoring your storage service]
-	+ [Monitoring service health]
-	+ [Monitoring capacity]
-	+ [Monitoring availability]
-	+ [Monitoring performance]
-+ [Diagnosing storage issues]
-	+ [Service health issues]
-	+ [Performance issues]
-	+ [Diagnosing errors]
-	+ [Storage emulator issues]
-	+ [Storage logging tools]
-	+ [Using network logging tools]
-+ [End-to-end tracing]
-	+ [Correlating log data]
-	+ [Client request ID]
-	+ [Server request ID]
-	+ [Timestamps]
-+ [Troubleshooting guidance]
-	+ [Metrics show high AverageE2ELatency and low AverageServerLatency]
-	+ [Metrics show low AverageE2ELatency and low AverageServerLatency but the client is experiencing high latency]
-	+ [Metrics show high AverageServerLatency]
-	+ [You are experiencing unexpected delays in message delivery on a queue]
-	+ [Metrics show an increase in PercentThrottlingError]
-	+ [Metrics show an increase in PercentTimeoutError]
-	+ [Metrics show an increase in PercentNetworkError]
-	+ [The client is receiving HTTP 403 (Forbidden) messages]
-	+ [The client is receiving HTTP 404 (Not found) messages]
-	+ [The client is receiving HTTP 409 (Conflict) messages]
-	+ [Metrics show low PercentSuccess or analytics log entries have operations with transaction status of ClientOtherErrors]
-	+ [Capacity metrics show an unexpected increase in storage capacity usage]
-	+ [You are experiencing unexpected reboots of Virtual Machines that have a large number of attached VHDs]
-	+ [Your issue arises from using the storage emulator for development or test]
-	+ [You are encountering problems installing the Azure SDK for .NET]
-	+ [You have a different issue with a storage service]
-+ [Appendices]
-	+ [Appendix 1: Using Fiddler to capture HTTP and HTTPS traffic]
-	+ [Appendix 2: Using Wireshark to capture network traffic]
-	+ [Appendix 3: Using Microsoft Message Analyzer to capture network traffic]
-	+ [Appendix 4: Using Excel to view metrics and log data]
-	+ [Appendix 5: Monitoring with Application Insights for Visual Studio Team Services]
-
-## <a name="introduction"></a>Introduction
-
-This guide shows you how to use features such as Azure Storage Analytics, client-side logging in the Azure Storage Client Library, and other third-party tools to identify, diagnose, and troubleshoot Azure Storage related issues.
-
-![][1]
-
-*Figure 1 Monitoring, Diagnostics, and Troubleshooting*
-
-This guide is intended to be read primarily by developers of online services that use Azure Storage Services and IT Pros responsible for managing such online services. The goals of this guide are:
-
-- To help you maintain the health and performance of your Azure Storage accounts.
-- To provide you with the necessary processes and tools to help you decide if an issue or problem in an application relates to Azure Storage.
-- To provide you with actionable guidance for resolving problems related to Azure Storage.
-
-### <a name="how-this-guide-is-organized"></a>How this guide is organized
-
-The section "[Monitoring your storage service]" describes how to monitor the health and performance of your Azure Storage services using Azure Storage Analytics Metrics (Storage Metrics).
-
-The section "[Diagnosing storage issues]" describes how to diagnose issues using Azure Storage Analytics Logging (Storage Logging). It also describes how to enable client-side logging using the facilities in one of the client libraries such as the Storage Client Library for .NET or the Azure SDK for Java.
-
-The section "[End-to-end tracing]" describes how you can correlate the information contained in various log files and metrics data.
-
-The section "[Troubleshooting guidance]" provides troubleshooting guidance for some of the common storage-related issues you might encounter.
-
-The "[Appendices]" include information about using other tools such as Wireshark and Netmon for analyzing network packet data, Fiddler for analyzing HTTP/HTTPS messages, and Microsoft Message Analyzer for correlating log data.
-
-
-## <a name="monitoring-your-storage-service"></a>Monitoring your storage service
-
-If you are familiar with Windows performance monitoring, you can think of Storage Metrics as being an Azure Storage equivalent of Windows Performance Monitor counters. In Storage Metrics you will find a comprehensive set of metrics (counters in Windows Performance Monitor terminology) such as service availability, total number of requests to service, or percentage of successful requests to service. For a full list of the available metrics, see [Storage Analytics Metrics Table Schema](http://msdn.microsoft.com/library/azure/hh343264.aspx). You can specify whether you want the storage service to collect and aggregate metrics every hour or every minute. For more information about how to enable metrics and monitor your storage accounts, see [Enabling storage metrics and viewing metrics data](http://go.microsoft.com/fwlink/?LinkId=510865).
-
-You can choose which hourly metrics you want to display in the [Azure Portal](https://portal.azure.com) and configure rules that notify administrators by email whenever an hourly metric exceeds a particular threshold. For more information, see [Receive Alert Notifications](../azure-portal/insights-receive-alert-notifications.md). 
-
-The storage service collects metrics using a best effort, but may not record every storage operation.
-
-In the Azure Portal, you can view metrics such as availability, total requests, and average latency numbers for a storage account. A notification rule has also been set up to alert an administrator if availability drops below a certain level. From viewing this data, one possible area for investigation is the table service success percentage being below 100% (for more information, see the section "[Metrics show low PercentSuccess or analytics log entries have operations with transaction status of ClientOtherErrors]").
-
-You should continuously monitor your Azure applications to ensure they are healthy and performing as expected by:
-
-- Establishing some baseline metrics for application that will enable you to compare current data and identify any significant changes in the behavior of Azure storage and your application. The values of your baseline metrics will, in many cases, be application specific and you should establish them when you are performance testing your application.
-- Recording minute metrics and using them to monitor actively for unexpected errors and anomalies such as spikes in error counts or request rates.
-- Recording hourly metrics and using them to monitor average values such as average error counts and request rates.
-- Investigating potential issues using diagnostics tools as discussed later in the section "[Diagnosing storage issues]."
-
-The charts in Figure 3 below illustrate how the averaging that occurs for hourly metrics can hide spikes in activity. The hourly metrics appear to show a steady rate of requests, while the minute metrics reveal the fluctuations that are really taking place.
-
-![][3]
-
-The remainder of this section describes what metrics you should monitor and why.
-
-### <a name="monitoring-service-health"></a>Monitoring service health
-
-You can use the [Azure Portal](https://portal.azure.com) to view the health of the Storage service (and other Azure services) in all the Azure regions around the world. This enables you to see immediately if an issue outside of your control is affecting the Storage service in the region you use for your application.
-
-The [Azure Portal](https://portal.azure.com) can also provide notifications of incidents that affect the various Azure services.
-Note: This information was previously available, along with historical data, on the [Azure Service Dashboard](http://status.azure.com).
-
-While the [Azure Portal](https://portal.azure.com) collects health information from inside the Azure datacenters (inside-out monitoring), you could also consider adopting an outside-in approach to generate synthetic transactions that periodically access your Azure-hosted web application from multiple locations. The services offered by [Dynatrace](http://www.dynatrace.com/en/synthetic-monitoring) and Application Insights for Visual Studio Team Services are examples of this outside-in approach. For more information about Application Insights for Visual Studio Team Services, see the appendix "[Appendix 5: Monitoring with Application Insights for Visual Studio Team Services](#appendix-5)."
-
-### <a name="monitoring-capacity"></a>Monitoring capacity
-
-Storage Metrics only stores capacity metrics for the blob service because blobs typically account for the largest proportion of stored data (at the time of writing, it is not possible to use Storage Metrics to monitor the capacity of your tables and queues). You can find this data in the **$MetricsCapacityBlob** table if you have enabled monitoring for the Blob service. Storage Metrics records this data once per day, and you can use the value of the **RowKey** to determine whether the row contains an entity that relates to user data (value **data**) or analytics data (value **analytics**). Each stored entity contains information about the amount of storage used (**Capacity** measured in bytes) and the current number of containers (**ContainerCount**) and blobs (**ObjectCount**) in use in the storage account. For more information about the capacity metrics stored in the **$MetricsCapacityBlob** table, see [Storage Analytics Metrics Table Schema](http://msdn.microsoft.com/library/azure/hh343264.aspx).
-
-> [AZURE.NOTE] You should monitor these values for an early warning that you are approaching the capacity limits of your storage account. In the Azure Portal, you can add alert rules to notify you if aggregate storage use exceeds or falls below thresholds that you specify.
-
-For help estimating the size of various storage objects such as blobs, see the blog post [Understanding Azure Storage Billing – Bandwidth, Transactions, and Capacity](http://blogs.msdn.com/b/windowsazurestorage/archive/2010/07/09/understanding-windows-azure-storage-billing-bandwidth-transactions-and-capacity.aspx).
-
-### <a name="monitoring-availability"></a>Monitoring availability
-
-You should monitor the availability of the storage services in your storage account by monitoring the value in the **Availability** column in the hourly or minute metrics tables — **$MetricsHourPrimaryTransactionsBlob**, **$MetricsHourPrimaryTransactionsTable**, **$MetricsHourPrimaryTransactionsQueue**, **$MetricsMinutePrimaryTransactionsBlob**, **$MetricsMinutePrimaryTransactionsTable**, **$MetricsMinutePrimaryTransactionsQueue**, **$MetricsCapacityBlob**. The **Availability** column contains a percentage value that indicates the availability of the service or the API operation represented by the row (the **RowKey** shows if the row contains metrics for the service as a whole or for a specific API operation).
-
-Any value less than 100% indicates that some storage requests are failing. You can see why they are failing by examining the other columns in the metrics data that show the numbers of requests with different error types such as **ServerTimeoutError**. You should expect to see **Availability** fall temporarily below 100% for reasons such as transient server timeouts while the service moves partitions to better load-balance request; the retry logic in your client application should handle such intermittent conditions. The article [Storage Analytics Logged Operations and Status Messages](http://msdn.microsoft.com/library/azure/hh343260.aspx) lists the transaction types that Storage Metrics includes in its **Availability** calculation.
-
-In the [Azure Portal](https://portal.azure.com), you can add alert rules to notify you if **Availability** for a service falls below a threshold that you specify.
-
-The "[Troubleshooting guidance]" section of this guide describes some common storage service issues related to availability.
-
-### <a name="monitoring-performance"></a>Monitoring performance
-
-To monitor the performance of the storage services, you can use the following metrics from the hourly and minute metrics tables.
-
-- The values in the **AverageE2ELatency** and **AverageServerLatency** columns show the average time the storage service or API operation type is taking to process requests. **AverageE2ELatency** is a measure of end-to-end latency that includes the time taken to read the request and send the response in addition to the time taken to process the request (therefore includes network latency once the request reaches the storage service); **AverageServerLatency** is a measure of just the processing time and therefore excludes any network latency related to communicating with the client. See the section "[Metrics show high AverageE2ELatency and low AverageServerLatency]" later in this guide for a discussion of why there might be a significant difference between these two values.
-- The values in the **TotalIngress** and **TotalEgress** columns show the total amount of data, in bytes, coming in to and going out of your storage service or through a specific API operation type.
-- The values in the **TotalRequests** column show the total number of requests that the storage service of API operation is receiving. **TotalRequests** is the total number of requests that the storage service receives.
-
-Typically, you will monitor for unexpected changes in any of these values as an indicator that you have an issue that requires investigation.
-
-In the [Azure Portal](https://portal.azure.com), you can add alert rules to notify you if any of the performance metrics for this service fall below or exceed a threshold that you specify.
-
-The "[Troubleshooting guidance]" section of this guide describes some common storage service issues related to performance.
-
-
-## <a name="diagnosing-storage-issues"></a>Diagnosing storage issues
-
-There are a number of ways that you might become aware of a problem or issue in your application, these include:
-
-- A major failure that causes the application to crash or to stop working.
-- Significant changes from baseline values in the metrics you are monitoring as described in the previous section "[Monitoring your storage service]."
-- Reports from users of your application that some particular operation didn't complete as expected or that some feature is not working.
-- Errors generated within your application that appear in log files or through some other notification method.
-
-Typically, issues related to Azure storage services fall into one of four broad categories:
-
-- Your application has a performance issue, either reported by your users, or revealed by changes in the performance metrics.
-- There is a problem with the Azure Storage infrastructure in one or more regions.
-- Your application is encountering an error, either reported by your users, or revealed by an increase in one of the error count metrics you monitor.
-- During development and test, you may be using the local storage emulator; you may encounter some issues that relate specifically to usage of the storage emulator.
-
-The following sections outline the steps you should follow to diagnose and troubleshoot issues in each of these four categories. The section "[Troubleshooting guidance]" later in this guide provides more detail for some common issues you may encounter.
-
-### <a name="service-health-issues"></a>Service health issues
-
-Service health issues are typically outside of your control. The [Azure Portal](https://portal.azure.com) provides information about any ongoing issues with Azure services including storage services. If you opted for Read-Access Geo-Redundant Storage when you created your storage account, then in the event of your data being unavailable in the primary location, your application could switch temporarily to the read-only copy in the secondary location. To do this, your application must be able to switch between using the primary and secondary storage locations, and be able to work in a reduced functionality mode with read-only data. The Azure Storage Client libraries allow you to define a retry policy that can read from secondary storage in case a read from primary storage fails. Your application also needs to be aware that the data in the secondary location is eventually consistent. For more information, see the blog post [Azure Storage Redundancy Options and Read Access Geo Redundant Storage](https://blogs.msdn.microsoft.com/windowsazurestorage/2013/12/11/windows-azure-storage-redundancy-options-and-read-access-geo-redundant-storage/).
-
-### <a name="performance-issues"></a>Performance issues
-
-The performance of an application can be subjective, especially from a user perspective. Therefore, it is important to have baseline metrics available to help you identify where there might be a performance issue. Many factors might affect the performance of an Azure storage service from the client application perspective. These factors might operate in the storage service, in the client, or in the network infrastructure; therefore it is important to have a strategy for identifying the origin of the performance issue.
-
-After you have identified the likely location of the cause of the performance issue from the metrics, you can then use the log files to find detailed information to diagnose and troubleshoot the problem further.
-
-The section "[Troubleshooting guidance]" later in this guide provides more information about some common performance related issues you may encounter.
-
-### <a name="diagnosing-errors"></a>Diagnosing errors
-
-Users of your application may notify you of errors reported by the client application. Storage Metrics also records counts of different error types from your storage services such as **NetworkError**, **ClientTimeoutError**, or **AuthorizationError**. While Storage Metrics only records counts of different error types, you can obtain more detail about individual requests by examining server-side, client-side, and network logs. Typically, the HTTP status code returned by the storage service will give an indication of why the request failed.
-
-> [AZURE.NOTE] Remember that you should expect to see some intermittent errors: for example, errors due to transient network conditions, or application errors.
-
-The following resources are useful for understanding storage-related status and error codes:
-
-- [Common REST API Error Codes](http://msdn.microsoft.com/library/azure/dd179357.aspx)
-- [Blob Service Error Codes](http://msdn.microsoft.com/library/azure/dd179439.aspx)
-- [Queue Service Error Codes](http://msdn.microsoft.com/library/azure/dd179446.aspx)
-- [Table Service Error Codes](http://msdn.microsoft.com/library/azure/dd179438.aspx)
-- [File Service Error Codes](https://msdn.microsoft.com/library/azure/dn690119.aspx)
-
-### <a name="storage-emulator-issues"></a>Storage emulator issues
-
-The Azure SDK includes a storage emulator you can run on a development workstation. This emulator simulates most of the behavior of the Azure storage services and is useful during development and test, enabling you to run applications that use Azure storage services without the need for an Azure subscription and an Azure storage account.
-
-The "[Troubleshooting guidance]" section of this guide describes some common issues encountered using the storage emulator.
-
-### <a name="storage-logging-tools"></a>Storage logging tools
-
-Storage Logging provides server-side logging of storage requests in your Azure storage account. For more information about how to enable server-side logging and access the log data, see [Enabling Storage Logging and Accessing Log Data](http://go.microsoft.com/fwlink/?LinkId=510867).
-
-The Storage Client Library for .NET enables you to collect client-side log data that relates to storage operations performed by your application. For more information, see [Client-side Logging with the .NET Storage Client Library](http://go.microsoft.com/fwlink/?LinkId=510868).
-
-> [AZURE.NOTE] In some circumstances (such as SAS authorization failures), a user may report an error for which you can find no request data in the server-side Storage logs. You can use the logging capabilities of the Storage Client Library to investigate if the cause of the issue is on the client or use network monitoring tools to investigate the network.
-
-### <a name="using-network-logging-tools"></a>Using network logging tools
-
-You can capture the traffic between the client and server to provide detailed information about the data the client and server are exchanging and the underlying network conditions. Useful network logging tools include:
-
-- [Fiddler](http://www.telerik.com/fiddler) is a free web debugging proxy that enables you to examine the headers and payload data of HTTP and HTTPS request and response messages. For more information, see [Appendix 1: Using Fiddler to capture HTTP and HTTPS traffic](#appendix-1).
-- [Microsoft Network Monitor (Netmon)](http://www.microsoft.com/download/details.aspx?id=4865) and [Wireshark](http://www.wireshark.org/) are free network protocol analyzers that enable you to view detailed packet information for a wide range of network protocols. For more information about Wireshark, see "[Appendix 2: Using Wireshark to capture network traffic](#appendix-2)".
-- Microsoft Message Analyzer is a tool from Microsoft that supersedes Netmon and that in addition to capturing network packet data, helps you to view and analyze the log data captured from other tools. For more information, see "[Appendix 3: Using Microsoft Message Analyzer to capture network traffic](#appendix-3)".
-- If you want to perform a basic connectivity test to check that your client machine can connect to the Azure storage service over the network, you cannot do this using the standard **ping** tool on the client. However, you can use the [**tcping** tool](http://www.elifulkerson.com/projects/tcping.php) to check connectivity.
-
-In many cases, the log data from Storage Logging and the Storage Client Library will be sufficient to diagnose an issue, but in some scenarios, you may need the more detailed information that these network logging tools can provide. For example, using Fiddler to view HTTP and HTTPS messages enables you to view header and payload data sent to and from the storage services, which would enable you to examine how a client application retries storage operations. Protocol analyzers such as Wireshark operate at the packet level enabling you to view TCP data, which would enable you to troubleshoot lost packets and connectivity issues. Message Analyzer can operate at both HTTP and TCP layers.
-
-## <a name="end-to-end-tracing"></a>End-to-end tracing
-
-End-to-end tracing using a variety of log files is a useful technique for investigating potential issues. You can use the date/time information from your metrics data as an indication of where to start looking in the log files for the detailed information that will help you troubleshoot the issue.
-
-### <a name="correlating-log-data"></a>Correlating log data
-
-When viewing logs from client applications, network traces, and server-side storage logging it is critical to be able to correlate requests across the different log files. The log files include a number of different fields that are useful as correlation identifiers. The client request id is the most useful field to use to correlate entries in the different logs. However sometimes, it can be useful to use either the server request id or timestamps. The following sections provide more details about these options.
-
-### <a name="client-request-id"></a>Client request ID
-
-The Storage Client Library automatically generates a unique client request id for every request.
-
-- In the client-side log that the Storage Client Library creates, the client request id appears in the **Client Request ID** field of every log entry relating to the request.
-- In a network trace such as one captured by Fiddler, the client request id is visible in request messages as the **x-ms-client-request-id** HTTP header value.
-- In the server-side Storage Logging log, the client request id appears in the Client request ID column.
-
-> [AZURE.NOTE] It is possible for multiple requests to share the same client request id because the client can assign this value (although the Storage Client Library assigns a
-> new value automatically). In the case of retries from the client, all attempts share the same client request id. In the case of a batch sent from the client, the batch has a single client request id.
-
-
-### <a name="server-request-id"></a>Server request ID
-
-The storage service automatically generates server request ids.
-
-- In the server-side Storage Logging log, the server request id appears the **Request ID header** column.
-- In a network trace such as one captured by Fiddler, the server request id appears in response messages as the **x-ms-request-id** HTTP header value.
-- In the client-side log that the Storage Client Library creates, the server request id appears in the **Operation Text** column for the log entry showing details of the server response.
-
-> [AZURE.NOTE] The storage service always assigns a unique server request id to every request it receives, so every retry attempt from the client and every operation included in a batch has a unique server request id.
-
-If the Storage Client Library throws a **StorageException** in the client, the **RequestInformation** property contains a **RequestResult** object that includes a **ServiceRequestID** property. You can also access a **RequestResult** object from an **OperationContext** instance.
-
-The code sample below demonstrates how to set a custom **ClientRequestId** value by attaching an **OperationContext** object the request to the storage service. It also shows how to retrieve the **ServerRequestId** value from the response message.
-
-	//Parse the connection string for the storage account.
-    const string ConnectionString = "DefaultEndpointsProtocol=https;AccountName=account-name;AccountKey=account-key";
-    CloudStorageAccount storageAccount = CloudStorageAccount.Parse(ConnectionString);
-    CloudBlobClient blobClient = storageAccount.CreateCloudBlobClient();
-
-    // Create an Operation Context that includes custom ClientRequestId string based on constants defined within the application along with a Guid.
-    OperationContext oc = new OperationContext();
-    oc.ClientRequestID = String.Format("{0} {1} {2} {3}", HOSTNAME, APPNAME, USERID, Guid.NewGuid().ToString());
-
-    try
-    {
-        CloudBlobContainer container = blobClient.GetContainerReference("democontainer");
-        ICloudBlob blob = container.GetBlobReferenceFromServer("testImage.jpg", null, null, oc);  
-        var downloadToPath = string.Format("./{0}", blob.Name);
-        using (var fs = File.OpenWrite(downloadToPath))
-        {
-            blob.DownloadToStream(fs, null, null, oc);
-            Console.WriteLine("\t Blob downloaded to file: {0}", downloadToPath);
-        }
-    }
-    catch (StorageException storageException)
-    {
-        Console.WriteLine("Storage exception {0} occurred", storageException.Message);
-        // Multiple results may exist due to client side retry logic - each retried operation will have a unique ServiceRequestId
-        foreach (var result in oc.RequestResults)
-        {
-                Console.WriteLine("HttpStatus: {0}, ServiceRequestId {1}", result.HttpStatusCode, result.ServiceRequestID);
-        }
-    }
-
-
-### <a name="timestamps"></a>Timestamps
-
-You can also use timestamps to locate related log entries, but be careful of any clock skew between the client and server that may exist. You should search plus or minus 15 minutes for matching server-side entries based on the timestamp on the client. Remember that the blob metadata for the blobs containing metrics indicates the time range for the metrics stored in the blob; this is useful if you have many metrics blobs for the same minute or hour.
-
-## <a name="troubleshooting-guidance"></a>Troubleshooting guidance
-
-This section will help you with the diagnosis and troubleshooting of some of the common issues your application may encounter when using the Azure storage services. Use the list below to locate the information relevant to your specific issue.
-
-**Troubleshooting Decision Tree**
-
-----------
-
-Does your issue relate to the performance of one of the storage services?
-
-- [Metrics show high AverageE2ELatency and low AverageServerLatency]
-- [Metrics show low AverageE2ELatency and low AverageServerLatency but the client is experiencing high latency]
-- [Metrics show high AverageServerLatency]
-- [You are experiencing unexpected delays in message delivery on a queue]
-
-----------
-
-Does your issue relate to the availability of one of the storage services?
-
-- [Metrics show an increase in PercentThrottlingError]
-- [Metrics show an increase in PercentTimeoutError]
-- [Metrics show an increase in PercentNetworkError]
-
-----------
-
-Is your client application receiving an HTTP 4XX (such as 404) response from a storage service?
-
-- [The client is receiving HTTP 403 (Forbidden) messages]
-- [The client is receiving HTTP 404 (Not found) messages]
-- [The client is receiving HTTP 409 (Conflict) messages]
-
-----------
-
-[Metrics show low PercentSuccess or analytics log entries have operations with transaction status of ClientOtherErrors]
-
-----------
-
-[Capacity metrics show an unexpected increase in storage capacity usage]
-
-----------
-
-[You are experiencing unexpected reboots of Virtual Machines that have a large number of attached VHDs]
-
-----------
-
-[Your issue arises from using the storage emulator for development or test]
-
-----------
-
-[You are encountering problems installing the Azure SDK for .NET]
-
-----------
-
-[You have a different issue with a storage service]
-
-----------
-
-### <a name="metrics-show-high-AverageE2ELatency-and-low-AverageServerLatency"></a>Metrics show high AverageE2ELatency and low AverageServerLatency
-
-The illustration below from the [Azure Portal](https://portal.azure.com) monitoring tool shows an example where the **AverageE2ELatency** is significantly higher than the **AverageServerLatency**.
-
-![][4]
-
-Note that the storage service only calculates the metric **AverageE2ELatency** for successful requests and, unlike **AverageServerLatency**, includes the time the client takes to send the data and receive acknowledgement from the storage service. Therefore, a difference between **AverageE2ELatency** and **AverageServerLatency** could be either due to the client application being slow to respond, or due to conditions on the network.
-
-> [AZURE.NOTE] You can also view **E2ELatency** and **ServerLatency** for individual storage operations in the Storage Logging log data.
-
-#### Investigating client performance issues
-
-Possible reasons for the client responding slowly include having a limited number of available connections or threads, or being low on resources such as CPU, memory or network bandwidth. You may be able to resolve the issue by modifying the client code to be more efficient (for example by using asynchronous calls to the storage service), or by using a larger Virtual Machine (with more cores and more memory).
-
-For the table and queue services, the Nagle algorithm can also cause high **AverageE2ELatency** as compared to **AverageServerLatency**: for more information see the post [Nagle’s Algorithm is Not Friendly towards Small Requests](http://blogs.msdn.com/b/windowsazurestorage/archive/2010/06/25/nagle-s-algorithm-is-not-friendly-towards-small-requests.aspx). You can disable the Nagle algorithm in code by using the **ServicePointManager** class in the **System.Net** namespace. You should do this before you make any calls to the table or queue services in your application since this does not affect connections that are already open. The following example comes from the **Application_Start** method in a worker role.
-
-    var storageAccount = CloudStorageAccount.Parse(connStr);
-    ServicePoint tableServicePoint = ServicePointManager.FindServicePoint(storageAccount.TableEndpoint);
-    tableServicePoint.UseNagleAlgorithm = false;
-    ServicePoint queueServicePoint = ServicePointManager.FindServicePoint(storageAccount.QueueEndpoint);
-    queueServicePoint.UseNagleAlgorithm = false;
-
-You should check the client-side logs to see how many requests your client application is submitting, and check for general .NET related performance bottlenecks in your client such as CPU, .NET garbage collection, network utilization, or memory. As a starting point for troubleshooting .NET client applications, see [Debugging, Tracing, and Profiling](http://msdn.microsoft.com/library/7fe0dd2y).
-
-#### Investigating network latency issues
-
-Typically, high end-to-end latency caused by the network is due to transient conditions. You can investigate both transient and persistent network issues such as dropped packets by using tools such as Wireshark or Microsoft Message Analyzer.
-
-For more information about using Wireshark to troubleshoot network issues, see "[Appendix 2: Using Wireshark to capture network traffic]."
-
-For more information about using Microsoft Message Analyzer to troubleshoot network issues, see "[Appendix 3: Using Microsoft Message Analyzer to capture network traffic]."
-
-### <a name="metrics-show-low-AverageE2ELatency-and-low-AverageServerLatency"></a>Metrics show low AverageE2ELatency and low AverageServerLatency but the client is experiencing high latency
-
-In this scenario, the most likely cause is a delay in the storage requests reaching the storage service. You should investigate why requests from the client are not making it through to the blob service.
-
-One possible reason for the client delaying sending requests is that there are a limited number of available connections or threads. 
-
-You should also check whether the client is performing multiple retries, and investigate the reason if this is the case. To determine whether the client is performing multiple retries, you can:
-
-- Examine the Storage Analytics logs. If multiple retries are happening, you will see multiple operations with the same client request ID but with different server request IDs.
-- Examine the client logs. Verbose logging will indicate that a retry has occurred.
-- Debug your code, and check the properties of the **OperationContext** object associated with the request. If the operation has retried, the **RequestResults** property will include multiple unique server request IDs. You can also check the start and end times for each request. For more information, see the code sample in the section [Server request ID]. 
-
-If there are no issues in the client, you should investigate potential network issues such as packet loss. You can use tools such as Wireshark or Microsoft Message Analyzer to investigate network issues.
-
-For more information about using Wireshark to troubleshoot network issues, see "[Appendix 2: Using Wireshark to capture network traffic]."
-
-For more information about using Microsoft Message Analyzer to troubleshoot network issues, see "[Appendix 3: Using Microsoft Message Analyzer to capture network traffic]."
-
-### <a name="metrics-show-high-AverageServerLatency"></a>Metrics show high AverageServerLatency
-
-In the case of high **AverageServerLatency** for blob download requests, you should use the Storage Logging logs to see if there are repeated requests for the same blob (or set of blobs). For blob upload requests, you should investigate what block size the client is using (for example, blocks less than 64K in size can result in overheads unless the reads are also in less than 64K chunks), and if multiple clients are uploading blocks to the same blob in parallel. You should also check the per-minute metrics for spikes in the number of requests that result in exceeding the per second scalability targets: also see "[Metrics show an increase in PercentTimeoutError]."
-
-If you are seeing high **AverageServerLatency** for blob download requests when there are repeated requests the same blob or set of blobs, then you should consider caching these blobs using Azure Cache or the Azure Content Delivery Network (CDN). For upload requests, you can improve the throughput by using a larger block size. For queries to tables, it is also possible to implement client-side caching on clients that perform the same query operations and where the data doesn’t change frequently.
-
-High **AverageServerLatency** values can also be a symptom of poorly designed tables or queries that result in scan operations or that follow the append/prepend anti-pattern. See "[Metrics show an increase in PercentThrottlingError]" for more information.
-
-> [AZURE.NOTE] You can find a comprehensive checklist performance checklist here: [Microsoft Azure Storage Performance and Scalability Checklist](storage-performance-checklist.md).
-
-### <a name="you-are-experiencing-unexpected-delays-in-message-delivery"></a>You are experiencing unexpected delays in message delivery on a queue
-
-If you are experiencing a delay between the time an application adds a message to a queue and the time it becomes available to read from the queue, then you should take the following steps to diagnose the issue:
-
-- Verify the application is successfully adding the messages to the queue. Check that the application is not retrying the **AddMessage** method several times before succeeding. The Storage Client Library logs will show any repeated retries of storage operations.
-- Verify there is no clock skew between the worker role that adds the message to the queue and the worker role that reads the message from the queue that makes it appear as if there is a delay in processing.
-- Check if the worker role that reads the messages from the queue is failing. If a queue client calls the **GetMessage** method but fails to respond with an acknowledgement, the message will remain invisible on the queue until the **invisibilityTimeout** period expires. At this point, the message becomes available for processing again.
-- Check if the queue length is growing over time. This can occur if you do not have sufficient workers available to process all of the messages that other workers are placing on the queue. You should also check the metrics to see if delete requests are failing and the dequeue count on messages, which might indicate repeated failed attempts to delete the message.
-- Examine the Storage Logging logs for any queue operations that have higher than expected **E2ELatency** and **ServerLatency** values over a longer period of time than usual.
-
-
-### <a name="metrics-show-an-increase-in-PercentThrottlingError"></a>Metrics show an increase in PercentThrottlingError
-
-Throttling errors occur when you exceed the scalability targets of a storage service. The storage service does this to ensure that no single client or tenant can use the service at the expense of others. For more information, see [Azure Storage Scalability and Performance Targets](storage-scalability-targets.md) for details on scalability targets for storage accounts and performance targets for partitions within storage accounts.
-
-If the **PercentThrottlingError** metric show an increase in the percentage of requests that are failing with a throttling error, you need to investigate one of two scenarios:
-
-- [Transient increase in PercentThrottlingError]
-- [Permanent increase in PercentThrottlingError error]
-
-An increase in **PercentThrottlingError** often occurs at the same time as an increase in the number of storage requests, or when you are initially load testing your application. This may also manifest itself in the client as "503 Server Busy" or "500 Operation Timeout" HTTP status messages from storage operations.
-
-#### <a name="transient-increase-in-PercentThrottlingError"></a>Transient increase in PercentThrottlingError
-
-If you are seeing spikes in the value of **PercentThrottlingError** that coincide with periods of high activity for the application, you should implement an exponential (not linear) back off strategy for retries in your client: this will reduce the immediate load on the partition and help your application to smooth out spikes in traffic. For more information about how to implement retry policies using the Storage Client Library, see [Microsoft.WindowsAzure.Storage.RetryPolicies Namespace](http://msdn.microsoft.com/library/azure/microsoft.windowsazure.storage.retrypolicies.aspx).
-
-> [AZURE.NOTE] You may also see spikes in the value of **PercentThrottlingError** that do not coincide with periods of high activity for the application: the most likely cause here is the storage service moving partitions to improve load balancing.
-
-#### <a name="permanent-increase-in-PercentThrottlingError"></a>Permanent increase in PercentThrottlingError error
-
-If you are seeing a consistently high value for **PercentThrottlingError** following a permanent increase in your transaction volumes, or when you are performing your initial load tests on your application, then you need to evaluate how your application is using storage partitions and whether it is approaching the scalability targets for a storage account. For example, if you are seeing throttling errors on a queue (which counts as a single partition), then you should consider using additional queues to spread the transactions across multiple partitions. If you are seeing throttling errors on a table, you need to consider using a different partitioning scheme to spread your transactions across multiple partitions by using a wider range of partition key values. One common cause of this issue is the prepend/append anti-pattern where you select the date as the partition key and then all data on a particular day is written to one partition: under load, this can result in a write bottleneck. You should either consider a different partitioning design or evaluate whether using blob storage might be a better solution. You should also check if the throttling is occurring as a result of spikes in your traffic and investigate ways of smoothing your pattern of requests.
-
-If you distribute your transactions across multiple partitions, you must still be aware of the scalability limits set for the storage account. For example, if you used ten queues each processing the maximum of 2,000 1KB messages per second, you will be at the overall limit of 20,000 messages per second for the storage account. If you need to process more than 20,000 entities per second, you should consider using multiple storage accounts. You should also bear in mind that the size of your requests and entities has an impact on when the storage service throttles your clients: if you have larger requests and entities, you may be throttled sooner.
-
-Inefficient query design can also cause you to hit the scalability limits for table partitions. For example, a query with a filter that only selects one percent of the entities in a partition but that scans all the entities in a partition will need to access each entity. Every entity read will count towards the total number of transactions in that partition; therefore, you can easily reach the scalability targets.
-
-> [AZURE.NOTE] Your performance testing should reveal any inefficient query designs in your application.
-
-### <a name="metrics-show-an-increase-in-PercentTimeoutError"></a>Metrics show an increase in PercentTimeoutError
-
-Your metrics show an increase in **PercentTimeoutError** for one of your storage services. At the same time, the client receives a high volume of "500 Operation Timeout" HTTP status messages from storage operations.
-
-> [AZURE.NOTE] You may see timeout errors temporarily as the storage service load balances requests by moving a partition to a new server.
-
-The **PercentTimeoutError** metric is an aggregation of the following metrics: **ClientTimeoutError**, **AnonymousClientTimeoutError**, **SASClientTimeoutError**, **ServerTimeoutError**, **AnonymousServerTimeoutError**, and **SASServerTimeoutError**.
-
-The server timeouts are caused by an error on the server. The client timeouts happen because an operation on the server has exceeded the timeout specified by the client; for example, a client using the Storage Client Library can set a timeout for an operation by using the **ServerTimeout** property of the **QueueRequestOptions** class.
-
-Server timeouts indicate a problem with the storage service that requires further investigation. You can use metrics to see if you are hitting the scalability limits for the service and to identify any spikes in traffic that might be causing this problem. If the problem is intermittent, it may be due to load-balancing activity in the service. If the problem is persistent and is not caused by your application hitting the scalability limits of the service, you should raise a support issue. For client timeouts, you must decide if the timeout is set to an appropriate value in the client and either change the timeout value set in the client or investigate how you can improve the performance of the operations in the storage service, for example by optimizing your table queries or reducing the size of your messages.
-
-### <a name="metrics-show-an-increase-in-PercentNetworkError"></a>Metrics show an increase in PercentNetworkError
-
-Your metrics show an increase in **PercentNetworkError** for one of your storage services. The **PercentNetworkError** metric is an aggregation of the following metrics: **NetworkError**, **AnonymousNetworkError**, and **SASNetworkError**. These occur when the storage service detects a network error when the client makes a storage request.
-
-The most common cause of this error is a client disconnecting before a timeout expires in the storage service. You should investigate the code in your client to understand why and when the client disconnects from the storage service. You can also use Wireshark, Microsoft Message Analyzer, or Tcping to investigate network connectivity issues from the client. These tools are described in the [Appendices].
-
-### <a name="the-client-is-receiving-403-messages"></a>The client is receiving HTTP 403 (Forbidden) messages
-
-If your client application is throwing HTTP 403 (Forbidden) errors, a likely cause is that the client is using an expired Shared Access Signature (SAS) when it sends a storage request (although other possible causes include clock skew, invalid keys, and empty headers). If an expired SAS key is the cause, you will not see any entries in the server-side Storage Logging log data. The following table shows a sample from the client-side log generated by the Storage Client Library that illustrates this issue occurring:
-
-Source|Verbosity|Verbosity|Client request id|Operation text
----|---|---|---|---
-Microsoft.WindowsAzure.Storage|Information|3|85d077ab-…|Starting operation with location Primary per location mode PrimaryOnly.
-Microsoft.WindowsAzure.Storage|Information|3|85d077ab -…|Starting synchronous request to https://domemaildist.blob.core.windows.netazureimblobcontainer/blobCreatedViaSAS.txt?sv=2014-02-14&amp;sr=c&amp;si=mypolicy&amp;sig=OFnd4Rd7z01fIvh%2BmcR6zbudIH2F5Ikm%2FyhNYZEmJNQ%3D&amp;api-version=2014-02-14.
-Microsoft.WindowsAzure.Storage|Information|3|85d077ab -…|Waiting for response.
-Microsoft.WindowsAzure.Storage|Warning|2|85d077ab -…|Exception thrown while waiting for response: The remote server returned an error: (403) Forbidden..
-Microsoft.WindowsAzure.Storage|Information|3|85d077ab -…|Response received. Status code = 403, Request ID = 9d67c64a-64ed-4b0d-9515-3b14bbcdc63d, Content-MD5 = , ETag = .
-Microsoft.WindowsAzure.Storage|Warning|2|85d077ab -…|Exception thrown during the operation: The remote server returned an error: (403) Forbidden..
-Microsoft.WindowsAzure.Storage|Information|3 |85d077ab -…|Checking if the operation should be retried. Retry count = 0, HTTP status code = 403, Exception = The remote server returned an error: (403) Forbidden..
-Microsoft.WindowsAzure.Storage|Information|3|85d077ab -…|The next location has been set to Primary, based on the location mode.
-Microsoft.WindowsAzure.Storage|Error|1|85d077ab -…|Retry policy did not allow for a retry. Failing with The remote server returned an error: (403) Forbidden.
-
-In this scenario, you should investigate why the SAS token is expiring before the client sends the token to the server:
-
-- Typically, you should not set a start time when you create a SAS for a client to use immediately. If there are small clock differences between the host generating the SAS using the current time and the storage service, then it is possible for the storage service to receive a SAS that is not yet valid.
-- You should not set a very short expiry time on a SAS. Again, small clock differences between the host generating the SAS and the storage service can lead to a SAS apparently expiring earlier than anticipated.
-- Does the version parameter in the SAS key (for example **sv=2015-04-05**) match the version of the Storage Client Library you are using? We recommend that you always use the latest version of the [Storage Client Library](https://www.nuget.org/packages/WindowsAzure.Storage/). 
-- If you regenerate your storage access keys, this can invalidate any existing SAS tokens. This may be an issue if you generate SAS tokens with a long expiry time for client applications to cache.
-
-If you are using the Storage Client Library to generate SAS tokens, then it is easy to build a valid token. However, if you are using the Storage REST API and constructing the SAS tokens by hand you should carefully read the topic [Delegating Access with a Shared Access Signature](http://msdn.microsoft.com/library/azure/ee395415.aspx).
-
-### <a name="the-client-is-receiving-404-messages"></a>The client is receiving HTTP 404 (Not found) messages
-If the client application receives an HTTP 404 (Not found) message from the server, this implies that the object the client was attempting to use (such as an entity, table, blob, container, or queue) does not exist in the storage service. There are a number of possible reasons for this, such as:
-
-- [The client or another process previously deleted the object]
-- [A Shared Access Signature (SAS) authorization issue]
-- [Client-side JavaScript code does not have permission to access the object]
-- [Network failure]
-
-#### <a name="client-previously-deleted-the-object"></a>The client or another process previously deleted the object
-In scenarios where the client is attempting to read, update, or delete data in a storage service it is usually easy to identify in the server-side logs a previous operation that deleted the object in question from the storage service. Very often, the log data shows that another user or process deleted the object. In the server-side Storage Logging log, the operation-type and requested-object-key columns show when a client deleted an object.
-
-In the scenario where a client is attempting to insert an object, it may not be immediately obvious why this results in an HTTP 404 (Not found) response given that the client is creating a new object. However, if the client is creating a blob it must be able to find the blob container, if the client is creating a message it must be able to find a queue, and if the client is adding a row it must be able to find the table.
-
-You can use the client-side log from the Storage Client Library to gain a more detailed understanding of when the client sends specific requests to the storage service.
-
-The following client-side log generated by the Storage Client library illustrates the problem when the client cannot find the container for the blob it is creating. This log includes details of the following storage operations:
-
-Request ID|Operation
----|---
-07b26a5d-...|**DeleteIfExists** method to delete the blob container. Note that this operation includes a **HEAD** request to check for the existence of the container.
-e2d06d78…|**CreateIfNotExists** method to create the blob container. Note that this operation includes a **HEAD** request that checks for the existence of the container. The **HEAD** returns a 404 message but continues.
-de8b1c3c-...|**UploadFromStream** method to create the blob. The **PUT** request fails with a 404 message
-
-Log entries:
-
-Request ID |  Operation Text
----|---
-07b26a5d-...|Starting synchronous request to https://domemaildist.blob.core.windows.net/azuremmblobcontainer.
-07b26a5d-...|StringToSign = HEAD............x-ms-client-request-id:07b26a5d-....x-ms-date:Tue, 03 Jun 2014 10:33:11 GMT.x-ms-version:2014-02-14./domemaildist/azuremmblobcontainer.restype:container.
-07b26a5d-...|Waiting for response.
-07b26a5d-... | Response received. Status code = 200, Request ID = eeead849-...Content-MD5 = , ETag =    &quot;0x8D14D2DC63D059B&quot;.
-07b26a5d-... | Response headers were processed successfully, proceeding with the rest of the operation.
-07b26a5d-... | Downloading response body.
-07b26a5d-... | Operation completed successfully.
-07b26a5d-... | Starting synchronous request to https://domemaildist.blob.core.windows.net/azuremmblobcontainer.
-07b26a5d-... | StringToSign = DELETE............x-ms-client-request-id:07b26a5d-....x-ms-date:Tue, 03 Jun 2014 10:33:12    GMT.x-ms-version:2014-02-14./domemaildist/azuremmblobcontainer.restype:container.
-07b26a5d-... | Waiting for response.
-07b26a5d-... | Response received. Status code = 202, Request ID = 6ab2a4cf-..., Content-MD5 = , ETag = .
-07b26a5d-... | Response headers were processed successfully, proceeding with the rest of the operation.
-07b26a5d-... | Downloading response body.
-07b26a5d-... | Operation completed successfully.
-e2d06d78-... | Starting asynchronous request to https://domemaildist.blob.core.windows.net/azuremmblobcontainer.</td>
-e2d06d78-... | StringToSign = HEAD............x-ms-client-request-id:e2d06d78-....x-ms-date:Tue, 03 Jun 2014 10:33:12 GMT.x-ms-version:2014-02-14./domemaildist/azuremmblobcontainer.restype:container.
-e2d06d78-...| Waiting for response.
-de8b1c3c-... | Starting synchronous request to https://domemaildist.blob.core.windows.net/azuremmblobcontainer/blobCreated.txt.
-de8b1c3c-... |  StringToSign = PUT...64.qCmF+TQLPhq/YYK50mP9ZQ==........x-ms-blob-type:BlockBlob.x-ms-client-request-id:de8b1c3c-....x-ms-date:Tue, 03 Jun 2014 10:33:12 GMT.x-ms-version:2014-02-14./domemaildist/azuremmblobcontainer/blobCreated.txt.
-de8b1c3c-... | Preparing to write request data.
-e2d06d78-... | Exception thrown while waiting for response: The remote server returned an error: (404) Not Found..
-e2d06d78-... | Response received. Status code = 404, Request ID = 353ae3bc-..., Content-MD5 = , ETag = .
-e2d06d78-... | Response headers were processed successfully, proceeding with the rest of the operation.
-e2d06d78-... | Downloading response body.
-e2d06d78-... | Operation completed successfully.
-e2d06d78-... | Starting asynchronous request to https://domemaildist.blob.core.windows.net/azuremmblobcontainer.
-e2d06d78-...|StringToSign = PUT...0.........x-ms-client-request-id:e2d06d78-....x-ms-date:Tue, 03 Jun 2014 10:33:12 GMT.x-ms-version:2014-02-14./domemaildist/azuremmblobcontainer.restype:container.
-e2d06d78-... | Waiting for response.
-de8b1c3c-... | Writing request data.
-de8b1c3c-... | Waiting for response.
-e2d06d78-... | Exception thrown while waiting for response: The remote server returned an error: (409) Conflict..
-e2d06d78-... | Response received. Status code = 409, Request ID = c27da20e-..., Content-MD5 = , ETag = .
-e2d06d78-... | Downloading error response body.
-de8b1c3c-... | Exception thrown while waiting for response: The remote server returned an error: (404) Not Found..
-de8b1c3c-... | Response received. Status code = 404, Request ID = 0eaeab3e-..., Content-MD5 = , ETag = .
-de8b1c3c-...| Exception thrown during the operation: The remote server returned an error: (404) Not Found..
-de8b1c3c-... | Retry policy did not allow for a retry. Failing with The remote server returned an error: (404) Not Found..
-e2d06d78-... | Retry policy did not allow for a retry. Failing with The remote server returned an error: (409) Conflict..
-
-In this example, the log shows that the client is interleaving requests from the **CreateIfNotExists** method (request id e2d06d78…) with the requests from the **UploadFromStream** method (de8b1c3c-...); this is happening because the client application is invoking these methods asynchronously. You should modify the asynchronous code in the client to ensure that it creates the container before attempting to upload any data to a blob in that container. Ideally, you should create all your containers in advance.
-
-#### <a name="SAS-authorization-issue"></a>A Shared Access Signature (SAS) authorization issue
-
-If the client application attempts to use a SAS key that does not include the necessary permissions for the operation, the storage service returns an HTTP 404 (Not found) message to the client. At the same time, you will also see a non-zero value for **SASAuthorizationError** in the metrics.
-
-The following table shows a sample server-side log message from the Storage Logging log file:
-
-<table>
-  <tr>
-    <td>Request start time</td>
-    <td>2014-05-30T06:17:48.4473697Z</td>
-  </tr>
-  <tr>
-    <td>Operation type</td>
-    <td>GetBlobProperties</td>
-  </tr>
-  <tr>
-    <td>Request status</td>
-    <td>SASAuthorizationError</td>
-  </tr>
-  <tr>
-    <td>HTTP status code</td>
-    <td>404</td>
-  </tr>
-  <tr>
-    <td>Authentication type</td>
-    <td>Sas</td>
-  </tr>
-  <tr>
-    <td>Service type</td>
-    <td>Blob</td>
-  </tr>
-  <tr>
-    <td>Request URL</td>
-    <td>
-    https://domemaildist.blob.core.windows.net/azureimblobcontainer/blobCreatedViaSAS.txt?sv=2014-02-14&amp;amp;sr=c&amp;amp;si=mypolicy&amp;amp;sig=XXXXX&amp;amp;api-version=2014-02-14&amp;amp;</td>
-  </tr>
-  <tr>
-    <td>Request id header</td>
-    <td>a1f348d5-8032-4912-93ef-b393e5252a3b</td>
-  </tr>
-  <tr>
-    <td>Client request ID</td>
-    <td>2d064953-8436-4ee0-aa0c-65cb874f7929</td>
-  </tr>
-</table>
-
-You should investigate why your client application is attempting to perform an operation it has not been granted permissions for.
-
-#### <a name="JavaScript-code-does-not-have-permission"></a>Client-side JavaScript code does not have permission to access the object
-
-If you are using a JavaScript client and the storage service is returning HTTP 404 messages, you check for the following JavaScript errors in the browser:
-
-    SEC7120: Origin http://localhost:56309 not found in Access-Control-Allow-Origin header.
-    SCRIPT7002: XMLHttpRequest: Network Error 0x80070005, Access is denied.
-
-> [AZURE.NOTE] You can use the F12 Developer Tools in Internet Explorer to trace the messages exchanged between the browser and the storage service when you are troubleshooting client-side JavaScript issues.
-
-These errors occur because the web browser implements the [same origin policy](http://www.w3.org/Security/wiki/Same_Origin_Policy) security restriction that prevents a web page from calling an API in a different domain from the domain the page comes from.
-
-To work around the JavaScript issue, you can configure Cross Origin Resource Sharing (CORS) for the storage service the client is accessing. For more information, see [Cross-Origin Resource Sharing (CORS) Support for Azure Storage Services](http://msdn.microsoft.com/library/azure/dn535601.aspx).
-
-The following code sample shows how to configure your blob service to allow JavaScript running in the Contoso domain to access a blob in your blob storage service:
-
-    CloudBlobClient client = new CloudBlobClient(blobEndpoint, new StorageCredentials(accountName, accountKey));
-    // Set the service properties.
-    ServiceProperties sp = client.GetServiceProperties();
-    sp.DefaultServiceVersion = "2013-08-15";
-    CorsRule cr = new CorsRule();
-    cr.AllowedHeaders.Add("*");
-    cr.AllowedMethods = CorsHttpMethods.Get | CorsHttpMethods.Put;
-    cr.AllowedOrigins.Add("http://www.contoso.com");
-    cr.ExposedHeaders.Add("x-ms-*");
-    cr.MaxAgeInSeconds = 5;
-    sp.Cors.CorsRules.Clear();
-    sp.Cors.CorsRules.Add(cr);
-    client.SetServiceProperties(sp);
-
-#### <a name="network-failure"></a>Network Failure
-
-In some circumstances, lost network packets can lead to the storage service returning HTTP 404 messages to the client. For example, when your client application is deleting an entity from the table service you see the client throw a storage exception reporting an "HTTP 404 (Not Found)" status message from the table service. When you investigate the table in the table storage service, you see that the service did delete the entity as requested.
-
-The exception details in the client include the request id (7e84f12d…) assigned by the table service for the request: you can use this information to locate the request details in the server-side storage logs by searching in the **request-id-header** column in the log file. You could also use the metrics to identify when failures such as this occur and then search the log files based on the time the metrics recorded this error. This log entry shows that the delete failed with an "HTTP (404) Client Other Error" status message. The same log entry also includes the request id generated by the client in the **client-request-id** column (813ea74f…).
-
-The server-side log also includes another entry with the same **client-request-id** value (813ea74f…) for a successful delete operation for the same entity, and from the same client. This successful delete operation took place very shortly before the failed delete request.
-
-The most likely cause of this scenario is that the client sent a delete request for the entity to the table service, which succeeded, but did not receive an acknowledgement from the server (perhaps due to a temporary network issue). The client then automatically retried the operation (using the same **client-request-id**), and this retry failed because the entity had already been deleted.
-
-If this problem occurs frequently, you should investigate why the client is failing to receive acknowledgements from the table service. If the problem is intermittent, you should trap the "HTTP (404) Not Found" error and log it in the client, but allow the client to continue.
-
-### <a name="the-client-is-receiving-409-messages"></a>The client is receiving HTTP 409 (Conflict) messages
-
-The following table shows an extract from the server-side log for two client operations: **DeleteIfExists** followed immediately by **CreateIfNotExists** using the same blob container name. Note that each client operation results in two requests sent to the server, first a **GetContainerProperties** request to check if the container exists, followed by the **DeleteContainer** or **CreateContainer** request.
-
-Timestamp|Operation|Result|Container name|Client request id
----|---|---|---|---
-05:10:13.7167225|GetContainerProperties|200|mmcont|c9f52c89-…
-05:10:13.8167325|DeleteContainer|202|mmcont|c9f52c89-…
-05:10:13.8987407|GetContainerProperties|404|mmcont|bc881924-…
-05:10:14.2147723|CreateContainer|409|mmcont|bc881924-…
-
-The code in the client application deletes and then immediately recreates a blob container using the same name: the **CreateIfNotExists** method (Client request ID bc881924-…) eventually fails with the HTTP 409 (Conflict) error. When a client deletes blob containers, tables, or queues there is a brief period before the name becomes available again.
-
-The client application should use unique container names whenever it creates new containers if the delete/recreate pattern is common.
-
-### <a name="metrics-show-low-percent-success"></a>Metrics show low PercentSuccess or analytics log entries have operations with transaction status of ClientOtherErrors
-
-The **PercentSuccess** metric captures the percent of operations that were successful based on their HTTP Status Code. Operations with status codes of 2XX count as successful, whereas operations with status codes in 3XX, 4XX and 5XX ranges are counted as unsuccessful and lower the **PercentSucess** metric value. In the server-side storage log files, these operations are recorded with a transaction status of **ClientOtherErrors**.
-
-It is important to note that these operations have completed successfully and therefore do not affect other metrics such as availability. Some examples of operations that execute successfully but that can result in unsuccessful HTTP status codes include:
-- **ResourceNotFound** (Not Found 404), for example from a GET request to a blob that does not exist.
-- **ResouceAlreadyExists** (Conflict 409), for example from a **CreateIfNotExist** operation where the resource already exists.
-- **ConditionNotMet** (Not Modified 304), for example from a conditional operation such as when a client sends an **ETag** value and an HTTP **If-None-Match** header to request an image only if it has been updated since the last operation.
-
-You can find a list of common REST API error codes that the storage services return on the page [Common REST API Error Codes](http://msdn.microsoft.com/library/azure/dd179357.aspx).
-
-### <a name="capacity-metrics-show-an-unexpected-increase"></a>Capacity metrics show an unexpected increase in storage capacity usage
-
-
-If you see sudden, unexpected changes in capacity usage in your storage account, you can investigate the reasons by first looking at your availability metrics; for example, an increase in the number of failed delete requests might lead to an increase in the amount of blob storage you are using as application specific cleanup operations you might have expected to be freeing up space may not be working as expected (for example, because the SAS tokens used for freeing up space have expired).
-
-### <a name="you-are-experiencing-unexpected-reboots"></a>You are experiencing unexpected reboots of Azure Virtual Machines that have a large number of attached VHDs
-
-If an Azure Virtual Machine (VM) has a large number of attached VHDs that are in the same storage account, you could exceed the scalability targets for an individual storage account causing the VM to fail. You should check the minute metrics for the storage account (**TotalRequests**/**TotalIngress**/**TotalEgress**) for spikes that exceed the scalability targets for a storage account. See the section "[Metrics show an increase in PercentThrottlingError]" for assistance in determining if throttling has occurred on your storage account.
-
-In general, each individual input or output operation on a VHD from a Virtual Machine translates to **Get Page** or **Put Page** operations on the underlying page blob. Therefore, you can use the estimated IOPS for your environment to tune how many VHDs you can have in a single storage account based on the specific behavior of your application. We do not recommend having more than 40 disks in a single storage account. See [Azure Storage Scalability and Performance Targets](storage-scalability-targets.md) for details of the current scalability targets for storage accounts, in particular the total request rate and total bandwidth for the type of storage account you are using.
-If you are exceeding the scalability targets for your storage account, you should place your VHDs in multiple different storage accounts to reduce the activity in each individual account.
-
-### <a name="your-issue-arises-from-using-the-storage-emulator"></a>Your issue arises from using the storage emulator for development or test
-
-You typically use the storage emulator during development and test to avoid the requirement for an Azure storage account. The common issues that can occur when you are using the storage emulator are:
-
-- [Feature "X" is not working in the storage emulator]
-- [Error "The value for one of the HTTP headers is not in the correct format" when using the storage emulator]
-- [Running the storage emulator requires administrative privileges]
-
-#### <a name="feature-X-is-not-working"></a>Feature "X" is not working in the storage emulator
-
-The storage emulator does not support all of the features of the Azure storage services such as the file service. For more information, see [Use the Azure Storage Emulator for Development and Testing](storage-use-emulator.md).
-
-For those features that the storage emulator does not support, use the Azure storage service in the cloud.
-
-#### <a name="error-HTTP-header-not-correct-format"></a>Error "The value for one of the HTTP headers is not in the correct format" when using the storage emulator
-
-You are testing your application that use the Storage Client Library against the local storage emulator and method calls such as **CreateIfNotExists** fail with the error message "The value for one of the HTTP headers is not in the correct format." This indicates that the version of the storage emulator you are using does not support the version of the storage client library you are using. The Storage Client Library adds the header **x-ms-version** to all the requests it makes. If the storage emulator does not recognize the value in the **x-ms-version** header, it rejects the request.
-
-You can use the Storage Library Client logs to see the value of the **x-ms-version header** it is sending. You can also see the value of the **x-ms-version header** if you use Fiddler to trace the requests from your client application.
-
-This scenario typically occurs if you install and use the latest version of the Storage Client Library without updating the storage emulator. You should either install the latest version of the storage emulator, or use cloud storage instead of the emulator for development and test.
-
-#### <a name="storage-emulator-requires-administrative-privileges"></a>Running the storage emulator requires administrative privileges
-
-You are prompted for administrator credentials when you run the storage emulator. This only occurs when you are initializing the storage emulator for the first time. After you have initialized the storage emulator, you do not need administrative privileges to run it again.
-
-For more information, see [Use the Azure Storage Emulator for Development and Testing](storage-use-emulator.md). Note that you can also initialize the storage emulator in Visual Studio, which will also require administrative privileges.
-
-### <a name="you-are-encountering-problems-installing-the-Windows-Azure-SDK"></a>You are encountering problems installing the Azure SDK for .NET
-
-When you try to install the SDK, it fails trying to install the storage emulator on your local machine. The installation log contains one of the following messages:
-
-- CAQuietExec:  Error: Unable to access SQL instance
-- CAQuietExec:  Error: Unable to create database
-
-The cause is an issue with existing LocalDB installation. By default, the storage emulator uses LocalDB to persist data when it simulates the Azure storage services. You can reset your LocalDB instance by running the following commands in a command-prompt window before trying to install the SDK.
-
-    sqllocaldb stop v11.0
-    sqllocaldb delete v11.0
-    delete %USERPROFILE%\WAStorageEmulatorDb3*.*
-    sqllocaldb create v11.0
-
-The **delete** command removes any old database files from previous installations of the storage emulator.
-
-### <a name="you-have-a-different-issue-with-a-storage-service"></a>You have a different issue with a storage service
-
-If the previous troubleshooting sections do not include the issue you are having with a storage service, you should adopt the following approach to diagnosing and troubleshooting your issue.
-
-- Check your metrics to see if there is any change from your expected base-line behavior. From the metrics, you may be able to determine whether the issue is transient or permanent, and which storage operations the issue is affecting.
-- You can use the metrics information to help you search your server-side log data for more detailed information about any errors that are occurring. This information may help you troubleshoot and resolve the issue.
-- If the information in the server-side logs is not sufficient to troubleshoot the issue successfully, you can use the Storage Client Library client-side logs to investigate the behavior of your client application, and tools such as Fiddler, Wireshark, and Microsoft Message Analyzer to investigate your network.
-
-For more information about using Fiddler, see "[Appendix 1: Using Fiddler to capture HTTP and HTTPS traffic]."
-
-For more information about using Wireshark, see "[Appendix 2: Using Wireshark to capture network traffic]."
-
-For more information about using Microsoft Message Analyzer, see "[Appendix 3: Using Microsoft Message Analyzer to capture network traffic]."
-
-## <a name="appendices"></a>Appendices
-
-The appendices describe several tools that you may find useful when you are diagnosing and troubleshooting issues with Azure Storage (and other services). These tools are not part of Azure Storage and some are third-party products. As such, the tools discussed in these appendices are not covered by any support agreement you may have with Microsoft Azure or Azure Storage, and therefore as part of your evaluation process you should examine the licensing and support options available from the providers of these tools.
-
-### <a name="appendix-1"></a>Appendix 1: Using Fiddler to capture HTTP and HTTPS traffic
-
-[Fiddler](http://www.telerik.com/fiddler) is a useful tool for analyzing the HTTP and HTTPS traffic between your client application and the Azure storage service you are using.
-
-> [AZURE.NOTE] Fiddler can decode HTTPS traffic; you should read the Fiddler documentation carefully to understand how it does this, and to understand the security implications.
-
-This appendix provides a brief walkthrough of how to configure Fiddler to capture traffic between the local machine where you have installed Fiddler and the Azure storage services.
-
-After you have launched Fiddler, it will begin capturing HTTP and HTTPS traffic on your local machine. The following are some useful commands for controlling Fiddler:
-
-- Stop and start capturing traffic. On the main menu, go to **File** and then click **Capture Traffic** to toggle capturing on and off.
-- Save captured traffic data. On the main menu, go to **File**, click **Save**, and then click **All Sessions**: this enables you to save the traffic in a Session Archive file. You can reload a Session Archive later for analysis, or send it if requested to Microsoft support.
-
-To limit the amount of traffic that Fiddler captures, you can use filters that you configure in the **Filters** tab. The following screenshot shows a filter that captures only traffic sent to the **contosoemaildist.table.core.windows.net** storage endpoint:
-
-![][5]
-
-### <a name="appendix-2"></a>Appendix 2: Using Wireshark to capture network traffic
-
-[Wireshark](http://www.wireshark.org/) is a network protocol analyzer that enables you to view detailed packet information for a wide range of network protocols. 
-
-The following procedure shows you how to capture detailed packet information for traffic from the local machine where you installed Wireshark to the table service in your Azure storage account.
-
-1.	Launch Wireshark on your local machine.
-2.	In the **Start** section, select the local network interface or interfaces that are connected to the internet.
-3.	Click **Capture Options**.
-4.	Add a filter to the **Capture Filter** textbox. For example, **host contosoemaildist.table.core.windows.net** will configure Wireshark to capture only packets sent to or from the table service endpoint in the **contosoemaildist** storage account. Check out the [complete list of Capture Filters](http://wiki.wireshark.org/CaptureFilters).
-
-    ![][6]
-
-5.	Click **Start**. Wireshark will now capture all the packets send to or from the table service endpoint as you use your client application on your local machine.
-6.	When you have finished, on the main menu click **Capture** and then **Stop**.
-7.	To save the captured data in a Wireshark Capture File, on the main menu click **File** and then **Save**.
-
-WireShark will highlight any errors that exist in the **packetlist** window. You can also use the **Expert Info** window (click **Analyze**, then **Expert Info**) to view a summary of errors and warnings.
-
-![][7]
-
-You can also chose to view the TCP data as the application layer sees it by right-clicking on the TCP data and selecting **Follow TCP Stream**. This is particularly useful if you captured your dump without a capture filter. For more information, see [Following TCP Streams] (http://www.wireshark.org/docs/wsug_html_chunked/ChAdvFollowTCPSection.html).
-
-![][8]
-
-> [AZURE.NOTE] For more information about using Wireshark, see the [Wireshark Users Guide](http://www.wireshark.org/docs/wsug_html_chunked).
-
-### <a name="appendix-3"></a>Appendix 3: Using Microsoft Message Analyzer to capture network traffic
-
-You can use Microsoft Message Analyzer to capture HTTP and HTTPS traffic in a similar way to Fiddler, and capture network traffic in a similar way to Wireshark.
-
-#### Configure a web tracing session using Microsoft Message Analyzer
-
-To configure a web tracing session for HTTP and HTTPS traffic using Microsoft Message Analyzer, run the Microsoft Message Analyzer application and then on the **File** menu, click **Capture/Trace**. In the list of available trace scenarios, select **Web Proxy**. Then in the **Trace Scenario Configuration** panel, in the **HostnameFilter** textbox, add the names of your storage endpoints (you can look up these names in the [Azure Portal](https://portal.azure.com)). For example, if the name of your Azure storage account is **contosodata**, you should add the following to the **HostnameFilter** textbox:
-
-    contosodata.blob.core.windows.net contosodata.table.core.windows.net contosodata.queue.core.windows.net
-
-> [AZURE.NOTE] A space character separates the hostnames.
-
-When you are ready to start collecting trace data, click the **Start With** button.
-
-For more information about the Microsoft Message Analyzer **Web Proxy** trace, see [Microsoft-PEF-WebProxy Provider](http://technet.microsoft.com/library/jj674814.aspx).
-
-The built-in **Web Proxy** trace in Microsoft Message Analyzer is based on Fiddler; it can capture client-side HTTPS traffic and display unencrypted HTTPS messages. The **Web Proxy** trace works by configuring a local proxy for all HTTP and HTTPS traffic that gives it access to unencrypted messages.
-
-#### Diagnosing network issues using Microsoft Message Analyzer
-
-In addition to using the Microsoft Message Analyzer **Web Proxy** trace to capture details of the HTTP/HTTPs traffic between the client application and the storage service, you can also use the built-in **Local Link Layer** trace to capture network packet information. This enables you to capture data similar to that which you can capture with Wireshark, and diagnose network issues such as dropped packets.
-
-The following screenshot shows an example **Local Link Layer** trace with some **informational** messages in the **DiagnosisTypes** column. Clicking on an icon in the **DiagnosisTypes** column shows the details of the message. In this example, the server retransmitted message #305 because it did not receive an acknowledgement from the client:
-
-![][9]
-
-When you create the trace session in Microsoft Message Analyzer, you can specify filters to reduce the amount of noise in the trace. On the **Capture / Trace** page where you define the trace, click on the **Configure** link next to **Microsoft-Windows-NDIS-PacketCapture**. The following screenshot shows a configuration that filters TCP traffic for the IP addresses of three storage services:
-
-![][10]
-
-For more information about the Microsoft Message Analyzer Local Link Layer trace, see [Microsoft-PEF-NDIS-PacketCapture Provider](http://technet.microsoft.com/library/jj659264.aspx).
-
-### <a name="appendix-4"></a>Appendix 4: Using Excel to view metrics and log data
-
-Many tools enable you to download the Storage Metrics data from Azure table storage in a delimited format that makes it easy to load the data into Excel for viewing and analysis. Storage Logging data from Azure blob storage is already in a delimited format that you can load into Excel. However, you will need to add appropriate column headings based in the information at [Storage Analytics Log Format](http://msdn.microsoft.com/library/azure/hh343259.aspx) and [Storage Analytics Metrics Table Schema](http://msdn.microsoft.com/library/azure/hh343264.aspx).
-
-To import your Storage Logging data into Excel after you download it from blob storage:
-
-- On the **Data** menu, click **From Text**.
-- Browse to the log file you want to view and click **Import**.
-- On step 1 of the **Text Import Wizard**, select **Delimited**.
-
-On step 1 of the **Text Import Wizard**, select **Semicolon** as the only delimiter and choose double-quote as the **Text qualifier**. Then click **Finish** and choose where to place the data in your workbook.
-
-### <a name="appendix-5"></a>Appendix 5: Monitoring with Application Insights for Visual Studio Team Services
-
-You can also use the Application Insights feature for Visual Studio Team Services as part of your performance and availability monitoring. This tool can:
-
-- Make sure your web service is available and responsive. Whether your app is a web site or a device app that uses a web service, it can test your URL every few minutes from locations around the world, and let you know if there’s a problem.
-- Quickly diagnose any performance issues or exceptions in your web service. Find out if CPU or other resources are being stretched, get stack traces from exceptions, and easily search through log traces. If the app’s performance drops below acceptable limits, we can send you an email. You can monitor both .NET and Java web services.
-
-You can find more information at [What is Application Insights?](../application-insights/app-insights-overview.md).
-
-<!--Anchors-->
-[Introduction]: #introduction
-[How this guide is organized]: #how-this-guide-is-organized
-
-[Monitoring your storage service]: #monitoring-your-storage-service
-[Monitoring service health]: #monitoring-service-health
-[Monitoring capacity]: #monitoring-capacity
-[Monitoring availability]: #monitoring-availability
-[Monitoring performance]: #monitoring-performance
-
-[Diagnosing storage issues]: #diagnosing-storage-issues
-[Service health issues]: #service-health-issues
-[Performance issues]: #performance-issues
-[Diagnosing errors]: #diagnosing-errors
-[Storage emulator issues]: #storage-emulator-issues
-[Storage logging tools]: #storage-logging-tools
-[Using network logging tools]: #using-network-logging-tools
-
-[End-to-end tracing]: #end-to-end-tracing
-[Correlating log data]: #correlating-log-data
-[Client request ID]: #client-request-id
-[Server request ID]: #server-request-id
-[Timestamps]: #timestamps
-
-[Troubleshooting guidance]: #troubleshooting-guidance
-[Metrics show high AverageE2ELatency and low AverageServerLatency]: #metrics-show-high-AverageE2ELatency-and-low-AverageServerLatency
-[Metrics show low AverageE2ELatency and low AverageServerLatency but the client is experiencing high latency]: #metrics-show-low-AverageE2ELatency-and-low-AverageServerLatency
-[Metrics show high AverageServerLatency]: #metrics-show-high-AverageServerLatency
-[You are experiencing unexpected delays in message delivery on a queue]: #you-are-experiencing-unexpected-delays-in-message-delivery
-
-[Metrics show an increase in PercentThrottlingError]: #metrics-show-an-increase-in-PercentThrottlingError
-[Transient increase in PercentThrottlingError]: #transient-increase-in-PercentThrottlingError
-[Permanent increase in PercentThrottlingError error]: #permanent-increase-in-PercentThrottlingError
-[Metrics show an increase in PercentTimeoutError]: #metrics-show-an-increase-in-PercentTimeoutError
-[Metrics show an increase in PercentNetworkError]: #metrics-show-an-increase-in-PercentNetworkError
-
-[The client is receiving HTTP 403 (Forbidden) messages]: #the-client-is-receiving-403-messages
-[The client is receiving HTTP 404 (Not found) messages]: #the-client-is-receiving-404-messages
-[The client or another process previously deleted the object]: #client-previously-deleted-the-object
-[A Shared Access Signature (SAS) authorization issue]: #SAS-authorization-issue
-[Client-side JavaScript code does not have permission to access the object]: #JavaScript-code-does-not-have-permission
-[Network failure]: #network-failure
-[The client is receiving HTTP 409 (Conflict) messages]: #the-client-is-receiving-409-messages
-
-[Metrics show low PercentSuccess or analytics log entries have operations with transaction status of ClientOtherErrors]: #metrics-show-low-percent-success
-[Capacity metrics show an unexpected increase in storage capacity usage]: #capacity-metrics-show-an-unexpected-increase
-[You are experiencing unexpected reboots of Virtual Machines that have a large number of attached VHDs]: #you-are-experiencing-unexpected-reboots
-[Your issue arises from using the storage emulator for development or test]: #your-issue-arises-from-using-the-storage-emulator
-[Feature "X" is not working in the storage emulator]: #feature-X-is-not-working
-[Error "The value for one of the HTTP headers is not in the correct format" when using the storage emulator]: #error-HTTP-header-not-correct-format
-[Running the storage emulator requires administrative privileges]: #storage-emulator-requires-administrative-privileges
-[You are encountering problems installing the Azure SDK for .NET]: #you-are-encountering-problems-installing-the-Windows-Azure-SDK
-[You have a different issue with a storage service]: #you-have-a-different-issue-with-a-storage-service
-
-[Appendices]: #appendices
-[Appendix 1: Using Fiddler to capture HTTP and HTTPS traffic]: #appendix-1
-[Appendix 2: Using Wireshark to capture network traffic]: #appendix-2
-[Appendix 3: Using Microsoft Message Analyzer to capture network traffic]: #appendix-3
-[Appendix 4: Using Excel to view metrics and log data]: #appendix-4
-[Appendix 5: Monitoring with Application Insights for Visual Studio Team Services]: #appendix-5
-
-<!--Image references-->
-[1]: ./media/storage-monitoring-diagnosing-troubleshooting/overview.png
-[3]: ./media/storage-monitoring-diagnosing-troubleshooting/hour-minute-metrics.png
-[4]: ./media/storage-monitoring-diagnosing-troubleshooting/high-e2e-latency.png
-[5]: ./media/storage-monitoring-diagnosing-troubleshooting/fiddler-screenshot.png
-[6]: ./media/storage-monitoring-diagnosing-troubleshooting/wireshark-screenshot-1.png
-[7]: ./media/storage-monitoring-diagnosing-troubleshooting/wireshark-screenshot-2.png
-[8]: ./media/storage-monitoring-diagnosing-troubleshooting/wireshark-screenshot-3.png
-[9]: ./media/storage-monitoring-diagnosing-troubleshooting/mma-screenshot-1.png
-[10]: ./media/storage-monitoring-diagnosing-troubleshooting/mma-screenshot-2.png
+<properties
+	pageTitle="Monitor, diagnose, and troubleshoot Storage | Microsoft Azure"
+	description="Use features such as storage analytics, client-side logging, and other third-party tools to identify, diagnose, and troubleshoot Azure Storage-related issues."
+	services="storage"
+	documentationCenter=""
+	authors="jasonnewyork"
+	manager="tadb"
+	editor="tysonn"/>
+
+<tags
+	ms.service="storage"
+	ms.workload="storage"
+	ms.tgt_pltfrm="na"
+	ms.devlang="na"
+	ms.topic="article"
+	ms.date="06/28/2016"
+	ms.author="jahogg"/>
+
+# Monitor, diagnose, and troubleshoot Microsoft Azure Storage
+
+[AZURE.INCLUDE [storage-selector-portal-monitoring-diagnosing-troubleshooting](../../includes/storage-selector-portal-monitoring-diagnosing-troubleshooting.md)]
+
+## Overview
+
+Diagnosing and troubleshooting issues in a distributed application hosted in a cloud environment can be more complex than in traditional environments. Applications can be deployed in a PaaS or IaaS infrastructure, on premises, on a mobile device, or in some combination of these. Typically, your application’s network traffic may traverse public and private networks and your application may use multiple storage technologies such as Microsoft Azure Storage Tables, Blobs, Queues, or Files in addition to other data stores such as relational and document databases.
+
+To manage such applications successfully you should monitor them proactively and understand how to diagnose and troubleshoot all aspects of them and their dependent technologies. As a user of Azure Storage services, you should continuously monitor the Storage services your application uses for any unexpected changes in behavior (such as slower than usual response times), and use logging to collect more detailed data and to analyze a problem in depth. The diagnostics information you obtain from both monitoring and logging will help you to determine the root cause of the issue your application encountered. Then you can troubleshoot the issue and determine the appropriate steps you can take to remediate it. Azure Storage is a core Azure service, and forms an important part of the majority of solutions that customers deploy to the Azure infrastructure. Azure Storage includes capabilities to simplify monitoring, diagnosing, and troubleshooting storage issues in your cloud-based applications.
+
+> [AZURE.NOTE] Storage accounts with a replication type of Zone-Redundant Storage (ZRS) do not have the metrics or logging capability enabled at this time. Also, the Azure Files Service does not support logging at this time.
+
+For a hands-on guide to end-to-end troubleshooting in Azure Storage applications, see [End-to-End Troubleshooting using Azure Storage Metrics and Logging, AzCopy, and Message Analyzer](storage-e2e-troubleshooting.md).
+
++ [Introduction]
+	+ [How this guide is organized]
++ [Monitoring your storage service]
+	+ [Monitoring service health]
+	+ [Monitoring capacity]
+	+ [Monitoring availability]
+	+ [Monitoring performance]
++ [Diagnosing storage issues]
+	+ [Service health issues]
+	+ [Performance issues]
+	+ [Diagnosing errors]
+	+ [Storage emulator issues]
+	+ [Storage logging tools]
+	+ [Using network logging tools]
++ [End-to-end tracing]
+	+ [Correlating log data]
+	+ [Client request ID]
+	+ [Server request ID]
+	+ [Timestamps]
++ [Troubleshooting guidance]
+	+ [Metrics show high AverageE2ELatency and low AverageServerLatency]
+	+ [Metrics show low AverageE2ELatency and low AverageServerLatency but the client is experiencing high latency]
+	+ [Metrics show high AverageServerLatency]
+	+ [You are experiencing unexpected delays in message delivery on a queue]
+	+ [Metrics show an increase in PercentThrottlingError]
+	+ [Metrics show an increase in PercentTimeoutError]
+	+ [Metrics show an increase in PercentNetworkError]
+	+ [The client is receiving HTTP 403 (Forbidden) messages]
+	+ [The client is receiving HTTP 404 (Not found) messages]
+	+ [The client is receiving HTTP 409 (Conflict) messages]
+	+ [Metrics show low PercentSuccess or analytics log entries have operations with transaction status of ClientOtherErrors]
+	+ [Capacity metrics show an unexpected increase in storage capacity usage]
+	+ [You are experiencing unexpected reboots of Virtual Machines that have a large number of attached VHDs]
+	+ [Your issue arises from using the storage emulator for development or test]
+	+ [You are encountering problems installing the Azure SDK for .NET]
+	+ [You have a different issue with a storage service]
++ [Appendices]
+	+ [Appendix 1: Using Fiddler to capture HTTP and HTTPS traffic]
+	+ [Appendix 2: Using Wireshark to capture network traffic]
+	+ [Appendix 3: Using Microsoft Message Analyzer to capture network traffic]
+	+ [Appendix 4: Using Excel to view metrics and log data]
+	+ [Appendix 5: Monitoring with Application Insights for Visual Studio Team Services]
+
+## <a name="introduction"></a>Introduction
+
+This guide shows you how to use features such as Azure Storage Analytics, client-side logging in the Azure Storage Client Library, and other third-party tools to identify, diagnose, and troubleshoot Azure Storage related issues.
+
+![][1]
+
+*Figure 1 Monitoring, Diagnostics, and Troubleshooting*
+
+This guide is intended to be read primarily by developers of online services that use Azure Storage Services and IT Pros responsible for managing such online services. The goals of this guide are:
+
+- To help you maintain the health and performance of your Azure Storage accounts.
+- To provide you with the necessary processes and tools to help you decide if an issue or problem in an application relates to Azure Storage.
+- To provide you with actionable guidance for resolving problems related to Azure Storage.
+
+### <a name="how-this-guide-is-organized"></a>How this guide is organized
+
+The section "[Monitoring your storage service]" describes how to monitor the health and performance of your Azure Storage services using Azure Storage Analytics Metrics (Storage Metrics).
+
+The section "[Diagnosing storage issues]" describes how to diagnose issues using Azure Storage Analytics Logging (Storage Logging). It also describes how to enable client-side logging using the facilities in one of the client libraries such as the Storage Client Library for .NET or the Azure SDK for Java.
+
+The section "[End-to-end tracing]" describes how you can correlate the information contained in various log files and metrics data.
+
+The section "[Troubleshooting guidance]" provides troubleshooting guidance for some of the common storage-related issues you might encounter.
+
+The "[Appendices]" include information about using other tools such as Wireshark and Netmon for analyzing network packet data, Fiddler for analyzing HTTP/HTTPS messages, and Microsoft Message Analyzer for correlating log data.
+
+
+## <a name="monitoring-your-storage-service"></a>Monitoring your storage service
+
+If you are familiar with Windows performance monitoring, you can think of Storage Metrics as being an Azure Storage equivalent of Windows Performance Monitor counters. In Storage Metrics you will find a comprehensive set of metrics (counters in Windows Performance Monitor terminology) such as service availability, total number of requests to service, or percentage of successful requests to service. For a full list of the available metrics, see [Storage Analytics Metrics Table Schema](http://msdn.microsoft.com/library/azure/hh343264.aspx). You can specify whether you want the storage service to collect and aggregate metrics every hour or every minute. For more information about how to enable metrics and monitor your storage accounts, see [Enabling storage metrics and viewing metrics data](http://go.microsoft.com/fwlink/?LinkId=510865).
+
+You can choose which hourly metrics you want to display in the [Azure Portal](https://portal.azure.com) and configure rules that notify administrators by email whenever an hourly metric exceeds a particular threshold. For more information, see [Receive Alert Notifications](../azure-portal/insights-receive-alert-notifications.md). 
+
+The storage service collects metrics using a best effort, but may not record every storage operation.
+
+In the Azure Portal, you can view metrics such as availability, total requests, and average latency numbers for a storage account. A notification rule has also been set up to alert an administrator if availability drops below a certain level. From viewing this data, one possible area for investigation is the table service success percentage being below 100% (for more information, see the section "[Metrics show low PercentSuccess or analytics log entries have operations with transaction status of ClientOtherErrors]").
+
+You should continuously monitor your Azure applications to ensure they are healthy and performing as expected by:
+
+- Establishing some baseline metrics for application that will enable you to compare current data and identify any significant changes in the behavior of Azure storage and your application. The values of your baseline metrics will, in many cases, be application specific and you should establish them when you are performance testing your application.
+- Recording minute metrics and using them to monitor actively for unexpected errors and anomalies such as spikes in error counts or request rates.
+- Recording hourly metrics and using them to monitor average values such as average error counts and request rates.
+- Investigating potential issues using diagnostics tools as discussed later in the section "[Diagnosing storage issues]."
+
+The charts in Figure 3 below illustrate how the averaging that occurs for hourly metrics can hide spikes in activity. The hourly metrics appear to show a steady rate of requests, while the minute metrics reveal the fluctuations that are really taking place.
+
+![][3]
+
+The remainder of this section describes what metrics you should monitor and why.
+
+### <a name="monitoring-service-health"></a>Monitoring service health
+
+You can use the [Azure Portal](https://portal.azure.com) to view the health of the Storage service (and other Azure services) in all the Azure regions around the world. This enables you to see immediately if an issue outside of your control is affecting the Storage service in the region you use for your application.
+
+The [Azure Portal](https://portal.azure.com) can also provide notifications of incidents that affect the various Azure services.
+Note: This information was previously available, along with historical data, on the [Azure Service Dashboard](http://status.azure.com).
+
+While the [Azure Portal](https://portal.azure.com) collects health information from inside the Azure datacenters (inside-out monitoring), you could also consider adopting an outside-in approach to generate synthetic transactions that periodically access your Azure-hosted web application from multiple locations. The services offered by [Dynatrace](http://www.dynatrace.com/en/synthetic-monitoring) and Application Insights for Visual Studio Team Services are examples of this outside-in approach. For more information about Application Insights for Visual Studio Team Services, see the appendix "[Appendix 5: Monitoring with Application Insights for Visual Studio Team Services](#appendix-5)."
+
+### <a name="monitoring-capacity"></a>Monitoring capacity
+
+Storage Metrics only stores capacity metrics for the blob service because blobs typically account for the largest proportion of stored data (at the time of writing, it is not possible to use Storage Metrics to monitor the capacity of your tables and queues). You can find this data in the **$MetricsCapacityBlob** table if you have enabled monitoring for the Blob service. Storage Metrics records this data once per day, and you can use the value of the **RowKey** to determine whether the row contains an entity that relates to user data (value **data**) or analytics data (value **analytics**). Each stored entity contains information about the amount of storage used (**Capacity** measured in bytes) and the current number of containers (**ContainerCount**) and blobs (**ObjectCount**) in use in the storage account. For more information about the capacity metrics stored in the **$MetricsCapacityBlob** table, see [Storage Analytics Metrics Table Schema](http://msdn.microsoft.com/library/azure/hh343264.aspx).
+
+> [AZURE.NOTE] You should monitor these values for an early warning that you are approaching the capacity limits of your storage account. In the Azure Portal, you can add alert rules to notify you if aggregate storage use exceeds or falls below thresholds that you specify.
+
+For help estimating the size of various storage objects such as blobs, see the blog post [Understanding Azure Storage Billing – Bandwidth, Transactions, and Capacity](http://blogs.msdn.com/b/windowsazurestorage/archive/2010/07/09/understanding-windows-azure-storage-billing-bandwidth-transactions-and-capacity.aspx).
+
+### <a name="monitoring-availability"></a>Monitoring availability
+
+You should monitor the availability of the storage services in your storage account by monitoring the value in the **Availability** column in the hourly or minute metrics tables — **$MetricsHourPrimaryTransactionsBlob**, **$MetricsHourPrimaryTransactionsTable**, **$MetricsHourPrimaryTransactionsQueue**, **$MetricsMinutePrimaryTransactionsBlob**, **$MetricsMinutePrimaryTransactionsTable**, **$MetricsMinutePrimaryTransactionsQueue**, **$MetricsCapacityBlob**. The **Availability** column contains a percentage value that indicates the availability of the service or the API operation represented by the row (the **RowKey** shows if the row contains metrics for the service as a whole or for a specific API operation).
+
+Any value less than 100% indicates that some storage requests are failing. You can see why they are failing by examining the other columns in the metrics data that show the numbers of requests with different error types such as **ServerTimeoutError**. You should expect to see **Availability** fall temporarily below 100% for reasons such as transient server timeouts while the service moves partitions to better load-balance request; the retry logic in your client application should handle such intermittent conditions. The article [Storage Analytics Logged Operations and Status Messages](http://msdn.microsoft.com/library/azure/hh343260.aspx) lists the transaction types that Storage Metrics includes in its **Availability** calculation.
+
+In the [Azure Portal](https://portal.azure.com), you can add alert rules to notify you if **Availability** for a service falls below a threshold that you specify.
+
+The "[Troubleshooting guidance]" section of this guide describes some common storage service issues related to availability.
+
+### <a name="monitoring-performance"></a>Monitoring performance
+
+To monitor the performance of the storage services, you can use the following metrics from the hourly and minute metrics tables.
+
+- The values in the **AverageE2ELatency** and **AverageServerLatency** columns show the average time the storage service or API operation type is taking to process requests. **AverageE2ELatency** is a measure of end-to-end latency that includes the time taken to read the request and send the response in addition to the time taken to process the request (therefore includes network latency once the request reaches the storage service); **AverageServerLatency** is a measure of just the processing time and therefore excludes any network latency related to communicating with the client. See the section "[Metrics show high AverageE2ELatency and low AverageServerLatency]" later in this guide for a discussion of why there might be a significant difference between these two values.
+- The values in the **TotalIngress** and **TotalEgress** columns show the total amount of data, in bytes, coming in to and going out of your storage service or through a specific API operation type.
+- The values in the **TotalRequests** column show the total number of requests that the storage service of API operation is receiving. **TotalRequests** is the total number of requests that the storage service receives.
+
+Typically, you will monitor for unexpected changes in any of these values as an indicator that you have an issue that requires investigation.
+
+In the [Azure Portal](https://portal.azure.com), you can add alert rules to notify you if any of the performance metrics for this service fall below or exceed a threshold that you specify.
+
+The "[Troubleshooting guidance]" section of this guide describes some common storage service issues related to performance.
+
+
+## <a name="diagnosing-storage-issues"></a>Diagnosing storage issues
+
+There are a number of ways that you might become aware of a problem or issue in your application, these include:
+
+- A major failure that causes the application to crash or to stop working.
+- Significant changes from baseline values in the metrics you are monitoring as described in the previous section "[Monitoring your storage service]."
+- Reports from users of your application that some particular operation didn't complete as expected or that some feature is not working.
+- Errors generated within your application that appear in log files or through some other notification method.
+
+Typically, issues related to Azure storage services fall into one of four broad categories:
+
+- Your application has a performance issue, either reported by your users, or revealed by changes in the performance metrics.
+- There is a problem with the Azure Storage infrastructure in one or more regions.
+- Your application is encountering an error, either reported by your users, or revealed by an increase in one of the error count metrics you monitor.
+- During development and test, you may be using the local storage emulator; you may encounter some issues that relate specifically to usage of the storage emulator.
+
+The following sections outline the steps you should follow to diagnose and troubleshoot issues in each of these four categories. The section "[Troubleshooting guidance]" later in this guide provides more detail for some common issues you may encounter.
+
+### <a name="service-health-issues"></a>Service health issues
+
+Service health issues are typically outside of your control. The [Azure Portal](https://portal.azure.com) provides information about any ongoing issues with Azure services including storage services. If you opted for Read-Access Geo-Redundant Storage when you created your storage account, then in the event of your data being unavailable in the primary location, your application could switch temporarily to the read-only copy in the secondary location. To do this, your application must be able to switch between using the primary and secondary storage locations, and be able to work in a reduced functionality mode with read-only data. The Azure Storage Client libraries allow you to define a retry policy that can read from secondary storage in case a read from primary storage fails. Your application also needs to be aware that the data in the secondary location is eventually consistent. For more information, see the blog post [Azure Storage Redundancy Options and Read Access Geo Redundant Storage](https://blogs.msdn.microsoft.com/windowsazurestorage/2013/12/11/windows-azure-storage-redundancy-options-and-read-access-geo-redundant-storage/).
+
+### <a name="performance-issues"></a>Performance issues
+
+The performance of an application can be subjective, especially from a user perspective. Therefore, it is important to have baseline metrics available to help you identify where there might be a performance issue. Many factors might affect the performance of an Azure storage service from the client application perspective. These factors might operate in the storage service, in the client, or in the network infrastructure; therefore it is important to have a strategy for identifying the origin of the performance issue.
+
+After you have identified the likely location of the cause of the performance issue from the metrics, you can then use the log files to find detailed information to diagnose and troubleshoot the problem further.
+
+The section "[Troubleshooting guidance]" later in this guide provides more information about some common performance related issues you may encounter.
+
+### <a name="diagnosing-errors"></a>Diagnosing errors
+
+Users of your application may notify you of errors reported by the client application. Storage Metrics also records counts of different error types from your storage services such as **NetworkError**, **ClientTimeoutError**, or **AuthorizationError**. While Storage Metrics only records counts of different error types, you can obtain more detail about individual requests by examining server-side, client-side, and network logs. Typically, the HTTP status code returned by the storage service will give an indication of why the request failed.
+
+> [AZURE.NOTE] Remember that you should expect to see some intermittent errors: for example, errors due to transient network conditions, or application errors.
+
+The following resources are useful for understanding storage-related status and error codes:
+
+- [Common REST API Error Codes](http://msdn.microsoft.com/library/azure/dd179357.aspx)
+- [Blob Service Error Codes](http://msdn.microsoft.com/library/azure/dd179439.aspx)
+- [Queue Service Error Codes](http://msdn.microsoft.com/library/azure/dd179446.aspx)
+- [Table Service Error Codes](http://msdn.microsoft.com/library/azure/dd179438.aspx)
+- [File Service Error Codes](https://msdn.microsoft.com/library/azure/dn690119.aspx)
+
+### <a name="storage-emulator-issues"></a>Storage emulator issues
+
+The Azure SDK includes a storage emulator you can run on a development workstation. This emulator simulates most of the behavior of the Azure storage services and is useful during development and test, enabling you to run applications that use Azure storage services without the need for an Azure subscription and an Azure storage account.
+
+The "[Troubleshooting guidance]" section of this guide describes some common issues encountered using the storage emulator.
+
+### <a name="storage-logging-tools"></a>Storage logging tools
+
+Storage Logging provides server-side logging of storage requests in your Azure storage account. For more information about how to enable server-side logging and access the log data, see [Enabling Storage Logging and Accessing Log Data](http://go.microsoft.com/fwlink/?LinkId=510867).
+
+The Storage Client Library for .NET enables you to collect client-side log data that relates to storage operations performed by your application. For more information, see [Client-side Logging with the .NET Storage Client Library](http://go.microsoft.com/fwlink/?LinkId=510868).
+
+> [AZURE.NOTE] In some circumstances (such as SAS authorization failures), a user may report an error for which you can find no request data in the server-side Storage logs. You can use the logging capabilities of the Storage Client Library to investigate if the cause of the issue is on the client or use network monitoring tools to investigate the network.
+
+### <a name="using-network-logging-tools"></a>Using network logging tools
+
+You can capture the traffic between the client and server to provide detailed information about the data the client and server are exchanging and the underlying network conditions. Useful network logging tools include:
+
+- [Fiddler](http://www.telerik.com/fiddler) is a free web debugging proxy that enables you to examine the headers and payload data of HTTP and HTTPS request and response messages. For more information, see [Appendix 1: Using Fiddler to capture HTTP and HTTPS traffic](#appendix-1).
+- [Microsoft Network Monitor (Netmon)](http://www.microsoft.com/download/details.aspx?id=4865) and [Wireshark](http://www.wireshark.org/) are free network protocol analyzers that enable you to view detailed packet information for a wide range of network protocols. For more information about Wireshark, see "[Appendix 2: Using Wireshark to capture network traffic](#appendix-2)".
+- Microsoft Message Analyzer is a tool from Microsoft that supersedes Netmon and that in addition to capturing network packet data, helps you to view and analyze the log data captured from other tools. For more information, see "[Appendix 3: Using Microsoft Message Analyzer to capture network traffic](#appendix-3)".
+- If you want to perform a basic connectivity test to check that your client machine can connect to the Azure storage service over the network, you cannot do this using the standard **ping** tool on the client. However, you can use the [**tcping** tool](http://www.elifulkerson.com/projects/tcping.php) to check connectivity.
+
+In many cases, the log data from Storage Logging and the Storage Client Library will be sufficient to diagnose an issue, but in some scenarios, you may need the more detailed information that these network logging tools can provide. For example, using Fiddler to view HTTP and HTTPS messages enables you to view header and payload data sent to and from the storage services, which would enable you to examine how a client application retries storage operations. Protocol analyzers such as Wireshark operate at the packet level enabling you to view TCP data, which would enable you to troubleshoot lost packets and connectivity issues. Message Analyzer can operate at both HTTP and TCP layers.
+
+## <a name="end-to-end-tracing"></a>End-to-end tracing
+
+End-to-end tracing using a variety of log files is a useful technique for investigating potential issues. You can use the date/time information from your metrics data as an indication of where to start looking in the log files for the detailed information that will help you troubleshoot the issue.
+
+### <a name="correlating-log-data"></a>Correlating log data
+
+When viewing logs from client applications, network traces, and server-side storage logging it is critical to be able to correlate requests across the different log files. The log files include a number of different fields that are useful as correlation identifiers. The client request id is the most useful field to use to correlate entries in the different logs. However sometimes, it can be useful to use either the server request id or timestamps. The following sections provide more details about these options.
+
+### <a name="client-request-id"></a>Client request ID
+
+The Storage Client Library automatically generates a unique client request id for every request.
+
+- In the client-side log that the Storage Client Library creates, the client request id appears in the **Client Request ID** field of every log entry relating to the request.
+- In a network trace such as one captured by Fiddler, the client request id is visible in request messages as the **x-ms-client-request-id** HTTP header value.
+- In the server-side Storage Logging log, the client request id appears in the Client request ID column.
+
+> [AZURE.NOTE] It is possible for multiple requests to share the same client request id because the client can assign this value (although the Storage Client Library assigns a
+> new value automatically). In the case of retries from the client, all attempts share the same client request id. In the case of a batch sent from the client, the batch has a single client request id.
+
+
+### <a name="server-request-id"></a>Server request ID
+
+The storage service automatically generates server request ids.
+
+- In the server-side Storage Logging log, the server request id appears the **Request ID header** column.
+- In a network trace such as one captured by Fiddler, the server request id appears in response messages as the **x-ms-request-id** HTTP header value.
+- In the client-side log that the Storage Client Library creates, the server request id appears in the **Operation Text** column for the log entry showing details of the server response.
+
+> [AZURE.NOTE] The storage service always assigns a unique server request id to every request it receives, so every retry attempt from the client and every operation included in a batch has a unique server request id.
+
+If the Storage Client Library throws a **StorageException** in the client, the **RequestInformation** property contains a **RequestResult** object that includes a **ServiceRequestID** property. You can also access a **RequestResult** object from an **OperationContext** instance.
+
+The code sample below demonstrates how to set a custom **ClientRequestId** value by attaching an **OperationContext** object the request to the storage service. It also shows how to retrieve the **ServerRequestId** value from the response message.
+
+	//Parse the connection string for the storage account.
+    const string ConnectionString = "DefaultEndpointsProtocol=https;AccountName=account-name;AccountKey=account-key";
+    CloudStorageAccount storageAccount = CloudStorageAccount.Parse(ConnectionString);
+    CloudBlobClient blobClient = storageAccount.CreateCloudBlobClient();
+
+    // Create an Operation Context that includes custom ClientRequestId string based on constants defined within the application along with a Guid.
+    OperationContext oc = new OperationContext();
+    oc.ClientRequestID = String.Format("{0} {1} {2} {3}", HOSTNAME, APPNAME, USERID, Guid.NewGuid().ToString());
+
+    try
+    {
+        CloudBlobContainer container = blobClient.GetContainerReference("democontainer");
+        ICloudBlob blob = container.GetBlobReferenceFromServer("testImage.jpg", null, null, oc);  
+        var downloadToPath = string.Format("./{0}", blob.Name);
+        using (var fs = File.OpenWrite(downloadToPath))
+        {
+            blob.DownloadToStream(fs, null, null, oc);
+            Console.WriteLine("\t Blob downloaded to file: {0}", downloadToPath);
+        }
+    }
+    catch (StorageException storageException)
+    {
+        Console.WriteLine("Storage exception {0} occurred", storageException.Message);
+        // Multiple results may exist due to client side retry logic - each retried operation will have a unique ServiceRequestId
+        foreach (var result in oc.RequestResults)
+        {
+                Console.WriteLine("HttpStatus: {0}, ServiceRequestId {1}", result.HttpStatusCode, result.ServiceRequestID);
+        }
+    }
+
+
+### <a name="timestamps"></a>Timestamps
+
+You can also use timestamps to locate related log entries, but be careful of any clock skew between the client and server that may exist. You should search plus or minus 15 minutes for matching server-side entries based on the timestamp on the client. Remember that the blob metadata for the blobs containing metrics indicates the time range for the metrics stored in the blob; this is useful if you have many metrics blobs for the same minute or hour.
+
+## <a name="troubleshooting-guidance"></a>Troubleshooting guidance
+
+This section will help you with the diagnosis and troubleshooting of some of the common issues your application may encounter when using the Azure storage services. Use the list below to locate the information relevant to your specific issue.
+
+**Troubleshooting Decision Tree**
+
+----------
+
+Does your issue relate to the performance of one of the storage services?
+
+- [Metrics show high AverageE2ELatency and low AverageServerLatency]
+- [Metrics show low AverageE2ELatency and low AverageServerLatency but the client is experiencing high latency]
+- [Metrics show high AverageServerLatency]
+- [You are experiencing unexpected delays in message delivery on a queue]
+
+----------
+
+Does your issue relate to the availability of one of the storage services?
+
+- [Metrics show an increase in PercentThrottlingError]
+- [Metrics show an increase in PercentTimeoutError]
+- [Metrics show an increase in PercentNetworkError]
+
+----------
+
+Is your client application receiving an HTTP 4XX (such as 404) response from a storage service?
+
+- [The client is receiving HTTP 403 (Forbidden) messages]
+- [The client is receiving HTTP 404 (Not found) messages]
+- [The client is receiving HTTP 409 (Conflict) messages]
+
+----------
+
+[Metrics show low PercentSuccess or analytics log entries have operations with transaction status of ClientOtherErrors]
+
+----------
+
+[Capacity metrics show an unexpected increase in storage capacity usage]
+
+----------
+
+[You are experiencing unexpected reboots of Virtual Machines that have a large number of attached VHDs]
+
+----------
+
+[Your issue arises from using the storage emulator for development or test]
+
+----------
+
+[You are encountering problems installing the Azure SDK for .NET]
+
+----------
+
+[You have a different issue with a storage service]
+
+----------
+
+### <a name="metrics-show-high-AverageE2ELatency-and-low-AverageServerLatency"></a>Metrics show high AverageE2ELatency and low AverageServerLatency
+
+The illustration below from the [Azure Portal](https://portal.azure.com) monitoring tool shows an example where the **AverageE2ELatency** is significantly higher than the **AverageServerLatency**.
+
+![][4]
+
+Note that the storage service only calculates the metric **AverageE2ELatency** for successful requests and, unlike **AverageServerLatency**, includes the time the client takes to send the data and receive acknowledgement from the storage service. Therefore, a difference between **AverageE2ELatency** and **AverageServerLatency** could be either due to the client application being slow to respond, or due to conditions on the network.
+
+> [AZURE.NOTE] You can also view **E2ELatency** and **ServerLatency** for individual storage operations in the Storage Logging log data.
+
+#### Investigating client performance issues
+
+Possible reasons for the client responding slowly include having a limited number of available connections or threads, or being low on resources such as CPU, memory or network bandwidth. You may be able to resolve the issue by modifying the client code to be more efficient (for example by using asynchronous calls to the storage service), or by using a larger Virtual Machine (with more cores and more memory).
+
+For the table and queue services, the Nagle algorithm can also cause high **AverageE2ELatency** as compared to **AverageServerLatency**: for more information see the post [Nagle’s Algorithm is Not Friendly towards Small Requests](http://blogs.msdn.com/b/windowsazurestorage/archive/2010/06/25/nagle-s-algorithm-is-not-friendly-towards-small-requests.aspx). You can disable the Nagle algorithm in code by using the **ServicePointManager** class in the **System.Net** namespace. You should do this before you make any calls to the table or queue services in your application since this does not affect connections that are already open. The following example comes from the **Application_Start** method in a worker role.
+
+    var storageAccount = CloudStorageAccount.Parse(connStr);
+    ServicePoint tableServicePoint = ServicePointManager.FindServicePoint(storageAccount.TableEndpoint);
+    tableServicePoint.UseNagleAlgorithm = false;
+    ServicePoint queueServicePoint = ServicePointManager.FindServicePoint(storageAccount.QueueEndpoint);
+    queueServicePoint.UseNagleAlgorithm = false;
+
+You should check the client-side logs to see how many requests your client application is submitting, and check for general .NET related performance bottlenecks in your client such as CPU, .NET garbage collection, network utilization, or memory. As a starting point for troubleshooting .NET client applications, see [Debugging, Tracing, and Profiling](http://msdn.microsoft.com/library/7fe0dd2y).
+
+#### Investigating network latency issues
+
+Typically, high end-to-end latency caused by the network is due to transient conditions. You can investigate both transient and persistent network issues such as dropped packets by using tools such as Wireshark or Microsoft Message Analyzer.
+
+For more information about using Wireshark to troubleshoot network issues, see "[Appendix 2: Using Wireshark to capture network traffic]."
+
+For more information about using Microsoft Message Analyzer to troubleshoot network issues, see "[Appendix 3: Using Microsoft Message Analyzer to capture network traffic]."
+
+### <a name="metrics-show-low-AverageE2ELatency-and-low-AverageServerLatency"></a>Metrics show low AverageE2ELatency and low AverageServerLatency but the client is experiencing high latency
+
+In this scenario, the most likely cause is a delay in the storage requests reaching the storage service. You should investigate why requests from the client are not making it through to the blob service.
+
+One possible reason for the client delaying sending requests is that there are a limited number of available connections or threads. 
+
+You should also check whether the client is performing multiple retries, and investigate the reason if this is the case. To determine whether the client is performing multiple retries, you can:
+
+- Examine the Storage Analytics logs. If multiple retries are happening, you will see multiple operations with the same client request ID but with different server request IDs.
+- Examine the client logs. Verbose logging will indicate that a retry has occurred.
+- Debug your code, and check the properties of the **OperationContext** object associated with the request. If the operation has retried, the **RequestResults** property will include multiple unique server request IDs. You can also check the start and end times for each request. For more information, see the code sample in the section [Server request ID]. 
+
+If there are no issues in the client, you should investigate potential network issues such as packet loss. You can use tools such as Wireshark or Microsoft Message Analyzer to investigate network issues.
+
+For more information about using Wireshark to troubleshoot network issues, see "[Appendix 2: Using Wireshark to capture network traffic]."
+
+For more information about using Microsoft Message Analyzer to troubleshoot network issues, see "[Appendix 3: Using Microsoft Message Analyzer to capture network traffic]."
+
+### <a name="metrics-show-high-AverageServerLatency"></a>Metrics show high AverageServerLatency
+
+In the case of high **AverageServerLatency** for blob download requests, you should use the Storage Logging logs to see if there are repeated requests for the same blob (or set of blobs). For blob upload requests, you should investigate what block size the client is using (for example, blocks less than 64K in size can result in overheads unless the reads are also in less than 64K chunks), and if multiple clients are uploading blocks to the same blob in parallel. You should also check the per-minute metrics for spikes in the number of requests that result in exceeding the per second scalability targets: also see "[Metrics show an increase in PercentTimeoutError]."
+
+If you are seeing high **AverageServerLatency** for blob download requests when there are repeated requests the same blob or set of blobs, then you should consider caching these blobs using Azure Cache or the Azure Content Delivery Network (CDN). For upload requests, you can improve the throughput by using a larger block size. For queries to tables, it is also possible to implement client-side caching on clients that perform the same query operations and where the data doesn’t change frequently.
+
+High **AverageServerLatency** values can also be a symptom of poorly designed tables or queries that result in scan operations or that follow the append/prepend anti-pattern. See "[Metrics show an increase in PercentThrottlingError]" for more information.
+
+> [AZURE.NOTE] You can find a comprehensive checklist performance checklist here: [Microsoft Azure Storage Performance and Scalability Checklist](storage-performance-checklist.md).
+
+### <a name="you-are-experiencing-unexpected-delays-in-message-delivery"></a>You are experiencing unexpected delays in message delivery on a queue
+
+If you are experiencing a delay between the time an application adds a message to a queue and the time it becomes available to read from the queue, then you should take the following steps to diagnose the issue:
+
+- Verify the application is successfully adding the messages to the queue. Check that the application is not retrying the **AddMessage** method several times before succeeding. The Storage Client Library logs will show any repeated retries of storage operations.
+- Verify there is no clock skew between the worker role that adds the message to the queue and the worker role that reads the message from the queue that makes it appear as if there is a delay in processing.
+- Check if the worker role that reads the messages from the queue is failing. If a queue client calls the **GetMessage** method but fails to respond with an acknowledgement, the message will remain invisible on the queue until the **invisibilityTimeout** period expires. At this point, the message becomes available for processing again.
+- Check if the queue length is growing over time. This can occur if you do not have sufficient workers available to process all of the messages that other workers are placing on the queue. You should also check the metrics to see if delete requests are failing and the dequeue count on messages, which might indicate repeated failed attempts to delete the message.
+- Examine the Storage Logging logs for any queue operations that have higher than expected **E2ELatency** and **ServerLatency** values over a longer period of time than usual.
+
+
+### <a name="metrics-show-an-increase-in-PercentThrottlingError"></a>Metrics show an increase in PercentThrottlingError
+
+Throttling errors occur when you exceed the scalability targets of a storage service. The storage service does this to ensure that no single client or tenant can use the service at the expense of others. For more information, see [Azure Storage Scalability and Performance Targets](storage-scalability-targets.md) for details on scalability targets for storage accounts and performance targets for partitions within storage accounts.
+
+If the **PercentThrottlingError** metric show an increase in the percentage of requests that are failing with a throttling error, you need to investigate one of two scenarios:
+
+- [Transient increase in PercentThrottlingError]
+- [Permanent increase in PercentThrottlingError error]
+
+An increase in **PercentThrottlingError** often occurs at the same time as an increase in the number of storage requests, or when you are initially load testing your application. This may also manifest itself in the client as "503 Server Busy" or "500 Operation Timeout" HTTP status messages from storage operations.
+
+#### <a name="transient-increase-in-PercentThrottlingError"></a>Transient increase in PercentThrottlingError
+
+If you are seeing spikes in the value of **PercentThrottlingError** that coincide with periods of high activity for the application, you should implement an exponential (not linear) back off strategy for retries in your client: this will reduce the immediate load on the partition and help your application to smooth out spikes in traffic. For more information about how to implement retry policies using the Storage Client Library, see [Microsoft.WindowsAzure.Storage.RetryPolicies Namespace](http://msdn.microsoft.com/library/azure/microsoft.windowsazure.storage.retrypolicies.aspx).
+
+> [AZURE.NOTE] You may also see spikes in the value of **PercentThrottlingError** that do not coincide with periods of high activity for the application: the most likely cause here is the storage service moving partitions to improve load balancing.
+
+#### <a name="permanent-increase-in-PercentThrottlingError"></a>Permanent increase in PercentThrottlingError error
+
+If you are seeing a consistently high value for **PercentThrottlingError** following a permanent increase in your transaction volumes, or when you are performing your initial load tests on your application, then you need to evaluate how your application is using storage partitions and whether it is approaching the scalability targets for a storage account. For example, if you are seeing throttling errors on a queue (which counts as a single partition), then you should consider using additional queues to spread the transactions across multiple partitions. If you are seeing throttling errors on a table, you need to consider using a different partitioning scheme to spread your transactions across multiple partitions by using a wider range of partition key values. One common cause of this issue is the prepend/append anti-pattern where you select the date as the partition key and then all data on a particular day is written to one partition: under load, this can result in a write bottleneck. You should either consider a different partitioning design or evaluate whether using blob storage might be a better solution. You should also check if the throttling is occurring as a result of spikes in your traffic and investigate ways of smoothing your pattern of requests.
+
+If you distribute your transactions across multiple partitions, you must still be aware of the scalability limits set for the storage account. For example, if you used ten queues each processing the maximum of 2,000 1KB messages per second, you will be at the overall limit of 20,000 messages per second for the storage account. If you need to process more than 20,000 entities per second, you should consider using multiple storage accounts. You should also bear in mind that the size of your requests and entities has an impact on when the storage service throttles your clients: if you have larger requests and entities, you may be throttled sooner.
+
+Inefficient query design can also cause you to hit the scalability limits for table partitions. For example, a query with a filter that only selects one percent of the entities in a partition but that scans all the entities in a partition will need to access each entity. Every entity read will count towards the total number of transactions in that partition; therefore, you can easily reach the scalability targets.
+
+> [AZURE.NOTE] Your performance testing should reveal any inefficient query designs in your application.
+
+### <a name="metrics-show-an-increase-in-PercentTimeoutError"></a>Metrics show an increase in PercentTimeoutError
+
+Your metrics show an increase in **PercentTimeoutError** for one of your storage services. At the same time, the client receives a high volume of "500 Operation Timeout" HTTP status messages from storage operations.
+
+> [AZURE.NOTE] You may see timeout errors temporarily as the storage service load balances requests by moving a partition to a new server.
+
+The **PercentTimeoutError** metric is an aggregation of the following metrics: **ClientTimeoutError**, **AnonymousClientTimeoutError**, **SASClientTimeoutError**, **ServerTimeoutError**, **AnonymousServerTimeoutError**, and **SASServerTimeoutError**.
+
+The server timeouts are caused by an error on the server. The client timeouts happen because an operation on the server has exceeded the timeout specified by the client; for example, a client using the Storage Client Library can set a timeout for an operation by using the **ServerTimeout** property of the **QueueRequestOptions** class.
+
+Server timeouts indicate a problem with the storage service that requires further investigation. You can use metrics to see if you are hitting the scalability limits for the service and to identify any spikes in traffic that might be causing this problem. If the problem is intermittent, it may be due to load-balancing activity in the service. If the problem is persistent and is not caused by your application hitting the scalability limits of the service, you should raise a support issue. For client timeouts, you must decide if the timeout is set to an appropriate value in the client and either change the timeout value set in the client or investigate how you can improve the performance of the operations in the storage service, for example by optimizing your table queries or reducing the size of your messages.
+
+### <a name="metrics-show-an-increase-in-PercentNetworkError"></a>Metrics show an increase in PercentNetworkError
+
+Your metrics show an increase in **PercentNetworkError** for one of your storage services. The **PercentNetworkError** metric is an aggregation of the following metrics: **NetworkError**, **AnonymousNetworkError**, and **SASNetworkError**. These occur when the storage service detects a network error when the client makes a storage request.
+
+The most common cause of this error is a client disconnecting before a timeout expires in the storage service. You should investigate the code in your client to understand why and when the client disconnects from the storage service. You can also use Wireshark, Microsoft Message Analyzer, or Tcping to investigate network connectivity issues from the client. These tools are described in the [Appendices].
+
+### <a name="the-client-is-receiving-403-messages"></a>The client is receiving HTTP 403 (Forbidden) messages
+
+If your client application is throwing HTTP 403 (Forbidden) errors, a likely cause is that the client is using an expired Shared Access Signature (SAS) when it sends a storage request (although other possible causes include clock skew, invalid keys, and empty headers). If an expired SAS key is the cause, you will not see any entries in the server-side Storage Logging log data. The following table shows a sample from the client-side log generated by the Storage Client Library that illustrates this issue occurring:
+
+Source|Verbosity|Verbosity|Client request id|Operation text
+---|---|---|---|---
+Microsoft.WindowsAzure.Storage|Information|3|85d077ab-…|Starting operation with location Primary per location mode PrimaryOnly.
+Microsoft.WindowsAzure.Storage|Information|3|85d077ab -…|Starting synchronous request to https://domemaildist.blob.core.windows.netazureimblobcontainer/blobCreatedViaSAS.txt?sv=2014-02-14&amp;sr=c&amp;si=mypolicy&amp;sig=OFnd4Rd7z01fIvh%2BmcR6zbudIH2F5Ikm%2FyhNYZEmJNQ%3D&amp;api-version=2014-02-14.
+Microsoft.WindowsAzure.Storage|Information|3|85d077ab -…|Waiting for response.
+Microsoft.WindowsAzure.Storage|Warning|2|85d077ab -…|Exception thrown while waiting for response: The remote server returned an error: (403) Forbidden..
+Microsoft.WindowsAzure.Storage|Information|3|85d077ab -…|Response received. Status code = 403, Request ID = 9d67c64a-64ed-4b0d-9515-3b14bbcdc63d, Content-MD5 = , ETag = .
+Microsoft.WindowsAzure.Storage|Warning|2|85d077ab -…|Exception thrown during the operation: The remote server returned an error: (403) Forbidden..
+Microsoft.WindowsAzure.Storage|Information|3 |85d077ab -…|Checking if the operation should be retried. Retry count = 0, HTTP status code = 403, Exception = The remote server returned an error: (403) Forbidden..
+Microsoft.WindowsAzure.Storage|Information|3|85d077ab -…|The next location has been set to Primary, based on the location mode.
+Microsoft.WindowsAzure.Storage|Error|1|85d077ab -…|Retry policy did not allow for a retry. Failing with The remote server returned an error: (403) Forbidden.
+
+In this scenario, you should investigate why the SAS token is expiring before the client sends the token to the server:
+
+- Typically, you should not set a start time when you create a SAS for a client to use immediately. If there are small clock differences between the host generating the SAS using the current time and the storage service, then it is possible for the storage service to receive a SAS that is not yet valid.
+- You should not set a very short expiry time on a SAS. Again, small clock differences between the host generating the SAS and the storage service can lead to a SAS apparently expiring earlier than anticipated.
+- Does the version parameter in the SAS key (for example **sv=2015-04-05**) match the version of the Storage Client Library you are using? We recommend that you always use the latest version of the [Storage Client Library](https://www.nuget.org/packages/WindowsAzure.Storage/). 
+- If you regenerate your storage access keys, this can invalidate any existing SAS tokens. This may be an issue if you generate SAS tokens with a long expiry time for client applications to cache.
+
+If you are using the Storage Client Library to generate SAS tokens, then it is easy to build a valid token. However, if you are using the Storage REST API and constructing the SAS tokens by hand you should carefully read the topic [Delegating Access with a Shared Access Signature](http://msdn.microsoft.com/library/azure/ee395415.aspx).
+
+### <a name="the-client-is-receiving-404-messages"></a>The client is receiving HTTP 404 (Not found) messages
+If the client application receives an HTTP 404 (Not found) message from the server, this implies that the object the client was attempting to use (such as an entity, table, blob, container, or queue) does not exist in the storage service. There are a number of possible reasons for this, such as:
+
+- [The client or another process previously deleted the object]
+- [A Shared Access Signature (SAS) authorization issue]
+- [Client-side JavaScript code does not have permission to access the object]
+- [Network failure]
+
+#### <a name="client-previously-deleted-the-object"></a>The client or another process previously deleted the object
+In scenarios where the client is attempting to read, update, or delete data in a storage service it is usually easy to identify in the server-side logs a previous operation that deleted the object in question from the storage service. Very often, the log data shows that another user or process deleted the object. In the server-side Storage Logging log, the operation-type and requested-object-key columns show when a client deleted an object.
+
+In the scenario where a client is attempting to insert an object, it may not be immediately obvious why this results in an HTTP 404 (Not found) response given that the client is creating a new object. However, if the client is creating a blob it must be able to find the blob container, if the client is creating a message it must be able to find a queue, and if the client is adding a row it must be able to find the table.
+
+You can use the client-side log from the Storage Client Library to gain a more detailed understanding of when the client sends specific requests to the storage service.
+
+The following client-side log generated by the Storage Client library illustrates the problem when the client cannot find the container for the blob it is creating. This log includes details of the following storage operations:
+
+Request ID|Operation
+---|---
+07b26a5d-...|**DeleteIfExists** method to delete the blob container. Note that this operation includes a **HEAD** request to check for the existence of the container.
+e2d06d78…|**CreateIfNotExists** method to create the blob container. Note that this operation includes a **HEAD** request that checks for the existence of the container. The **HEAD** returns a 404 message but continues.
+de8b1c3c-...|**UploadFromStream** method to create the blob. The **PUT** request fails with a 404 message
+
+Log entries:
+
+Request ID |  Operation Text
+---|---
+07b26a5d-...|Starting synchronous request to https://domemaildist.blob.core.windows.net/azuremmblobcontainer.
+07b26a5d-...|StringToSign = HEAD............x-ms-client-request-id:07b26a5d-....x-ms-date:Tue, 03 Jun 2014 10:33:11 GMT.x-ms-version:2014-02-14./domemaildist/azuremmblobcontainer.restype:container.
+07b26a5d-...|Waiting for response.
+07b26a5d-... | Response received. Status code = 200, Request ID = eeead849-...Content-MD5 = , ETag =    &quot;0x8D14D2DC63D059B&quot;.
+07b26a5d-... | Response headers were processed successfully, proceeding with the rest of the operation.
+07b26a5d-... | Downloading response body.
+07b26a5d-... | Operation completed successfully.
+07b26a5d-... | Starting synchronous request to https://domemaildist.blob.core.windows.net/azuremmblobcontainer.
+07b26a5d-... | StringToSign = DELETE............x-ms-client-request-id:07b26a5d-....x-ms-date:Tue, 03 Jun 2014 10:33:12    GMT.x-ms-version:2014-02-14./domemaildist/azuremmblobcontainer.restype:container.
+07b26a5d-... | Waiting for response.
+07b26a5d-... | Response received. Status code = 202, Request ID = 6ab2a4cf-..., Content-MD5 = , ETag = .
+07b26a5d-... | Response headers were processed successfully, proceeding with the rest of the operation.
+07b26a5d-... | Downloading response body.
+07b26a5d-... | Operation completed successfully.
+e2d06d78-... | Starting asynchronous request to https://domemaildist.blob.core.windows.net/azuremmblobcontainer.</td>
+e2d06d78-... | StringToSign = HEAD............x-ms-client-request-id:e2d06d78-....x-ms-date:Tue, 03 Jun 2014 10:33:12 GMT.x-ms-version:2014-02-14./domemaildist/azuremmblobcontainer.restype:container.
+e2d06d78-...| Waiting for response.
+de8b1c3c-... | Starting synchronous request to https://domemaildist.blob.core.windows.net/azuremmblobcontainer/blobCreated.txt.
+de8b1c3c-... |  StringToSign = PUT...64.qCmF+TQLPhq/YYK50mP9ZQ==........x-ms-blob-type:BlockBlob.x-ms-client-request-id:de8b1c3c-....x-ms-date:Tue, 03 Jun 2014 10:33:12 GMT.x-ms-version:2014-02-14./domemaildist/azuremmblobcontainer/blobCreated.txt.
+de8b1c3c-... | Preparing to write request data.
+e2d06d78-... | Exception thrown while waiting for response: The remote server returned an error: (404) Not Found..
+e2d06d78-... | Response received. Status code = 404, Request ID = 353ae3bc-..., Content-MD5 = , ETag = .
+e2d06d78-... | Response headers were processed successfully, proceeding with the rest of the operation.
+e2d06d78-... | Downloading response body.
+e2d06d78-... | Operation completed successfully.
+e2d06d78-... | Starting asynchronous request to https://domemaildist.blob.core.windows.net/azuremmblobcontainer.
+e2d06d78-...|StringToSign = PUT...0.........x-ms-client-request-id:e2d06d78-....x-ms-date:Tue, 03 Jun 2014 10:33:12 GMT.x-ms-version:2014-02-14./domemaildist/azuremmblobcontainer.restype:container.
+e2d06d78-... | Waiting for response.
+de8b1c3c-... | Writing request data.
+de8b1c3c-... | Waiting for response.
+e2d06d78-... | Exception thrown while waiting for response: The remote server returned an error: (409) Conflict..
+e2d06d78-... | Response received. Status code = 409, Request ID = c27da20e-..., Content-MD5 = , ETag = .
+e2d06d78-... | Downloading error response body.
+de8b1c3c-... | Exception thrown while waiting for response: The remote server returned an error: (404) Not Found..
+de8b1c3c-... | Response received. Status code = 404, Request ID = 0eaeab3e-..., Content-MD5 = , ETag = .
+de8b1c3c-...| Exception thrown during the operation: The remote server returned an error: (404) Not Found..
+de8b1c3c-... | Retry policy did not allow for a retry. Failing with The remote server returned an error: (404) Not Found..
+e2d06d78-... | Retry policy did not allow for a retry. Failing with The remote server returned an error: (409) Conflict..
+
+In this example, the log shows that the client is interleaving requests from the **CreateIfNotExists** method (request id e2d06d78…) with the requests from the **UploadFromStream** method (de8b1c3c-...); this is happening because the client application is invoking these methods asynchronously. You should modify the asynchronous code in the client to ensure that it creates the container before attempting to upload any data to a blob in that container. Ideally, you should create all your containers in advance.
+
+#### <a name="SAS-authorization-issue"></a>A Shared Access Signature (SAS) authorization issue
+
+If the client application attempts to use a SAS key that does not include the necessary permissions for the operation, the storage service returns an HTTP 404 (Not found) message to the client. At the same time, you will also see a non-zero value for **SASAuthorizationError** in the metrics.
+
+The following table shows a sample server-side log message from the Storage Logging log file:
+
+<table>
+  <tr>
+    <td>Request start time</td>
+    <td>2014-05-30T06:17:48.4473697Z</td>
+  </tr>
+  <tr>
+    <td>Operation type</td>
+    <td>GetBlobProperties</td>
+  </tr>
+  <tr>
+    <td>Request status</td>
+    <td>SASAuthorizationError</td>
+  </tr>
+  <tr>
+    <td>HTTP status code</td>
+    <td>404</td>
+  </tr>
+  <tr>
+    <td>Authentication type</td>
+    <td>Sas</td>
+  </tr>
+  <tr>
+    <td>Service type</td>
+    <td>Blob</td>
+  </tr>
+  <tr>
+    <td>Request URL</td>
+    <td>
+    https://domemaildist.blob.core.windows.net/azureimblobcontainer/blobCreatedViaSAS.txt?sv=2014-02-14&amp;amp;sr=c&amp;amp;si=mypolicy&amp;amp;sig=XXXXX&amp;amp;api-version=2014-02-14&amp;amp;</td>
+  </tr>
+  <tr>
+    <td>Request id header</td>
+    <td>a1f348d5-8032-4912-93ef-b393e5252a3b</td>
+  </tr>
+  <tr>
+    <td>Client request ID</td>
+    <td>2d064953-8436-4ee0-aa0c-65cb874f7929</td>
+  </tr>
+</table>
+
+You should investigate why your client application is attempting to perform an operation it has not been granted permissions for.
+
+#### <a name="JavaScript-code-does-not-have-permission"></a>Client-side JavaScript code does not have permission to access the object
+
+If you are using a JavaScript client and the storage service is returning HTTP 404 messages, you check for the following JavaScript errors in the browser:
+
+    SEC7120: Origin http://localhost:56309 not found in Access-Control-Allow-Origin header.
+    SCRIPT7002: XMLHttpRequest: Network Error 0x80070005, Access is denied.
+
+> [AZURE.NOTE] You can use the F12 Developer Tools in Internet Explorer to trace the messages exchanged between the browser and the storage service when you are troubleshooting client-side JavaScript issues.
+
+These errors occur because the web browser implements the [same origin policy](http://www.w3.org/Security/wiki/Same_Origin_Policy) security restriction that prevents a web page from calling an API in a different domain from the domain the page comes from.
+
+To work around the JavaScript issue, you can configure Cross Origin Resource Sharing (CORS) for the storage service the client is accessing. For more information, see [Cross-Origin Resource Sharing (CORS) Support for Azure Storage Services](http://msdn.microsoft.com/library/azure/dn535601.aspx).
+
+The following code sample shows how to configure your blob service to allow JavaScript running in the Contoso domain to access a blob in your blob storage service:
+
+    CloudBlobClient client = new CloudBlobClient(blobEndpoint, new StorageCredentials(accountName, accountKey));
+    // Set the service properties.
+    ServiceProperties sp = client.GetServiceProperties();
+    sp.DefaultServiceVersion = "2013-08-15";
+    CorsRule cr = new CorsRule();
+    cr.AllowedHeaders.Add("*");
+    cr.AllowedMethods = CorsHttpMethods.Get | CorsHttpMethods.Put;
+    cr.AllowedOrigins.Add("http://www.contoso.com");
+    cr.ExposedHeaders.Add("x-ms-*");
+    cr.MaxAgeInSeconds = 5;
+    sp.Cors.CorsRules.Clear();
+    sp.Cors.CorsRules.Add(cr);
+    client.SetServiceProperties(sp);
+
+#### <a name="network-failure"></a>Network Failure
+
+In some circumstances, lost network packets can lead to the storage service returning HTTP 404 messages to the client. For example, when your client application is deleting an entity from the table service you see the client throw a storage exception reporting an "HTTP 404 (Not Found)" status message from the table service. When you investigate the table in the table storage service, you see that the service did delete the entity as requested.
+
+The exception details in the client include the request id (7e84f12d…) assigned by the table service for the request: you can use this information to locate the request details in the server-side storage logs by searching in the **request-id-header** column in the log file. You could also use the metrics to identify when failures such as this occur and then search the log files based on the time the metrics recorded this error. This log entry shows that the delete failed with an "HTTP (404) Client Other Error" status message. The same log entry also includes the request id generated by the client in the **client-request-id** column (813ea74f…).
+
+The server-side log also includes another entry with the same **client-request-id** value (813ea74f…) for a successful delete operation for the same entity, and from the same client. This successful delete operation took place very shortly before the failed delete request.
+
+The most likely cause of this scenario is that the client sent a delete request for the entity to the table service, which succeeded, but did not receive an acknowledgement from the server (perhaps due to a temporary network issue). The client then automatically retried the operation (using the same **client-request-id**), and this retry failed because the entity had already been deleted.
+
+If this problem occurs frequently, you should investigate why the client is failing to receive acknowledgements from the table service. If the problem is intermittent, you should trap the "HTTP (404) Not Found" error and log it in the client, but allow the client to continue.
+
+### <a name="the-client-is-receiving-409-messages"></a>The client is receiving HTTP 409 (Conflict) messages
+
+The following table shows an extract from the server-side log for two client operations: **DeleteIfExists** followed immediately by **CreateIfNotExists** using the same blob container name. Note that each client operation results in two requests sent to the server, first a **GetContainerProperties** request to check if the container exists, followed by the **DeleteContainer** or **CreateContainer** request.
+
+Timestamp|Operation|Result|Container name|Client request id
+---|---|---|---|---
+05:10:13.7167225|GetContainerProperties|200|mmcont|c9f52c89-…
+05:10:13.8167325|DeleteContainer|202|mmcont|c9f52c89-…
+05:10:13.8987407|GetContainerProperties|404|mmcont|bc881924-…
+05:10:14.2147723|CreateContainer|409|mmcont|bc881924-…
+
+The code in the client application deletes and then immediately recreates a blob container using the same name: the **CreateIfNotExists** method (Client request ID bc881924-…) eventually fails with the HTTP 409 (Conflict) error. When a client deletes blob containers, tables, or queues there is a brief period before the name becomes available again.
+
+The client application should use unique container names whenever it creates new containers if the delete/recreate pattern is common.
+
+### <a name="metrics-show-low-percent-success"></a>Metrics show low PercentSuccess or analytics log entries have operations with transaction status of ClientOtherErrors
+
+The **PercentSuccess** metric captures the percent of operations that were successful based on their HTTP Status Code. Operations with status codes of 2XX count as successful, whereas operations with status codes in 3XX, 4XX and 5XX ranges are counted as unsuccessful and lower the **PercentSucess** metric value. In the server-side storage log files, these operations are recorded with a transaction status of **ClientOtherErrors**.
+
+It is important to note that these operations have completed successfully and therefore do not affect other metrics such as availability. Some examples of operations that execute successfully but that can result in unsuccessful HTTP status codes include:
+- **ResourceNotFound** (Not Found 404), for example from a GET request to a blob that does not exist.
+- **ResouceAlreadyExists** (Conflict 409), for example from a **CreateIfNotExist** operation where the resource already exists.
+- **ConditionNotMet** (Not Modified 304), for example from a conditional operation such as when a client sends an **ETag** value and an HTTP **If-None-Match** header to request an image only if it has been updated since the last operation.
+
+You can find a list of common REST API error codes that the storage services return on the page [Common REST API Error Codes](http://msdn.microsoft.com/library/azure/dd179357.aspx).
+
+### <a name="capacity-metrics-show-an-unexpected-increase"></a>Capacity metrics show an unexpected increase in storage capacity usage
+
+
+If you see sudden, unexpected changes in capacity usage in your storage account, you can investigate the reasons by first looking at your availability metrics; for example, an increase in the number of failed delete requests might lead to an increase in the amount of blob storage you are using as application specific cleanup operations you might have expected to be freeing up space may not be working as expected (for example, because the SAS tokens used for freeing up space have expired).
+
+### <a name="you-are-experiencing-unexpected-reboots"></a>You are experiencing unexpected reboots of Azure Virtual Machines that have a large number of attached VHDs
+
+If an Azure Virtual Machine (VM) has a large number of attached VHDs that are in the same storage account, you could exceed the scalability targets for an individual storage account causing the VM to fail. You should check the minute metrics for the storage account (**TotalRequests**/**TotalIngress**/**TotalEgress**) for spikes that exceed the scalability targets for a storage account. See the section "[Metrics show an increase in PercentThrottlingError]" for assistance in determining if throttling has occurred on your storage account.
+
+In general, each individual input or output operation on a VHD from a Virtual Machine translates to **Get Page** or **Put Page** operations on the underlying page blob. Therefore, you can use the estimated IOPS for your environment to tune how many VHDs you can have in a single storage account based on the specific behavior of your application. We do not recommend having more than 40 disks in a single storage account. See [Azure Storage Scalability and Performance Targets](storage-scalability-targets.md) for details of the current scalability targets for storage accounts, in particular the total request rate and total bandwidth for the type of storage account you are using.
+If you are exceeding the scalability targets for your storage account, you should place your VHDs in multiple different storage accounts to reduce the activity in each individual account.
+
+### <a name="your-issue-arises-from-using-the-storage-emulator"></a>Your issue arises from using the storage emulator for development or test
+
+You typically use the storage emulator during development and test to avoid the requirement for an Azure storage account. The common issues that can occur when you are using the storage emulator are:
+
+- [Feature "X" is not working in the storage emulator]
+- [Error "The value for one of the HTTP headers is not in the correct format" when using the storage emulator]
+- [Running the storage emulator requires administrative privileges]
+
+#### <a name="feature-X-is-not-working"></a>Feature "X" is not working in the storage emulator
+
+The storage emulator does not support all of the features of the Azure storage services such as the file service. For more information, see [Use the Azure Storage Emulator for Development and Testing](storage-use-emulator.md).
+
+For those features that the storage emulator does not support, use the Azure storage service in the cloud.
+
+#### <a name="error-HTTP-header-not-correct-format"></a>Error "The value for one of the HTTP headers is not in the correct format" when using the storage emulator
+
+You are testing your application that use the Storage Client Library against the local storage emulator and method calls such as **CreateIfNotExists** fail with the error message "The value for one of the HTTP headers is not in the correct format." This indicates that the version of the storage emulator you are using does not support the version of the storage client library you are using. The Storage Client Library adds the header **x-ms-version** to all the requests it makes. If the storage emulator does not recognize the value in the **x-ms-version** header, it rejects the request.
+
+You can use the Storage Library Client logs to see the value of the **x-ms-version header** it is sending. You can also see the value of the **x-ms-version header** if you use Fiddler to trace the requests from your client application.
+
+This scenario typically occurs if you install and use the latest version of the Storage Client Library without updating the storage emulator. You should either install the latest version of the storage emulator, or use cloud storage instead of the emulator for development and test.
+
+#### <a name="storage-emulator-requires-administrative-privileges"></a>Running the storage emulator requires administrative privileges
+
+You are prompted for administrator credentials when you run the storage emulator. This only occurs when you are initializing the storage emulator for the first time. After you have initialized the storage emulator, you do not need administrative privileges to run it again.
+
+For more information, see [Use the Azure Storage Emulator for Development and Testing](storage-use-emulator.md). Note that you can also initialize the storage emulator in Visual Studio, which will also require administrative privileges.
+
+### <a name="you-are-encountering-problems-installing-the-Windows-Azure-SDK"></a>You are encountering problems installing the Azure SDK for .NET
+
+When you try to install the SDK, it fails trying to install the storage emulator on your local machine. The installation log contains one of the following messages:
+
+- CAQuietExec:  Error: Unable to access SQL instance
+- CAQuietExec:  Error: Unable to create database
+
+The cause is an issue with existing LocalDB installation. By default, the storage emulator uses LocalDB to persist data when it simulates the Azure storage services. You can reset your LocalDB instance by running the following commands in a command-prompt window before trying to install the SDK.
+
+    sqllocaldb stop v11.0
+    sqllocaldb delete v11.0
+    delete %USERPROFILE%\WAStorageEmulatorDb3*.*
+    sqllocaldb create v11.0
+
+The **delete** command removes any old database files from previous installations of the storage emulator.
+
+### <a name="you-have-a-different-issue-with-a-storage-service"></a>You have a different issue with a storage service
+
+If the previous troubleshooting sections do not include the issue you are having with a storage service, you should adopt the following approach to diagnosing and troubleshooting your issue.
+
+- Check your metrics to see if there is any change from your expected base-line behavior. From the metrics, you may be able to determine whether the issue is transient or permanent, and which storage operations the issue is affecting.
+- You can use the metrics information to help you search your server-side log data for more detailed information about any errors that are occurring. This information may help you troubleshoot and resolve the issue.
+- If the information in the server-side logs is not sufficient to troubleshoot the issue successfully, you can use the Storage Client Library client-side logs to investigate the behavior of your client application, and tools such as Fiddler, Wireshark, and Microsoft Message Analyzer to investigate your network.
+
+For more information about using Fiddler, see "[Appendix 1: Using Fiddler to capture HTTP and HTTPS traffic]."
+
+For more information about using Wireshark, see "[Appendix 2: Using Wireshark to capture network traffic]."
+
+For more information about using Microsoft Message Analyzer, see "[Appendix 3: Using Microsoft Message Analyzer to capture network traffic]."
+
+## <a name="appendices"></a>Appendices
+
+The appendices describe several tools that you may find useful when you are diagnosing and troubleshooting issues with Azure Storage (and other services). These tools are not part of Azure Storage and some are third-party products. As such, the tools discussed in these appendices are not covered by any support agreement you may have with Microsoft Azure or Azure Storage, and therefore as part of your evaluation process you should examine the licensing and support options available from the providers of these tools.
+
+### <a name="appendix-1"></a>Appendix 1: Using Fiddler to capture HTTP and HTTPS traffic
+
+[Fiddler](http://www.telerik.com/fiddler) is a useful tool for analyzing the HTTP and HTTPS traffic between your client application and the Azure storage service you are using.
+
+> [AZURE.NOTE] Fiddler can decode HTTPS traffic; you should read the Fiddler documentation carefully to understand how it does this, and to understand the security implications.
+
+This appendix provides a brief walkthrough of how to configure Fiddler to capture traffic between the local machine where you have installed Fiddler and the Azure storage services.
+
+After you have launched Fiddler, it will begin capturing HTTP and HTTPS traffic on your local machine. The following are some useful commands for controlling Fiddler:
+
+- Stop and start capturing traffic. On the main menu, go to **File** and then click **Capture Traffic** to toggle capturing on and off.
+- Save captured traffic data. On the main menu, go to **File**, click **Save**, and then click **All Sessions**: this enables you to save the traffic in a Session Archive file. You can reload a Session Archive later for analysis, or send it if requested to Microsoft support.
+
+To limit the amount of traffic that Fiddler captures, you can use filters that you configure in the **Filters** tab. The following screenshot shows a filter that captures only traffic sent to the **contosoemaildist.table.core.windows.net** storage endpoint:
+
+![][5]
+
+### <a name="appendix-2"></a>Appendix 2: Using Wireshark to capture network traffic
+
+[Wireshark](http://www.wireshark.org/) is a network protocol analyzer that enables you to view detailed packet information for a wide range of network protocols. 
+
+The following procedure shows you how to capture detailed packet information for traffic from the local machine where you installed Wireshark to the table service in your Azure storage account.
+
+1.	Launch Wireshark on your local machine.
+2.	In the **Start** section, select the local network interface or interfaces that are connected to the internet.
+3.	Click **Capture Options**.
+4.	Add a filter to the **Capture Filter** textbox. For example, **host contosoemaildist.table.core.windows.net** will configure Wireshark to capture only packets sent to or from the table service endpoint in the **contosoemaildist** storage account. Check out the [complete list of Capture Filters](http://wiki.wireshark.org/CaptureFilters).
+
+    ![][6]
+
+5.	Click **Start**. Wireshark will now capture all the packets send to or from the table service endpoint as you use your client application on your local machine.
+6.	When you have finished, on the main menu click **Capture** and then **Stop**.
+7.	To save the captured data in a Wireshark Capture File, on the main menu click **File** and then **Save**.
+
+WireShark will highlight any errors that exist in the **packetlist** window. You can also use the **Expert Info** window (click **Analyze**, then **Expert Info**) to view a summary of errors and warnings.
+
+![][7]
+
+You can also chose to view the TCP data as the application layer sees it by right-clicking on the TCP data and selecting **Follow TCP Stream**. This is particularly useful if you captured your dump without a capture filter. For more information, see [Following TCP Streams] (http://www.wireshark.org/docs/wsug_html_chunked/ChAdvFollowTCPSection.html).
+
+![][8]
+
+> [AZURE.NOTE] For more information about using Wireshark, see the [Wireshark Users Guide](http://www.wireshark.org/docs/wsug_html_chunked).
+
+### <a name="appendix-3"></a>Appendix 3: Using Microsoft Message Analyzer to capture network traffic
+
+You can use Microsoft Message Analyzer to capture HTTP and HTTPS traffic in a similar way to Fiddler, and capture network traffic in a similar way to Wireshark.
+
+#### Configure a web tracing session using Microsoft Message Analyzer
+
+To configure a web tracing session for HTTP and HTTPS traffic using Microsoft Message Analyzer, run the Microsoft Message Analyzer application and then on the **File** menu, click **Capture/Trace**. In the list of available trace scenarios, select **Web Proxy**. Then in the **Trace Scenario Configuration** panel, in the **HostnameFilter** textbox, add the names of your storage endpoints (you can look up these names in the [Azure Portal](https://portal.azure.com)). For example, if the name of your Azure storage account is **contosodata**, you should add the following to the **HostnameFilter** textbox:
+
+    contosodata.blob.core.windows.net contosodata.table.core.windows.net contosodata.queue.core.windows.net
+
+> [AZURE.NOTE] A space character separates the hostnames.
+
+When you are ready to start collecting trace data, click the **Start With** button.
+
+For more information about the Microsoft Message Analyzer **Web Proxy** trace, see [Microsoft-PEF-WebProxy Provider](http://technet.microsoft.com/library/jj674814.aspx).
+
+The built-in **Web Proxy** trace in Microsoft Message Analyzer is based on Fiddler; it can capture client-side HTTPS traffic and display unencrypted HTTPS messages. The **Web Proxy** trace works by configuring a local proxy for all HTTP and HTTPS traffic that gives it access to unencrypted messages.
+
+#### Diagnosing network issues using Microsoft Message Analyzer
+
+In addition to using the Microsoft Message Analyzer **Web Proxy** trace to capture details of the HTTP/HTTPs traffic between the client application and the storage service, you can also use the built-in **Local Link Layer** trace to capture network packet information. This enables you to capture data similar to that which you can capture with Wireshark, and diagnose network issues such as dropped packets.
+
+The following screenshot shows an example **Local Link Layer** trace with some **informational** messages in the **DiagnosisTypes** column. Clicking on an icon in the **DiagnosisTypes** column shows the details of the message. In this example, the server retransmitted message #305 because it did not receive an acknowledgement from the client:
+
+![][9]
+
+When you create the trace session in Microsoft Message Analyzer, you can specify filters to reduce the amount of noise in the trace. On the **Capture / Trace** page where you define the trace, click on the **Configure** link next to **Microsoft-Windows-NDIS-PacketCapture**. The following screenshot shows a configuration that filters TCP traffic for the IP addresses of three storage services:
+
+![][10]
+
+For more information about the Microsoft Message Analyzer Local Link Layer trace, see [Microsoft-PEF-NDIS-PacketCapture Provider](http://technet.microsoft.com/library/jj659264.aspx).
+
+### <a name="appendix-4"></a>Appendix 4: Using Excel to view metrics and log data
+
+Many tools enable you to download the Storage Metrics data from Azure table storage in a delimited format that makes it easy to load the data into Excel for viewing and analysis. Storage Logging data from Azure blob storage is already in a delimited format that you can load into Excel. However, you will need to add appropriate column headings based in the information at [Storage Analytics Log Format](http://msdn.microsoft.com/library/azure/hh343259.aspx) and [Storage Analytics Metrics Table Schema](http://msdn.microsoft.com/library/azure/hh343264.aspx).
+
+To import your Storage Logging data into Excel after you download it from blob storage:
+
+- On the **Data** menu, click **From Text**.
+- Browse to the log file you want to view and click **Import**.
+- On step 1 of the **Text Import Wizard**, select **Delimited**.
+
+On step 1 of the **Text Import Wizard**, select **Semicolon** as the only delimiter and choose double-quote as the **Text qualifier**. Then click **Finish** and choose where to place the data in your workbook.
+
+### <a name="appendix-5"></a>Appendix 5: Monitoring with Application Insights for Visual Studio Team Services
+
+You can also use the Application Insights feature for Visual Studio Team Services as part of your performance and availability monitoring. This tool can:
+
+- Make sure your web service is available and responsive. Whether your app is a web site or a device app that uses a web service, it can test your URL every few minutes from locations around the world, and let you know if there’s a problem.
+- Quickly diagnose any performance issues or exceptions in your web service. Find out if CPU or other resources are being stretched, get stack traces from exceptions, and easily search through log traces. If the app’s performance drops below acceptable limits, we can send you an email. You can monitor both .NET and Java web services.
+
+You can find more information at [What is Application Insights?](../application-insights/app-insights-overview.md).
+
+<!--Anchors-->
+[Introduction]: #introduction
+[How this guide is organized]: #how-this-guide-is-organized
+
+[Monitoring your storage service]: #monitoring-your-storage-service
+[Monitoring service health]: #monitoring-service-health
+[Monitoring capacity]: #monitoring-capacity
+[Monitoring availability]: #monitoring-availability
+[Monitoring performance]: #monitoring-performance
+
+[Diagnosing storage issues]: #diagnosing-storage-issues
+[Service health issues]: #service-health-issues
+[Performance issues]: #performance-issues
+[Diagnosing errors]: #diagnosing-errors
+[Storage emulator issues]: #storage-emulator-issues
+[Storage logging tools]: #storage-logging-tools
+[Using network logging tools]: #using-network-logging-tools
+
+[End-to-end tracing]: #end-to-end-tracing
+[Correlating log data]: #correlating-log-data
+[Client request ID]: #client-request-id
+[Server request ID]: #server-request-id
+[Timestamps]: #timestamps
+
+[Troubleshooting guidance]: #troubleshooting-guidance
+[Metrics show high AverageE2ELatency and low AverageServerLatency]: #metrics-show-high-AverageE2ELatency-and-low-AverageServerLatency
+[Metrics show low AverageE2ELatency and low AverageServerLatency but the client is experiencing high latency]: #metrics-show-low-AverageE2ELatency-and-low-AverageServerLatency
+[Metrics show high AverageServerLatency]: #metrics-show-high-AverageServerLatency
+[You are experiencing unexpected delays in message delivery on a queue]: #you-are-experiencing-unexpected-delays-in-message-delivery
+
+[Metrics show an increase in PercentThrottlingError]: #metrics-show-an-increase-in-PercentThrottlingError
+[Transient increase in PercentThrottlingError]: #transient-increase-in-PercentThrottlingError
+[Permanent increase in PercentThrottlingError error]: #permanent-increase-in-PercentThrottlingError
+[Metrics show an increase in PercentTimeoutError]: #metrics-show-an-increase-in-PercentTimeoutError
+[Metrics show an increase in PercentNetworkError]: #metrics-show-an-increase-in-PercentNetworkError
+
+[The client is receiving HTTP 403 (Forbidden) messages]: #the-client-is-receiving-403-messages
+[The client is receiving HTTP 404 (Not found) messages]: #the-client-is-receiving-404-messages
+[The client or another process previously deleted the object]: #client-previously-deleted-the-object
+[A Shared Access Signature (SAS) authorization issue]: #SAS-authorization-issue
+[Client-side JavaScript code does not have permission to access the object]: #JavaScript-code-does-not-have-permission
+[Network failure]: #network-failure
+[The client is receiving HTTP 409 (Conflict) messages]: #the-client-is-receiving-409-messages
+
+[Metrics show low PercentSuccess or analytics log entries have operations with transaction status of ClientOtherErrors]: #metrics-show-low-percent-success
+[Capacity metrics show an unexpected increase in storage capacity usage]: #capacity-metrics-show-an-unexpected-increase
+[You are experiencing unexpected reboots of Virtual Machines that have a large number of attached VHDs]: #you-are-experiencing-unexpected-reboots
+[Your issue arises from using the storage emulator for development or test]: #your-issue-arises-from-using-the-storage-emulator
+[Feature "X" is not working in the storage emulator]: #feature-X-is-not-working
+[Error "The value for one of the HTTP headers is not in the correct format" when using the storage emulator]: #error-HTTP-header-not-correct-format
+[Running the storage emulator requires administrative privileges]: #storage-emulator-requires-administrative-privileges
+[You are encountering problems installing the Azure SDK for .NET]: #you-are-encountering-problems-installing-the-Windows-Azure-SDK
+[You have a different issue with a storage service]: #you-have-a-different-issue-with-a-storage-service
+
+[Appendices]: #appendices
+[Appendix 1: Using Fiddler to capture HTTP and HTTPS traffic]: #appendix-1
+[Appendix 2: Using Wireshark to capture network traffic]: #appendix-2
+[Appendix 3: Using Microsoft Message Analyzer to capture network traffic]: #appendix-3
+[Appendix 4: Using Excel to view metrics and log data]: #appendix-4
+[Appendix 5: Monitoring with Application Insights for Visual Studio Team Services]: #appendix-5
+
+<!--Image references-->
+[1]: ./media/storage-monitoring-diagnosing-troubleshooting/overview.png
+[3]: ./media/storage-monitoring-diagnosing-troubleshooting/hour-minute-metrics.png
+[4]: ./media/storage-monitoring-diagnosing-troubleshooting/high-e2e-latency.png
+[5]: ./media/storage-monitoring-diagnosing-troubleshooting/fiddler-screenshot.png
+[6]: ./media/storage-monitoring-diagnosing-troubleshooting/wireshark-screenshot-1.png
+[7]: ./media/storage-monitoring-diagnosing-troubleshooting/wireshark-screenshot-2.png
+[8]: ./media/storage-monitoring-diagnosing-troubleshooting/wireshark-screenshot-3.png
+[9]: ./media/storage-monitoring-diagnosing-troubleshooting/mma-screenshot-1.png
+[10]: ./media/storage-monitoring-diagnosing-troubleshooting/mma-screenshot-2.png