---
title: Azure Premium and Standard Managed Disks Overview | Microsoft Docs
description: Overview of Azure Managed Disks, which handles the storage accounts for you when using Azure VMs
services: storage
documentationcenter: na
author: ramankumarlive
manager: tadb
editor: tysonn

ms.assetid: 272250b3-fd4e-41d2-8e34-fd8cc341ec87
ms.service: storage
ms.workload: storage
ms.tgt_pltfrm: na
ms.devlang: na
ms.topic: article
ms.date: 02/06/2017
ms.author: ramankum

---

# Azure Managed Disks Overview

Azure Managed Disks simplifies disk management for Azure IaaS VMs by managing the [storage accounts](storage-introduction.md) associated with the VM disks. You only have to specify the type ([Premium](storage-premium-storage.md) or [Standard](storage-standard-storage.md)) and the size of disk you need, and Azure creates and manages the disk for you.

>[!NOTE]
> Managed Disks require the availability of port 8443; if you want to block that port, you must use unmanaged disks.
>

## Benefits of managed disks

Let's take a look at some of the benefits you gain by using managed disks.

### Simple and scalable VM deployment

Managed Disks handles storage for you behind the scenes. Previously, you had to create storage accounts to hold the disks (VHD files) for your Azure VMs. When scaling up, you had to make sure you created additional storage accounts so you didn’t exceed the IOPS limit for storage with any of your disks. With Managed Disks handling storage, you are no longer limited by the storage account limits (such as 20,000 IOPS / account). You also no longer have to copy your custom images (VHD files) to multiple storage accounts. You can manage them in a central location – one storage account per Azure region – and use them to create hundreds of VMs in a subscription.

Managed Disks will allow you to create up to 10,000 VM **disks** in a subscription, which will enable you to create thousands of **VMs** in a single subscription. This feature also further increases the scalability of [Virtual Machine Scale Sets (VMSS)](../virtual-machine-scale-sets/virtual-machine-scale-sets-overview.md) by allowing you to create up to a thousand VMs in a VMSS using a Marketplace image.

### Better reliability for Availability Sets

Managed Disks provides better reliability for Availability Sets by ensuring that the disks of VMs in an Availability Set are sufficiently isolated from each other to avoid single points of failure. It does this by automatically placing the disks in different storage scale units (stamps). If a stamp fails due to hardware or software failure, only the VM instances with disks on those stamps fail. For example, let’s say you have an application running on five VMs, and the VMs are in an Availability Set. The disks for those VMs won’t all be stored in the same stamp, so if one stamp goes down, the other instances of the application continue to run.

### Better security

You can use [Azure Role-Based Access Control (RBAC)](../active-directory/role-based-access-control-what-is.md) to assign specific permissions for a managed disk to one or more users. Managed Disks exposes a variety of operations, including read, write (create/update), delete, export, and retrieving a [shared access signature (SAS) URI](storage-dotnet-shared-access-signature-part-1.md) for the disk. You can grant access to only the operations a person needs to perform his job. For example, if you don’t want a person to copy a managed disk to a storage account, you can choose not to grant access to the export action for that managed disk. Similarly, if you don’t want a person to use an SAS URI to copy a managed disk, you can choose not to grant that permission to the managed disk.

## Pricing and Billing 

When using Managed Disks, the following billing considerations apply:

* Storage Type

* Disk Size

* Number of transactions

* Outbound data transfers

* Managed Disk Snapshots (full disk copy)

Let’s take a closer look at these.

**Storage Type:** Managed Disks offers 2 performance tiers:
[Premium](storage-premium-storage.md) (SSD-based) and [Standard](storage-standard-storage.md) (HDD-based). The billing of a managed disk depends on which type of storage you have selected for the disk.


**Disk Size**: Billing for managed disks depends on the provisioned size of the disk. Azure maps the provisioned size (rounded up) to the nearest Managed Disks option as specified in the tables below. Each managed disk maps to one of the supported provisioned sizes and is billed accordingly. For example, if you
create a standard managed disk and specify a provisioned size of 200 GB, you are billed as per the pricing of the S20 Disk type.

Here are the disk sizes available for a premium managed disk:

| **Premium Managed <br>Disk Type**  | **P10** | **P20** | **P30**        |
|------------------|---------|---------|----------------|
| Disk Size        | 128 GB  | 512 GB  | 1024 GB (1 TB) |

Here are the disk sizes available for a standard managed disk: 

| **Standard Managed <br>Disk Type** | **S4**  | **S6**  | **S10**        | **S20** | **S30**        |
|------------------|---------|---------|----------------|---------|----------------|
| Disk Size        | 32 GB   | 64 GB   | 128 GB  | 512 GB  | 1024 GB (1 TB) |

**Number of transactions**: You are billed for the number of transactions that you perform on a standard managed disk. There is no cost for transactions for a premium managed disk.

**Outbound data transfers**: [Outbound data transfers](https://azure.microsoft.com/pricing/details/data-transfers/) (data going out of Azure data centers) incur billing for bandwidth usage.

**Managed Disk Snapshots (full disk copy)**: A Managed Snapshot is a read-only copy of a managed disk which is stored as a standard managed disk. With snapshots, you can back up your managed disks at any point in time. These 
snapshots exist independent of the source disk and can be used to create new Managed Disks. The cost of a managed snapshot is the same as that for standard managed disk. For example, if you take a snapshot of a 128 GB premium managed disk, then the cost of the managed snapshot is equivalent to a 128 GB standard managed disk.

[Incremental snapshots](storage-incremental-snapshots.md) are currently not supported for Managed Disks, but will be supported in the future.

To learn more about how to create snapshots with Managed Disks, please check out these resources:

* [Create copy of VHD stored as a Managed Disk using Snapshots in Windows](../virtual-machines/virtual-machines-windows-snapshot-copy-managed-disk.md)
* [Create copy of VHD stored as a Managed Disk using Snapshots in Linux](../virtual-machines/linux/virtual-machines-linux-snapshot-copy-managed-disk.md)


For detailed information on pricing for Managed Disks, see [Managed Disks Pricing](https://azure.microsoft.com/pricing/details/managed-disks).

## Images

Managed Disks also support creating a managed custom image. You can create an image from your custom VHD in a storage account or directly from a running VM. This captures in a single image all managed disks associated with a running VM, including both the OS and data disks. This enables creating hundreds of VMs using your custom image without the need to copy or manage any storage accounts.

For information on creating images, please check out the following articles:
* [How to capture a managed image of a generalized VM in Azure](../virtual-machines/virtual-machines-windows-capture-image-resource.md)
* [How to generalize and capture a Linux virtual machine using the Azure CLI 2.0 (Preview)](../virtual-machines/virtual-machines-linux-capture-image.md)

## Images versus snapshots

You often see the word “image” used with VMs, and now you see “snapshots” as well. It’s important to understand the difference between these. With Managed Disks, you can take an image of a generalized VM that has been deallocated. This image will include all of the disks attached to the VM. You can use this image
to create a new VM, and it will include all of the disks.

A snapshot is a copy of a disk at the point in time it is taken. It only applies to one disk. If you have a VM that only has one disk (the OS), you can take a snapshot or an image of it and create a VM from either the snapshot or the image.

What if you have a VM has five disks and they are striped? You could take a snapshot of each of the disks, but there is no awareness within the VM of the state of the disks – the snapshots only know about that one disk. In this case, the snapshots would need to be coordinated with each other, and that is not currently supported. So in this case, if you want to create a copy of your VM, you will need to create an image. By default, the image will include a coordinated copy of all five disks.

## Azure Backup service support 

Virtual machines with unmanaged disks can be backed up using Azure Backup. [More details](../backup/backup-azure-vms-first-look-arm.md).

You can also use the Azure Backup service with Managed Disks to create a backup job with time-based backups, easy VM restoration and backup retention policies. You can read more about this at [Using Azure Backup service for VMs with Managed Disks](../backup/backup-introduction-to-azure-backup.md#using-managed-disk-vms-with-azure-backup). 
<<<<<<< HEAD
=======

## Managed Disks and Storage Service Encryption (SSE)

Azure Storage supports automatically encrypting the data written to a storage account. For more details, please refer to [Azure Storage Service Encryption for Data at Rest](storage-service-encryption.md). What about the data on your managed disks? Currently, you can not enable Storage Service Encryption for Managed Disks, but it will be released in the future. In the meantime, you need to be aware of how to use a VHD file that resides in an encrypted storage account and has itself been encrypted. 

SSE encrypts data as it is written to the storage account. If you have a VHD file that has ever been encrypted with SSE, you cannot use that VHD file to create a VM that uses Managed Disks. You also can't convert an encrypted unmanaged disk into a managed disk. And finally, if you disable encryption on that storage account, it does not go back and decrypt the VHD file. 

To use a disk that has been encrypted, you must first copy the VHD file to a storage account that has never been encrypted. Then you can create a VM with Managed Disks and specify that VHD file during creation, or attach the copied VHD file to a running VM with Managed Disks. 
>>>>>>> b458a4cb

## Next steps

For more information about Managed Disks, please refer to the following articles.

### Get started with Managed Disks 

* [Create a VM using Resource Manager and PowerShell](../virtual-machines/virtual-machines-windows-ps-create.md)

* [Create a Linux VM using the Azure CLI 2.0 (Preview)](../virtual-machines/virtual-machines-linux-quick-create-cli.md)

* [Attach a managed data disk to a Windows VM using PowerShell](../virtual-machines/virtual-machines-windows-attach-disk-ps.md)

* [Add a managed disk to a Linux VM](../virtual-machines/virtual-machines-linux-quick-create-cli.md)

### Compare Managed Disks storage options 

* [Premium storage and disks](storage-premium-storage.md)

* [Standard storage and disks](storage-standard-storage.md)

### Operational guidance

* [Migrate from AWS and other platforms to Managed Disks in Azure](../virtual-machines/virtual-machines-windows-on-prem-to-azure.md)

* [Convert Azure VMs to managed disks in Azure](../virtual-machines/virtual-machines-windows-migrate-to-managed-disks.md)<|MERGE_RESOLUTION|>--- conflicted
+++ resolved
@@ -118,8 +118,6 @@
 Virtual machines with unmanaged disks can be backed up using Azure Backup. [More details](../backup/backup-azure-vms-first-look-arm.md).
 
 You can also use the Azure Backup service with Managed Disks to create a backup job with time-based backups, easy VM restoration and backup retention policies. You can read more about this at [Using Azure Backup service for VMs with Managed Disks](../backup/backup-introduction-to-azure-backup.md#using-managed-disk-vms-with-azure-backup). 
-<<<<<<< HEAD
-=======
 
 ## Managed Disks and Storage Service Encryption (SSE)
 
@@ -128,7 +126,6 @@
 SSE encrypts data as it is written to the storage account. If you have a VHD file that has ever been encrypted with SSE, you cannot use that VHD file to create a VM that uses Managed Disks. You also can't convert an encrypted unmanaged disk into a managed disk. And finally, if you disable encryption on that storage account, it does not go back and decrypt the VHD file. 
 
 To use a disk that has been encrypted, you must first copy the VHD file to a storage account that has never been encrypted. Then you can create a VM with Managed Disks and specify that VHD file during creation, or attach the copied VHD file to a running VM with Managed Disks. 
->>>>>>> b458a4cb
 
 ## Next steps
 
