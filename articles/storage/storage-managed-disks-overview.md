---
title: Azure Premium and Standard Managed Disks Overview | Microsoft Docs
description: Overview of Azure Managed Disks, which handles the storage accounts for you when using Azure VMs
services: storage
documentationcenter: na
author: robinsh
manager: timlt 
editor: tysonn

ms.assetid: 272250b3-fd4e-41d2-8e34-fd8cc341ec87
ms.service: storage
ms.workload: storage
ms.tgt_pltfrm: na
ms.devlang: na
ms.topic: article
ms.date: 02/23/2017
ms.author: robinsh

---

# Azure Managed Disks Overview

Azure Managed Disks simplifies disk management for Azure IaaS VMs by managing the [storage accounts](storage-introduction.md) associated with the VM disks. You only have to specify the type ([Premium](storage-premium-storage.md) or [Standard](storage-standard-storage.md)) and the size of disk you need, and Azure creates and manages the disk for you.

>[!NOTE]
>VMs with Managed Disks require outbound traffic on port 8443 to report the status of the installed [VM extensions](../virtual-machines/windows/extensions-features.md) to the Azure platform. Provisioning a VM with extensions will fail without the availability of this port. Also, the deployment status of an extension will be unknown if it is installed on a running VM. If you cannot unblock port 8443, you must use unmanaged disks. We are actively working to fix this issue. Please refer to the [FAQ for IaaS VM Disks](storage-faq-for-disks.md#managed-disks-and-port-8443) for more details. 
>
>

## Benefits of managed disks

Let's take a look at some of the benefits you gain by using managed disks.

### Simple and scalable VM deployment

Managed Disks handles storage for you behind the scenes. Previously, you had to create storage accounts to hold the disks (VHD files) for your Azure VMs. When scaling up, you had to make sure you created additional storage accounts so you didn't exceed the IOPS limit for storage with any of your disks. With Managed Disks handling storage, you are no longer limited by the storage account limits (such as 20,000 IOPS / account). You also no longer have to copy your custom images (VHD files) to multiple storage accounts. You can manage them in a central location – one storage account per Azure region – and use them to create hundreds of VMs in a subscription.

Managed Disks will allow you to create up to 10,000 VM **disks** in a subscription, which will enable you to create thousands of **VMs** in a single subscription. This feature also further increases the scalability of [Virtual Machine Scale Sets (VMSS)](../virtual-machine-scale-sets/virtual-machine-scale-sets-overview.md) by allowing you to create up to a thousand VMs in a VMSS using a Marketplace image.

### Better reliability for Availability Sets

Managed Disks provides better reliability for Availability Sets by ensuring that the disks of VMs in an Availability Set are sufficiently isolated from each other to avoid single points of failure. It does this by automatically placing the disks in different storage scale units (stamps). If a stamp fails due to hardware or software failure, only the VM instances with disks on those stamps fail. For example, let's say you have an application running on five VMs, and the VMs are in an Availability Set. The disks for those VMs won't all be stored in the same stamp, so if one stamp goes down, the other instances of the application continue to run.

### Granular access control

You can use [Azure Role-Based Access Control (RBAC)](../active-directory/role-based-access-control-what-is.md) to assign specific permissions for a managed disk to one or more users. Managed Disks exposes a variety of operations, including read, write (create/update), delete, and retrieving a [shared access signature (SAS) URI](storage-dotnet-shared-access-signature-part-1.md) for the disk. You can grant access to only the operations a person needs to perform his job. For example, if you don't want a person to copy a managed disk to a storage account, you can choose not to grant access to the export action for that managed disk. Similarly, if you don't want a person to use an SAS URI to copy a managed disk, you can choose not to grant that permission to the managed disk.

### Azure Backup service support 
Use Azure Backup service with Managed Disks to create a backup job with time-based backups, easy VM restoration and backup retention policies. Managed Disks only support Locally Redundant Storage (LRS) as the replication option; this means it keeps three copies of the data within a single region. For regional disaster recovery, you must backup your VM disks in a different region using [Azure Backup service](../backup/backup-introduction-to-azure-backup.md) and a GRS storage account as backup vault. Read more about this at [Using Azure Backup service for VMs with Managed Disks](../backup/backup-introduction-to-azure-backup.md#using-managed-disk-vms-with-azure-backup). 

## Pricing and Billing 

When using Managed Disks, the following billing considerations apply:

* Storage Type

* Disk Size

* Number of transactions

* Outbound data transfers

* Managed Disk Snapshots (full disk copy)

Let's take a closer look at these.

**Storage Type:** Managed Disks offers 2 performance tiers:
[Premium](storage-premium-storage.md) (SSD-based) and [Standard](storage-standard-storage.md) (HDD-based). The billing of a managed disk depends on which type of storage you have selected for the disk.


**Disk Size**: Billing for managed disks depends on the provisioned size of the disk. Azure maps the provisioned size (rounded up) to the nearest Managed Disks option as specified in the tables below. Each managed disk maps to one of the supported provisioned sizes and is billed accordingly. For example, if you
create a standard managed disk and specify a provisioned size of 200 GB, you are billed as per the pricing of the S20 Disk type.

Here are the disk sizes available for a premium managed disk:

| **Premium Managed <br>Disk Type**  | **P10** | **P20** | **P30**        |
|------------------|---------|---------|----------------|
| Disk Size        | 128 GB  | 512 GB  | 1024 GB (1 TB) |

Here are the disk sizes available for a standard managed disk: 

| **Standard Managed <br>Disk Type** | **S4**  | **S6**  | **S10**        | **S20** | **S30**        |
|------------------|---------|---------|----------------|---------|----------------|
| Disk Size        | 32 GB   | 64 GB   | 128 GB  | 512 GB  | 1024 GB (1 TB) |

**Number of transactions**: You are billed for the number of transactions that you perform on a standard managed disk. There is no cost for transactions for a premium managed disk.

**Outbound data transfers**: [Outbound data transfers](https://azure.microsoft.com/pricing/details/data-transfers/) (data going out of Azure data centers) incur billing for bandwidth usage.

**Managed Disk Snapshots (full disk copy)**: A Managed Snapshot is a read-only copy of a managed disk which is stored as a standard managed disk. With snapshots, you can back up your managed disks at any point in time. These 
snapshots exist independent of the source disk and can be used to create new Managed Disks. The cost of a managed snapshot is the same as that for standard managed disk. For example, if you take a snapshot of a 128 GB premium managed disk, then the cost of the managed snapshot is equivalent to a 128 GB standard managed disk.

[Incremental snapshots](storage-incremental-snapshots.md) are currently not supported for Managed Disks, but will be supported in the future.

To learn more about how to create snapshots with Managed Disks, please check out these resources:

* [Create copy of VHD stored as a Managed Disk using Snapshots in Windows](../virtual-machines/windows/snapshot-copy-managed-disk.md)
* [Create copy of VHD stored as a Managed Disk using Snapshots in Linux](../virtual-machines/linux/snapshot-copy-managed-disk.md)


For detailed information on pricing for Managed Disks, see [Managed Disks Pricing](https://azure.microsoft.com/pricing/details/managed-disks).

## Images

Managed Disks also support creating a managed custom image. You can create an image from your custom VHD in a storage account or directly from a generalized (sys-prepped) VM. This captures in a single image all managed disks associated with a VM, including both the OS and data disks. This enables creating hundreds of VMs using your custom image without the need to copy or manage any storage accounts.

For information on creating images, please check out the following articles:
* [How to capture a managed image of a generalized VM in Azure](../virtual-machines/windows/capture-image-resource.md)
* [How to generalize and capture a Linux virtual machine using the Azure CLI 2.0](../virtual-machines/linux/capture-image.md)

## Images versus snapshots

You often see the word "image" used with VMs, and now you see "snapshots" as well. It's important to understand the difference between these. With Managed Disks, you can take an image of a generalized VM that has been deallocated. This image will include all of the disks attached to the VM. You can use this image to create a new VM, and it will include all of the disks.

A snapshot is a copy of a disk at the point in time it is taken. It only applies to one disk. If you have a VM that only has one disk (the OS), you can take a snapshot or an image of it and create a VM from either the snapshot or the image.

What if a VM has five disks and they are striped? You could take a snapshot of each of the disks, but there is no awareness within the VM of the state of the disks – the snapshots only know about that one disk. In this case, the snapshots would need to be coordinated with each other, and that is not currently supported.

## Managed Disks and Encryption

There are two kinds of encryption to discuss in reference to managed disks. The first one is Storage Service Encryption (SSE), which is performed by the storage service. The second one is Azure Disk Encryption, which you can enable on the OS and data disks for your VMs. 

### Storage Service Encryption (SSE)

Azure Storage supports automatically encrypting the data written to a storage account. For more details, please refer to [Azure Storage Service Encryption for Data at Rest](storage-service-encryption.md). What about the data on your managed disks? Currently, you can not enable Storage Service Encryption for Managed Disks. However, it will be released in the future. In the meantime, you need to be aware of how to use a VHD file that resides in an encrypted storage account and has itself been encrypted. 

SSE encrypts data as it is written to the storage account. If you have a VHD file that has ever been encrypted with SSE, you cannot use that VHD file to create a VM that uses Managed Disks. You also can't convert an encrypted unmanaged disk into a managed disk. And finally, if you disable encryption on that storage account, it does not go back and decrypt the VHD file. 

To use a disk that has been encrypted, you must first copy the VHD file to a storage account that has never been encrypted. Then you can create a VM with Managed Disks and specify that VHD file during creation, or attach the copied VHD file to a running VM with Managed Disks. 

### Azure Disk Encryption (ADE)

Azure Disk Encryption allows you to encrypt the OS and Data disks used by an IaaS Virtual Machine. This includes managed disks. For Windows, the drives are encrypted using industry-standard BitLocker encryption technology. For Linux, the disks are encrypted using the DM-Crypt technology. This is integrated with Azure Key Vault to allow you to control and manage the disk encryption keys. For more information, please see [Azure Disk Encryption for Windows and Linux IaaS VMs](../security/azure-security-disk-encryption.md).

## Next steps

For more information about Managed Disks, please refer to the following articles.

### Get started with Managed Disks 

* [Create a VM using Resource Manager and PowerShell](../virtual-machines/virtual-machines-windows-ps-create.md)

* [Create a Linux VM using the Azure CLI 2.0](../virtual-machines/linux/quick-create-cli.md)

* [Attach a managed data disk to a Windows VM using PowerShell](../virtual-machines/windows/attach-disk-ps.md)

<<<<<<< HEAD
* [Add a managed disk to a Linux VM](../virtual-machines/linux/quick-create-cli.md)
=======
* [Add a managed disk to a Linux VM](../virtual-machines/linux/add-disk.md)

* [Managed Disks PowerShell Sample Scripts](https://github.com/Azure-Samples/managed-disks-powershell-getting-started)
>>>>>>> a42dbad0

### Compare Managed Disks storage options 

* [Premium storage and disks](storage-premium-storage.md)

* [Standard storage and disks](storage-standard-storage.md)

### Operational guidance

* [Migrate from AWS and other platforms to Managed Disks in Azure](../virtual-machines/windows/on-prem-to-azure.md)

* [Convert Azure VMs to managed disks in Azure](../virtual-machines/windows/migrate-to-managed-disks.md)<|MERGE_RESOLUTION|>--- conflicted
+++ resolved
@@ -144,13 +144,9 @@
 
 * [Attach a managed data disk to a Windows VM using PowerShell](../virtual-machines/windows/attach-disk-ps.md)
 
-<<<<<<< HEAD
-* [Add a managed disk to a Linux VM](../virtual-machines/linux/quick-create-cli.md)
-=======
 * [Add a managed disk to a Linux VM](../virtual-machines/linux/add-disk.md)
 
 * [Managed Disks PowerShell Sample Scripts](https://github.com/Azure-Samples/managed-disks-powershell-getting-started)
->>>>>>> a42dbad0
 
 ### Compare Managed Disks storage options 
 
