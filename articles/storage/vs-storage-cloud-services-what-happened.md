<properties
	pageTitle="Getting started with Azure Storage"
	description="Describes what happens when Azure Storage is used in a Visual Studio cloud service project"
	services="storage"
	documentationCenter=""
	authors="patshea123"
	manager="douge"
	editor="tglee"/>

<<<<<<< HEAD
<tags
	ms.service="storage"
	ms.workload="web"
	ms.tgt_pltfrm="vs-what-happened"
	ms.devlang="na"
	ms.topic="article"
	ms.date="07/22/2015"
	ms.author="patshea123"/>
=======
<tags 
	ms.service="storage" 
	ms.workload="web" 
	ms.tgt_pltfrm="vs-what-happened" 
	ms.devlang="na" 
	ms.topic="article" 
	ms.date="07/22/2015" 
	ms.author="patshea"/>
>>>>>>> a3c6c88c

# What happened to my project?

> [AZURE.SELECTOR]
> - [Getting started](vs-storage-cloud-services-getting-started-blobs.md)
> - [What happened](vs-storage-cloud-services-what-happened.md)

###What happened to my project?

###### References added

The Azure Storage NuGet package was added to your Visual Studio project.  
This package adds the following .NET references:

- `Microsoft.Data.Edm`
- `Microsoft.Data.OData`
- `Microsoft.Data.Services.Client`
- `Microsoft.WindowsAzure.Configuration`
- `Microsoft.WindowsAzure.Storage`
- `Newtonsoft.Json`
- `System.Data`
- `System.Spatial`

######Connection string for Azure Storage added
Elements were created with the selected storage account's connection string and key. Modifications were made to the following files:

- `ServiceDefinition.csdef`
- `ServiceConfiguration.Cloud.cscfg`
- `ServiceConfiguration.Local.cscfg`<|MERGE_RESOLUTION|>--- conflicted
+++ resolved
@@ -7,7 +7,6 @@
 	manager="douge"
 	editor="tglee"/>
 
-<<<<<<< HEAD
 <tags
 	ms.service="storage"
 	ms.workload="web"
@@ -16,16 +15,6 @@
 	ms.topic="article"
 	ms.date="07/22/2015"
 	ms.author="patshea123"/>
-=======
-<tags 
-	ms.service="storage" 
-	ms.workload="web" 
-	ms.tgt_pltfrm="vs-what-happened" 
-	ms.devlang="na" 
-	ms.topic="article" 
-	ms.date="07/22/2015" 
-	ms.author="patshea"/>
->>>>>>> a3c6c88c
 
 # What happened to my project?
 
