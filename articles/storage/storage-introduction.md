---
title: Introduction to Azure Storage | Microsoft Docs
description: Introduction to Azure Storage, Microsoft's data storage in the cloud.
services: storage
documentationcenter: ''
author: robinsh
manager: timlt
editor: tysonn

ms.assetid: a4a1bc58-ea14-4bf5-b040-f85114edc1f1
ms.service: storage
ms.workload: storage
ms.tgt_pltfrm: na
ms.devlang: na
ms.topic: get-started-article
ms.date: 08/09/2017
ms.author: robinsh
---
<!-- this is the same version that is in the MVC branch -->
# Introduction to Microsoft Azure Storage

Microsoft Azure Storage is a Microsoft-managed cloud service that provides storage that is highly available, secure, durable, scalable, and redundant. Microsoft takes care of maintenance and handles critical problems for you. 

Azure Storage consists of three data services: Blob storage, File storage, and Queue storage. Blob storage supports both standard and premium storage, with premium storage using only SSDs for the fastest performance possible. Another feature is cool storage, allowing you to storage large amounts of rarely accessed data for a lower cost.

In this article, you learn about the following:
* the Azure Storage services
* the types of storage accounts
* accessing your blobs, queues, and files
* encryption
* replication 
* transferring data into or out of storage
* the many storage client libraries available. 


<!-- RE-ENABLE THESE AFTER MVC GOES LIVE 
To get up and running with Azure Storage quickly, check out one of the following Quickstarts:
* [Create a storage account using PowerShell](storage-quick-create-storage-account-powershell.md)
* [Create a storage account using CLI](storage-quick-create-storage-account-cli.md)
-->


## Introducing the Azure Storage services

To use any of the services provided by Azure Storage -- Blob storage, File storage, and Queue storage -- you first create a storage account, and then you can transfer data to/from a specific service in that storage account. 

## Blob storage

Blobs are basically files like those that you store on your computer (or tablet, mobile device, and so on). They can be pictures, Microsoft Excel files, HTML files, virtual hard disks (VHDs), big data such as logs, database backups  -- pretty much anything. Blobs are stored in containers, which are similar to folders. 

After storing files in Blob storage, you can access them from anywhere in the world using URLs, the REST interface, or one of the Azure SDK storage client libraries. Storage client libraries are available for multiple languages, including Node.js, Java, PHP, Ruby, Python, and .NET. 

There are three types of blobs -- block blobs, append blobs, and page blobs (used for VHD files).

* Block blobs are used to hold ordinary files up to about 4.7 TB. 
* Page blobs are used to hold random access files up to 8 TB in size. These are used for the VHD files that back VMs.
* Append blobs are made up of blocks like the block blobs, but are optimized for append operations. These are used for things like logging information to the same blob from multiple VMs.

For very large datasets where network constraints make uploading or downloading data to Blob storage over the wire unrealistic, you can ship a set of hard drives to Microsoft to import or export data directly from the data center. See [Use the Microsoft Azure Import/Export Service to Transfer Data to Blob Storage](storage-import-export-service.md).

## File storage

The Azure Files service enables you to set up highly available network file shares that can be accessed by using the standard Server Message Block (SMB) protocol. That means that multiple VMs can share the same files with both read and write access. You can also read the files using the REST interface or the storage client libraries. 

One thing that distinguishes Azure File storage from files on a corporate file share is that you can access the files from anywhere in the world using a URL that points to the file and includes a shared access signature (SAS) token. You can generate SAS tokens; they allow specific access to a private asset for a specific amount of time. 

File shares can be used for many common scenarios: 

* Many on-premises applications use file shares. This feature makes it easier to migrate those applications that share data to Azure. If you mount the file share to the same drive letter that the on-premises application uses, the part of your application that accesses the file share should work with minimal, if any, changes.

* Configuration files can be stored on a file share and accessed from multiple VMs. Tools and utilities used by multiple developers in a group can be stored on a file share, ensuring that everybody can find them, and that they use the same version.

* Diagnostic logs, metrics, and crash dumps are just three examples of data that can be written to a file share and processed or analyzed later.

At this time, Active Directory-based authentication and access control lists (ACLs) are not supported, but they will be at some time in the future. The storage account credentials are used to provide authentication for access to the file share. This means anybody with the share mounted will have full read/write access to the share.

## Queue storage

The Azure Queue service is used to store and retrieve messages. Queue messages can be up to 64 KB in size, and a queue can contain millions of messages. Queues are generally used to store lists of messages to be processed asynchronously. 

For example, say you want your customers to be able to upload pictures, and you want to create thumbnails for each picture. You could have your customer wait for you to create the thumbnails while uploading the pictures. An alternative would be to use a queue. When the customer finishes his upload, write a message to the queue. Then have an Azure Function retrieve the message from the queue and create the thumbnails. Each of the parts of this processing can be scaled separately, giving you more control when tuning it for your usage.

<!-- this bookmark is used by other articles; you'll need to update them before this goes into production ROBIN-->
## Table storage
<!-- add a link to the old table storage to this paragraph once it's moved -->
Standard Azure Table Storage is now part of Cosmos DB. Also available is Premium Tables for Azure Table storage, offering throughput-optimized tables, global distribution, and automatic secondary indexes. To learn more and try out the new premium experience, please check out [Azure Cosmos DB: Table API](https://aka.ms/premiumtables).

## Disk storage

The Azure Storage team also owns Disks, which includes all of the managed and unmanaged disk capabilities used by virtual machines. For more information about these features, please see the [Compute Service documentation](https://docs.microsoft.com/azure/#pivot=services&panel=Compute).

## Types of storage accounts 

This table shows the various kinds of storage accounts and which objects can be used with each.

|**Type of storage account**|**General-purpose Standard**|**General-purpose Premium**|**Blob storage, hot and cool access tiers**|
|-----|-----|-----|-----|
|**Services supported**| Blob, File, Queue Services | Blob Service | Blob Service|
|**Types of blobs supported**|Block blobs, page blobs, and append blobs | Page blobs | Block blobs and append blobs|

### General-purpose storage accounts

There are two kinds of general-purpose storage accounts. 

#### Standard storage 

The most widely used storage accounts are standard storage accounts, which can be used for all types of data. Standard storage accounts use magnetic media to store data.

#### Premium storage

Premium storage provides high-performance storage for page blobs, which are primarily used for VHD files. Premium storage accounts use SSD to store data. Microsoft recommends using Premium Storage for all of your VMs.

### Blob Storage accounts

The Blob Storage account is a specialized storage account used to store block blobs and append blobs. You can't store page blobs in these accounts, therefore you can't store VHD files. These accounts allow you to set an access tier to Hot or Cool; the tier can be changed at any time. 

The hot access tier is used for files that are accessed frequently -- you pay a higher cost for storage, but the cost of accessing the blobs is much lower. For blobs stored in the cool access tier, you pay a higher cost for accessing the blobs, but the cost of storage is much lower.

## Accessing your blobs, files, and queues

Each storage account has two authentication keys, either of which can be used for any operation. There are two keys so you can roll over the keys occasionally to enhance security. It is critical that these keys be kept secure because their possession, along with the account name, allows unlimited access to all data in the storage account. 

This section looks two ways to secure the storage account and its data. For detailed information about securing your storage account and your data, see the [Azure Storage security guide](storage-security-guide.md).

### Securing access to storage accounts using Azure AD

One way to secure access to your storage data is by controlling access to the storage account keys. With Resource Manager Role-Based Access Control (RBAC), you can assign roles to users, groups, or applications. These roles are tied to a specific set of actions that are allowed or disallowed. Using RBAC to grant access to a storage account only handles the management operations for that storage account, such as changing the access tier. You can't use RBAC to grant access to data objects like a specific container or file share. You can, however, use RBAC to grant access to the storage account keys, which can then be used to read the data objects. 

### Securing access using shared access signatures 

You can use shared access signatures and stored access policies to secure your data objects. A shared access signature (SAS) is a string containing a security token that can be attached to the URI for an asset that allows you to delegate access to specific storage objects and to specify constraints such as permissions and the date/time range of access. This feature has extensive capabilities. For detailed information, refer to [Using Shared Access Signatures (SAS)](storage-dotnet-shared-access-signature-part-1.md).

### Public access to blobs

The Blob Service allows you to provide public access to a container and its blobs, or a specific blob. When you indicate that a container or blob is public, anyone can read it anonymously; no authentication is required. An example of when you would want to do this is when you have a website that is using images, video, or documents from Blob storage. For more information, see [Manage anonymous read access to containers and blobs](storage-manage-access-to-resources.md) 

## Encryption

There are a couple of basic kinds of encryption available for the Storage services. 

### Encryption at rest 

You can enable Storage Service Encryption (SSE) on either the Files service (preview) or the Blob service for an Azure storage account. If enabled, all data written to the specific service is encrypted before written. When you read the data, it is decrypted before returned. 

### Client-side encryption

The storage client libraries have methods you can call to programmatically encrypt data before sending it across the wire from the client to Azure. It is stored encrypted, which means it also is encrypted at rest. When reading the data back, you decrypt the information after receiving it. 

### Encryption in transit with Azure File Shares

<<<<<<< HEAD
See [Using Shared Access Signatures (SAS)](common/storage-dotnet-shared-access-signature-part-1.md) for more information on shared access signatures. See [Manage anonymous read access to containers and blobs](blob/storage-manage-access-to-resources.md) and [Authentication for the Azure Storage Services](https://msdn.microsoft.com/library/azure/dd179428.aspx) for more information on secure access to your storage account.
=======
Azure File storage supports HTTPS when using the REST API, but is more commonly used as an SMB file share attached to a VM. SMB 3.0 supports encryption, and is available on the newer versions of Windows as well as the Mac. So when using SMB 3.0 with an Azure File share, the transfer of data from the source to the file share is encrypted. 
>>>>>>> 51a8d0a1

For more details about securing your storage account and encryption, see the [Azure Storage security guide](storage-security-guide.md).

## Replication

In order to ensure that your data is durable, Azure Storage has the ability to keep (and manage) multiple copies of your data. This is called replication, or sometimes redundancy. When you set up your storage account, you select replication type. In most cases, this setting can be modified after the storage account is set up. 

All storage accounts have **locally redundant storage (LRS)**. This means three copies of your data are managed by Azure Storage in the data center specified when the storage account was set up. When changes are committed to one copy, the other two copies are updated before returning success. This means the three replicas are always in sync. Also, the three copies reside in separate fault domains and upgrade domains, which means your data is available even if a storage node holding your data fails or is taken offline to be updated. 

**Locally redundant storage (LRS)**

As explained above, with LRS you have three copies of your data in a single datacenter. This handles the problem of data becoming unavailable if a storage node fails or is taken offline to be updated, but not the case of an entire datacenter becoming unavailable.

**Zone redundant storage (ZRS)**

Zone-redundant storage (ZRS) maintains the three local copies of your data as well as another set of three copies of your data. The second set of three copies is replicated asynchronously across datacenters within one or two regions. Note that ZRS is only available for block blobs in general-purpose storage accounts. Also, once you have created your storage account and selected ZRS, you cannot convert it to use to any other type of replication, or vice versa.

ZRS accounts provide higher durability than LRS, but ZRS accounts do not have metrics or logging capability. 

**Geo-redundant storage (GRS)**

Geo-redundant storage (GRS) maintains the three local copies of your data in a primary region plus another set of three copies of your data in a secondary region hundreds of miles away from the primary region. In the event of a failure at the primary region, Azure Storage will fail over to the secondary region. 

**Read-access geo-redundant storage (RA-GRS)** 

Read-access geo-redundant storage is exactly like GRS except that you get read access to the data in the secondary location. If the primary data center becomes unavailable temporarily, you can continue to read the data from the secondary location. This can be very helpful. For example, you could have a web application that changes into read-only mode and points to the secondary copy, allowing some access even though updates are not available. 

> [!IMPORTANT]
> You can change how your data is replicated after your storage account has been created, unless you specified ZRS when you created the account. However, note that you may incur an additional one-time data transfer cost if you switch from LRS to GRS or RA-GRS.
>

For more information about replication, see [Azure Storage replication](storage-redundancy.md).

For disaster recovery information, see [What to do if an Azure Storage outage occurs](storage-disaster-recovery-guidance.md).

For an example of how to leverage RA-GRS storage to ensure high availability, see [Designing Highly Available Applications using RA-GRS](storage-designing-ha-apps-with-ragrs.md).

## Transferring data to and from Azure Storage

You can use the AzCopy command-line utility to copy blob, and file data within your storage account or across storage accounts. See one of the following articles for help:

* [Transfer data with AzCopy for Windows](storage-use-azcopy.md)
* [Transfer data with AzCopy for Linux](storage-use-azcopy-linux.md)

AzCopy is built on top of the [Azure Data Movement Library](https://www.nuget.org/packages/Microsoft.Azure.Storage.DataMovement/), which is currently available in preview.

The Azure Import/Export service can be used to import or export large amounts of blob data to or from your storage account. You prepare and mail multiple hard drives to an Azure data center, where they will transfer the data to/from the hard drives and send the hard drives back to you. For more information about the Import/Export service, see [Use the Microsoft Azure Import/Export Service to Transfer Data to Blob Storage](storage-import-export-service.md).

## Pricing

For detailed information about pricing for Azure Storage, see the [Pricing page](https://azure.microsoft.com/pricing/details/storage/blobs/).

## Storage APIs, libraries, and tools
Azure Storage resources can be accessed by any language that can make HTTP/HTTPS requests. Additionally, Azure Storage offers programming libraries for several popular languages. These libraries simplify many aspects of working with Azure Storage by handling details such as synchronous and asynchronous invocation, batching of operations, exception management, automatic retries, operational behavior, and so forth. Libraries are currently available for the following languages and platforms, with others in the pipeline:

### Azure Storage data services
* [Storage Services REST API](/rest/api/storageservices/)
* [Storage Client Library for .NET](https://docs.microsoft.com/dotnet/api/?view=azurestorage-8.1.1)
* [Storage Client Library for C++](https://github.com/Azure/azure-storage-cpp)
* [Storage Client Library for Java/Android](https://azure.microsoft.com/develop/java/)
* [Storage Client Library for Node.js](http://dl.windowsazure.com/nodestoragedocs/index.html)
* [Storage Client Library for PHP](https://azure.microsoft.com/develop/php/)
* [Storage Client Library for Python](https://azure.microsoft.com/develop/python/)
* [Storage Client Library for Ruby](https://azure.microsoft.com/develop/ruby/)
* [Storage Cmdlets for PowerShell](/powershell/module/azure.storage/?view=azurermps-4.1.0&viewFallbackFrom=azurermps-4.0.0)
* [Storage Commands for CLI 2.0](/cli/azure/storage)

## Next steps

* [Learn more about Blob storage](/blobs/storage-blobs-introduction.md)
* [Learn more about File storage](/files/storage-files-introduction.md)
* [Learn more about Queue storage](/queues/storage-queues-introduction.md)

<!-- RE-ENABLE THESE AFTER MVC GOES LIVE 
To get up and running with Azure Storage quickly, check out one of the following Quickstarts:
* [Create a storage account using PowerShell](storage-quick-create-storage-account-powershell.md)
* [Create a storage account using CLI](storage-quick-create-storage-account-cli.md)
-->

<!-- FIGURE OUT WHAT TO DO WITH ALL THESE LINKS.

Azure Storage resources can be accessed by any language that can make HTTP/HTTPS requests. Additionally, Azure Storage offers programming libraries for several popular languages. These libraries simplify many aspects of working with Azure Storage by handling details such as synchronous and asynchronous invocation, batching of operations, exception management, automatic retries, operational behavior and so forth. Libraries are currently available for the following languages and platforms, with others in the pipeline:

### Azure Storage data services
* [Storage Services REST API](https://docs.microsoft.com/rest/api/storageservices/)
* [Storage Client Library for .NET](https://docs.microsoft.com/dotnet/api/?view=azurestorage-8.1.1)
* [Storage Client Library for C++](https://github.com/Azure/azure-storage-cpp)
* [Storage Client Library for Java/Android](https://azure.microsoft.com/develop/java/)
* [Storage Client Library for Node.js](http://dl.windowsazure.com/nodestoragedocs/index.html)
* [Storage Client Library for PHP](https://azure.microsoft.com/develop/php/)
* [Storage Client Library for Python](https://azure.microsoft.com/develop/python/)
* [Storage Client Library for Ruby](https://azure.microsoft.com/develop/ruby/)
* [Storage Cmdlets for PowerShell](/powershell/module/azure.storage/?view=azurermps-4.1.0&viewFallbackFrom=azurermps-4.0.0)

### Azure Storage management services
* [Storage Resource Provider REST API Reference](/rest/api/storagerp/)
* [Storage Resource Provider Client Library for .NET](/dotnet/api/microsoft.azure.management.storage)
* [Storage Resource Provider Cmdlets for PowerShell 1.0](/powershell/module/azure.storage)
* [Storage Service Management REST API (Classic)](https://msdn.microsoft.com/library/azure/ee460790.aspx)

### Azure Storage data movement services
* [Storage Import/Export Service REST API](storage-import-export-service.md)
* [Storage Data Movement Client Library for .NET](https://www.nuget.org/packages/Microsoft.Azure.Storage.DataMovement/)

### Tools and utilities
* [Microsoft Azure Storage Explorer](../vs-azure-tools-storage-manage-with-storage-explorer.md) is a free, standalone app from Microsoft that enables you to work visually with Azure Storage data on Windows, macOS, and Linux.
* [Azure Storage Client Tools](common/storage-explorers.md)
* [Azure SDKs and Tools](https://azure.microsoft.com/tools/)
* [Azure Storage Emulator](http://www.microsoft.com/download/details.aspx?id=43709)
* [Azure PowerShell](/powershell/azure/overview)
* [AzCopy Command-Line Utility](http://aka.ms/downloadazcopy)

## Next steps
To learn more about Azure Storage, explore these resources:

<<<<<<< HEAD
### Documentation
* [Azure Storage Documentation](https://azure.microsoft.com/documentation/services/storage/)
* [Create a storage account](common/storage-create-storage-account.md)

<!-- after our quick starts are available, replace this link with a link to one of those. 
Had to remove this article, it refers to the VS quickstarts, and they've stopped publishing them. Robin --> 
<!--* [Get started with Azure Storage in five minutes](storage-getting-started-guide.md)
-->

=======
>>>>>>> 51a8d0a1
### For administrators
* [Using Azure PowerShell with Azure Storage](storage-powershell-guide-full.md)
* [Using Azure CLI with Azure Storage](common/storage-azure-cli.md)

### For .NET developers
* [Get started with Azure Blob storage using .NET](blob/storage-dotnet-how-to-use-blobs.md)
* [Get started with Azure Table storage using .NET](../cosmos-db/table-storage-how-to-use-dotnet.md)
* [Get started with Azure Queue storage using .NET](queues/storage-dotnet-how-to-use-queues.md)
* [Get started with Azure File storage on Windows](files/storage-dotnet-how-to-use-files.md)

### For Java/Android developers
* [How to use Blob storage from Java](blob/storage-java-how-to-use-blob-storage.md)
* [How to use Table storage from Java](../cosmos-db/table-storage-how-to-use-java.md)
* [How to use Queue storage from Java](queues/storage-java-how-to-use-queue-storage.md)
* [How to use File storage from Java](files/storage-java-how-to-use-file-storage.md)

### For Node.js developers
* [How to use Blob storage from Node.js](blob/storage-nodejs-how-to-use-blob-storage.md)
* [How to use Table storage from Node.js](../cosmos-db/table-storage-how-to-use-nodejs.md)
* [How to use Queue storage from Node.js](queues/storage-nodejs-how-to-use-queues.md)

### For PHP developers
* [How to use Blob storage from PHP](blob/storage-php-how-to-use-blobs.md)
* [How to use Table storage from PHP](../cosmos-db/table-storage-how-to-use-php.md)
* [How to use Queue storage from PHP](queues/storage-php-how-to-use-queues.md)

### For Ruby developers
* [How to use Blob storage from Ruby](blob/storage-ruby-how-to-use-blob-storage.md)
* [How to use Table storage from Ruby](../cosmos-db/table-storage-how-to-use-ruby.md)
* [How to use Queue storage from Ruby](queues/storage-ruby-how-to-use-queue-storage.md)

### For Python developers
* [How to use Blob storage from Python](blob/storage-python-how-to-use-blob-storage.md)
* [How to use Table storage from Python](../cosmos-db/table-storage-how-to-use-python.md)
* [How to use Queue storage from Python](queues/storage-python-how-to-use-queue-storage.md)   
* [How to use File storage from Python](files/storage-python-how-to-use-file-storage.md) 
--><|MERGE_RESOLUTION|>--- conflicted
+++ resolved
@@ -148,11 +148,7 @@
 
 ### Encryption in transit with Azure File Shares
 
-<<<<<<< HEAD
 See [Using Shared Access Signatures (SAS)](common/storage-dotnet-shared-access-signature-part-1.md) for more information on shared access signatures. See [Manage anonymous read access to containers and blobs](blob/storage-manage-access-to-resources.md) and [Authentication for the Azure Storage Services](https://msdn.microsoft.com/library/azure/dd179428.aspx) for more information on secure access to your storage account.
-=======
-Azure File storage supports HTTPS when using the REST API, but is more commonly used as an SMB file share attached to a VM. SMB 3.0 supports encryption, and is available on the newer versions of Windows as well as the Mac. So when using SMB 3.0 with an Azure File share, the transfer of data from the source to the file share is encrypted. 
->>>>>>> 51a8d0a1
 
 For more details about securing your storage account and encryption, see the [Azure Storage security guide](storage-security-guide.md).
 
@@ -268,7 +264,6 @@
 ## Next steps
 To learn more about Azure Storage, explore these resources:
 
-<<<<<<< HEAD
 ### Documentation
 * [Azure Storage Documentation](https://azure.microsoft.com/documentation/services/storage/)
 * [Create a storage account](common/storage-create-storage-account.md)
@@ -278,8 +273,6 @@
 <!--* [Get started with Azure Storage in five minutes](storage-getting-started-guide.md)
 -->
 
-=======
->>>>>>> 51a8d0a1
 ### For administrators
 * [Using Azure PowerShell with Azure Storage](storage-powershell-guide-full.md)
 * [Using Azure CLI with Azure Storage](common/storage-azure-cli.md)
