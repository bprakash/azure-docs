--- conflicted
+++ resolved
@@ -12,11 +12,7 @@
    ms.topic="article"
    ms.tgt_pltfrm="na"
    ms.workload="storage"
-<<<<<<< HEAD
-   ms.date="04/07/2016"
-=======
    ms.date="08/03/2016"
->>>>>>> c186bb0b
    ms.author="robinsh" />
 
 # Azure Storage Scalability and Performance Targets
