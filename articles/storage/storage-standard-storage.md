---
title: HD-based cost-effective Standard Storage and Azure VM Disks | Microsoft Docs
description: Discuss cost-effective Standard Storage and unmanaged and managed VM disks.
services: storage
documentationcenter: ''
author: yuemlu
manager: aungoo-msft
editor: tysonn

ms.assetid: e2a20625-6224-4187-8401-abadc8f1de91
ms.service: storage
ms.workload: storage
ms.tgt_pltfrm: na
ms.devlang: na
ms.topic: article
ms.date: 02/06/2017
ms.author: yuemlu 

---
# Cost-effective Standard Storage and unmanaged and managed Azure VM disks

Azure Standard Storage delivers reliable, low-cost disk support for VMs running latency-insensitive workloads. It also supports blobs, tables, queues, and files. With Standard Storage, the data is stored on hard disk drives (HDDs). When working with VMs, you can use standard storage disks for Dev/Test scenarios and less critical workloads, and premium storage disks for mission-critical production applications. Standard Storage is available in all Azure regions. 

This article will focus on the use of standard storage for VM Disks. For more information about the use of storage with blobs, tables, queues, and files, please refer to the [Introduction to Storage](storage-introduction.md).

## Disk types

There are two ways to create standard disks for Azure VMs:

**Unmanaged disks**: 
This is the original method where you manage the storage accounts used to store the VHD files that correspond to the VM disks. VHD files are stored as page blobs in storage accounts. Unmanaged disks can be attached to any Azure VM size, including the VMs that primarily use Premium Storage, such as the DSv2 and GS series. Azure VMs support attaching several standard disks, allowing up to 64 TB of storage per VM.

[**Azure Managed Disks**](storage-managed-disks-overview.md):
This feature manages the storage accounts used for the VM disks for you. You specify the type (Premium or Standard) and size of disk you need, and Azure creates and manages the disk for you. You don’t have to worry about placing the disks across multiple storage accounts in order to ensure you stay within the scalability limits for the storage accounts -- Azure handles that for you.

Even though both types of disks are available, we recommend using Managed Disks to take advantage of their many features.

To get started with Azure Standard Storage, visit [Get started for free](https://azure.microsoft.com/pricing/free-trial/). 

For information on how to create a VM with Managed Disks, please see one of the following articles.

* [Create a VM using Resource Manager and PowerShell](../virtual-machines/virtual-machines-windows-ps-create.md)
* [Create a Linux VM using the Azure CLI 2.0 (Preview)](../virtual-machines/virtual-machines-linux-quick-create-cli.md)

## Standard Storage Features 

Let’s take a look at some of the features of Standard Storage. For more details, please see [Introduction to Azure
Storage](storage-introduction.md).

**Standard Storage**: Azure Standard Storage supports Azure Disks, Azure Blobs, Azure Files, Azure Tables, and Azure Queues. To use Standard Storage services, start with [Create an Azure Storage account](storage-create-storage-account.md#create-a-storage-account).

**Standard storage disks:** Standard storage disks can be attached to all Azure VMs including size-series VMs used with Premium Storage such as the DSv2 and GS series. A standard storage disk can only be attached to one VM. However, you can attach one or more of these disks to a VM, up to the maximum disk count defined for that VM size. In the following section on Standard Storage Scalability and Performance Targets, we will describe the specifications in more detail. 

<<<<<<< HEAD
**Standard page blob**: Standard page blobs are used to hold persistent disks for VMs and can also be accessed directly through REST like other types of Azure Blobs. [Page blobs](/rest/api/storageservices/fileservices/Understanding-Block-Blobs--Append-Blobs--and-Page-Blobs.md) are a collection of 512-byte pages optimized for random read and write operations. 
=======
**Standard page blob**: Standard page blobs are used to hold persistent disks for VMs and can also be accessed directly through REST like other types of Azure Blobs. [Page blobs](/rest/api/storageservices/fileservices/Understanding-Block-Blobs--Append-Blobs--and-Page-Blobs) are a collection of 512-byte pages optimized for random read and write operations. 
>>>>>>> b458a4cb

**Storage Replication:** In most regions, data in a standard storage account can be replicated locally or geo-replicated across multiple data centers. The four types of replication available are Locally-Redundant Storage (LRS), Zone-Redundant Storage (ZRS), Geo-Redundant Storage (GRS), and Read Access Geo-Redundant Storage (RA-GRS). Managed Disks in Standard Storage currently support Locally-Redundant Storage (LRS) only. For more information, please see [Storage Replication](storage-redundancy.md).

## Scalability and Performance Targets

In this section, we will describe the Scalability and Performance targets you need to consider when using standard storage.

### Account limits – does not apply to managed disks

| **Resource** | **Default Limit** |
|--------------|-------------------|
| TB per storage account  | 500 TB |
| Max ingress<sup>1</sup> per storage account (US Regions) | 10 Gbps if GRS/ZRS enabled, 20 Gbps for LRS |
| Max egress<sup>1</sup> per storage account (US Regions) | 20 Gbps if RA-GRS/GRS/ZRS enabled, 30 Gbps for LRS |
| Max ingress<sup>1</sup> per storage account (European and Asian Regions) | 5 Gbps if GRS/ZRS enabled, 10 Gbps for LRS |
| Max egress<sup>1</sup> per storage account (European and Asian Regions) | 10 Gbps if RA-GRS/GRS/ZRS enabled, 15 Gbps for LRS |
| Total Request Rate (assuming 1 KB object size) per storage account | Up to 20,000 IOPS, entities per second, or messages per second |

<sup>1</sup> Ingress refers to all data (requests) being sent to a storage account. Egress refers to all data (responses) being received from a storage account.

For more information, see [Azure Storage Scalability and Performance Targets](storage-scalability-targets.md).

If the needs of your application exceed the scalability targets of a single storage account, build your application to use multiple storage accounts and partition your data across those storage accounts. Alternately, you can Azure Managed Disks, and Azure will manage the partitioning and placement of your data for you.

### Standard Disks Limits

Unlike Premium Disks, the input/output operations per second (IOPS) and throughput (bandwidth) of Standard Disks are not provisioned. The performance of standard disks varies with the VM size to which the disk is attached, not to the size of the disk. You could expect to achieve up to the performance limit listed in the table below.

**Standard disks limits (managed and unmanaged)**

| **VM Tier**            | **Basic Tier VM** | **Standard Tier VM** |
|------------------------|-------------------|----------------------|
| Max Disk size          | 1023 GB           | 1023 GB              |
| Max 8 KB IOPS per disk | Up to 300         | Up to 500            |
| Max Bandwidth per disk | Up to 60 MB/s     | Up to 60 MB/s        |

If your workload requires high-performance, low-latency disk support, you should consider using Premium Storage. To know more benefits of Premium Storage, visit [High-Performance Premium Storage and Azure VM Disks](storage-premium-storage.md). 

## Snapshots and copy blob

To the Storage service, the VHD file is a page blob. You can take snapshots of page blobs, and copy them to another location, such as a different storage account.

### Unmanaged disks

You can create [incremental snapshots](storage-incremental-snapshots.md) for unmanaged standard disks in the same way you use snapshots with Standard Storage. We recommend that you create snapshots and then copy those snapshots to a geo-redundant standard storage account if your source disk is in a locally-redundant storage account. For more information, see [Azure Storage Redundancy Options](storage-redundancy.md).

<<<<<<< HEAD
If a disk is attached to a VM, certain API operations are not permitted on the disks. For example, you cannot perform a [Copy Blob](/rest/api/storageservices/fileservices/Copy-Blob.md) operation on that blob as long as the disk is attached to a VM. Instead, first create a snapshot of that blob by using the [Snapshot
Blob](/rest/api/storageservices/fileservices/Snapshot-Blob.md) REST API method, and then perform the [Copy
Blob](/rest/api/storageservices/fileservices/Copy-Blob.md) of the snapshot to copy the attached disk. Alternatively, you can detach the disk and then perform any necessary operations.

To maintain geo-redundant copies of your snapshots, you can copy snapshots from a locally-redundant storage account to a geo-redundant standard storage account by using AzCopy or Copy Blob. For more information, see [Transfer data with the AzCopy Command-Line Utility](storage-use-azcopy.md) and [Copy Blob](/rest/api/storageservices/fileservices/Copy-Blob.md).

For detailed information on performing REST operations against page blobs in standard storage accounts, see [Azure Storage Services REST API](/rest/api/storageservices/fileservices/Azure-Storage-Services-REST-API-Reference.md).
=======
If a disk is attached to a VM, certain API operations are not permitted on the disks. For example, you cannot perform a [Copy Blob](/rest/api/storageservices/fileservices/Copy-Blob) operation on that blob as long as the disk is attached to a VM. Instead, first create a snapshot of that blob by using the [Snapshot
Blob](/rest/api/storageservices/fileservices/Snapshot-Blob) REST API method, and then perform the [Copy
Blob](/rest/api/storageservices/fileservices/Copy-Blob) of the snapshot to copy the attached disk. Alternatively, you can detach the disk and then perform any necessary operations.

To maintain geo-redundant copies of your snapshots, you can copy snapshots from a locally-redundant storage account to a geo-redundant standard storage account by using AzCopy or Copy Blob. For more information, see [Transfer data with the AzCopy Command-Line Utility](storage-use-azcopy.md) and [Copy Blob](/rest/api/storageservices/fileservices/Copy-Blob).

For detailed information on performing REST operations against page blobs in standard storage accounts, see [Azure Storage Services REST API](/rest/api/storageservices/fileservices/Azure-Storage-Services-REST-API-Reference).
>>>>>>> b458a4cb

### Managed disks

A snapshot for a managed disk is a read-only copy of the managed disk which is stored as a standard managed disk. Incremental Snapshots are not currently supported for Managed Disks but will be supported in the future.

If a managed disk is attached to a VM, certain API operations are not permitted on the disks. For example, you cannot generate a shared access signature (SAS) to perform a copy operation while the disk is attached to a VM. Instead, first create a snapshot of the disk, and then perform the copy of the snapshot. Alternately, you can detach the disk and then generate a shared access signature (SAS) to perform the copy operation.

## Pricing and Billing

When using Standard Storage, the following billing considerations apply:

* Standard storage unmanaged disks/data size 
* Standard managed disks
* Standard storage snapshots
* Outbound data transfers
* Transactions

**Unmanaged storage data and disk size:** For unmanaged disks and other data (blobs, tables, queues, and files), you are charged only for the amount of space you are using. For example, if you have a VM whose page blob is provisioned as 127 GB, but the VM is really only using 10 GB of space, you will be billed for 10 GB of space. 

**Managed disks:** Managed disks are billed on the provisioned size. If your disk is provisioned as a 10 GB disk and you are only using 5 GB, you will still be charged for the provision size of 10 GB.

<<<<<<< HEAD
**Snapshots**: Snapshots of standard disks are billed for the additional capacity used by the snapshots. For information on snapshots, see [Creating a Snapshot of a Blob](/rest/api/storageservices/fileservices/Creating-a-Snapshot-of-a-Blob.md).
=======
**Snapshots**: Snapshots of standard disks are billed for the additional capacity used by the snapshots. For information on snapshots, see [Creating a Snapshot of a Blob](/rest/api/storageservices/fileservices/Creating-a-Snapshot-of-a-Blob).
>>>>>>> b458a4cb

**Outbound data transfers**: [Outbound data transfers](https://azure.microsoft.com/pricing/details/data-transfers/) (data going out of Azure data centers) incur billing for bandwidth usage.

**Transaction**: Azure charges $0.0036 per 100,000 transactions for standard storage. Transactions include both read and write operations to storage.

For detailed information on pricing for Standard Storage, Virtual Machines, and Managed Disks, see:

* [Azure Storage Pricing](https://azure.microsoft.com/pricing/details/storage/)
* [Virtual Machines Pricing](https://azure.microsoft.com/pricing/details/virtual-machines/)
* [Managed Disks Pricing](https://azure.microsoft.com/pricing/details/managed-disks)

## Azure Backup service support 

Virtual machines with unmanaged disks can be backed up using Azure Backup. [More details](../backup/backup-azure-vms-first-look-arm.md).

You can also use the Azure Backup service with Managed Disks to create a backup job with time-based backups, easy VM restoration and backup retention policies. You can read more about this at [Using Azure Backup service for VMs with Managed Disks](../backup/backup-introduction-to-azure-backup.md#using-managed-disk-vms-with-azure-backup).

## Next steps

* [Introduction to Azure Storage](storage-introduction.md)

* [Create a storage account](storage-create-storage-account.md)

* [Managed Disks Overview](storage-managed-disks-overview.md)

* [Create a VM using Resource Manager and PowerShell](../virtual-machines/virtual-machines-windows-ps-create.md)

* [Create a Linux VM using the Azure CLI 2.0 (Preview)](../virtual-machines/virtual-machines-linux-quick-create-cli.md)<|MERGE_RESOLUTION|>--- conflicted
+++ resolved
@@ -51,11 +51,7 @@
 
 **Standard storage disks:** Standard storage disks can be attached to all Azure VMs including size-series VMs used with Premium Storage such as the DSv2 and GS series. A standard storage disk can only be attached to one VM. However, you can attach one or more of these disks to a VM, up to the maximum disk count defined for that VM size. In the following section on Standard Storage Scalability and Performance Targets, we will describe the specifications in more detail. 
 
-<<<<<<< HEAD
-**Standard page blob**: Standard page blobs are used to hold persistent disks for VMs and can also be accessed directly through REST like other types of Azure Blobs. [Page blobs](/rest/api/storageservices/fileservices/Understanding-Block-Blobs--Append-Blobs--and-Page-Blobs.md) are a collection of 512-byte pages optimized for random read and write operations. 
-=======
 **Standard page blob**: Standard page blobs are used to hold persistent disks for VMs and can also be accessed directly through REST like other types of Azure Blobs. [Page blobs](/rest/api/storageservices/fileservices/Understanding-Block-Blobs--Append-Blobs--and-Page-Blobs) are a collection of 512-byte pages optimized for random read and write operations. 
->>>>>>> b458a4cb
 
 **Storage Replication:** In most regions, data in a standard storage account can be replicated locally or geo-replicated across multiple data centers. The four types of replication available are Locally-Redundant Storage (LRS), Zone-Redundant Storage (ZRS), Geo-Redundant Storage (GRS), and Read Access Geo-Redundant Storage (RA-GRS). Managed Disks in Standard Storage currently support Locally-Redundant Storage (LRS) only. For more information, please see [Storage Replication](storage-redundancy.md).
 
@@ -102,15 +98,6 @@
 
 You can create [incremental snapshots](storage-incremental-snapshots.md) for unmanaged standard disks in the same way you use snapshots with Standard Storage. We recommend that you create snapshots and then copy those snapshots to a geo-redundant standard storage account if your source disk is in a locally-redundant storage account. For more information, see [Azure Storage Redundancy Options](storage-redundancy.md).
 
-<<<<<<< HEAD
-If a disk is attached to a VM, certain API operations are not permitted on the disks. For example, you cannot perform a [Copy Blob](/rest/api/storageservices/fileservices/Copy-Blob.md) operation on that blob as long as the disk is attached to a VM. Instead, first create a snapshot of that blob by using the [Snapshot
-Blob](/rest/api/storageservices/fileservices/Snapshot-Blob.md) REST API method, and then perform the [Copy
-Blob](/rest/api/storageservices/fileservices/Copy-Blob.md) of the snapshot to copy the attached disk. Alternatively, you can detach the disk and then perform any necessary operations.
-
-To maintain geo-redundant copies of your snapshots, you can copy snapshots from a locally-redundant storage account to a geo-redundant standard storage account by using AzCopy or Copy Blob. For more information, see [Transfer data with the AzCopy Command-Line Utility](storage-use-azcopy.md) and [Copy Blob](/rest/api/storageservices/fileservices/Copy-Blob.md).
-
-For detailed information on performing REST operations against page blobs in standard storage accounts, see [Azure Storage Services REST API](/rest/api/storageservices/fileservices/Azure-Storage-Services-REST-API-Reference.md).
-=======
 If a disk is attached to a VM, certain API operations are not permitted on the disks. For example, you cannot perform a [Copy Blob](/rest/api/storageservices/fileservices/Copy-Blob) operation on that blob as long as the disk is attached to a VM. Instead, first create a snapshot of that blob by using the [Snapshot
 Blob](/rest/api/storageservices/fileservices/Snapshot-Blob) REST API method, and then perform the [Copy
 Blob](/rest/api/storageservices/fileservices/Copy-Blob) of the snapshot to copy the attached disk. Alternatively, you can detach the disk and then perform any necessary operations.
@@ -118,7 +105,6 @@
 To maintain geo-redundant copies of your snapshots, you can copy snapshots from a locally-redundant storage account to a geo-redundant standard storage account by using AzCopy or Copy Blob. For more information, see [Transfer data with the AzCopy Command-Line Utility](storage-use-azcopy.md) and [Copy Blob](/rest/api/storageservices/fileservices/Copy-Blob).
 
 For detailed information on performing REST operations against page blobs in standard storage accounts, see [Azure Storage Services REST API](/rest/api/storageservices/fileservices/Azure-Storage-Services-REST-API-Reference).
->>>>>>> b458a4cb
 
 ### Managed disks
 
@@ -140,11 +126,7 @@
 
 **Managed disks:** Managed disks are billed on the provisioned size. If your disk is provisioned as a 10 GB disk and you are only using 5 GB, you will still be charged for the provision size of 10 GB.
 
-<<<<<<< HEAD
-**Snapshots**: Snapshots of standard disks are billed for the additional capacity used by the snapshots. For information on snapshots, see [Creating a Snapshot of a Blob](/rest/api/storageservices/fileservices/Creating-a-Snapshot-of-a-Blob.md).
-=======
 **Snapshots**: Snapshots of standard disks are billed for the additional capacity used by the snapshots. For information on snapshots, see [Creating a Snapshot of a Blob](/rest/api/storageservices/fileservices/Creating-a-Snapshot-of-a-Blob).
->>>>>>> b458a4cb
 
 **Outbound data transfers**: [Outbound data transfers](https://azure.microsoft.com/pricing/details/data-transfers/) (data going out of Azure data centers) incur billing for bandwidth usage.
 
