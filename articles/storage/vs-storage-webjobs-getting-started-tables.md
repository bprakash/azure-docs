--- conflicted
+++ resolved
@@ -1,152 +1,4 @@
 ---
-<<<<<<< HEAD
-title: Getting Started with Azure storage and Visual Studio connected services (WebJob projects)
-description: How to get started using Azure Table storage in an Azure WebJobs project in Visual Studio after connecting to a storage account using Visual Studio connected services
-services: storage
-documentationcenter: ''
-author: TomArcher
-manager: douge
-editor: ''
-
-ms.assetid: 061a6c46-0592-4e5d-aced-ab7498481cde
-ms.service: storage
-ms.workload: web
-ms.tgt_pltfrm: vs-getting-started
-ms.devlang: na
-ms.topic: article
-ms.date: 12/02/2016
-ms.author: tarcher
-
----
-# Getting Started with Azure Storage (Azure WebJob Projects)
-[!INCLUDE [storage-try-azure-tools-tables](../../includes/storage-try-azure-tools-tables.md)]
-
-## Overview
-This article provides C# code samples that show show how to use the Azure WebJobs SDK version 1.x with the Azure table storage service. The code samples use the [WebJobs SDK](../app-service-web/websites-dotnet-webjobs-sdk.md) version 1.x.
-
-The Azure Table storage service enables you to store large amounts of structured data. The service is a NoSQL datastore that accepts authenticated calls from inside and outside the Azure cloud. Azure tables are ideal for storing structured, non-relational data.  See [Get started with Azure Table storage using .NET](../cosmos-db/table-storage-how-to-use-dotnet.md#create-a-table) for more information.
-
-Some of the code snippets show the **Table** attribute used in functions that are called manually, that is, not by using one of the trigger attributes.
-
-## How to add entities to a table
-To add entities to a table, use the **Table** attribute with an **ICollector<T>** or **IAsyncCollector<T>** parameter where **T** specifies the schema of the entities you want to add. The attribute constructor takes a string parameter that specifies the name of the table.
-
-The following code sample adds **Person** entities to a table named *Ingress*.
-
-        [NoAutomaticTrigger]
-        public static void IngressDemo(
-            [Table("Ingress")] ICollector<Person> tableBinding)
-        {
-            for (int i = 0; i < 100000; i++)
-            {
-                tableBinding.Add(
-                    new Person() {
-                        PartitionKey = "Test",
-                        RowKey = i.ToString(),
-                        Name = "Name" }
-                    );
-            }
-        }
-
-Typically the type you use with **ICollector** derives from **TableEntity** or implements **ITableEntity**, but it doesn't have to. Either of the following **Person** classes work with the code shown in the preceding **Ingress** method.
-
-        public class Person : TableEntity
-        {
-            public string Name { get; set; }
-        }
-
-        public class Person
-        {
-            public string PartitionKey { get; set; }
-            public string RowKey { get; set; }
-            public string Name { get; set; }
-        }
-
-If you want to work directly with the Azure storage API, you can add a **CloudStorageAccount** parameter to the method signature.
-
-## Real-time monitoring
-Because data ingress functions often process large volumes of data, the WebJobs SDK dashboard provides real-time monitoring data. The **Invocation Log** section tells you if the function is still running.
-
-![Ingress function running](./media/vs-storage-webjobs-getting-started-tables/ingressrunning.png)
-
-The **Invocation Details** page reports the function's progress (number of entities written) while it's running and gives you an opportunity to abort it.
-
-![Ingress function running](./media/vs-storage-webjobs-getting-started-tables/ingressprogress.png)
-
-When the function finishes, the **Invocation Details** page reports the number of rows written.
-
-![Ingress function finished](./media/vs-storage-webjobs-getting-started-tables/ingresssuccess.png)
-
-## How to read multiple entities from a table
-To read a table, use the **Table** attribute with an **IQueryable<T>** parameter where type **T** derives from **TableEntity** or implements **ITableEntity**.
-
-The following code sample reads and logs all rows from the **Ingress** table:
-
-        public static void ReadTable(
-            [Table("Ingress")] IQueryable<Person> tableBinding,
-            TextWriter logger)
-        {
-            var query = from p in tableBinding select p;
-            foreach (Person person in query)
-            {
-                logger.WriteLine("PK:{0}, RK:{1}, Name:{2}",
-                    person.PartitionKey, person.RowKey, person.Name);
-            }
-        }
-
-### How to read a single entity from a table
-There is a **Table** attribute constructor with two additional parameters that let you specify the partition key and row key when you want to bind to a single table entity.
-
-The following code sample reads a table row for a **Person** entity based on partition key and row key values received in a queue message:  
-
-        public static void ReadTableEntity(
-            [QueueTrigger("inputqueue")] Person personInQueue,
-            [Table("persontable","{PartitionKey}", "{RowKey}")] Person personInTable,
-            TextWriter logger)
-        {
-            if (personInTable == null)
-            {
-                logger.WriteLine("Person not found: PK:{0}, RK:{1}",
-                        personInQueue.PartitionKey, personInQueue.RowKey);
-            }
-            else
-            {
-                logger.WriteLine("Person found: PK:{0}, RK:{1}, Name:{2}",
-                        personInTable.PartitionKey, personInTable.RowKey, personInTable.Name);
-            }
-        }
-
-
-The **Person** class in this example does not have to implement **ITableEntity**.
-
-## How to use the .NET Storage API directly to work with a table
-You can also use the **Table** attribute with a **CloudTable** object for more flexibility in working with a table.
-
-The following code sample uses a **CloudTable** object to add a single entity to the *Ingress* table.
-
-        public static void UseStorageAPI(
-            [Table("Ingress")] CloudTable tableBinding,
-            TextWriter logger)
-        {
-            var person = new Person()
-                {
-                    PartitionKey = "Test",
-                    RowKey = "100",
-                    Name = "Name"
-                };
-            TableOperation insertOperation = TableOperation.Insert(person);
-            tableBinding.Execute(insertOperation);
-        }
-
-For more information about how to use the **CloudTable** object, see [Get started with Azure Table storage using .NET](../cosmos-db/table-storage-how-to-use-dotnet.md).
-
-## Related topics covered by the queues how-to article
-For information about how to handle table processing triggered by a queue message, or for WebJobs SDK scenarios not specific to table processing, see [Getting started with Azure Queue storage and Visual Studio connected services (WebJob Projects)](vs-storage-webjobs-getting-started-queues.md).
-
-## Next steps
-This article has provided code samples that show how to handle common scenarios for working with Azure tables. For more information about how to use Azure WebJobs and the WebJobs SDK, see [Azure WebJobs documentation resources](http://go.microsoft.com/fwlink/?linkid=390226).
-=======
 redirect_url: /azure/visual-studio/vs-storage-webjobs-getting-started-tables
 redirect_document_id: true
----
->>>>>>> 8c36987b
+---