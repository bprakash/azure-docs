<properties
	pageTitle="Getting Started with Azure storage and Visual Studio connected services (WebJob projects)"
	description="How to get started using Azure Table storage in an Azure WebJobs project in Visual Studio after connecting to a storage account using Visual Studio connected services"
	services="storage"
	documentationCenter=""
	authors="TomArcher"
	manager="douge"
	editor=""/>

<tags
	ms.service="storage"
	ms.workload="web"
	ms.tgt_pltfrm="vs-getting-started"
	ms.devlang="na"
	ms.topic="article"
<<<<<<< HEAD
	ms.date="01/30/2016"
=======
	ms.date="02/21/2016"
>>>>>>> abb96edc
	ms.author="tarcher"/>

# Getting Started with Azure Storage (Azure WebJob Projects)

## Overview

<<<<<<< HEAD
This article provides C# code samples that show show how to use the Azure WebJobs SDK version 1.x with the Azure table storage service. The code samples use the [WebJobs SDK](/app-service-web/websites-dotnet-webjobs-sdk.md) version 1.x.
=======
This article provides C# code samples that show show how to use the Azure WebJobs SDK version 1.x with the Azure table storage service. The code samples use the [WebJobs SDK](../app-service-web/websites-dotnet-webjobs-sdk.md) version 1.x.
>>>>>>> abb96edc

The Azure Table storage service enables you to store large amounts of structured data. The service is a NoSQL datastore that accepts authenticated calls from inside and outside the Azure cloud. Azure tables are ideal for storing structured, non-relational data.  See [Get started with Azure Table storage using .NET](storage-dotnet-how-to-use-tables.md#create-a-table) for more information.

Some of the code snippets show the **Table** attribute used in functions that are called manually, that is, not by using one of the trigger attributes.

## How to add entities to a table

To add entities to a table, use the **Table** attribute with an **ICollector<T>** or **IAsyncCollector<T>** parameter where **T** specifies the schema of the entities you want to add. The attribute constructor takes a string parameter that specifies the name of the table.

The following code sample adds **Person** entities to a table named *Ingress*.

		[NoAutomaticTrigger]
		public static void IngressDemo(
		    [Table("Ingress")] ICollector<Person> tableBinding)
		{
		    for (int i = 0; i < 100000; i++)
		    {
		        tableBinding.Add(
		            new Person() {
		                PartitionKey = "Test",
		                RowKey = i.ToString(),
		                Name = "Name" }
		            );
		    }
		}

Typically the type you use with **ICollector** derives from **TableEntity** or implements **ITableEntity**, but it doesn't have to. Either of the following **Person** classes work with the code shown in the preceding **Ingress** method.

		public class Person : TableEntity
		{
		    public string Name { get; set; }
		}

		public class Person
		{
		    public string PartitionKey { get; set; }
		    public string RowKey { get; set; }
		    public string Name { get; set; }
		}

If you want to work directly with the Azure storage API, you can add a **CloudStorageAccount** parameter to the method signature.

## Real-time monitoring

Because data ingress functions often process large volumes of data, the WebJobs SDK dashboard provides real-time monitoring data. The **Invocation Log** section tells you if the function is still running.

![Ingress function running](./media/vs-storage-webjobs-getting-started-tables/ingressrunning.png)

The **Invocation Details** page reports the function's progress (number of entities written) while it's running and gives you an opportunity to abort it.

![Ingress function running](./media/vs-storage-webjobs-getting-started-tables/ingressprogress.png)

When the function finishes, the **Invocation Details** page reports the number of rows written.

![Ingress function finished](./media/vs-storage-webjobs-getting-started-tables/ingresssuccess.png)

## How to read multiple entities from a table

To read a table, use the **Table** attribute with an **IQueryable<T>** parameter where type **T** derives from **TableEntity** or implements **ITableEntity**.

The following code sample reads and logs all rows from the **Ingress** table:

		public static void ReadTable(
		    [Table("Ingress")] IQueryable<Person> tableBinding,
		    TextWriter logger)
		{
		    var query = from p in tableBinding select p;
		    foreach (Person person in query)
		    {
		        logger.WriteLine("PK:{0}, RK:{1}, Name:{2}",
		            person.PartitionKey, person.RowKey, person.Name);
		    }
		}

### How to read a single entity from a table

There is a **Table** attribute constructor with two additional parameters that let you specify the partition key and row key when you want to bind to a single table entity.

The following code sample reads a table row for a **Person** entity based on partition key and row key values received in a queue message:  

		public static void ReadTableEntity(
		    [QueueTrigger("inputqueue")] Person personInQueue,
		    [Table("persontable","{PartitionKey}", "{RowKey}")] Person personInTable,
		    TextWriter logger)
		{
		    if (personInTable == null)
		    {
		        logger.WriteLine("Person not found: PK:{0}, RK:{1}",
		                personInQueue.PartitionKey, personInQueue.RowKey);
		    }
		    else
		    {
		        logger.WriteLine("Person found: PK:{0}, RK:{1}, Name:{2}",
		                personInTable.PartitionKey, personInTable.RowKey, personInTable.Name);
		    }
		}


The **Person** class in this example does not have to implement **ITableEntity**.

## How to use the .NET Storage API directly to work with a table

You can also use the **Table** attribute with a **CloudTable** object for more flexibility in working with a table.

The following code sample uses a **CloudTable** object to add a single entity to the *Ingress* table.

		public static void UseStorageAPI(
		    [Table("Ingress")] CloudTable tableBinding,
		    TextWriter logger)
		{
		    var person = new Person()
		        {
		            PartitionKey = "Test",
		            RowKey = "100",
		            Name = "Name"
		        };
		    TableOperation insertOperation = TableOperation.Insert(person);
		    tableBinding.Execute(insertOperation);
		}

<<<<<<< HEAD
For more information about how to use the **CloudTable** object, see [How to use Table Storage from .NET](./storage-dotnet-how-to-use-tables.md).
=======
For more information about how to use the **CloudTable** object, see [Get started with Azure Table storage using .NET](storage-dotnet-how-to-use-tables.md).
>>>>>>> abb96edc

## Related topics covered by the queues how-to article

For information about how to handle table processing triggered by a queue message, or for WebJobs SDK scenarios not specific to table processing, see [Getting started with Azure Queue storage and Visual Studio connected services (WebJob Projects)](vs-storage-webjobs-getting-started-queues.md).



## Next steps

This article has provided code samples that show how to handle common scenarios for working with Azure tables. For more information about how to use Azure WebJobs and the WebJobs SDK, see [Azure WebJobs documentation resources](http://go.microsoft.com/fwlink/?linkid=390226).<|MERGE_RESOLUTION|>--- conflicted
+++ resolved
@@ -13,22 +13,14 @@
 	ms.tgt_pltfrm="vs-getting-started"
 	ms.devlang="na"
 	ms.topic="article"
-<<<<<<< HEAD
-	ms.date="01/30/2016"
-=======
 	ms.date="02/21/2016"
->>>>>>> abb96edc
 	ms.author="tarcher"/>
 
 # Getting Started with Azure Storage (Azure WebJob Projects)
 
 ## Overview
 
-<<<<<<< HEAD
-This article provides C# code samples that show show how to use the Azure WebJobs SDK version 1.x with the Azure table storage service. The code samples use the [WebJobs SDK](/app-service-web/websites-dotnet-webjobs-sdk.md) version 1.x.
-=======
 This article provides C# code samples that show show how to use the Azure WebJobs SDK version 1.x with the Azure table storage service. The code samples use the [WebJobs SDK](../app-service-web/websites-dotnet-webjobs-sdk.md) version 1.x.
->>>>>>> abb96edc
 
 The Azure Table storage service enables you to store large amounts of structured data. The service is a NoSQL datastore that accepts authenticated calls from inside and outside the Azure cloud. Azure tables are ideal for storing structured, non-relational data.  See [Get started with Azure Table storage using .NET](storage-dotnet-how-to-use-tables.md#create-a-table) for more information.
 
@@ -149,11 +141,7 @@
 		    tableBinding.Execute(insertOperation);
 		}
 
-<<<<<<< HEAD
-For more information about how to use the **CloudTable** object, see [How to use Table Storage from .NET](./storage-dotnet-how-to-use-tables.md).
-=======
 For more information about how to use the **CloudTable** object, see [Get started with Azure Table storage using .NET](storage-dotnet-how-to-use-tables.md).
->>>>>>> abb96edc
 
 ## Related topics covered by the queues how-to article
 
