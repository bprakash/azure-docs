---
<<<<<<< HEAD
title: Get started with table storage and Visual Studio connected services (cloud services) | Microsoft Docs
description: How to get started using Azure Table storage in a cloud service project in Visual Studio after connecting to a storage account using Visual Studio connected services
services: storage
documentationcenter: ''
author: TomArcher
manager: douge
editor: ''

ms.assetid: a3a11ed8-ba7f-4193-912b-e555f5b72184
ms.service: storage
ms.workload: web
ms.tgt_pltfrm: vs-getting-started
ms.devlang: na
ms.topic: article
ms.date: 12/02/2016
ms.author: tarcher

---
# Getting started with Azure table storage and Visual Studio connected services (cloud services projects)
[!INCLUDE [storage-try-azure-tools-tables](../../includes/storage-try-azure-tools-tables.md)]

## Overview
This article describes how to get started using Azure table storage in Visual Studio after you have created or referenced an Azure storage account in a cloud services project by using the Visual Studio **Add Connected Services** dialog. The **Add Connected Services** operation installs the appropriate NuGet packages to access Azure storage in your project and adds the connection string for the storage account to your project configuration files.

The Azure Table storage service enables you to store large amounts of structured data. The service is a NoSQL datastore that accepts authenticated calls from inside and outside the Azure cloud. Azure tables are ideal for storing structured, non-relational data.

To get started, you first need to create a table in your storage account. We'll show you how to create an Azure table in code, and also how to perform basic table and entity operations, such as adding, modifying, reading and reading table entities. The samples are written in C\# code and use the [Microsoft Azure Storage client library for .NET](https://msdn.microsoft.com/library/azure/dn261237.aspx).

**NOTE:** Some of the APIs that perform calls out to Azure storage are asynchronous. See [Asynchronous programming with Async and Await](http://msdn.microsoft.com/library/hh191443.aspx) for more information. The code below assumes async programming methods are being used.

* See [Get started with Azure Table storage using .NET](../cosmos-db/table-storage-how-to-use-dotnet.md) for more information on programmatically manipulating tables.
* See [Storage documentation](https://azure.microsoft.com/documentation/services/storage/) for general information about Azure Storage.
* See [Cloud Services documentation](https://azure.microsoft.com/documentation/services/cloud-services/) for general information about Azure cloud services.
* See [ASP.NET](http://www.asp.net) for more information about programming ASP.NET applications.

## Access tables in code
To access tables in cloud service projects, you need to include the following items to any C# source files that access Azure table storage.

1. Make sure the namespace declarations at the top of the C# file include these **using** statements.
   
        using Microsoft.Framework.Configuration;
        using Microsoft.WindowsAzure.Storage;
        using Microsoft.WindowsAzure.Storage.Table;
        using System.Threading.Tasks;
        using LogLevel = Microsoft.Framework.Logging.LogLevel;
2. Get a **CloudStorageAccount** object that represents your storage account information. Use the following code to get the storage connection string and storage account information from the Azure service configuration.
   
         CloudStorageAccount storageAccount = CloudStorageAccount.Parse(
           CloudConfigurationManager.GetSetting("<storage account name>
         _AzureStorageConnectionString"));
   > [!NOTE]
   > Use all of the above code in front of the code in the following samples.
   > 
   > 
3. Get a **CloudTableClient** object to reference the table objects in your storage account.
   
         // Create the table client.
         CloudTableClient tableClient = storageAccount.CreateCloudTableClient();
4. Get a **CloudTable** reference object to reference a specific table and entities.
   
        // Get a reference to a table named "peopleTable".
        CloudTable peopleTable = tableClient.GetTableReference("peopleTable");

## Create a table in code
To create the Azure table, just add a call to **CreateIfNotExistsAsync** to the after you get a **CloudTable** object as described in the "Access tables in code" section.

    // Create the CloudTable if it does not exist.
    await peopleTable.CreateIfNotExistsAsync();

## Add an entity to a table
To add an entity to a table, create a class that defines the properties of your entity. The following code defines an entity class called **CustomerEntity** that uses the customer's first name as the row key and the last name as the partition key.

    public class CustomerEntity : TableEntity
    {
        public CustomerEntity(string lastName, string firstName)
        {
            this.PartitionKey = lastName;
            this.RowKey = firstName;
        }

        public CustomerEntity() { }

        public string Email { get; set; }

        public string PhoneNumber { get; set; }
    }

Table operations involving entities are done using the **CloudTable** object that you created earlier in "Access tables in code." The **TableOperation** object represents the operation to be done. The following code example shows how to create a **CloudTable** object and a **CustomerEntity** object. To prepare the operation, a **TableOperation** is created to insert the customer entity into the table. Finally, the operation is executed by calling **CloudTable.ExecuteAsync**.

    // Create a new customer entity.
    CustomerEntity customer1 = new CustomerEntity("Harp", "Walter");
    customer1.Email = "Walter@contoso.com";
    customer1.PhoneNumber = "425-555-0101";

    // Create the TableOperation that inserts the customer entity.
    TableOperation insertOperation = TableOperation.Insert(customer1);

    // Execute the insert operation.
    await peopleTable.ExecuteAsync(insertOperation);


## Insert a batch of entities
You can insert multiple entities into a table in a single write operation. The following code example creates two entity objects ("Jeff Smith" and "Ben Smith"), adds them to a **TableBatchOperation** object using the Insert method, and then starts the operation by calling **CloudTable.ExecuteBatchAsync**.

    // Create the batch operation.
    TableBatchOperation batchOperation = new TableBatchOperation();

    // Create a customer entity and add it to the table.
    CustomerEntity customer1 = new CustomerEntity("Smith", "Jeff");
    customer1.Email = "Jeff@contoso.com";
    customer1.PhoneNumber = "425-555-0104";

    // Create another customer entity and add it to the table.
    CustomerEntity customer2 = new CustomerEntity("Smith", "Ben");
    customer2.Email = "Ben@contoso.com";
    customer2.PhoneNumber = "425-555-0102";

    // Add both customer entities to the batch insert operation.
    batchOperation.Insert(customer1);
    batchOperation.Insert(customer2);

    // Execute the batch operation.
    await peopleTable.ExecuteBatchAsync(batchOperation);

## Get all of the entities in a partition
To query a table for all of the entities in a partition, use a **TableQuery** object. The following code example specifies a filter for entities where 'Smith' is the partition key. This example prints the fields of each entity in the query results to the console.

    // Construct the query operation for all customer entities where PartitionKey="Smith".
    TableQuery<CustomerEntity> query = new TableQuery<CustomerEntity>()
        .Where(TableQuery.GenerateFilterCondition("PartitionKey", QueryComparisons.Equal, "Smith"));

    // Print the fields for each customer.
    TableContinuationToken token = null;
    do
    {
        TableQuerySegment<CustomerEntity> resultSegment = await peopleTable.ExecuteQuerySegmentedAsync(query, token);
        token = resultSegment.ContinuationToken;

        foreach (CustomerEntity entity in resultSegment.Results)
        {
            Console.WriteLine("{0}, {1}\t{2}\t{3}", entity.PartitionKey, entity.RowKey,
            entity.Email, entity.PhoneNumber);
        }
    } while (token != null);

    return View();


## Get a single entity
You can write a query to get a single, specific entity. The following code uses a **TableOperation** object to specify a customer named 'Ben Smith'. This method returns just one entity, rather than a collection, and the returned value in **TableResult.Result** is a **CustomerEntity** object. Specifying both partition and row keys in a query is the fastest way to retrieve a single entity from the **Table** service.

    // Create a retrieve operation that takes a customer entity.
    TableOperation retrieveOperation = TableOperation.Retrieve<CustomerEntity>("Smith", "Ben");

    // Execute the retrieve operation.
    TableResult retrievedResult = await peopleTable.ExecuteAsync(retrieveOperation);

    // Print the phone number of the result.
    if (retrievedResult.Result != null)
       Console.WriteLine(((CustomerEntity)retrievedResult.Result).PhoneNumber);
    else
       Console.WriteLine("The phone number could not be retrieved.");

## Delete an entity
You can delete an entity after you find it. The following code looks for a customer entity named "Ben Smith", and if it finds it, it deletes it.

    // Create a retrieve operation that expects a customer entity.
    TableOperation retrieveOperation = TableOperation.Retrieve<CustomerEntity>("Smith", "Ben");

    // Execute the operation.
    TableResult retrievedResult = peopleTable.Execute(retrieveOperation);

    // Assign the result to a CustomerEntity object.
    CustomerEntity deleteEntity = (CustomerEntity)retrievedResult.Result;

    // Create the Delete TableOperation and then execute it.
    if (deleteEntity != null)
    {
       TableOperation deleteOperation = TableOperation.Delete(deleteEntity);

       // Execute the operation.
       await peopleTable.ExecuteAsync(deleteOperation);

       Console.WriteLine("Entity deleted.");
    }

    else
       Console.WriteLine("Couldn't delete the entity.");

## Next steps
[!INCLUDE [vs-storage-dotnet-tables-next-steps](../../includes/vs-storage-dotnet-tables-next-steps.md)]
=======
redirect_url: /azure/visual-studio/vs-storage-cloud-services-getting-started-tables
redirect_document_id: true
---
>>>>>>> 8c36987b
<|MERGE_RESOLUTION|>--- conflicted
+++ resolved
@@ -1,198 +1,4 @@
 ---
-<<<<<<< HEAD
-title: Get started with table storage and Visual Studio connected services (cloud services) | Microsoft Docs
-description: How to get started using Azure Table storage in a cloud service project in Visual Studio after connecting to a storage account using Visual Studio connected services
-services: storage
-documentationcenter: ''
-author: TomArcher
-manager: douge
-editor: ''
-
-ms.assetid: a3a11ed8-ba7f-4193-912b-e555f5b72184
-ms.service: storage
-ms.workload: web
-ms.tgt_pltfrm: vs-getting-started
-ms.devlang: na
-ms.topic: article
-ms.date: 12/02/2016
-ms.author: tarcher
-
----
-# Getting started with Azure table storage and Visual Studio connected services (cloud services projects)
-[!INCLUDE [storage-try-azure-tools-tables](../../includes/storage-try-azure-tools-tables.md)]
-
-## Overview
-This article describes how to get started using Azure table storage in Visual Studio after you have created or referenced an Azure storage account in a cloud services project by using the Visual Studio **Add Connected Services** dialog. The **Add Connected Services** operation installs the appropriate NuGet packages to access Azure storage in your project and adds the connection string for the storage account to your project configuration files.
-
-The Azure Table storage service enables you to store large amounts of structured data. The service is a NoSQL datastore that accepts authenticated calls from inside and outside the Azure cloud. Azure tables are ideal for storing structured, non-relational data.
-
-To get started, you first need to create a table in your storage account. We'll show you how to create an Azure table in code, and also how to perform basic table and entity operations, such as adding, modifying, reading and reading table entities. The samples are written in C\# code and use the [Microsoft Azure Storage client library for .NET](https://msdn.microsoft.com/library/azure/dn261237.aspx).
-
-**NOTE:** Some of the APIs that perform calls out to Azure storage are asynchronous. See [Asynchronous programming with Async and Await](http://msdn.microsoft.com/library/hh191443.aspx) for more information. The code below assumes async programming methods are being used.
-
-* See [Get started with Azure Table storage using .NET](../cosmos-db/table-storage-how-to-use-dotnet.md) for more information on programmatically manipulating tables.
-* See [Storage documentation](https://azure.microsoft.com/documentation/services/storage/) for general information about Azure Storage.
-* See [Cloud Services documentation](https://azure.microsoft.com/documentation/services/cloud-services/) for general information about Azure cloud services.
-* See [ASP.NET](http://www.asp.net) for more information about programming ASP.NET applications.
-
-## Access tables in code
-To access tables in cloud service projects, you need to include the following items to any C# source files that access Azure table storage.
-
-1. Make sure the namespace declarations at the top of the C# file include these **using** statements.
-   
-        using Microsoft.Framework.Configuration;
-        using Microsoft.WindowsAzure.Storage;
-        using Microsoft.WindowsAzure.Storage.Table;
-        using System.Threading.Tasks;
-        using LogLevel = Microsoft.Framework.Logging.LogLevel;
-2. Get a **CloudStorageAccount** object that represents your storage account information. Use the following code to get the storage connection string and storage account information from the Azure service configuration.
-   
-         CloudStorageAccount storageAccount = CloudStorageAccount.Parse(
-           CloudConfigurationManager.GetSetting("<storage account name>
-         _AzureStorageConnectionString"));
-   > [!NOTE]
-   > Use all of the above code in front of the code in the following samples.
-   > 
-   > 
-3. Get a **CloudTableClient** object to reference the table objects in your storage account.
-   
-         // Create the table client.
-         CloudTableClient tableClient = storageAccount.CreateCloudTableClient();
-4. Get a **CloudTable** reference object to reference a specific table and entities.
-   
-        // Get a reference to a table named "peopleTable".
-        CloudTable peopleTable = tableClient.GetTableReference("peopleTable");
-
-## Create a table in code
-To create the Azure table, just add a call to **CreateIfNotExistsAsync** to the after you get a **CloudTable** object as described in the "Access tables in code" section.
-
-    // Create the CloudTable if it does not exist.
-    await peopleTable.CreateIfNotExistsAsync();
-
-## Add an entity to a table
-To add an entity to a table, create a class that defines the properties of your entity. The following code defines an entity class called **CustomerEntity** that uses the customer's first name as the row key and the last name as the partition key.
-
-    public class CustomerEntity : TableEntity
-    {
-        public CustomerEntity(string lastName, string firstName)
-        {
-            this.PartitionKey = lastName;
-            this.RowKey = firstName;
-        }
-
-        public CustomerEntity() { }
-
-        public string Email { get; set; }
-
-        public string PhoneNumber { get; set; }
-    }
-
-Table operations involving entities are done using the **CloudTable** object that you created earlier in "Access tables in code." The **TableOperation** object represents the operation to be done. The following code example shows how to create a **CloudTable** object and a **CustomerEntity** object. To prepare the operation, a **TableOperation** is created to insert the customer entity into the table. Finally, the operation is executed by calling **CloudTable.ExecuteAsync**.
-
-    // Create a new customer entity.
-    CustomerEntity customer1 = new CustomerEntity("Harp", "Walter");
-    customer1.Email = "Walter@contoso.com";
-    customer1.PhoneNumber = "425-555-0101";
-
-    // Create the TableOperation that inserts the customer entity.
-    TableOperation insertOperation = TableOperation.Insert(customer1);
-
-    // Execute the insert operation.
-    await peopleTable.ExecuteAsync(insertOperation);
-
-
-## Insert a batch of entities
-You can insert multiple entities into a table in a single write operation. The following code example creates two entity objects ("Jeff Smith" and "Ben Smith"), adds them to a **TableBatchOperation** object using the Insert method, and then starts the operation by calling **CloudTable.ExecuteBatchAsync**.
-
-    // Create the batch operation.
-    TableBatchOperation batchOperation = new TableBatchOperation();
-
-    // Create a customer entity and add it to the table.
-    CustomerEntity customer1 = new CustomerEntity("Smith", "Jeff");
-    customer1.Email = "Jeff@contoso.com";
-    customer1.PhoneNumber = "425-555-0104";
-
-    // Create another customer entity and add it to the table.
-    CustomerEntity customer2 = new CustomerEntity("Smith", "Ben");
-    customer2.Email = "Ben@contoso.com";
-    customer2.PhoneNumber = "425-555-0102";
-
-    // Add both customer entities to the batch insert operation.
-    batchOperation.Insert(customer1);
-    batchOperation.Insert(customer2);
-
-    // Execute the batch operation.
-    await peopleTable.ExecuteBatchAsync(batchOperation);
-
-## Get all of the entities in a partition
-To query a table for all of the entities in a partition, use a **TableQuery** object. The following code example specifies a filter for entities where 'Smith' is the partition key. This example prints the fields of each entity in the query results to the console.
-
-    // Construct the query operation for all customer entities where PartitionKey="Smith".
-    TableQuery<CustomerEntity> query = new TableQuery<CustomerEntity>()
-        .Where(TableQuery.GenerateFilterCondition("PartitionKey", QueryComparisons.Equal, "Smith"));
-
-    // Print the fields for each customer.
-    TableContinuationToken token = null;
-    do
-    {
-        TableQuerySegment<CustomerEntity> resultSegment = await peopleTable.ExecuteQuerySegmentedAsync(query, token);
-        token = resultSegment.ContinuationToken;
-
-        foreach (CustomerEntity entity in resultSegment.Results)
-        {
-            Console.WriteLine("{0}, {1}\t{2}\t{3}", entity.PartitionKey, entity.RowKey,
-            entity.Email, entity.PhoneNumber);
-        }
-    } while (token != null);
-
-    return View();
-
-
-## Get a single entity
-You can write a query to get a single, specific entity. The following code uses a **TableOperation** object to specify a customer named 'Ben Smith'. This method returns just one entity, rather than a collection, and the returned value in **TableResult.Result** is a **CustomerEntity** object. Specifying both partition and row keys in a query is the fastest way to retrieve a single entity from the **Table** service.
-
-    // Create a retrieve operation that takes a customer entity.
-    TableOperation retrieveOperation = TableOperation.Retrieve<CustomerEntity>("Smith", "Ben");
-
-    // Execute the retrieve operation.
-    TableResult retrievedResult = await peopleTable.ExecuteAsync(retrieveOperation);
-
-    // Print the phone number of the result.
-    if (retrievedResult.Result != null)
-       Console.WriteLine(((CustomerEntity)retrievedResult.Result).PhoneNumber);
-    else
-       Console.WriteLine("The phone number could not be retrieved.");
-
-## Delete an entity
-You can delete an entity after you find it. The following code looks for a customer entity named "Ben Smith", and if it finds it, it deletes it.
-
-    // Create a retrieve operation that expects a customer entity.
-    TableOperation retrieveOperation = TableOperation.Retrieve<CustomerEntity>("Smith", "Ben");
-
-    // Execute the operation.
-    TableResult retrievedResult = peopleTable.Execute(retrieveOperation);
-
-    // Assign the result to a CustomerEntity object.
-    CustomerEntity deleteEntity = (CustomerEntity)retrievedResult.Result;
-
-    // Create the Delete TableOperation and then execute it.
-    if (deleteEntity != null)
-    {
-       TableOperation deleteOperation = TableOperation.Delete(deleteEntity);
-
-       // Execute the operation.
-       await peopleTable.ExecuteAsync(deleteOperation);
-
-       Console.WriteLine("Entity deleted.");
-    }
-
-    else
-       Console.WriteLine("Couldn't delete the entity.");
-
-## Next steps
-[!INCLUDE [vs-storage-dotnet-tables-next-steps](../../includes/vs-storage-dotnet-tables-next-steps.md)]
-=======
 redirect_url: /azure/visual-studio/vs-storage-cloud-services-getting-started-tables
 redirect_document_id: true
----
->>>>>>> 8c36987b
+---