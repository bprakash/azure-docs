--- conflicted
+++ resolved
@@ -7,23 +7,13 @@
 	manager="adinah"
 	editor=""/>
 
-<<<<<<< HEAD
 <tags
 	ms.service="storage"
 	ms.workload="storage"
 	ms.tgt_pltfrm="na"
 	ms.devlang="PHP"
 	ms.topic="article"
-	ms.date="03/11/2015"
-=======
-<tags 
-	ms.service="storage" 
-	ms.workload="storage" 
-	ms.tgt_pltfrm="na" 
-	ms.devlang="PHP" 
-	ms.topic="article" 
-	ms.date="07/29/2015" 
->>>>>>> 3d89f86d
+	ms.date="07/29/2015"
 	ms.author="tomfitz"/>
 
 
