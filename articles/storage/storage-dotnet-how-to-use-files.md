<properties
			pageTitle="Get started with Azure File storage on Windows | Microsoft Azure"
    		description="Store file data in the cloud with Azure File storage, and mount your cloud file share from an Azure virtual machine (VM) or from an on-premises application running Windows."
            services="storage"
            documentationCenter=".net"
            authors="robinsh"
            manager="carmonm"
            editor="" />

<tags ms.service="storage"
      ms.workload="storage"
      ms.tgt_pltfrm="na"
      ms.devlang="dotnet"
      ms.topic="hero-article"
      ms.date="02/14/2016"
      ms.author="robinsh" />

# Get started with Azure File storage on Windows

[AZURE.INCLUDE [storage-selector-file-include](../../includes/storage-selector-file-include.md)]

## Overview

Azure File storage is a service that offers file shares in the cloud using the standard [Server Message Block (SMB) Protocol](https://msdn.microsoft.com/library/windows/desktop/aa365233.aspx). Both SMB 2.1 and SMB 3.0 are supported. With Azure File storage, you can migrate legacy applications that rely on file shares to Azure quickly and without costly rewrites. Applications running in Azure virtual machines or cloud services or from on-premises clients can mount a file share in the cloud, just as a desktop application mounts a typical SMB share. Any number of application components can then mount and access the File storage share simultaneously.

Since a File storage share is a standard SMB file share, applications running in Azure can access data in the share via file sytem I/O APIs. Developers can therefore leverage their existing code and skills to migrate existing applications. IT Pros can use PowerShell cmdlets to create, mount, and manage File storage shares as part of the administration of Azure applications.

You can create Azure file shares using [Azure Portal](https://portal.azure.com), the Azure Storage PowerShell cmdlets, the Azure Storage client libraries, or the Azure Storage REST API. Additionally, because these file shares are SMB shares, you can access them via standard and familiar file system APIs. 

For information on using File storage with Linux, see [How to use Azure File Storage with Linux](storage-how-to-use-files-linux.md).

For information on scalability and performance targets of File storage, see [Azure Storage Scalability and Performance Targets](storage-scalability-targets.md#scalability-targets-for-blobs-queues-tables-and-files).

[AZURE.INCLUDE [storage-dotnet-client-library-version-include](../../includes/storage-dotnet-client-library-version-include.md)]

[AZURE.INCLUDE [storage-file-concepts-include](../../includes/storage-file-concepts-include.md)]

## Video: Using Azure File storage with Windows

Here's a video that demonstrates how to create and use Azure File shares on Windows.

> [AZURE.VIDEO azure-file-storage-with-windows]

## About this tutorial

This getting started tutorial demonstrates the basics of using Microsoft Azure File storage. In this tutorial, we will:

- Use Azure Portal or PowerShell to create a new Azure File share, add a directory, upload a local file to the share, and list the files in the directory.
- Mount the file share, just as you would mount any SMB share.
- Use the Azure Storage Client Library for .NET to access the file share from an on-premises application. Create a console application and perform these actions with the file share:
	- Write the contents of a file in the share to the console window.
	- Set the quota (maximum size) for the file share.
	- Create a shared access signature for a file that uses a shared access policy defined on the share.
	- Copy a file to another file in the same storage account.
	- Copy a file to a blob in the same storage account.
- Use Azure Storage Metrics for troubleshooting

File storage is now supported for all storage accounts, so you can either use an existing storage account, or you can create a new storage account. See [How to create a storage account](storage-create-storage-account.md#create-a-storage-account) for information on creating a new storage account.

## Use the Azure Portal to manage a file share

The [Azure Portal](https://portal.azure.com) provides a user interface for customers to manage file shares. From the portal, you can:

- Create your file share
- Upload and download files to and from your file share
- Monitor the actual usage of each file share
- Adjust the share size quota
- Get the `net use` command to use to mount the file share from a Windows client 

### Create file share

1. Sign in to the Azure portal.

2. On the navigation menu, click **Storage accounts** or **Storage accounts (classic)**.

	![Screenshot that shows how to create file share in the portal](./media/storage-dotnet-how-to-use-files/files-create-share-0.png)

3. Choose your storage account.

	![Screenshot that shows how to create file share in the portal](./media/storage-dotnet-how-to-use-files/files-create-share-1.png)

4. Choose "Files" service.

	![Screenshot that shows how to create file share in the portal](./media/storage-dotnet-how-to-use-files/files-create-share-2.png)

5. Click "File shares" and follow the link to create your first file share. 

	![Screenshot that shows how to create file share in the portal](./media/storage-dotnet-how-to-use-files/files-create-share-3.png)

6. Fill in the file share name and the size of the file share (up to 5120 GB) to create your first file share. Once the file share has been created, you can mount it from any file system that supports SMB 2.1 or SMB 3.0.

	![Screenshot that shows how to create file share in the portal](./media/storage-dotnet-how-to-use-files/files-create-share-4.png)

### Upload and download files

1. Choose one file share your already created.

	![Screenshot that shows how to upload and download files from the portal](./media/storage-dotnet-how-to-use-files/files-upload-download-1.png)

2. Click **Upload** to open the user interface for files uploading.

	![Screenshot that shows how to upload files from the portal](./media/storage-dotnet-how-to-use-files/files-upload-download-2.png)

3. Right click on one file and choose **Download** to download it into local.

	![Screenshot that shows how to download file from the portal](./media/storage-dotnet-how-to-use-files/files-upload-download-3.png)

### Manage file share

1. Click **Quota** to change the size of the file share (up to 5120 GB).

	![Screenshot that shows how to configure the quota of the file share](./media/storage-dotnet-how-to-use-files/files-manage-1.png)

2. Click **Connect** to get the command line for mounting the file share from Windows.

	![Screenshot that shows how to mount the file share](./media/storage-dotnet-how-to-use-files/files-manage-2.png)

	![Screenshot that shows how to mount the file share](./media/storage-dotnet-how-to-use-files/files-manage-3.png)

	>[AZURE.TIP] To find the storage account access key for mounting, click **Settings** of your storage account, and then click **Access keys**. 

	![Screenshot that shows how to find the storage account access key](./media/storage-dotnet-how-to-use-files/files-manage-4.png)

	![Screenshot that shows how to find the storage account access key](./media/storage-dotnet-how-to-use-files/files-manage-5.png)


## Use PowerShell to manage a file share

Alternatively, you can use Azure PowerShell to create and manage file shares.

### Install the PowerShell cmdlets for Azure Storage

To prepare to use PowerShell, download and install the Azure PowerShell cmdlets. See [How to install and configure Azure PowerShell](../powershell-install-configure.md) for the install point and installation instructions.

> [AZURE.NOTE] It's recommended that you download and install or upgrade to the latest Azure PowerShell module.

Open an Azure PowerShell window by clicking **Start** and typing **Windows PowerShell**. The PowerShell window loads the Azure Powershell module for you.

### Create a context for your storage account and key

Now, create the storage account context. The context encapsulates the storage account name and account key. For instructions on copying your account key from the [Azure Portal](https://portal.azure.com), see [View and copy storage access keys](storage-create-storage-account.md#view-and-copy-storage-access-keys).

Replace `storage-account-name` and `storage-account-key` with your storage account name and key in the following example.

	# create a context for account and key
	$ctx=New-AzureStorageContext storage-account-name storage-account-key

### Create a new file share

Next, create the new share, named `logs`.

	# create a new share
	$s = New-AzureStorageShare logs -Context $ctx

You now have a file share in File storage. Next we'll add a directory and a file.

> [AZURE.IMPORTANT] The name of your file share must be all lowercase. For complete details about naming file shares and files, see [Naming and Referencing Shares, Directories, Files, and Metadata](https://msdn.microsoft.com/library/azure/dn167011.aspx).

### Create a directory in the file share

Next, create a directory in the share. In the following example, the directory is named `CustomLogs`.

    # create a directory in the share
    New-AzureStorageDirectory -Share $s -Path CustomLogs

### Upload a local file to the directory

Now upload a local file to the directory. The following example uploads a file from `C:\temp\Log1.txt`. Edit the file path so that it points to a valid file on your local machine.

    # upload a local file to the new directory
    Set-AzureStorageFileContent -Share $s -Source C:\temp\Log1.txt -Path CustomLogs

### List the files in the directory

To see the file in the directory, you can list the directory's files. This command will also list subdirectories, but in this example, there is no subdirectory, so only the file will be listed.

	# list files in the new directory
	Get-AzureStorageFile -Share $s -Path CustomLogs

### Copy files

Beginning with version 0.9.7 of Azure PowerShell, you can copy a file to another file, a file to a blob, or a blob to a file. Below we demonstrate how to perform these copy operations using PowerShell cmdlets.

	# copy a file to the new directory
    Start-AzureStorageFileCopy -SrcShareName srcshare -SrcFilePath srcdir/hello.txt -DestShareName destshare -DestFilePath destdir/hellocopy.txt -Context $srcCtx -DestContext $destCtx

    # copy a blob to a file directory
    Start-AzureStorageFileCopy -SrcContainerName srcctn -SrcBlobName hello2.txt -DestShareName hello -DestFilePath hellodir/hello2copy.txt -DestContext $ctx -Context $ctx

## Mount the file share 

With support for SMB 3.0, File storage now supports encryption and persistent handles from SMB 3.0 clients. Support for encryption means that SMB 3.0 clients can mount a file share from anywhere, including from: 

- An Azure virtual machine in the same region (also supported by SMB 2.1)
- An Azure virtual machine in a different region (SMB 3.0 only)
- An on-premises client application (SMB 3.0 only) 

When a client accesses File storage, the SMB version used depends on the SMB version supported by the operating system. The table below provides a summary of support for Windows clients. Please refer to this blog for more details on [SMB versions](http://blogs.technet.com/b/josebda/archive/2013/10/02/windows-server-2012-r2-which-version-of-the-smb-protocol-smb-1-0-smb-2-0-smb-2-1-smb-3-0-or-smb-3-02-you-are-using.aspx).

| Windows Client         | SMB Version Supports |
|------------------------|----------------------|
| Windows 7              | SMB 2.1              |
| Windows Server 2008 R2 | SMB 2.1              |
| Windows 8              | SMB 3.0              |
| Windows Server 2012    | SMB 3.0              |
| Windows Server 2012 R2 | SMB 3.0              |
| Windows 10             | SMB 3.0              |

### Mount the file share from an Azure virtual machine running Windows

To demonstrate how to mount an Azure file share, we'll now create an Azure virtual machine running Windows, and remote into it to mount the share.

<<<<<<< HEAD
1. First, create a new Azure virtual machine by following the instructions in [Create a virtual machine running Windows Server](../virtual-machines/virtual-machines-windows-tutorial.md).
2. Next, remote into the virtual machine by following the instructions in [How to log on to a virtual machine running Windows Server](../virtual-machines-windows-classic-connect-logon.md).
=======
1. First, create a new Azure virtual machine by following the instructions in [Create a Windows virtual machine in the Azure Portal](../virtual-machines/virtual-machines-windows-tutorial.md).
2. Next, remote into the virtual machine by following the instructions in [Log on to a Windows virtual machine using the Azure Portal](../virtual-machines/virtual-machines-arm-log-on-windows-vm.md).
>>>>>>> 4d8410f4
3. Open a PowerShell window on the virtual machine.

### Persist your storage account credentials for the virtual machine

Before mounting to the file share, first persist your storage account credentials on the virtual machine. This step allows Windows to automatically reconnect to the file share when the virtual machine reboots. To persist your account credentials, run the `cmdkey` command from the PowerShell window on the virtual machine. Replace `<storage-account-name>` with the name of your storage account, and `<storage-account-key>` with your storage account key.

	cmdkey /add:<storage-account-name>.file.core.windows.net /user:<storage-account-name> /pass:<storage-account-key>

Windows will now reconnect to your file share when the virtual machine reboots. You can verify that the share has been reconnected by running the `net use` command from a PowerShell window.

Note that credentials are persisted only in the context in which `cmdkey` runs. If you are developing an application that runs as a service, you will need to persist your credentials in that context as well.

### Mount the file share using the persisted credentials

Once you have a remote connection to the virtual machine, you can run the `net use` command to mount the file share, using the following syntax. Replace `<storage-account-name>` with the name of your storage account, and `<share-name>` with the name of your File storage share.

    net use <drive-letter>: \\<storage-account-name>.file.core.windows.net\<share-name>

	example :
	net use z: \\samples.file.core.windows.net\logs

Since you persisted your storage account credentials in the previous step, you do not need to provide them with the `net use` command. If you have not already persisted your credentials, then include them as a parameter passed to the `net use` command, as shown in the following example.

    net use <drive-letter>: \\<storage-account-name>.file.core.windows.net\<share-name> /u:<storage-account-name> <storage-account-key>

	example :
	net use z: \\samples.file.core.windows.net\logs /u:samples <storage-account-key>

You can now work with the File Storage share from the virtual machine as you
would with any other drive. You can issue standard file commands from the command prompt, or view the mounted share and its contents from File Explorer. You can also run code within the virtual machine that accesses the file share using standard Windows file I/O APIs, such as those provided by the [System.IO namespaces](http://msdn.microsoft.com/library/gg145019.aspx) in the .NET Framework.

You can also mount the file share from a role running in an Azure cloud service by remoting into the role.

### Mount the file share from an on-premises client running Windows 

To mount the file share from an on-premises client, you must first take these steps:

- Install a version of Windows which supports SMB 3.0. Windows will leverage SMB 3.0 encryption to securely transfer data between your on-premises client and the Azure file share in the cloud. 
- Open Internet access for port 445 (TCP Outbound) in your local network, as is required by the SMB protocol. 

> [AZURE.NOTE] Some Internet service providers may block port 445, so you may need to check with your service provider.

## Develop with File storage

To work with File storage programmatically, you can use the storage client libraries for .NET and Java, or the Azure Storage REST API. The example in this section demonstrates how to work with a file share by using the [Azure .NET Storage Client Library](http://go.microsoft.com/fwlink/?LinkID=390731&clcid=0x409) from a simple console application running on the desktop.

### Create the console application and obtain the assembly

To create a new console application in Visual Studio and install the Azure Storage NuGet package:

1. In Visual Studio, choose **File > New Project**, and then choose **Windows > Console Application** from the list of Visual C# templates.
2. Provide a name for the console application, and then click **OK**.
3. Once your project has been created, right-click the project in Solution Explorer and choose **Manage NuGet Packages**. Search online for "WindowsAzure.Storage" and click **Install** to install the Azure Storage package and dependencies.

### Save your storage account credentials to the app.config file

Next, save your credentials in your project's app.config file. Edit the app.config file so that it appears similar to the following example, replacing `myaccount` with your storage account name, and `mykey` with your storage account key.

	<?xml version="1.0" encoding="utf-8" ?>
	<configuration>
	    <startup>
	        <supportedRuntime version="v4.0" sku=".NETFramework,Version=v4.5" />
	    </startup>
	    <appSettings>
	        <add key="StorageConnectionString" value="DefaultEndpointsProtocol=https;AccountName=myaccount;AccountKey=StorageAccountKeyEndingIn==" />
	    </appSettings>
	</configuration>

> [AZURE.NOTE] The latest version of the Azure storage emulator does not support File storage. Your connection string must target an Azure storage account in the cloud to work with File storage.

### Add namespace declarations

Open the program.cs file from Solution Explorer, and add the following namespace declarations to the top of the file.

	using Microsoft.WindowsAzure;
	using Microsoft.WindowsAzure.Storage;
	using Microsoft.WindowsAzure.Storage.Blob;
	using Microsoft.WindowsAzure.Storage.File;

### Retrieve your connection string programmatically

You can retrieve your saved credentials from the app.config file using either the `Microsoft.WindowsAzure.CloudConfigurationManager` class, or the `System.Configuration.ConfigurationManager `class. The Microsoft Azure Configuration Manager package, which includes the `Microsoft.WindowsAzure.CloudConfigurationManager` class, is available on [Nuget](https://www.nuget.org/packages/Microsoft.WindowsAzure.ConfigurationManager).

The example here shows how to retrieve your credentials using the `CloudConfigurationManager` class and encapsulate them with the `CloudStorageAccount` class. Add the following code to the `Main()` method in program.cs.

    CloudStorageAccount storageAccount = CloudStorageAccount.Parse(
    	CloudConfigurationManager.GetSetting("StorageConnectionString")); 

### Access the file share programmatically

Next, add the following code to the `Main()` method (after the code shown above) to retrieve the connection string. This code gets a reference to the file we created earlier and outputs its contents to the console window.

	// Create a CloudFileClient object for credentialed access to File storage.
	CloudFileClient fileClient = storageAccount.CreateCloudFileClient();

	// Get a reference to the file share we created previously.
	CloudFileShare share = fileClient.GetShareReference("logs");

	// Ensure that the share exists.
	if (share.Exists())
	{
	    // Get a reference to the root directory for the share.
	    CloudFileDirectory rootDir = share.GetRootDirectoryReference();

	    // Get a reference to the directory we created previously.
	    CloudFileDirectory sampleDir = rootDir.GetDirectoryReference("CustomLogs");

	    // Ensure that the directory exists.
	    if (sampleDir.Exists())
	    {
	        // Get a reference to the file we created previously.
	        CloudFile file = sampleDir.GetFileReference("Log1.txt");

	        // Ensure that the file exists.
	        if (file.Exists())
	        {
	            // Write the contents of the file to the console window.
	            Console.WriteLine(file.DownloadTextAsync().Result);
	        }
	    }
	}

Run the console application to see the output.

### Set the maximum size for a file share

Beginning with version 5.x of the Azure Storage Client Library, you can set set the quota (or maximum size) for a file share, in gigabytes. You can also check to see how much data is currently stored on the share.

By setting the quota for a share, you can limit the total size of the files stored on the share. If the total size of files on the share exceeds the quota set on the share, then clients will be unable to increase the size of existing files or create new files, unless those files are empty.

The example below shows how to check the current usage for a share and how to set the quota for the share.

    // Parse the connection string for the storage account.
    CloudStorageAccount storageAccount = CloudStorageAccount.Parse(
        Microsoft.Azure.CloudConfigurationManager.GetSetting("StorageConnectionString"));

    // Create a CloudFileClient object for credentialed access to File storage.
    CloudFileClient fileClient = storageAccount.CreateCloudFileClient();

    // Get a reference to the file share we created previously.
    CloudFileShare share = fileClient.GetShareReference("logs");

    // Ensure that the share exists.
    if (share.Exists())
    {
        // Check current usage stats for the share.
		// Note that the ShareStats object is part of the protocol layer for the File service.
        Microsoft.WindowsAzure.Storage.File.Protocol.ShareStats stats = share.GetStats();
        Console.WriteLine("Current share usage: {0} GB", stats.Usage.ToString());

        // Specify the maximum size of the share, in GB.
        // This line sets the quota to be 10 GB greater than the current usage of the share.
        share.Properties.Quota = 10 + stats.Usage;
        share.SetProperties();

        // Now check the quota for the share. Call FetchAttributes() to populate the share's properties.
        share.FetchAttributes();
        Console.WriteLine("Current share quota: {0} GB", share.Properties.Quota);
    }

### Generate a shared access signature for a file or file share

Beginning with version 5.x of the Azure Storage Client Library, you can generate a shared access signature (SAS) for a file share or for an individual file. You can also create a shared access policy on a file share to manage shared access signatures. Creating a shared access policy is recommended, as it provides a means of revoking the SAS if it should be compromised.

The following example creates a shared access policy on a share, and then uses that policy to provide the constraints for a SAS on a file in the share.

    // Parse the connection string for the storage account.
    CloudStorageAccount storageAccount = CloudStorageAccount.Parse(
        Microsoft.Azure.CloudConfigurationManager.GetSetting("StorageConnectionString"));

    // Create a CloudFileClient object for credentialed access to File storage.
    CloudFileClient fileClient = storageAccount.CreateCloudFileClient();

    // Get a reference to the file share we created previously.
    CloudFileShare share = fileClient.GetShareReference("logs");

    // Ensure that the share exists.
    if (share.Exists())
    {
        string policyName = "sampleSharePolicy" + DateTime.UtcNow.Ticks;

        // Create a new shared access policy and define its constraints.
        SharedAccessFilePolicy sharedPolicy = new SharedAccessFilePolicy()
            {
                SharedAccessExpiryTime = DateTime.UtcNow.AddHours(24),
                Permissions = SharedAccessFilePermissions.Read | SharedAccessFilePermissions.Write
            };

        // Get existing permissions for the share.
        FileSharePermissions permissions = share.GetPermissions();

        // Add the shared access policy to the share's policies. Note that each policy must have a unique name.
        permissions.SharedAccessPolicies.Add(policyName, sharedPolicy);
        share.SetPermissions(permissions);

        // Generate a SAS for a file in the share and associate this access policy with it.
        CloudFileDirectory rootDir = share.GetRootDirectoryReference();
        CloudFileDirectory sampleDir = rootDir.GetDirectoryReference("CustomLogs");
        CloudFile file = sampleDir.GetFileReference("Log1.txt");
        string sasToken = file.GetSharedAccessSignature(null, policyName);
        Uri fileSasUri = new Uri(file.StorageUri.PrimaryUri.ToString() + sasToken);

        // Create a new CloudFile object from the SAS, and write some text to the file.
        CloudFile fileSas = new CloudFile(fileSasUri);
        fileSas.UploadText("This write operation is authenticated via SAS.");
        Console.WriteLine(fileSas.DownloadText());
    }

For more information about creating and using shared access signatures, see [Shared Access Signatures: Understanding the SAS model](storage-dotnet-shared-access-signature-part-1.md) and [Create and use a SAS with Blob storage](storage-dotnet-shared-access-signature-part-2.md).

### Copy files

Beginning with version 5.x of the Azure Storage Client Library, you can copy a file to another file, a file to a blob, or a blob to a file. In the next sections, we demonstrate how to perform these copy operations programmatically.

You can also use AzCopy to copy one file to another or to copy a blob to a file or vice versa. See [Copy files in Azure File storage with AzCopy](storage-use-azcopy.md#copy-files-in-azure-file-storage-with-azcopy).

> [AZURE.NOTE] If you are copying a blob to a file, or a file to a blob, you must use a shared access signature (SAS) to authenticate the source object, even if you are copying within the same storage account.

**Copy a file to another file**

The following example copies a file to another file in the same share. Because this copy operation copies between files in the same storage account, you can use Shared Key authentication to perform the copy.

    // Parse the connection string for the storage account.
    CloudStorageAccount storageAccount = CloudStorageAccount.Parse(
        Microsoft.Azure.CloudConfigurationManager.GetSetting("StorageConnectionString"));

    // Create a CloudFileClient object for credentialed access to File storage.
    CloudFileClient fileClient = storageAccount.CreateCloudFileClient();

    // Get a reference to the file share we created previously.
    CloudFileShare share = fileClient.GetShareReference("logs");

    // Ensure that the share exists.
    if (share.Exists())
    {
        // Get a reference to the root directory for the share.
        CloudFileDirectory rootDir = share.GetRootDirectoryReference();

        // Get a reference to the directory we created previously.
        CloudFileDirectory sampleDir = rootDir.GetDirectoryReference("CustomLogs");

        // Ensure that the directory exists.
        if (sampleDir.Exists())
        {
            // Get a reference to the file we created previously.
            CloudFile sourceFile = sampleDir.GetFileReference("Log1.txt");

            // Ensure that the source file exists.
            if (sourceFile.Exists())
            {
                // Get a reference to the destination file.
                CloudFile destFile = sampleDir.GetFileReference("Log1Copy.txt");

                // Start the copy operation.
                destFile.StartCopy(sourceFile);

                // Write the contents of the destination file to the console window.
                Console.WriteLine(destFile.DownloadText());
            }
        }
    }


**Copy a file to a blob**

The following example creates a file and copies it to a blob within the same storage account. The example creates a SAS for the source file, which the service uses to authenticate access to the source file during the copy operation.

    // Parse the connection string for the storage account.
    CloudStorageAccount storageAccount = CloudStorageAccount.Parse(
        Microsoft.Azure.CloudConfigurationManager.GetSetting("StorageConnectionString"));

    // Create a CloudFileClient object for credentialed access to File storage.
    CloudFileClient fileClient = storageAccount.CreateCloudFileClient();

    // Create a new file share, if it does not already exist.
    CloudFileShare share = fileClient.GetShareReference("sample-share");
    share.CreateIfNotExists();

    // Create a new file in the root directory.
    CloudFile sourceFile = share.GetRootDirectoryReference().GetFileReference("sample-file.txt");
    sourceFile.UploadText("A sample file in the root directory.");

    // Get a reference to the blob to which the file will be copied.
    CloudBlobClient blobClient = storageAccount.CreateCloudBlobClient();
    CloudBlobContainer container = blobClient.GetContainerReference("sample-container");
    container.CreateIfNotExists();
    CloudBlockBlob destBlob = container.GetBlockBlobReference("sample-blob.txt");

    // Create a SAS for the file that's valid for 24 hours.
    // Note that when you are copying a file to a blob, or a blob to a file, you must use a SAS
    // to authenticate access to the source object, even if you are copying within the same
    // storage account.
    string fileSas = sourceFile.GetSharedAccessSignature(new SharedAccessFilePolicy()
    {
        // Only read permissions are required for the source file.
        Permissions = SharedAccessFilePermissions.Read,
        SharedAccessExpiryTime = DateTime.UtcNow.AddHours(24)
    });

    // Construct the URI to the source file, including the SAS token.
    Uri fileSasUri = new Uri(sourceFile.StorageUri.PrimaryUri.ToString() + fileSas);

    // Copy the file to the blob.
    destBlob.StartCopy(fileSasUri);

    // Write the contents of the file to the console window.
    Console.WriteLine("Source file contents: {0}", sourceFile.DownloadText());
    Console.WriteLine("Destination blob contents: {0}", destBlob.DownloadText());

You can copy a blob to a file in the same way. If the source object is a blob, then create a SAS to authenticate access to that blob during the copy operation.

## Troubleshooting File storage using metrics

Azure Storage Analytics now supports metrics for File storage. With metrics data, you can trace requests and diagnose issues.

You can enable metrics for File storage from the [Azure Portal](https://portal.azure.com). You can also enable metrics programmatically by calling the Set File Service Properties operation via the REST API, or one of its analogues in the Storage Client Library.

## File storage FAQ

1. **Is Active Directory-based authentication supported by File storage?** 

	We currently do not support AD-based authentication or ACLs, but do have it in our list of feature requests. For now, the Azure Storage account keys are used to provide authentication to the file share. We do offer a workaround using shared access signatures (SAS) via the REST API or the client libraries. Using SAS, you can generate tokens with specific permissions that are valid over a specified time interval. For example, you can generate a token with read-only access to a given file. Anyone who possesses this token while it is valid has read-only access to that file. 

	SAS is only supported via the REST API or client libraries. When you mount the file share via the SMB protocol,  you can’t use a SAS to delegate access to its contents.

2. **Are Azure File shares visible publicly over the Internet, or are they only reachable from Azure?**
 
	As long as port 445 (TCP Outbound) is open and your client supports the SMB 3.0 protocol (*e.g.*, Windows 8 or Windows Server 2012), your file share is available via the Internet.  

3. **Does the network traffic between an Azure virtual machine and a file share count as external bandwidth that is charged to the subscription?** 

	If the file share and virtual machine are in different regions, the traffic between them will be charged as external bandwidth.
 
4. **If network traffic is between a virtual machine and a file share in the same region, is it free?** 

	Yes. It is free if the traffic is in the same region.

5. **Does connecting from on-premises virtual machines to Azure File Storage depend on Azure ExpressRoute?** 

	No. If you don’t have ExpressRoute, you can still access the file share from on-premises as long as you have port 445 (TCP Outbound) open for Internet access. However, you can use ExpressRoute with File storage if you like.

6. **Is a "File Share Witness" for a failover cluster one of the use cases for Azure File Storage?**

	This is not supported currently.
 
7. **File storage is replicated only via LRS or GRS right now, right?**  

	We plan to support RA-GRS but there is no timeline to share yet.

8. **When can I use existing storage accounts for Azure File Storage?** 

	Azure File Storage is now enabled for all storage accounts.

9. **Will a Rename operation also be added to the REST API?**

	Rename is not yet supported in our REST API.

10. **Can you have nested shares, in other words, a share under a share?**

	No. The file share is the virtual driver that you can mount, so nested shares are not supported.

11. **Is it possible to specify read-only or write-only permissions on folders within the share?**

	You don’t have this level of control over permissions if you mount the file share via SMB. However, you can achieve this by creating a shared access signature (SAS) via the REST API or client libraries.  

12. **My performance was slow when trying to unzip files into in File storage. What should I do?**

	To transfer large numbers of files into File storage, we recommend that you use AzCopy, Azure Powershell (Windows), or the Azure CLI (Linux/Unix), as these tools have been optimized for network transfer.

## Next steps

See these links for more information about Azure File storage.

### Conceptual articles and videos

- [Azure Files Storage: a frictionless cloud SMB file system for Windows and Linux](https://azure.microsoft.com/documentation/videos/azurecon-2015-azure-files-storage-a-frictionless-cloud-smb-file-system-for-windows-and-linux/)
- [How to use Azure File Storage with Linux](storage-how-to-use-files-linux.md)

### Tooling support for File storage

- [Using Azure PowerShell with Azure Storage](storage-powershell-guide-full.md)
- [How to use AzCopy with Microsoft Azure Storage](storage-use-azcopy.md)
- [Using the Azure CLI with Azure Storage](storage-azure-cli.md#create-and-manage-file-shares)

### Reference

- [Storage Client Library for .NET reference](https://msdn.microsoft.com/library/azure/dn261237.aspx)
- [File Service REST API reference](http://msdn.microsoft.com/library/azure/dn167006.aspx)

### Blog posts

- [Azure File storage is now generally available](https://azure.microsoft.com/blog/azure-file-storage-now-generally-available/)
- [Inside Azure File Storage](https://azure.microsoft.com/blog/inside-azure-file-storage/) 
- [Introducing Microsoft Azure File Service](http://blogs.msdn.com/b/windowsazurestorage/archive/2014/05/12/introducing-microsoft-azure-file-service.aspx)
- [Persisting connections to Microsoft Azure Files](http://blogs.msdn.com/b/windowsazurestorage/archive/2014/05/27/persisting-connections-to-microsoft-azure-files.aspx)<|MERGE_RESOLUTION|>--- conflicted
+++ resolved
@@ -210,13 +210,9 @@
 
 To demonstrate how to mount an Azure file share, we'll now create an Azure virtual machine running Windows, and remote into it to mount the share.
 
-<<<<<<< HEAD
-1. First, create a new Azure virtual machine by following the instructions in [Create a virtual machine running Windows Server](../virtual-machines/virtual-machines-windows-tutorial.md).
-2. Next, remote into the virtual machine by following the instructions in [How to log on to a virtual machine running Windows Server](../virtual-machines-windows-classic-connect-logon.md).
-=======
+
 1. First, create a new Azure virtual machine by following the instructions in [Create a Windows virtual machine in the Azure Portal](../virtual-machines/virtual-machines-windows-tutorial.md).
-2. Next, remote into the virtual machine by following the instructions in [Log on to a Windows virtual machine using the Azure Portal](../virtual-machines/virtual-machines-arm-log-on-windows-vm.md).
->>>>>>> 4d8410f4
+2. Next, remote into the virtual machine by following the instructions in [Log on to a Windows virtual machine using the Azure Portal](../virtual-machines/virtual-machines-windows-log-on.md).
 3. Open a PowerShell window on the virtual machine.
 
 ### Persist your storage account credentials for the virtual machine
