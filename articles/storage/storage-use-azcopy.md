---
title: Copy or move data to Azure Storage with AzCopy on Windows| Microsoft Docs
description: Use the AzCopy on Windows utility to move or copy data to or from blob, table, and file content. Copy data to Azure Storage from local files, or copy data within or between storage accounts. Easily migrate your data to Azure Storage.
services: storage
documentationcenter: ''
author: seguler
manager: jahogg
editor: tysonn

ms.assetid: aa155738-7c69-4a83-94f8-b97af4461274
ms.service: storage
ms.workload: storage
ms.tgt_pltfrm: na
ms.devlang: na
ms.topic: article
ms.date: 05/14/2017
ms.author: seguler

---
# Transfer data with the AzCopy on Windows
AzCopy is a command-line utility designed for copying data to and from Microsoft Azure Blob, File, and Table storage using simple commands with optimal performance. You can copy data from one object to another within your storage account, or between storage accounts.

There are two versions of AzCopy that you can download. AzCopy on Windows is built with .NET Framework, and offers Windows style command-line options. [AzCopy on Linux](storage-use-azcopy-linux.md) is built with .NET Core Framework which targets Linux platforms offering POSIX style command-line options. This article covers AzCopy on Windows.

## Download and install AzCopy
### AzCopy on Windows
Download the [latest version of AzCopy on Windows](http://aka.ms/downloadazcopy).

#### Installation on Windows
After installing AzCopy on Windows using the installer, open a command window and navigate to the AzCopy installation directory on your computer - where the `AzCopy.exe` executable is located. If desired, you can add the AzCopy installation location to your system path. By default, AzCopy is installed to `%ProgramFiles(x86)%\Microsoft SDKs\Azure\AzCopy` or `%ProgramFiles%\Microsoft SDKs\Azure\AzCopy`.

## Writing your first AzCopy command
The basic syntax for AzCopy commands is:

```azcopy
AzCopy /Source:<source> /Dest:<destination> [Options]
```

The following examples demonstrate a variety of scenarios for copying data to and from Microsoft Azure Blobs, Files, and Tables. Refer to the [AzCopy Parameters](#azcopy-parameters) section for a detailed explanation of the parameters used in each sample.

## Blob: Download
### Download single blob

```azcopy
AzCopy /Source:https://myaccount.blob.core.windows.net/mycontainer /Dest:C:\myfolder /SourceKey:key /Pattern:"abc.txt"
```

Note that if the folder `C:\myfolder` does not exist, AzCopy creates it and download `abc.txt ` into the new folder.

### Download single blob from secondary region

```azcopy
AzCopy /Source:https://myaccount-secondary.blob.core.windows.net/mynewcontainer /Dest:C:\myfolder /SourceKey:key /Pattern:abc.txt
```

Note that you must have read-access geo-redundant storage enabled.

### Download all blobs

```azcopy
AzCopy /Source:https://myaccount.blob.core.windows.net/mycontainer /Dest:C:\myfolder /SourceKey:key /S
```

Assume the following blobs reside in the specified container:  

    abc.txt
    abc1.txt
    abc2.txt
    vd1\a.txt
    vd1\abcd.txt

After the download operation, the directory `C:\myfolder` includes the following files:

    C:\myfolder\abc.txt
    C:\myfolder\abc1.txt
    C:\myfolder\abc2.txt
    C:\myfolder\vd1\a.txt
    C:\myfolder\vd1\abcd.txt

If you do not specify option `/S`, no blobs are downloaded.

### Download blobs with specified prefix

```azcopy
AzCopy /Source:https://myaccount.blob.core.windows.net/mycontainer /Dest:C:\myfolder /SourceKey:key /Pattern:a /S
```

Assume the following blobs reside in the specified container. All blobs beginning with the prefix `a` are downloaded:

    abc.txt
    abc1.txt
    abc2.txt
    xyz.txt
    vd1\a.txt
    vd1\abcd.txt

After the download operation, the folder `C:\myfolder` includes the following files:

    C:\myfolder\abc.txt
    C:\myfolder\abc1.txt
    C:\myfolder\abc2.txt

The prefix applies to the virtual directory, which forms the first part of the blob name. In the example shown above, the virtual directory does not match the specified prefix, so it is not downloaded. In addition, if the option `\S` is not specified, AzCopy does not download any blobs.

### Set the last-modified time of exported files to be same as the source blobs

```azcopy
AzCopy /Source:https://myaccount.blob.core.windows.net/mycontainer /Dest:C:\myfolder /SourceKey:key /MT
```

You can also exclude blobs from the download operation based on their last-modified time. For example, if you want to exclude blobs whose last modified time is the same or newer than the destination file, add the `/XN` option:

```azcopy
AzCopy /Source:https://myaccount.blob.core.windows.net/mycontainer /Dest:C:\myfolder /SourceKey:key /MT /XN
```

Or if you want to exclude blobs whose last modified time is the same or older than the destination file, add the `/XO` option:

```azcopy
AzCopy /Source:https://myaccount.blob.core.windows.net/mycontainer /Dest:C:\myfolder /SourceKey:key /MT /XO
```

## Blob: Upload
### Upload single file

```azcopy
AzCopy /Source:C:\myfolder /Dest:https://myaccount.blob.core.windows.net/mycontainer /DestKey:key /Pattern:"abc.txt"
```

If the specified destination container does not exist, AzCopy creates it and uploads the file into it.

### Upload single file to virtual directory

```azcopy
AzCopy /Source:C:\myfolder /Dest:https://myaccount.blob.core.windows.net/mycontainer/vd /DestKey:key /Pattern:abc.txt
```

If the specified virtual directory does not exist, AzCopy uploads the file to include the virtual directory in its name (*e.g.*, `vd/abc.txt` in the example above).

### Upload all files

```azcopy
AzCopy /Source:C:\myfolder /Dest:https://myaccount.blob.core.windows.net/mycontainer /DestKey:key /S
```

Specifying option `/S` uploads the contents of the specified directory to Blob storage recursively, meaning that all subfolders and their files are uploaded as well. For instance, assume the following files reside in folder `C:\myfolder`:

    C:\myfolder\abc.txt
    C:\myfolder\abc1.txt
    C:\myfolder\abc2.txt
    C:\myfolder\subfolder\a.txt
    C:\myfolder\subfolder\abcd.txt

After the upload operation, the container includes the following files:

    abc.txt
    abc1.txt
    abc2.txt
    subfolder\a.txt
    subfolder\abcd.txt

If you do not specify option `/S`, AzCopy does not upload recursively. After the upload operation, the container includes the following files:

    abc.txt
    abc1.txt
    abc2.txt

### Upload files matching specified pattern

```azcopy
AzCopy /Source:C:\myfolder /Dest:https://myaccount.blob.core.windows.net/mycontainer /DestKey:key /Pattern:a* /S
```

Assume the following files reside in folder `C:\myfolder`:

    C:\myfolder\abc.txt
    C:\myfolder\abc1.txt
    C:\myfolder\abc2.txt
    C:\myfolder\xyz.txt
    C:\myfolder\subfolder\a.txt
    C:\myfolder\subfolder\abcd.txt

After the upload operation, the container includes the following files:

    abc.txt
    abc1.txt
    abc2.txt
    subfolder\a.txt
    subfolder\abcd.txt

If you do not specify option `/S`, AzCopy only uploads blobs that don't reside in a virtual directory:

    C:\myfolder\abc.txt
    C:\myfolder\abc1.txt
    C:\myfolder\abc2.txt

### Specify the MIME content type of a destination blob
By default, AzCopy sets the content type of a destination blob to `application/octet-stream`. Beginning with version 3.1.0, you can explicitly specify the content type via the option `/SetContentType:[content-type]`. This syntax sets the content type for all blobs in an upload operation.

```azcopy
AzCopy /Source:C:\myfolder\ /Dest:https://myaccount.blob.core.windows.net/myContainer/ /DestKey:key /Pattern:ab /SetContentType:video/mp4
```

If you specify `/SetContentType` without a value, AzCopy sets each blob or file's content type according to its file extension.

```azcopy
AzCopy /Source:C:\myfolder\ /Dest:https://myaccount.blob.core.windows.net/myContainer/ /DestKey:key /Pattern:ab /SetContentType
```

## Blob: Copy
### Copy single blob within Storage account

```azcopy
AzCopy /Source:https://myaccount.blob.core.windows.net/mycontainer1 /Dest:https://myaccount.blob.core.windows.net/mycontainer2 /SourceKey:key /DestKey:key /Pattern:abc.txt
```

When you copy a blob within a Storage account, a [server-side copy](http://blogs.msdn.com/b/windowsazurestorage/archive/2012/06/12/introducing-asynchronous-cross-account-copy-blob.aspx) operation is performed.

### Copy single blob across Storage accounts

```azcopy
AzCopy /Source:https://sourceaccount.blob.core.windows.net/mycontainer1 /Dest:https://destaccount.blob.core.windows.net/mycontainer2 /SourceKey:key1 /DestKey:key2 /Pattern:abc.txt
```

When you copy a blob across Storage accounts, a [server-side copy](http://blogs.msdn.com/b/windowsazurestorage/archive/2012/06/12/introducing-asynchronous-cross-account-copy-blob.aspx) operation is performed.

### Copy single blob from secondary region to primary region

```azcopy
AzCopy /Source:https://myaccount1-secondary.blob.core.windows.net/mynewcontainer1 /Dest:https://myaccount2.blob.core.windows.net/mynewcontainer2 /SourceKey:key1 /DestKey:key2 /Pattern:abc.txt
```

Note that you must have read-access geo-redundant storage enabled.

### Copy single blob and its snapshots across Storage accounts

```azcopy
    AzCopy /Source:https://sourceaccount.blob.core.windows.net/mycontainer1 /Dest:https://destaccount.blob.core.windows.net/mycontainer2 /SourceKey:key1 /DestKey:key2 /Pattern:abc.txt /Snapshot
```

After the copy operation, the target container includes the blob and its snapshots. Assuming the blob in the example above has two snapshots, the container includes the following blob and snapshots:

    abc.txt
    abc (2013-02-25 080757).txt
    abc (2014-02-21 150331).txt

### Synchronously copy blobs across Storage accounts
AzCopy by default copies data between two storage endpoints asynchronously. Therefore, the copy operation runs in the background using spare bandwidth capacity that has no SLA in terms of how fast a blob is copied, and AzCopy periodically checks the copy status until the copying is completed or failed.

The `/SyncCopy` option ensures that the copy operation gets consistent speed. AzCopy performs the synchronous copy by downloading the blobs to copy from the specified source to local memory, and then uploading them to the Blob storage destination.

```azcopy
AzCopy /Source:https://myaccount1.blob.core.windows.net/myContainer/ /Dest:https://myaccount2.blob.core.windows.net/myContainer/ /SourceKey:key1 /DestKey:key2 /Pattern:ab /SyncCopy
```

`/SyncCopy` might generate additional egress cost compared to asynchronous copy, the recommended approach is to use this option in an Azure VM that is in the same region as your source storage account to avoid egress cost.

## File: Download
### Download single file

```azcopy
AzCopy /Source:https://myaccount.file.core.windows.net/myfileshare/myfolder1/ /Dest:C:\myfolder /SourceKey:key /Pattern:abc.txt
```

If the specified source is an Azure file share, then you must either specify the exact file name, (*e.g.* `abc.txt`) to download a single file, or specify option `/S` to download all files in the share recursively. Attempting to specify both a file pattern and option `/S` together results in an error.

### Download all files

```azcopy
AzCopy /Source:https://myaccount.file.core.windows.net/myfileshare/ /Dest:C:\myfolder /SourceKey:key /S
```

Note that any empty folders are not downloaded.

## File: Upload
### Upload single file

```azcopy
AzCopy /Source:C:\myfolder /Dest:https://myaccount.file.core.windows.net/myfileshare/ /DestKey:key /Pattern:abc.txt
```

### Upload all files

```azcopy
AzCopy /Source:C:\myfolder /Dest:https://myaccount.file.core.windows.net/myfileshare/ /DestKey:key /S
```

Note that any empty folders are not uploaded.

### Upload files matching specified pattern

```azcopy
AzCopy /Source:C:\myfolder /Dest:https://myaccount.file.core.windows.net/myfileshare/ /DestKey:key /Pattern:ab* /S
```

## File: Copy
### Copy across file shares

```azcopy
AzCopy /Source:https://myaccount1.file.core.windows.net/myfileshare1/ /Dest:https://myaccount2.file.core.windows.net/myfileshare2/ /SourceKey:key1 /DestKey:key2 /S
```
When you copy a file across file shares, a [server-side copy](http://blogs.msdn.com/b/windowsazurestorage/archive/2012/06/12/introducing-asynchronous-cross-account-copy-blob.aspx) operation is performed.

### Copy from file share to blob

```azcopy
AzCopy /Source:https://myaccount1.file.core.windows.net/myfileshare/ /Dest:https://myaccount2.blob.core.windows.net/mycontainer/ /SourceKey:key1 /DestKey:key2 /S
```
When you copy a file from file share to blob, a [server-side copy](http://blogs.msdn.com/b/windowsazurestorage/archive/2012/06/12/introducing-asynchronous-cross-account-copy-blob.aspx) operation is performed.


### Copy from blob to file share

```azcopy
AzCopy /Source:https://myaccount1.blob.core.windows.net/mycontainer/ /Dest:https://myaccount2.file.core.windows.net/myfileshare/ /SourceKey:key1 /DestKey:key2 /S
```
When you copy a file from blob to file share, a [server-side copy](http://blogs.msdn.com/b/windowsazurestorage/archive/2012/06/12/introducing-asynchronous-cross-account-copy-blob.aspx) operation is performed.

### Synchronously copy files
You can specify the `/SyncCopy` option to copy data from File Storage to File Storage, from File Storage to Blob Storage and from Blob Storage to File Storage synchronously, AzCopy does this by downloading the source data to local memory and upload it again to destination. Standard egress cost applies.

```azcopy
AzCopy /Source:https://myaccount1.file.core.windows.net/myfileshare1/ /Dest:https://myaccount2.file.core.windows.net/myfileshare2/ /SourceKey:key1 /DestKey:key2 /S /SyncCopy
```

When copying from File Storage to Blob Storage, the default blob type is block blob, user can specify option `/BlobType:page` to change the destination blob type.

Note that `/SyncCopy` might generate additional egress cost comparing to asynchronous copy, the recommended approach is to use this option in the Azure VM which is in the same region as your source storage account to avoid egress cost.

## Table: Export
### Export table

```azcopy
AzCopy /Source:https://myaccount.table.core.windows.net/myTable/ /Dest:C:\myfolder\ /SourceKey:key
```

AzCopy writes a manifest file to the specified destination folder. The manifest file is used in the import process to locate the necessary data files and perform data validation. The manifest file uses the following naming convention by default:

    <account name>_<table name>_<timestamp>.manifest

User can also specify the option `/Manifest:<manifest file name>` to set the manifest file name.

```azcopy
AzCopy /Source:https://myaccount.table.core.windows.net/myTable/ /Dest:C:\myfolder\ /SourceKey:key /Manifest:abc.manifest
```

### Split export into multiple files

```azcopy
AzCopy /Source:https://myaccount.table.core.windows.net/mytable/ /Dest:C:\myfolder /SourceKey:key /S /SplitSize:100
```

AzCopy uses a *volume index* in the split data file names to distinguish multiple files. The volume index consists of two parts, a *partition key range index* and a *split file index*. Both indexes are zero-based.

The partition key range index is 0 if the user does not specify option `/PKRS`.

For instance, suppose AzCopy generates two data files after the user specifies option `/SplitSize`. The resulting data file names might be:

    myaccount_mytable_20140903T051850.8128447Z_0_0_C3040FE8.json
    myaccount_mytable_20140903T051850.8128447Z_0_1_0AB9AC20.json

Note that the minimum possible value for option `/SplitSize` is 32MB. If the specified destination is Blob storage, AzCopy splits the data file once its sizes reaches the blob size limitation (200GB), regardless of whether option `/SplitSize` has been specified by the user.

### Export table to JSON or CSV data file format
AzCopy by default exports tables to JSON data files. You can specify the option `/PayloadFormat:JSON|CSV` to export the tables as JSON or CSV.

```azcopy
AzCopy /Source:https://myaccount.table.core.windows.net/myTable/ /Dest:C:\myfolder\ /SourceKey:key /PayloadFormat:CSV
```

When specifying the CSV payload format, AzCopy also generates a schema file with file extension `.schema.csv` for each data file.

### Export table entities concurrently

```azcopy
AzCopy /Source:https://myaccount.table.core.windows.net/myTable/ /Dest:C:\myfolder\ /SourceKey:key /PKRS:"aa#bb"
```

AzCopy starts concurrent operations to export entities when the user specifies option `/PKRS`. Each operation exports one partition key range.

Note that the number of concurrent operations is also controlled by option `/NC`. AzCopy uses the number of core processors as the default value of `/NC` when copying table entities, even if `/NC` was not specified. When the user specifies option `/PKRS`, AzCopy uses the smaller of the two values - partition key ranges versus implicitly or explicitly specified concurrent operations - to determine the number of concurrent operations to start. For more details, type `AzCopy /?:NC` at the command line.

### Export table to blob

```azcopy
AzCopy /Source:https://myaccount.table.core.windows.net/myTable/ /Dest:https://myaccount.blob.core.windows.net/mycontainer/ /SourceKey:key1 /Destkey:key2
```

AzCopy generates a JSON data file into the blob container with following naming convention:

    <account name>_<table name>_<timestamp>_<volume index>_<CRC>.json

The generated JSON data file follows the payload format for minimal metadata. For details on this payload format, see [Payload Format for Table Service Operations](http://msdn.microsoft.com/library/azure/dn535600.aspx).

Note that when exporting tables to blobs, AzCopy downloads the Table entities to local temporary data files and then uploads those entities to the blob. These temporary data files are put into the journal file folder with the default path "<code>%LocalAppData%\Microsoft\Azure\AzCopy</code>", you can specify option /Z:[journal-file-folder] to change the journal file folder location and thus change the temporary data files location. The temporary data files' size is decided by your table entities' size and the size you specified with the option /SplitSize, although the temporary data file in local disk is deleted instantly once it has been uploaded to the blob, please make sure you have enough local disk space to store these temporary data files before they are deleted.

## Table: Import
### Import table

```azcopy
AzCopy /Source:C:\myfolder\ /Dest:https://myaccount.table.core.windows.net/mytable1/ /DestKey:key /Manifest:"myaccount_mytable_20140103T112020.manifest" /EntityOperation:InsertOrReplace
```

The option `/EntityOperation` indicates how to insert entities into the table. Possible values are:

* `InsertOrSkip`: Skips an existing entity or inserts a new entity if it does not exist in the table.
* `InsertOrMerge`: Merges an existing entity or inserts a new entity if it does not exist in the table.
* `InsertOrReplace`: Replaces an existing entity or inserts a new entity if it does not exist in the table.

Note that you cannot specify option `/PKRS` in the import scenario. Unlike the export scenario, in which you must specify option `/PKRS` to start concurrent operations, AzCopy starts concurrent operations by default when you import a table. The default number of concurrent operations started is equal to the number of core processors; however, you can specify a different number of concurrent with option `/NC`. For more details, type `AzCopy /?:NC` at the command line.

Note that AzCopy only supports importing for JSON, not CSV. AzCopy does not support table imports from user-created JSON and manifest files. Both of these files must come from an AzCopy table export. To avoid errors, please do not modify the exported JSON or manifest file.

### Import entities to table using blobs
Assume a Blob container contains the following: A JSON file representing an Azure Table and its accompanying manifest file.

    myaccount_mytable_20140103T112020.manifest
    myaccount_mytable_20140103T112020_0_0_0AF395F1DC42E952.json

You can run the following command to import entities into a table using the manifest file in that blob container:

```azcopy
AzCopy /Source:https://myaccount.blob.core.windows.net/mycontainer /Dest:https://myaccount.table.core.windows.net/mytable /SourceKey:key1 /DestKey:key2 /Manifest:"myaccount_mytable_20140103T112020.manifest" /EntityOperation:"InsertOrReplace"
```

## Other AzCopy features
### Only copy data that doesn't exist in the destination
The `/XO` and `/XN` parameters allow you to exclude older or newer source resources from being copied, respectively. If you only want to copy source resources that don't exist in the destination, you can specify both parameters in the AzCopy command:

    /Source:http://myaccount.blob.core.windows.net/mycontainer /Dest:C:\myfolder /SourceKey:<sourcekey> /S /XO /XN

    /Source:C:\myfolder /Dest:http://myaccount.file.core.windows.net/myfileshare /DestKey:<destkey> /S /XO /XN

    /Source:http://myaccount.blob.core.windows.net/mycontainer /Dest:http://myaccount.blob.core.windows.net/mycontainer1 /SourceKey:<sourcekey> /DestKey:<destkey> /S /XO /XN

Note that this is not supported when either the source or destination is a table.

### Use a response file to specify command-line parameters

```azcopy
AzCopy /@:"C:\responsefiles\copyoperation.txt"
```

You can include any AzCopy command-line parameters in a response file. AzCopy processes the parameters in the file as if they had been specified on the command line, performing a direct substitution with the contents of the file.

Assume a response file named `copyoperation.txt`, that contains the following lines. Each AzCopy parameter can be specified on a single line

    /Source:http://myaccount.blob.core.windows.net/mycontainer /Dest:C:\myfolder /SourceKey:<sourcekey> /S /Y

or on separate lines:

    /Source:http://myaccount.blob.core.windows.net/mycontainer
    /Dest:C:\myfolder
    /SourceKey:<sourcekey>
    /S
    /Y

AzCopy fails if you split the parameter across two lines, as shown here for the `/sourcekey` parameter:

    http://myaccount.blob.core.windows.net/mycontainer
     C:\myfolder
    /sourcekey:
    <sourcekey>
    /S
    /Y

### Use multiple response files to specify command-line parameters
Assume a response file named `source.txt` that specifies a source container:

    /Source:http://myaccount.blob.core.windows.net/mycontainer

And a response file named `dest.txt` that specifies a destination folder in the file system:

    /Dest:C:\myfolder

And a response file named `options.txt` that specifies options for AzCopy:

    /S /Y

To call AzCopy with these response files, all of which reside in a directory `C:\responsefiles`, use this command:

```azcopy
AzCopy /@:"C:\responsefiles\source.txt" /@:"C:\responsefiles\dest.txt" /SourceKey:<sourcekey> /@:"C:\responsefiles\options.txt"   
```

AzCopy processes this command just as it would if you included all of the individual parameters on the command line:

```azcopy
AzCopy /Source:http://myaccount.blob.core.windows.net/mycontainer /Dest:C:\myfolder /SourceKey:<sourcekey> /S /Y
```

### Specify a shared access signature (SAS)

```azcopy
AzCopy /Source:https://myaccount.blob.core.windows.net/mycontainer1 /Dest:https://myaccount.blob.core.windows.net/mycontainer2 /SourceSAS:SAS1 /DestSAS:SAS2 /Pattern:abc.txt
```

You can also specify a SAS on the container URI:

```azcopy
AzCopy /Source:https://myaccount.blob.core.windows.net/mycontainer1/?SourceSASToken /Dest:C:\myfolder /S
```

### Journal file folder
Each time you issue a command to AzCopy, it checks whether a journal file exists in the default folder, or whether it exists in a folder that you specified via this option. If the journal file does not exist in either place, AzCopy treats the operation as new and generates a new journal file.

If the journal file does exist, AzCopy checks whether the command line that you input matches the command line in the journal file. If the two command lines match, AzCopy resumes the incomplete operation. If they do not match, you are prompted to either overwrite the journal file to start a new operation, or to cancel the current operation.

If you want to use the default location for the journal file:

```azcopy
AzCopy /Source:C:\myfolder /Dest:https://myaccount.blob.core.windows.net/mycontainer /DestKey:key /Z
```

If you omit option `/Z`, or specify option `/Z` without the folder path, as shown above, AzCopy creates the journal file in the default location, which is `%SystemDrive%\Users\%username%\AppData\Local\Microsoft\Azure\AzCopy`. If the journal file already exists, then AzCopy resumes the operation based on the journal file.

If you want to specify a custom location for the journal file:

```azcopy
AzCopy /Source:C:\myfolder /Dest:https://myaccount.blob.core.windows.net/mycontainer /DestKey:key /Z:C:\journalfolder\
```

This example creates the journal file if it does not already exist. If it does exist, then AzCopy resumes the operation based on the journal file.

If you want to resume an AzCopy operation:

```azcopy
AzCopy /Z:C:\journalfolder\
```

This example resumes the last operation, which may have failed to complete.

### Generate a log file

```azcopy
AzCopy /Source:C:\myfolder /Dest:https://myaccount.blob.core.windows.net/mycontainer /DestKey:key /V
```

If you specify option `/V` without providing a file path to the verbose log, then AzCopy creates the log file in the default location, which is `%SystemDrive%\Users\%username%\AppData\Local\Microsoft\Azure\AzCopy`.

Otherwise, you can create an log file in a custom location:

```azcopy
AzCopy /Source:C:\myfolder /Dest:https://myaccount.blob.core.windows.net/mycontainer /DestKey:key /V:C:\myfolder\azcopy1.log
```

Note that if you specify a relative path following option `/V`, such as `/V:test/azcopy1.log`, then the verbose log is created in the current working directory within a subfolder named `test`.

### Specify the number of concurrent operations to start
Option `/NC` specifies the number of concurrent copy operations. By default, AzCopy starts a certain number of concurrent operations to increase the data transfer throughput. For Table operations, the number of concurrent operations is equal to the number of processors you have. For Blob and File operations, the number of concurrent operations is equal 8 times the number of processors you have. If you are running AzCopy across a low-bandwidth network, you can specify a lower number for /NC to avoid failure caused by resource competition.

### Run AzCopy against Azure Storage Emulator
You can run AzCopy against the [Azure Storage Emulator](storage-use-emulator.md) for Blobs:

```azcopy
AzCopy /Source:https://127.0.0.1:10000/myaccount/mycontainer/ /Dest:C:\myfolder /SourceKey:key /SourceType:Blob /S
```

and Tables:

```azcopy
AzCopy /Source:https://127.0.0.1:10002/myaccount/mytable/ /Dest:C:\myfolder /SourceKey:key /SourceType:Table
```

## AzCopy Parameters
Parameters for AzCopy are described below. You can also type one of the following commands from the command line for help in using AzCopy:

* For detailed command-line help for AzCopy: `AzCopy /?`
* For detailed help with any AzCopy parameter: `AzCopy /?:SourceKey`
* For command-line examples: `AzCopy /?:Samples`

### /Source:"source"
Specifies the source data from which to copy. The source can be a file system directory, a blob container, a blob virtual directory, a storage file share, a storage file directory, or an Azure table.

**Applicable to:** Blobs, Files, Tables

### /Dest:"destination"
Specifies the destination to copy to. The destination can be a file system directory, a blob container, a blob virtual directory, a storage file share, a storage file directory, or an Azure table.

**Applicable to:** Blobs, Files, Tables

### /Pattern:"file-pattern"
Specifies a file pattern that indicates which files to copy. The behavior of the /Pattern parameter is determined by the location of the source data, and the presence of the recursive mode option. Recursive mode is specified via option /S.

If the specified source is a directory in the file system, then standard wildcards are in effect, and the file pattern provided is matched against files within the directory. If option /S is specified, then AzCopy also matches the specified pattern against all files in any subfolders beneath the directory.

If the specified source is a blob container or virtual directory, then wildcards are not applied. If option /S is specified, then AzCopy interprets the specified file pattern as a blob prefix. If option /S is not specified, then AzCopy matches the file pattern against exact blob names.

If the specified source is an Azure file share, then you must either specify the exact file name, (e.g. abc.txt) to copy a single file, or specify option /S to copy all files in the share recursively. Attempting to specify both a file pattern and option /S together results in an error.

AzCopy uses case-sensitive matching when the /Source is a blob container or blob virtual directory, and uses case-insensitive matching in all the other cases.

The default file pattern used when no file pattern is specified is *.* for a file system location or an empty prefix for an Azure Storage location. Specifying multiple file patterns is not supported.

**Applicable to:** Blobs, Files

### /DestKey:"storage-key"
Specifies the storage account key for the destination resource.

**Applicable to:** Blobs, Files, Tables

### /DestSAS:"sas-token"
Specifies a Shared Access Signature (SAS) with READ and WRITE permissions for the destination (if applicable). Surround the SAS with double quotes, as it may contains special command-line characters.

If the destination resource is a blob container, file share or table, you can either specify this option followed by the SAS token, or you can specify the SAS as part of the destination blob container, file share or table's URI, without this option.

If the source and destination are both blobs, then the destination blob must reside within the same storage account as the source blob.

**Applicable to:** Blobs, Files, Tables

### /SourceKey:"storage-key"
Specifies the storage account key for the source resource.

**Applicable to:** Blobs, Files, Tables

### /SourceSAS:"sas-token"
Specifies a Shared Access Signature with READ and LIST permissions for the source (if applicable). Surround the SAS with double quotes, as it may contains special command-line characters.

If the source resource is a blob container, and neither a key nor a SAS is provided, then the blob container is read via anonymous access.

If the source is a file share or table, a key or a SAS must be provided.

**Applicable to:** Blobs, Files, Tables

### /S
Specifies recursive mode for copy operations. In recursive mode, AzCopy copies all blobs or files that match the specified file pattern, including those in subfolders.

**Applicable to:** Blobs, Files

### /BlobType:"block" | "page" | "append"
Specifies whether the destination blob is a block blob, a page blob, or an append blob. This option is applicable only when you are uploading a blob. Otherwise, an error is generated. If the destination is a blob and this option is not specified, by default, AzCopy creates a block blob.

**Applicable to:** Blobs

### /CheckMD5
Calculates an MD5 hash for downloaded data and verifies that the MD5 hash stored in the blob or file's Content-MD5 property matches the calculated hash. The MD5 check is turned off by default, so you must specify this option to perform the MD5 check when downloading data.

Note that Azure Storage doesn't guarantee that the MD5 hash stored for the blob or file is up-to-date. It is client's responsibility to update the MD5 whenever the blob or file is modified.

AzCopy always sets the Content-MD5 property for an Azure blob or file after uploading it to the service.  

**Applicable to:** Blobs, Files

### /Snapshot
Indicates whether to transfer snapshots. This option is only valid when the source is a blob.

The transferred blob snapshots are renamed in this format: blob-name (snapshot-time).extension

By default, snapshots are not copied.

**Applicable to:** Blobs

### /V:[verbose-log-file]
Outputs verbose status messages into a log file.

By default, the verbose log file is named AzCopyVerbose.log in `%LocalAppData%\Microsoft\Azure\AzCopy`. If you specify an existing file location for this option, the verbose log is appended to that file.  

**Applicable to:** Blobs, Files, Tables

### /Z:[journal-file-folder]
Specifies a journal file folder for resuming an operation.

AzCopy always supports resuming if an operation has been interrupted.

If this option is not specified, or it is specified without a folder path, then AzCopy creates the journal file in the default location, which is %LocalAppData%\Microsoft\Azure\AzCopy.

Each time you issue a command to AzCopy, it checks whether a journal file exists in the default folder, or whether it exists in a folder that you specified via this option. If the journal file does not exist in either place, AzCopy treats the operation as new and generates a new journal file.

If the journal file does exist, AzCopy checks whether the command line that you input matches the command line in the journal file. If the two command lines match, AzCopy resumes the incomplete operation. If they do not match, you are prompted to either overwrite the journal file to start a new operation, or to cancel the current operation.

The journal file is deleted upon successful completion of the operation.

Note that resuming an operation from a journal file created by a previous version of AzCopy is not supported.

**Applicable to:** Blobs, Files, Tables

### /@:"parameter-file"
Specifies a file that contains parameters. AzCopy processes the parameters in the file just as if they had been specified on the command line.

In a response file, you can either specify multiple parameters on a single line, or specify each parameter on its own line. Note that an individual parameter cannot span multiple lines.

Response files can include comments lines that begin with the # symbol.

You can specify multiple response files. However, note that AzCopy does not support nested response files.

**Applicable to:** Blobs, Files, Tables

### /Y
Suppresses all AzCopy confirmation prompts.

**Applicable to:** Blobs, Files, Tables

### /L
Specifies a listing operation only; no data is copied.

AzCopy interprets the using of this option as a simulation for running the command line without this option /L and counts how many objects are copied, you can specify option /V at the same time to check which objects are copied in the verbose log.

The behavior of this option is also determined by the location of the source data and the presence of the recursive mode option /S and file pattern option /Pattern.

AzCopy requires LIST and READ permission of this source location when using this option.

**Applicable to:** Blobs, Files

### /MT
Sets the downloaded file's last-modified time to be the same as the source blob or file's.

**Applicable to:** Blobs, Files

### /XN
Excludes a newer source resource. The resource is not copied if the last modified time of the source is the same or newer than destination.

**Applicable to:** Blobs, Files

### /XO
Excludes an older source resource. The resource is not copied if the last modified time of the source is the same or older than destination.

**Applicable to:** Blobs, Files

### /A
Uploads only files that have the Archive attribute set.

**Applicable to:** Blobs, Files

### /IA:[RASHCNETOI]
Uploads only files that have any of the specified attributes set.

Available attributes include:

* R = Read-only files
* A = Files ready for archiving
* S = System files
* H = Hidden files
* C = Compressed files
* N = Normal files
* E = Encrypted files
* T = Temporary files
* O = Offline files
* I = Non-indexed files

**Applicable to:** Blobs, Files

### /XA:[RASHCNETOI]
Excludes files that have any of the specified attributes set.

Available attributes include:

* R = Read-only files
* A = Files ready for archiving
* S = System files
* H = Hidden files
* C = Compressed files
* N = Normal files
* E = Encrypted files
* T = Temporary files
* O = Offline files
* I = Non-indexed files

**Applicable to:** Blobs, Files

### /Delimiter:"delimiter"
Indicates the delimiter character used to delimit virtual directories in a blob name.

By default, AzCopy uses / as the delimiter character. However, AzCopy supports using any common character (such as @, #, or %) as a delimiter. If you need to include one of these special characters on the command line, enclose the file name with double quotes.

This option is only applicable for downloading blobs.

**Applicable to:** Blobs

### /NC:"number-of-concurrent-operations"
Specifies the number of concurrent operations.

AzCopy by default starts a certain number of concurrent operations to increase the data transfer throughput. Note that large number of concurrent operations in a low-bandwidth environment may overwhelm the network connection and prevent the operations from fully completing. Throttle concurrent operations based on actual available network bandwidth.

The upper limit for concurrent operations is 512.

**Applicable to:** Blobs, Files, Tables

### /SourceType:"Blob" | "Table"
Specifies that the `source` resource is a blob available in the local development environment, running in the storage emulator.

**Applicable to:** Blobs, Tables

### /DestType:"Blob" | "Table"
Specifies that the `destination` resource is a blob available in the local development environment, running in the storage emulator.

**Applicable to:** Blobs, Tables

### /PKRS:"key1#key2#key3#..."
Splits the partition key range to enable exporting table data in parallel, which increases the speed of the export operation.

If this option is not specified, then AzCopy uses a single thread to export table entities. For example, if the user specifies /PKRS:"aa#bb", then AzCopy starts three concurrent operations.

Each operation exports one of three partition key ranges, as shown below:

  [first-partition-key, aa)

  [aa, bb)

  [bb, last-partition-key]

**Applicable to:** Tables

### /SplitSize:"file-size"
Specifies the exported file split size in MB, the minimal value allowed is 32.

If this option is not specified, AzCopy exports table data to a single file.

If the table data is exported to a blob, and the exported file size reaches the 200 GB limit for blob size, then AzCopy splits the exported file, even if this option is not specified.

**Applicable to:** Tables

### /EntityOperation:"InsertOrSkip" | "InsertOrMerge" | "InsertOrReplace"
Specifies the table data import behavior.

* InsertOrSkip - Skips an existing entity or inserts a new entity if it does not exist in the table.
* InsertOrMerge - Merges an existing entity or inserts a new entity if it does not exist in the table.
* InsertOrReplace - Replaces an existing entity or inserts a new entity if it does not exist in the table.

**Applicable to:** Tables

### /Manifest:"manifest-file"
Specifies the manifest file for the table export and import operation.

This option is optional during the export operation, AzCopy generates a manifest file with predefined name if this option is not specified.

This option is required during the import operation for locating the data files.

**Applicable to:** Tables

### /SyncCopy
Indicates whether to synchronously copy blobs or files between two Azure Storage endpoints.

AzCopy by default uses server-side asynchronous copy. Specify this option to perform a synchronous copy, which downloads blobs or files to local memory and then uploads them to Azure Storage.

You can use this option when copying files within Blob storage, within File storage, or from Blob storage to File storage or vice versa.

**Applicable to:** Blobs, Files

### /SetContentType:"content-type"
Specifies the MIME content type for destination blobs or files.

AzCopy sets the content type for a blob or file to application/octet-stream by default. You can set the content type for all blobs or files by explicitly specifying a value for this option.

If you specify this option without a value, then AzCopy sets each blob or file's content type according to its file extension.

**Applicable to:** Blobs, Files

### /PayloadFormat:"JSON" | "CSV"
Specifies the format of the table exported data file.

If this option is not specified, by default AzCopy exports table data file in JSON format.

**Applicable to:** Tables

## Known Issues and Best Practices
### Limit concurrent writes while copying data
When you copy blobs or files with AzCopy, keep in mind that another application may be modifying the data while you are copying it. If possible, ensure that the data you are copying is not being modified during the copy operation. For example, when copying a VHD associated with an Azure virtual machine, make sure that no other applications are currently writing to the VHD. A good way to do this is by leasing the resource to be copied. Alternately, you can create a snapshot of the VHD first and then copy the snapshot.

If you cannot prevent other applications from writing to blobs or files while they are being copied, then keep in mind that by the time the job finishes, the copied resources may no longer have full parity with the source resources.

### Run one AzCopy instance on one machine.
AzCopy is designed to maximize the utilization of your machine resource to accelerate the data transfer, we recommend you run only one AzCopy instance on one machine, and specify the option `/NC` if you need more concurrent operations. For more details, type `AzCopy /?:NC` at the command line.

### Enable FIPS compliant MD5 algorithms for AzCopy when you "Use FIPS compliant algorithms for encryption, hashing and signing".
AzCopy by default uses .NET MD5 implementation to calculate the MD5 when copying objects, but there are some security requirements that need AzCopy to enable FIPS compliant MD5 setting.

You can create an app.config file `AzCopy.exe.config` with property `AzureStorageUseV1MD5` and put it aside with AzCopy.exe.

    <?xml version="1.0" encoding="utf-8" ?>
    <configuration>
      <appSettings>
        <add key="AzureStorageUseV1MD5" value="false"/>
      </appSettings>
    </configuration>

For property "AzureStorageUseV1MD5"
• True - The default value, AzCopy uses .NET MD5 implementation.
• False – AzCopy uses FIPS compliant MD5 algorithm.

Note that FIPS compliant algorithms is disabled by default on your Windows machine, you can type secpol.msc in your Run window and check this switch at Security Setting->Local Policy->Security Options->System cryptography: Use FIPS compliant algorithms for encryption, hashing and signing.

## Next steps
For more information about Azure Storage and AzCopy, see the following resources:

### Azure Storage documentation:
* [Introduction to Azure Storage](storage-introduction.md)
<<<<<<< HEAD
* [How to use Blob storage from .NET](blob/storage-dotnet-how-to-use-blobs.md)
* [How to use File storage from .NET](storage-dotnet-how-to-use-files.md)
=======
* [How to use Blob storage from .NET](storage-dotnet-how-to-use-blobs.md)
* [How to use File storage from .NET](files/storage-dotnet-how-to-use-files.md)
>>>>>>> 06c6cfce
* [How to use Table storage from .NET](../cosmos-db/table-storage-how-to-use-dotnet.md)
* [How to create, manage, or delete a storage account](storage-create-storage-account.md)
* [Transfer data with AzCopy on Linux](storage-use-azcopy-linux.md)

### Azure Storage blog posts:
* [Introducing Azure Storage Data Movement Library Preview](https://azure.microsoft.com/blog/introducing-azure-storage-data-movement-library-preview-2/)
* [AzCopy: Introducing synchronous copy and customized content type](http://blogs.msdn.com/b/windowsazurestorage/archive/2015/01/13/azcopy-introducing-synchronous-copy-and-customized-content-type.aspx)
* [AzCopy: Announcing General Availability of AzCopy 3.0 plus preview release of AzCopy 4.0 with Table and File support](http://blogs.msdn.com/b/windowsazurestorage/archive/2014/10/29/azcopy-announcing-general-availability-of-azcopy-3-0-plus-preview-release-of-azcopy-4-0-with-table-and-file-support.aspx)
* [AzCopy: Optimized for Large-Scale Copy Scenarios](http://go.microsoft.com/fwlink/?LinkId=507682)
* [AzCopy: Support for read-access geo-redundant storage](http://blogs.msdn.com/b/windowsazurestorage/archive/2014/04/07/azcopy-support-for-read-access-geo-redundant-account.aspx)
* [AzCopy: Transfer data with re-startable mode and SAS token](http://blogs.msdn.com/b/windowsazurestorage/archive/2013/09/07/azcopy-transfer-data-with-re-startable-mode-and-sas-token.aspx)
* [AzCopy: Using cross-account Copy Blob](http://blogs.msdn.com/b/windowsazurestorage/archive/2013/04/01/azcopy-using-cross-account-copy-blob.aspx)
* [AzCopy: Uploading/downloading files for Azure Blobs](http://blogs.msdn.com/b/windowsazurestorage/archive/2012/12/03/azcopy-uploading-downloading-files-for-windows-azure-blobs.aspx)
<|MERGE_RESOLUTION|>--- conflicted
+++ resolved
@@ -884,13 +884,8 @@
 
 ### Azure Storage documentation:
 * [Introduction to Azure Storage](storage-introduction.md)
-<<<<<<< HEAD
 * [How to use Blob storage from .NET](blob/storage-dotnet-how-to-use-blobs.md)
-* [How to use File storage from .NET](storage-dotnet-how-to-use-files.md)
-=======
-* [How to use Blob storage from .NET](storage-dotnet-how-to-use-blobs.md)
 * [How to use File storage from .NET](files/storage-dotnet-how-to-use-files.md)
->>>>>>> 06c6cfce
 * [How to use Table storage from .NET](../cosmos-db/table-storage-how-to-use-dotnet.md)
 * [How to create, manage, or delete a storage account](storage-create-storage-account.md)
 * [Transfer data with AzCopy on Linux](storage-use-azcopy-linux.md)
