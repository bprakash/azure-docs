<properties
	pageTitle="How to use Table storage from Java | Microsoft Azure"
	description="Store structured data in the cloud using Azure Table storage, a NoSQL data store."
	services="storage"
	documentationCenter="java"
	authors="rmcmurray"
	manager="wpickett"
	editor=""/>

<tags
	ms.service="storage"
	ms.workload="storage"
	ms.tgt_pltfrm="na"
	ms.devlang="Java"
	ms.topic="article"
<<<<<<< HEAD
	ms.date="04/29/2016"
=======
	ms.date="05/04/2016"
>>>>>>> 6b825188
	ms.author="robmcm"/>


# How to use Table storage from Java

[AZURE.INCLUDE [storage-selector-table-include](../../includes/storage-selector-table-include.md)]

## Overview

This guide will show you how to perform common scenarios using the Azure Table storage service. The samples are written in Java and use the [Azure Storage SDK for Java][]. The scenarios covered include **creating**, **listing**, and **deleting** tables, as well as **inserting**, **querying**, **modifying**, and **deleting** entities in a table. For more information on tables, see the [Next steps](#Next-Steps) section.

Note: An SDK is available for developers who are using Azure Storage on Android devices. For more information, see the [Azure Storage SDK for Android][].

[AZURE.INCLUDE [storage-table-concepts-include](../../includes/storage-table-concepts-include.md)]

[AZURE.INCLUDE [storage-create-account-include](../../includes/storage-create-account-include.md)]

## Create a Java application

In this guide, you will use storage features which can be run within a Java application locally, or in code running within a web role or worker role in Azure.

To do so, you will need to install the Java Development Kit (JDK) and create an Azure storage account in your Azure subscription. Once you have done so, you will need to verify that your development system meets the minimum requirements and dependencies which are listed in the [Azure Storage SDK for Java][] repository on GitHub. If your system meets those requirements, you can follow the instructions for downloading and installing the Azure Storage Libraries for Java on your system from that repository. Once you have completed those tasks, you will be able to create a Java application which uses the examples in this article.

## Configure your application to access table storage

Add the following import statements to the top of the Java file where you want to use Microsoft Azure storage APIs to access tables:

    // Include the following imports to use table APIs
    import com.microsoft.azure.storage.*;
    import com.microsoft.azure.storage.table.*;
    import com.microsoft.azure.storage.table.TableQuery.*;

## Setup an Azure storage connection string

An Azure storage client uses a storage connection string to store endpoints and credentials for accessing data management services. When running in a client application, you must provide the storage connection string in the following format, using the name of your storage account and the Primary access key for the storage account listed in the [Azure Portal](https://portal.azure.com) for the *AccountName* and *AccountKey* values. This example shows how you can declare a static field to hold the connection string:

    // Define the connection-string with your values.
    public static final String storageConnectionString =
        "DefaultEndpointsProtocol=http;" +
        "AccountName=your_storage_account;" +
        "AccountKey=your_storage_account_key";

In an application running within a role in Microsoft Azure, this string can be stored in the service configuration file, *ServiceConfiguration.cscfg*, and can be accessed with a call to the **RoleEnvironment.getConfigurationSettings** method. Here's an example of getting the connection string from a **Setting** element named *StorageConnectionString* in the service configuration file:

    // Retrieve storage account from connection-string.
    String storageConnectionString =
        RoleEnvironment.getConfigurationSettings().get("StorageConnectionString");

The following samples assume that you have used one of these two methods to get the storage connection string.

## How to: Create a table

A **CloudTableClient** object lets you get reference objects for tables
and entities. The following code creates a **CloudTableClient** object
and uses it to create a new **CloudTable** object which represents a table named "people". (Note: There are additional ways to create **CloudStorageAccount** objects; for more information, see **CloudStorageAccount** in the [Azure Storage Client SDK Reference].)

    try
    {
    	// Retrieve storage account from connection-string.
    	CloudStorageAccount storageAccount =
	       CloudStorageAccount.parse(storageConnectionString);

	   // Create the table client.
	   CloudTableClient tableClient = storageAccount.createCloudTableClient();

	   // Create the table if it doesn't exist.
	   String tableName = "people";
	   CloudTable cloudTable = tableClient.getTableReference(tableName);
	   cloudTable.createIfNotExists();
    }
    catch (Exception e)
    {
        // Output the stack trace.
        e.printStackTrace();
    }

## How to: List the tables

To get a list of tables, call the **CloudTableClient.listTables()** method to retrieve an iterable list of table names.

    try
    {
    	// Retrieve storage account from connection-string.
    	CloudStorageAccount storageAccount =
	       CloudStorageAccount.parse(storageConnectionString);

    	// Create the table client.
    	CloudTableClient tableClient = storageAccount.createCloudTableClient();

    	// Loop through the collection of table names.
    	for (String table : tableClient.listTables())
    	{
		  // Output each table name.
		  System.out.println(table);
	   }
    }
    catch (Exception e)
    {
        // Output the stack trace.
        e.printStackTrace();
    }

## How to: Add an entity to a table

Entities map to Java objects using a custom class implementing **TableEntity**. For convenience, the **TableServiceEntity** class implements **TableEntity** and uses reflection to map properties to getter and setter methods named for the properties. To add an entity to a table, first create a class that defines the properties of your entity. The following code defines an entity class which uses the customer's first name as the row key, and last name as the partition key. Together, an entity's partition and row key uniquely identify the entity in the table. Entities with the same partition key can be queried faster than those with different partition keys.

    public class CustomerEntity extends TableServiceEntity {
        public CustomerEntity(String lastName, String firstName) {
            this.partitionKey = lastName;
            this.rowKey = firstName;
        }

        public CustomerEntity() { }

        String email;
        String phoneNumber;

        public String getEmail() {
            return this.email;
        }

        public void setEmail(String email) {
            this.email = email;
        }

        public String getPhoneNumber() {
            return this.phoneNumber;
        }

        public void setPhoneNumber(String phoneNumber) {
            this.phoneNumber = phoneNumber;
        }
    }

Table operations involving entities require a **TableOperation** object. This object defines the operation to be performed on an entity, which can be executed with a **CloudTable** object. The following code creates a new instance of the **CustomerEntity** class with some customer data to be stored. The code next calls **TableOperation.insertOrReplace** to create a **TableOperation** object to insert an entity into a table, and associates the new **CustomerEntity** with it. Finally, the code calls the **execute** method on the **CloudTable** object, specifying the "people" table and the new **TableOperation**, which then sends a request to the storage service to insert the new customer entity into the "people" table, or replace the entity if it already exists.

    try
    {
    	// Retrieve storage account from connection-string.
    	CloudStorageAccount storageAccount =
	       CloudStorageAccount.parse(storageConnectionString);

    	// Create the table client.
    	CloudTableClient tableClient = storageAccount.createCloudTableClient();

    	// Create a cloud table object for the table.
    	CloudTable cloudTable = tableClient.getTableReference("people");

    	// Create a new customer entity.
    	CustomerEntity customer1 = new CustomerEntity("Harp", "Walter");
    	customer1.setEmail("Walter@contoso.com");
    	customer1.setPhoneNumber("425-555-0101");

    	// Create an operation to add the new customer to the people table.
    	TableOperation insertCustomer1 = TableOperation.insertOrReplace(customer1);

    	// Submit the operation to the table service.
    	cloudTable.execute(insertCustomer1);
    }
    catch (Exception e)
    {
        // Output the stack trace.
        e.printStackTrace();
    }

## How to: Insert a batch of entities

You can insert a batch of entities to the table service in one write operation. The following code creates a **TableBatchOperation** object, then adds three insert operations to it. Each insert operation is added by creating a new entity object, setting its values, and then calling the **insert** method on the **TableBatchOperation** object to associate the entity with a new insert operation. Then the code calls **execute** on the **CloudTable** object, specifying the "people" table and the **TableBatchOperation** object, which sends the batch of table operations to the storage service in a single request.

    try
    {
    	// Retrieve storage account from connection-string.
    	CloudStorageAccount storageAccount =
	       CloudStorageAccount.parse(storageConnectionString);

    	// Create the table client.
    	CloudTableClient tableClient = storageAccount.createCloudTableClient();

    	// Define a batch operation.
    	TableBatchOperation batchOperation = new TableBatchOperation();

    	// Create a cloud table object for the table.
    	CloudTable cloudTable = tableClient.getTableReference("people");

    	// Create a customer entity to add to the table.
    	CustomerEntity customer = new CustomerEntity("Smith", "Jeff");
    	customer.setEmail("Jeff@contoso.com");
    	customer.setPhoneNumber("425-555-0104");
    	batchOperation.insertOrReplace(customer);

	   // Create another customer entity to add to the table.
	   CustomerEntity customer2 = new CustomerEntity("Smith", "Ben");
	   customer2.setEmail("Ben@contoso.com");
	   customer2.setPhoneNumber("425-555-0102");
	   batchOperation.insertOrReplace(customer2);

	   // Create a third customer entity to add to the table.
	   CustomerEntity customer3 = new CustomerEntity("Smith", "Denise");
	   customer3.setEmail("Denise@contoso.com");
	   customer3.setPhoneNumber("425-555-0103");
	   batchOperation.insertOrReplace(customer3);

	   // Execute the batch of operations on the "people" table.
	   cloudTable.execute(batchOperation);
    }
    catch (Exception e)
    {
        // Output the stack trace.
        e.printStackTrace();
    }

Some things to note on batch operations:

- You can perform up to 100 insert, delete, merge, replace, insert or merge, and insert or replace operations in any combination in a single batch.
- A batch operation can have a retrieve operation, if it is the only operation in the batch.
- All entities in a single batch operation must have the same partition key.
- A batch operation is limited to a 4MB data payload.

## How to: Retrieve all entities in a partition

To query a table for entities in a partition, you can use a **TableQuery**. Call **TableQuery.from** to create a query on a particular table that returns a specified result type. The following code specifies a filter for entities where 'Smith' is the partition key. **TableQuery.generateFilterCondition** is a helper method to create filters for queries. Call **where** on the reference returned by the **TableQuery.from** method to apply the filter to the query. When the query is executed with a call to **execute** on the **CloudTable** object, it returns an **Iterator** with the **CustomerEntity** result type specified. You can then use the **Iterator** returned in a for each loop to consume the results. This code prints the fields of each entity in the query results to the console.

    try
    {
    	// Define constants for filters.
    	final String PARTITION_KEY = "PartitionKey";
    	final String ROW_KEY = "RowKey";
    	final String TIMESTAMP = "Timestamp";

    	// Retrieve storage account from connection-string.
    	CloudStorageAccount storageAccount =
	       CloudStorageAccount.parse(storageConnectionString);

    	// Create the table client.
    	CloudTableClient tableClient = storageAccount.createCloudTableClient();

	   // Create a cloud table object for the table.
	   CloudTable cloudTable = tableClient.getTableReference("people");

    	// Create a filter condition where the partition key is "Smith".
    	String partitionFilter = TableQuery.generateFilterCondition(
	       PARTITION_KEY,
	       QueryComparisons.EQUAL,
	       "Smith");

	   // Specify a partition query, using "Smith" as the partition key filter.
	   TableQuery<CustomerEntity> partitionQuery =
	       TableQuery.from(CustomerEntity.class)
	       .where(partitionFilter);

        // Loop through the results, displaying information about the entity.
        for (CustomerEntity entity : cloudTable.execute(partitionQuery)) {
            System.out.println(entity.getPartitionKey() +
                " " + entity.getRowKey() +
                "\t" + entity.getEmail() +
                "\t" + entity.getPhoneNumber());
	   }
    }
    catch (Exception e)
    {
        // Output the stack trace.
        e.printStackTrace();
    }

## How to: Retrieve a range of entities in a partition

If you don't want to query all the entities in a partition, you can specify a range by using comparison operators in a filter. The following code combines two filters to get all entities in partition "Smith" where the row key (first name) starts with a letter up to 'E' in the alphabet. Then it prints the query results. If you use the entities added to the table in the batch insert section of this guide, only two entities are returned this time (Ben and Denise Smith); Jeff Smith is not included.

    try
    {
    	// Define constants for filters.
    	final String PARTITION_KEY = "PartitionKey";
    	final String ROW_KEY = "RowKey";
    	final String TIMESTAMP = "Timestamp";

    	// Retrieve storage account from connection-string.
    	CloudStorageAccount storageAccount =
	       CloudStorageAccount.parse(storageConnectionString);

	   // Create the table client.
	   CloudTableClient tableClient = storageAccount.createCloudTableClient();

	   // Create a cloud table object for the table.
	   CloudTable cloudTable = tableClient.getTableReference("people");

    	// Create a filter condition where the partition key is "Smith".
    	String partitionFilter = TableQuery.generateFilterCondition(
	       PARTITION_KEY,
	       QueryComparisons.EQUAL,
	       "Smith");

    	// Create a filter condition where the row key is less than the letter "E".
    	String rowFilter = TableQuery.generateFilterCondition(
	       ROW_KEY,
	       QueryComparisons.LESS_THAN,
	       "E");

    	// Combine the two conditions into a filter expression.
    	String combinedFilter = TableQuery.combineFilters(partitionFilter,
	        Operators.AND, rowFilter);

    	// Specify a range query, using "Smith" as the partition key,
    	// with the row key being up to the letter "E".
    	TableQuery<CustomerEntity> rangeQuery =
	       TableQuery.from(CustomerEntity.class)
	       .where(combinedFilter);

    	// Loop through the results, displaying information about the entity
        for (CustomerEntity entity : cloudTable.execute(rangeQuery)) {
            System.out.println(entity.getPartitionKey() +
                " " + entity.getRowKey() +
                "\t" + entity.getEmail() +
                "\t" + entity.getPhoneNumber());
        }
    }
    catch (Exception e)
    {
        // Output the stack trace.
        e.printStackTrace();
    }

## How to: Retrieve a single entity

You can write a query to retrieve a single, specific entity. The following code calls **TableOperation.retrieve** with partition key and row key parameters to specify the customer "Jeff Smith", instead of creating a **TableQuery** and using filters to do the same thing. When executed, the retrieve operation returns just one entity, rather than a collection. The **getResultAsType** method casts the result to the type of the assignment target, a **CustomerEntity** object. If this type is not compatible with the type specified for the query, an exception will be thrown. A null value is returned if no entity has an exact partition and row key match. Specifying both partition and row keys in a query is the fastest way to retrieve a single entity from the Table service.

    try
    {
    	// Retrieve storage account from connection-string.
    	CloudStorageAccount storageAccount =
	       CloudStorageAccount.parse(storageConnectionString);

    	// Create the table client.
    	CloudTableClient tableClient = storageAccount.createCloudTableClient();

    	// Create a cloud table object for the table.
    	CloudTable cloudTable = tableClient.getTableReference("people");

    	// Retrieve the entity with partition key of "Smith" and row key of "Jeff"
    	TableOperation retrieveSmithJeff =
	       TableOperation.retrieve("Smith", "Jeff", CustomerEntity.class);

	   // Submit the operation to the table service and get the specific entity.
	   CustomerEntity specificEntity =
    		cloudTable.execute(retrieveSmithJeff).getResultAsType();

    	// Output the entity.
    	if (specificEntity != null)
    	{
            System.out.println(specificEntity.getPartitionKey() +
                " " + specificEntity.getRowKey() +
                "\t" + specificEntity.getEmail() +
                "\t" + specificEntity.getPhoneNumber());
	   }
    }
    catch (Exception e)
    {
        // Output the stack trace.
        e.printStackTrace();
    }

## How to: Modify an entity

To modify an entity, retrieve it from the table service, make changes to the entity object, and save the changes back to the table service with a replace or merge operation. The following code changes an existing customer's phone number. Instead of calling **TableOperation.insert** like we did to insert, this code calls **TableOperation.replace**. The **CloudTable.execute** method calls the table service, and the entity is replaced, unless another application changed it in the time since this application retrieved it. When that happens, an exception is thrown, and the entity must be retrieved, modified, and saved again. This optimistic concurrency retry pattern is common in a distributed storage system.

    try
    {
    	// Retrieve storage account from connection-string.
    	CloudStorageAccount storageAccount =
	       CloudStorageAccount.parse(storageConnectionString);

    	// Create the table client.
    	CloudTableClient tableClient = storageAccount.createCloudTableClient();

    	// Create a cloud table object for the table.
    	CloudTable cloudTable = tableClient.getTableReference("people");

    	// Retrieve the entity with partition key of "Smith" and row key of "Jeff".
    	TableOperation retrieveSmithJeff =
	       TableOperation.retrieve("Smith", "Jeff", CustomerEntity.class);

    	// Submit the operation to the table service and get the specific entity.
    	CustomerEntity specificEntity =
		  cloudTable.execute(retrieveSmithJeff).getResultAsType();

    	// Specify a new phone number.
    	specificEntity.setPhoneNumber("425-555-0105");

    	// Create an operation to replace the entity.
    	TableOperation replaceEntity = TableOperation.replace(specificEntity);

    	// Submit the operation to the table service.
    	cloudTable.execute(replaceEntity);
    }
    catch (Exception e)
    {
        // Output the stack trace.
        e.printStackTrace();
    }

## How to: Query a subset of entity properties

A query to a table can retrieve just a few properties from an entity. This technique, called projection, reduces bandwidth and can improve query performance, especially for large entities. The query in the following code uses the **select** method to return only the email addresses of entities in the table. The results are projected into a collection of **String** with the help of an **EntityResolver**, which does the type conversion on the entities returned from the server. You can learn more about projection in [Azure Tables: Introducing Upsert and Query Projection][]. Note that projection is not supported on the local storage emulator, so this code runs only when using an account on the table service.

    try
    {
        // Retrieve storage account from connection-string.
        CloudStorageAccount storageAccount =
            CloudStorageAccount.parse(storageConnectionString);

    	// Create the table client.
    	CloudTableClient tableClient = storageAccount.createCloudTableClient();

    	// Create a cloud table object for the table.
    	CloudTable cloudTable = tableClient.getTableReference("people");

    	// Define a projection query that retrieves only the Email property
    	TableQuery<CustomerEntity> projectionQuery =
	       TableQuery.from(CustomerEntity.class)
	       .select(new String[] {"Email"});

    	// Define a Entity resolver to project the entity to the Email value.
    	EntityResolver<String> emailResolver = new EntityResolver<String>() {
            @Override
            public String resolve(String PartitionKey, String RowKey, Date timeStamp, HashMap<String, EntityProperty> properties, String etag) {
                return properties.get("Email").getValueAsString();
            }
        };

        // Loop through the results, displaying the Email values.
        for (String projectedString :
            cloudTable.execute(projectionQuery, emailResolver)) {
                System.out.println(projectedString);
        }
    }
    catch (Exception e)
    {
        // Output the stack trace.
        e.printStackTrace();
    }

## How to: Insert or Replace an entity

Often you want to add an entity to a table without knowing if it already exists in the table. An insert-or-replace operation allows you to make a single request which will insert the entity if it does not exist or replace the existing one if it does. Building on prior examples, the following code inserts or replaces the entity for "Walter Harp". After creating a new entity, this code calls the **TableOperation.insertOrReplace** method. This code then calls **execute** on the **CloudTable** object with the table and the insert or replace table operation as the parameters. To update only part of an entity, the **TableOperation.insertOrMerge** method can be used instead. Note that insert-or-replace is not supported on the local storage emulator, so this code runs only when using an account on the table service. You can learn more about insert-or-replace and insert-or-merge in this [Azure Tables: Introducing Upsert and Query Projection][].

    try
    {
        // Retrieve storage account from connection-string.
        CloudStorageAccount storageAccount =
            CloudStorageAccount.parse(storageConnectionString);

        // Create the table client.
        CloudTableClient tableClient = storageAccount.createCloudTableClient();

        // Create a cloud table object for the table.
        CloudTable cloudTable = tableClient.getTableReference("people");

        // Create a new customer entity.
        CustomerEntity customer5 = new CustomerEntity("Harp", "Walter");
        customer5.setEmail("Walter@contoso.com");
        customer5.setPhoneNumber("425-555-0106");

        // Create an operation to add the new customer to the people table.
        TableOperation insertCustomer5 = TableOperation.insertOrReplace(customer5);

        // Submit the operation to the table service.
        cloudTable.execute(insertCustomer5);
    }
    catch (Exception e)
    {
        // Output the stack trace.
        e.printStackTrace();
    }

## How to: Delete an entity

You can easily delete an entity after you have retrieved it. Once the entity is retrieved, call **TableOperation.delete** with the entity to delete. Then call **execute** on the **CloudTable** object. The following code retrieves and deletes a customer entity.

    try
    {
        // Retrieve storage account from connection-string.
        CloudStorageAccount storageAccount =
            CloudStorageAccount.parse(storageConnectionString);

        // Create the table client.
        CloudTableClient tableClient = storageAccount.createCloudTableClient();

        // Create a cloud table object for the table.
        CloudTable cloudTable = tableClient.getTableReference("people");

        // Create an operation to retrieve the entity with partition key of "Smith" and row key of "Jeff".
        TableOperation retrieveSmithJeff = TableOperation.retrieve("Smith", "Jeff", CustomerEntity.class);

        // Retrieve the entity with partition key of "Smith" and row key of "Jeff".
        CustomerEntity entitySmithJeff =
            cloudTable.execute(retrieveSmithJeff).getResultAsType();

        // Create an operation to delete the entity.
        TableOperation deleteSmithJeff = TableOperation.delete(entitySmithJeff);

        // Submit the delete operation to the table service.
        cloudTable.execute(deleteSmithJeff);
    }
    catch (Exception e)
    {
        // Output the stack trace.
        e.printStackTrace();
    }

## How to: Delete a table

Finally, the following code deletes a table from a storage account. A table which has been deleted will be unavailable to be recreated for a period of time following the deletion, usually less than forty seconds.

    try
    {
        // Retrieve storage account from connection-string.
        CloudStorageAccount storageAccount =
            CloudStorageAccount.parse(storageConnectionString);

        // Create the table client.
        CloudTableClient tableClient = storageAccount.createCloudTableClient();

        // Delete the table and all its data if it exists.
        CloudTable cloudTable = new CloudTable("people",tableClient);
        cloudTable.deleteIfExists();
    }
    catch (Exception e)
    {
        // Output the stack trace.
        e.printStackTrace();
    }

## Next steps

Now that you've learned the basics of table storage, follow these links to learn how to do more complex storage tasks.

- [Azure Storage SDK for Java][]
- [Azure Storage Client SDK Reference][]
- [Azure Storage REST API][]
- [Azure Storage Team Blog][]

For more information, see also the [Java Developer Center](/develop/java/).


[Azure SDK for Java]: http://go.microsoft.com/fwlink/?LinkID=525671
[Azure Storage SDK for Java]: https://github.com/azure/azure-storage-java
[Azure Storage SDK for Android]: https://github.com/azure/azure-storage-android
[Azure Storage Client SDK Reference]: http://dl.windowsazure.com/storage/javadoc/
[Azure Storage REST API]: https://msdn.microsoft.com/library/azure/dd179355.aspx
[Azure Storage Team Blog]: http://blogs.msdn.com/b/windowsazurestorage/
[Azure Tables: Introducing Upsert and Query Projection]: http://blogs.msdn.com/b/windowsazurestorage/archive/2011/09/15/windows-azure-tables-introducing-upsert-and-query-projection.aspx
<|MERGE_RESOLUTION|>--- conflicted
+++ resolved
@@ -1,570 +1,566 @@
-<properties
-	pageTitle="How to use Table storage from Java | Microsoft Azure"
-	description="Store structured data in the cloud using Azure Table storage, a NoSQL data store."
-	services="storage"
-	documentationCenter="java"
-	authors="rmcmurray"
-	manager="wpickett"
-	editor=""/>
-
-<tags
-	ms.service="storage"
-	ms.workload="storage"
-	ms.tgt_pltfrm="na"
-	ms.devlang="Java"
-	ms.topic="article"
-<<<<<<< HEAD
-	ms.date="04/29/2016"
-=======
-	ms.date="05/04/2016"
->>>>>>> 6b825188
-	ms.author="robmcm"/>
-
-
-# How to use Table storage from Java
-
-[AZURE.INCLUDE [storage-selector-table-include](../../includes/storage-selector-table-include.md)]
-
-## Overview
-
-This guide will show you how to perform common scenarios using the Azure Table storage service. The samples are written in Java and use the [Azure Storage SDK for Java][]. The scenarios covered include **creating**, **listing**, and **deleting** tables, as well as **inserting**, **querying**, **modifying**, and **deleting** entities in a table. For more information on tables, see the [Next steps](#Next-Steps) section.
-
-Note: An SDK is available for developers who are using Azure Storage on Android devices. For more information, see the [Azure Storage SDK for Android][].
-
-[AZURE.INCLUDE [storage-table-concepts-include](../../includes/storage-table-concepts-include.md)]
-
-[AZURE.INCLUDE [storage-create-account-include](../../includes/storage-create-account-include.md)]
-
-## Create a Java application
-
-In this guide, you will use storage features which can be run within a Java application locally, or in code running within a web role or worker role in Azure.
-
-To do so, you will need to install the Java Development Kit (JDK) and create an Azure storage account in your Azure subscription. Once you have done so, you will need to verify that your development system meets the minimum requirements and dependencies which are listed in the [Azure Storage SDK for Java][] repository on GitHub. If your system meets those requirements, you can follow the instructions for downloading and installing the Azure Storage Libraries for Java on your system from that repository. Once you have completed those tasks, you will be able to create a Java application which uses the examples in this article.
-
-## Configure your application to access table storage
-
-Add the following import statements to the top of the Java file where you want to use Microsoft Azure storage APIs to access tables:
-
-    // Include the following imports to use table APIs
-    import com.microsoft.azure.storage.*;
-    import com.microsoft.azure.storage.table.*;
-    import com.microsoft.azure.storage.table.TableQuery.*;
-
-## Setup an Azure storage connection string
-
-An Azure storage client uses a storage connection string to store endpoints and credentials for accessing data management services. When running in a client application, you must provide the storage connection string in the following format, using the name of your storage account and the Primary access key for the storage account listed in the [Azure Portal](https://portal.azure.com) for the *AccountName* and *AccountKey* values. This example shows how you can declare a static field to hold the connection string:
-
-    // Define the connection-string with your values.
-    public static final String storageConnectionString =
-        "DefaultEndpointsProtocol=http;" +
-        "AccountName=your_storage_account;" +
-        "AccountKey=your_storage_account_key";
-
-In an application running within a role in Microsoft Azure, this string can be stored in the service configuration file, *ServiceConfiguration.cscfg*, and can be accessed with a call to the **RoleEnvironment.getConfigurationSettings** method. Here's an example of getting the connection string from a **Setting** element named *StorageConnectionString* in the service configuration file:
-
-    // Retrieve storage account from connection-string.
-    String storageConnectionString =
-        RoleEnvironment.getConfigurationSettings().get("StorageConnectionString");
-
-The following samples assume that you have used one of these two methods to get the storage connection string.
-
-## How to: Create a table
-
-A **CloudTableClient** object lets you get reference objects for tables
-and entities. The following code creates a **CloudTableClient** object
-and uses it to create a new **CloudTable** object which represents a table named "people". (Note: There are additional ways to create **CloudStorageAccount** objects; for more information, see **CloudStorageAccount** in the [Azure Storage Client SDK Reference].)
-
-    try
-    {
-    	// Retrieve storage account from connection-string.
-    	CloudStorageAccount storageAccount =
-	       CloudStorageAccount.parse(storageConnectionString);
-
-	   // Create the table client.
-	   CloudTableClient tableClient = storageAccount.createCloudTableClient();
-
-	   // Create the table if it doesn't exist.
-	   String tableName = "people";
-	   CloudTable cloudTable = tableClient.getTableReference(tableName);
-	   cloudTable.createIfNotExists();
-    }
-    catch (Exception e)
-    {
-        // Output the stack trace.
-        e.printStackTrace();
-    }
-
-## How to: List the tables
-
-To get a list of tables, call the **CloudTableClient.listTables()** method to retrieve an iterable list of table names.
-
-    try
-    {
-    	// Retrieve storage account from connection-string.
-    	CloudStorageAccount storageAccount =
-	       CloudStorageAccount.parse(storageConnectionString);
-
-    	// Create the table client.
-    	CloudTableClient tableClient = storageAccount.createCloudTableClient();
-
-    	// Loop through the collection of table names.
-    	for (String table : tableClient.listTables())
-    	{
-		  // Output each table name.
-		  System.out.println(table);
-	   }
-    }
-    catch (Exception e)
-    {
-        // Output the stack trace.
-        e.printStackTrace();
-    }
-
-## How to: Add an entity to a table
-
-Entities map to Java objects using a custom class implementing **TableEntity**. For convenience, the **TableServiceEntity** class implements **TableEntity** and uses reflection to map properties to getter and setter methods named for the properties. To add an entity to a table, first create a class that defines the properties of your entity. The following code defines an entity class which uses the customer's first name as the row key, and last name as the partition key. Together, an entity's partition and row key uniquely identify the entity in the table. Entities with the same partition key can be queried faster than those with different partition keys.
-
-    public class CustomerEntity extends TableServiceEntity {
-        public CustomerEntity(String lastName, String firstName) {
-            this.partitionKey = lastName;
-            this.rowKey = firstName;
-        }
-
-        public CustomerEntity() { }
-
-        String email;
-        String phoneNumber;
-
-        public String getEmail() {
-            return this.email;
-        }
-
-        public void setEmail(String email) {
-            this.email = email;
-        }
-
-        public String getPhoneNumber() {
-            return this.phoneNumber;
-        }
-
-        public void setPhoneNumber(String phoneNumber) {
-            this.phoneNumber = phoneNumber;
-        }
-    }
-
-Table operations involving entities require a **TableOperation** object. This object defines the operation to be performed on an entity, which can be executed with a **CloudTable** object. The following code creates a new instance of the **CustomerEntity** class with some customer data to be stored. The code next calls **TableOperation.insertOrReplace** to create a **TableOperation** object to insert an entity into a table, and associates the new **CustomerEntity** with it. Finally, the code calls the **execute** method on the **CloudTable** object, specifying the "people" table and the new **TableOperation**, which then sends a request to the storage service to insert the new customer entity into the "people" table, or replace the entity if it already exists.
-
-    try
-    {
-    	// Retrieve storage account from connection-string.
-    	CloudStorageAccount storageAccount =
-	       CloudStorageAccount.parse(storageConnectionString);
-
-    	// Create the table client.
-    	CloudTableClient tableClient = storageAccount.createCloudTableClient();
-
-    	// Create a cloud table object for the table.
-    	CloudTable cloudTable = tableClient.getTableReference("people");
-
-    	// Create a new customer entity.
-    	CustomerEntity customer1 = new CustomerEntity("Harp", "Walter");
-    	customer1.setEmail("Walter@contoso.com");
-    	customer1.setPhoneNumber("425-555-0101");
-
-    	// Create an operation to add the new customer to the people table.
-    	TableOperation insertCustomer1 = TableOperation.insertOrReplace(customer1);
-
-    	// Submit the operation to the table service.
-    	cloudTable.execute(insertCustomer1);
-    }
-    catch (Exception e)
-    {
-        // Output the stack trace.
-        e.printStackTrace();
-    }
-
-## How to: Insert a batch of entities
-
-You can insert a batch of entities to the table service in one write operation. The following code creates a **TableBatchOperation** object, then adds three insert operations to it. Each insert operation is added by creating a new entity object, setting its values, and then calling the **insert** method on the **TableBatchOperation** object to associate the entity with a new insert operation. Then the code calls **execute** on the **CloudTable** object, specifying the "people" table and the **TableBatchOperation** object, which sends the batch of table operations to the storage service in a single request.
-
-    try
-    {
-    	// Retrieve storage account from connection-string.
-    	CloudStorageAccount storageAccount =
-	       CloudStorageAccount.parse(storageConnectionString);
-
-    	// Create the table client.
-    	CloudTableClient tableClient = storageAccount.createCloudTableClient();
-
-    	// Define a batch operation.
-    	TableBatchOperation batchOperation = new TableBatchOperation();
-
-    	// Create a cloud table object for the table.
-    	CloudTable cloudTable = tableClient.getTableReference("people");
-
-    	// Create a customer entity to add to the table.
-    	CustomerEntity customer = new CustomerEntity("Smith", "Jeff");
-    	customer.setEmail("Jeff@contoso.com");
-    	customer.setPhoneNumber("425-555-0104");
-    	batchOperation.insertOrReplace(customer);
-
-	   // Create another customer entity to add to the table.
-	   CustomerEntity customer2 = new CustomerEntity("Smith", "Ben");
-	   customer2.setEmail("Ben@contoso.com");
-	   customer2.setPhoneNumber("425-555-0102");
-	   batchOperation.insertOrReplace(customer2);
-
-	   // Create a third customer entity to add to the table.
-	   CustomerEntity customer3 = new CustomerEntity("Smith", "Denise");
-	   customer3.setEmail("Denise@contoso.com");
-	   customer3.setPhoneNumber("425-555-0103");
-	   batchOperation.insertOrReplace(customer3);
-
-	   // Execute the batch of operations on the "people" table.
-	   cloudTable.execute(batchOperation);
-    }
-    catch (Exception e)
-    {
-        // Output the stack trace.
-        e.printStackTrace();
-    }
-
-Some things to note on batch operations:
-
-- You can perform up to 100 insert, delete, merge, replace, insert or merge, and insert or replace operations in any combination in a single batch.
-- A batch operation can have a retrieve operation, if it is the only operation in the batch.
-- All entities in a single batch operation must have the same partition key.
-- A batch operation is limited to a 4MB data payload.
-
-## How to: Retrieve all entities in a partition
-
-To query a table for entities in a partition, you can use a **TableQuery**. Call **TableQuery.from** to create a query on a particular table that returns a specified result type. The following code specifies a filter for entities where 'Smith' is the partition key. **TableQuery.generateFilterCondition** is a helper method to create filters for queries. Call **where** on the reference returned by the **TableQuery.from** method to apply the filter to the query. When the query is executed with a call to **execute** on the **CloudTable** object, it returns an **Iterator** with the **CustomerEntity** result type specified. You can then use the **Iterator** returned in a for each loop to consume the results. This code prints the fields of each entity in the query results to the console.
-
-    try
-    {
-    	// Define constants for filters.
-    	final String PARTITION_KEY = "PartitionKey";
-    	final String ROW_KEY = "RowKey";
-    	final String TIMESTAMP = "Timestamp";
-
-    	// Retrieve storage account from connection-string.
-    	CloudStorageAccount storageAccount =
-	       CloudStorageAccount.parse(storageConnectionString);
-
-    	// Create the table client.
-    	CloudTableClient tableClient = storageAccount.createCloudTableClient();
-
-	   // Create a cloud table object for the table.
-	   CloudTable cloudTable = tableClient.getTableReference("people");
-
-    	// Create a filter condition where the partition key is "Smith".
-    	String partitionFilter = TableQuery.generateFilterCondition(
-	       PARTITION_KEY,
-	       QueryComparisons.EQUAL,
-	       "Smith");
-
-	   // Specify a partition query, using "Smith" as the partition key filter.
-	   TableQuery<CustomerEntity> partitionQuery =
-	       TableQuery.from(CustomerEntity.class)
-	       .where(partitionFilter);
-
-        // Loop through the results, displaying information about the entity.
-        for (CustomerEntity entity : cloudTable.execute(partitionQuery)) {
-            System.out.println(entity.getPartitionKey() +
-                " " + entity.getRowKey() +
-                "\t" + entity.getEmail() +
-                "\t" + entity.getPhoneNumber());
-	   }
-    }
-    catch (Exception e)
-    {
-        // Output the stack trace.
-        e.printStackTrace();
-    }
-
-## How to: Retrieve a range of entities in a partition
-
-If you don't want to query all the entities in a partition, you can specify a range by using comparison operators in a filter. The following code combines two filters to get all entities in partition "Smith" where the row key (first name) starts with a letter up to 'E' in the alphabet. Then it prints the query results. If you use the entities added to the table in the batch insert section of this guide, only two entities are returned this time (Ben and Denise Smith); Jeff Smith is not included.
-
-    try
-    {
-    	// Define constants for filters.
-    	final String PARTITION_KEY = "PartitionKey";
-    	final String ROW_KEY = "RowKey";
-    	final String TIMESTAMP = "Timestamp";
-
-    	// Retrieve storage account from connection-string.
-    	CloudStorageAccount storageAccount =
-	       CloudStorageAccount.parse(storageConnectionString);
-
-	   // Create the table client.
-	   CloudTableClient tableClient = storageAccount.createCloudTableClient();
-
-	   // Create a cloud table object for the table.
-	   CloudTable cloudTable = tableClient.getTableReference("people");
-
-    	// Create a filter condition where the partition key is "Smith".
-    	String partitionFilter = TableQuery.generateFilterCondition(
-	       PARTITION_KEY,
-	       QueryComparisons.EQUAL,
-	       "Smith");
-
-    	// Create a filter condition where the row key is less than the letter "E".
-    	String rowFilter = TableQuery.generateFilterCondition(
-	       ROW_KEY,
-	       QueryComparisons.LESS_THAN,
-	       "E");
-
-    	// Combine the two conditions into a filter expression.
-    	String combinedFilter = TableQuery.combineFilters(partitionFilter,
-	        Operators.AND, rowFilter);
-
-    	// Specify a range query, using "Smith" as the partition key,
-    	// with the row key being up to the letter "E".
-    	TableQuery<CustomerEntity> rangeQuery =
-	       TableQuery.from(CustomerEntity.class)
-	       .where(combinedFilter);
-
-    	// Loop through the results, displaying information about the entity
-        for (CustomerEntity entity : cloudTable.execute(rangeQuery)) {
-            System.out.println(entity.getPartitionKey() +
-                " " + entity.getRowKey() +
-                "\t" + entity.getEmail() +
-                "\t" + entity.getPhoneNumber());
-        }
-    }
-    catch (Exception e)
-    {
-        // Output the stack trace.
-        e.printStackTrace();
-    }
-
-## How to: Retrieve a single entity
-
-You can write a query to retrieve a single, specific entity. The following code calls **TableOperation.retrieve** with partition key and row key parameters to specify the customer "Jeff Smith", instead of creating a **TableQuery** and using filters to do the same thing. When executed, the retrieve operation returns just one entity, rather than a collection. The **getResultAsType** method casts the result to the type of the assignment target, a **CustomerEntity** object. If this type is not compatible with the type specified for the query, an exception will be thrown. A null value is returned if no entity has an exact partition and row key match. Specifying both partition and row keys in a query is the fastest way to retrieve a single entity from the Table service.
-
-    try
-    {
-    	// Retrieve storage account from connection-string.
-    	CloudStorageAccount storageAccount =
-	       CloudStorageAccount.parse(storageConnectionString);
-
-    	// Create the table client.
-    	CloudTableClient tableClient = storageAccount.createCloudTableClient();
-
-    	// Create a cloud table object for the table.
-    	CloudTable cloudTable = tableClient.getTableReference("people");
-
-    	// Retrieve the entity with partition key of "Smith" and row key of "Jeff"
-    	TableOperation retrieveSmithJeff =
-	       TableOperation.retrieve("Smith", "Jeff", CustomerEntity.class);
-
-	   // Submit the operation to the table service and get the specific entity.
-	   CustomerEntity specificEntity =
-    		cloudTable.execute(retrieveSmithJeff).getResultAsType();
-
-    	// Output the entity.
-    	if (specificEntity != null)
-    	{
-            System.out.println(specificEntity.getPartitionKey() +
-                " " + specificEntity.getRowKey() +
-                "\t" + specificEntity.getEmail() +
-                "\t" + specificEntity.getPhoneNumber());
-	   }
-    }
-    catch (Exception e)
-    {
-        // Output the stack trace.
-        e.printStackTrace();
-    }
-
-## How to: Modify an entity
-
-To modify an entity, retrieve it from the table service, make changes to the entity object, and save the changes back to the table service with a replace or merge operation. The following code changes an existing customer's phone number. Instead of calling **TableOperation.insert** like we did to insert, this code calls **TableOperation.replace**. The **CloudTable.execute** method calls the table service, and the entity is replaced, unless another application changed it in the time since this application retrieved it. When that happens, an exception is thrown, and the entity must be retrieved, modified, and saved again. This optimistic concurrency retry pattern is common in a distributed storage system.
-
-    try
-    {
-    	// Retrieve storage account from connection-string.
-    	CloudStorageAccount storageAccount =
-	       CloudStorageAccount.parse(storageConnectionString);
-
-    	// Create the table client.
-    	CloudTableClient tableClient = storageAccount.createCloudTableClient();
-
-    	// Create a cloud table object for the table.
-    	CloudTable cloudTable = tableClient.getTableReference("people");
-
-    	// Retrieve the entity with partition key of "Smith" and row key of "Jeff".
-    	TableOperation retrieveSmithJeff =
-	       TableOperation.retrieve("Smith", "Jeff", CustomerEntity.class);
-
-    	// Submit the operation to the table service and get the specific entity.
-    	CustomerEntity specificEntity =
-		  cloudTable.execute(retrieveSmithJeff).getResultAsType();
-
-    	// Specify a new phone number.
-    	specificEntity.setPhoneNumber("425-555-0105");
-
-    	// Create an operation to replace the entity.
-    	TableOperation replaceEntity = TableOperation.replace(specificEntity);
-
-    	// Submit the operation to the table service.
-    	cloudTable.execute(replaceEntity);
-    }
-    catch (Exception e)
-    {
-        // Output the stack trace.
-        e.printStackTrace();
-    }
-
-## How to: Query a subset of entity properties
-
-A query to a table can retrieve just a few properties from an entity. This technique, called projection, reduces bandwidth and can improve query performance, especially for large entities. The query in the following code uses the **select** method to return only the email addresses of entities in the table. The results are projected into a collection of **String** with the help of an **EntityResolver**, which does the type conversion on the entities returned from the server. You can learn more about projection in [Azure Tables: Introducing Upsert and Query Projection][]. Note that projection is not supported on the local storage emulator, so this code runs only when using an account on the table service.
-
-    try
-    {
-        // Retrieve storage account from connection-string.
-        CloudStorageAccount storageAccount =
-            CloudStorageAccount.parse(storageConnectionString);
-
-    	// Create the table client.
-    	CloudTableClient tableClient = storageAccount.createCloudTableClient();
-
-    	// Create a cloud table object for the table.
-    	CloudTable cloudTable = tableClient.getTableReference("people");
-
-    	// Define a projection query that retrieves only the Email property
-    	TableQuery<CustomerEntity> projectionQuery =
-	       TableQuery.from(CustomerEntity.class)
-	       .select(new String[] {"Email"});
-
-    	// Define a Entity resolver to project the entity to the Email value.
-    	EntityResolver<String> emailResolver = new EntityResolver<String>() {
-            @Override
-            public String resolve(String PartitionKey, String RowKey, Date timeStamp, HashMap<String, EntityProperty> properties, String etag) {
-                return properties.get("Email").getValueAsString();
-            }
-        };
-
-        // Loop through the results, displaying the Email values.
-        for (String projectedString :
-            cloudTable.execute(projectionQuery, emailResolver)) {
-                System.out.println(projectedString);
-        }
-    }
-    catch (Exception e)
-    {
-        // Output the stack trace.
-        e.printStackTrace();
-    }
-
-## How to: Insert or Replace an entity
-
-Often you want to add an entity to a table without knowing if it already exists in the table. An insert-or-replace operation allows you to make a single request which will insert the entity if it does not exist or replace the existing one if it does. Building on prior examples, the following code inserts or replaces the entity for "Walter Harp". After creating a new entity, this code calls the **TableOperation.insertOrReplace** method. This code then calls **execute** on the **CloudTable** object with the table and the insert or replace table operation as the parameters. To update only part of an entity, the **TableOperation.insertOrMerge** method can be used instead. Note that insert-or-replace is not supported on the local storage emulator, so this code runs only when using an account on the table service. You can learn more about insert-or-replace and insert-or-merge in this [Azure Tables: Introducing Upsert and Query Projection][].
-
-    try
-    {
-        // Retrieve storage account from connection-string.
-        CloudStorageAccount storageAccount =
-            CloudStorageAccount.parse(storageConnectionString);
-
-        // Create the table client.
-        CloudTableClient tableClient = storageAccount.createCloudTableClient();
-
-        // Create a cloud table object for the table.
-        CloudTable cloudTable = tableClient.getTableReference("people");
-
-        // Create a new customer entity.
-        CustomerEntity customer5 = new CustomerEntity("Harp", "Walter");
-        customer5.setEmail("Walter@contoso.com");
-        customer5.setPhoneNumber("425-555-0106");
-
-        // Create an operation to add the new customer to the people table.
-        TableOperation insertCustomer5 = TableOperation.insertOrReplace(customer5);
-
-        // Submit the operation to the table service.
-        cloudTable.execute(insertCustomer5);
-    }
-    catch (Exception e)
-    {
-        // Output the stack trace.
-        e.printStackTrace();
-    }
-
-## How to: Delete an entity
-
-You can easily delete an entity after you have retrieved it. Once the entity is retrieved, call **TableOperation.delete** with the entity to delete. Then call **execute** on the **CloudTable** object. The following code retrieves and deletes a customer entity.
-
-    try
-    {
-        // Retrieve storage account from connection-string.
-        CloudStorageAccount storageAccount =
-            CloudStorageAccount.parse(storageConnectionString);
-
-        // Create the table client.
-        CloudTableClient tableClient = storageAccount.createCloudTableClient();
-
-        // Create a cloud table object for the table.
-        CloudTable cloudTable = tableClient.getTableReference("people");
-
-        // Create an operation to retrieve the entity with partition key of "Smith" and row key of "Jeff".
-        TableOperation retrieveSmithJeff = TableOperation.retrieve("Smith", "Jeff", CustomerEntity.class);
-
-        // Retrieve the entity with partition key of "Smith" and row key of "Jeff".
-        CustomerEntity entitySmithJeff =
-            cloudTable.execute(retrieveSmithJeff).getResultAsType();
-
-        // Create an operation to delete the entity.
-        TableOperation deleteSmithJeff = TableOperation.delete(entitySmithJeff);
-
-        // Submit the delete operation to the table service.
-        cloudTable.execute(deleteSmithJeff);
-    }
-    catch (Exception e)
-    {
-        // Output the stack trace.
-        e.printStackTrace();
-    }
-
-## How to: Delete a table
-
-Finally, the following code deletes a table from a storage account. A table which has been deleted will be unavailable to be recreated for a period of time following the deletion, usually less than forty seconds.
-
-    try
-    {
-        // Retrieve storage account from connection-string.
-        CloudStorageAccount storageAccount =
-            CloudStorageAccount.parse(storageConnectionString);
-
-        // Create the table client.
-        CloudTableClient tableClient = storageAccount.createCloudTableClient();
-
-        // Delete the table and all its data if it exists.
-        CloudTable cloudTable = new CloudTable("people",tableClient);
-        cloudTable.deleteIfExists();
-    }
-    catch (Exception e)
-    {
-        // Output the stack trace.
-        e.printStackTrace();
-    }
-
-## Next steps
-
-Now that you've learned the basics of table storage, follow these links to learn how to do more complex storage tasks.
-
-- [Azure Storage SDK for Java][]
-- [Azure Storage Client SDK Reference][]
-- [Azure Storage REST API][]
-- [Azure Storage Team Blog][]
-
-For more information, see also the [Java Developer Center](/develop/java/).
-
-
-[Azure SDK for Java]: http://go.microsoft.com/fwlink/?LinkID=525671
-[Azure Storage SDK for Java]: https://github.com/azure/azure-storage-java
-[Azure Storage SDK for Android]: https://github.com/azure/azure-storage-android
-[Azure Storage Client SDK Reference]: http://dl.windowsazure.com/storage/javadoc/
-[Azure Storage REST API]: https://msdn.microsoft.com/library/azure/dd179355.aspx
-[Azure Storage Team Blog]: http://blogs.msdn.com/b/windowsazurestorage/
-[Azure Tables: Introducing Upsert and Query Projection]: http://blogs.msdn.com/b/windowsazurestorage/archive/2011/09/15/windows-azure-tables-introducing-upsert-and-query-projection.aspx
+<properties
+	pageTitle="How to use Table storage from Java | Microsoft Azure"
+	description="Store structured data in the cloud using Azure Table storage, a NoSQL data store."
+	services="storage"
+	documentationCenter="java"
+	authors="rmcmurray"
+	manager="wpickett"
+	editor=""/>
+
+<tags
+	ms.service="storage"
+	ms.workload="storage"
+	ms.tgt_pltfrm="na"
+	ms.devlang="Java"
+	ms.topic="article"
+	ms.date="05/04/2016"
+	ms.author="robmcm"/>
+
+
+# How to use Table storage from Java
+
+[AZURE.INCLUDE [storage-selector-table-include](../../includes/storage-selector-table-include.md)]
+
+## Overview
+
+This guide will show you how to perform common scenarios using the Azure Table storage service. The samples are written in Java and use the [Azure Storage SDK for Java][]. The scenarios covered include **creating**, **listing**, and **deleting** tables, as well as **inserting**, **querying**, **modifying**, and **deleting** entities in a table. For more information on tables, see the [Next steps](#Next-Steps) section.
+
+Note: An SDK is available for developers who are using Azure Storage on Android devices. For more information, see the [Azure Storage SDK for Android][].
+
+[AZURE.INCLUDE [storage-table-concepts-include](../../includes/storage-table-concepts-include.md)]
+
+[AZURE.INCLUDE [storage-create-account-include](../../includes/storage-create-account-include.md)]
+
+## Create a Java application
+
+In this guide, you will use storage features which can be run within a Java application locally, or in code running within a web role or worker role in Azure.
+
+To do so, you will need to install the Java Development Kit (JDK) and create an Azure storage account in your Azure subscription. Once you have done so, you will need to verify that your development system meets the minimum requirements and dependencies which are listed in the [Azure Storage SDK for Java][] repository on GitHub. If your system meets those requirements, you can follow the instructions for downloading and installing the Azure Storage Libraries for Java on your system from that repository. Once you have completed those tasks, you will be able to create a Java application which uses the examples in this article.
+
+## Configure your application to access table storage
+
+Add the following import statements to the top of the Java file where you want to use Microsoft Azure storage APIs to access tables:
+
+    // Include the following imports to use table APIs
+    import com.microsoft.azure.storage.*;
+    import com.microsoft.azure.storage.table.*;
+    import com.microsoft.azure.storage.table.TableQuery.*;
+
+## Setup an Azure storage connection string
+
+An Azure storage client uses a storage connection string to store endpoints and credentials for accessing data management services. When running in a client application, you must provide the storage connection string in the following format, using the name of your storage account and the Primary access key for the storage account listed in the [Azure Portal](https://portal.azure.com) for the *AccountName* and *AccountKey* values. This example shows how you can declare a static field to hold the connection string:
+
+    // Define the connection-string with your values.
+    public static final String storageConnectionString =
+        "DefaultEndpointsProtocol=http;" +
+        "AccountName=your_storage_account;" +
+        "AccountKey=your_storage_account_key";
+
+In an application running within a role in Microsoft Azure, this string can be stored in the service configuration file, *ServiceConfiguration.cscfg*, and can be accessed with a call to the **RoleEnvironment.getConfigurationSettings** method. Here's an example of getting the connection string from a **Setting** element named *StorageConnectionString* in the service configuration file:
+
+    // Retrieve storage account from connection-string.
+    String storageConnectionString =
+        RoleEnvironment.getConfigurationSettings().get("StorageConnectionString");
+
+The following samples assume that you have used one of these two methods to get the storage connection string.
+
+## How to: Create a table
+
+A **CloudTableClient** object lets you get reference objects for tables
+and entities. The following code creates a **CloudTableClient** object
+and uses it to create a new **CloudTable** object which represents a table named "people". (Note: There are additional ways to create **CloudStorageAccount** objects; for more information, see **CloudStorageAccount** in the [Azure Storage Client SDK Reference].)
+
+    try
+    {
+    	// Retrieve storage account from connection-string.
+    	CloudStorageAccount storageAccount =
+	       CloudStorageAccount.parse(storageConnectionString);
+
+	   // Create the table client.
+	   CloudTableClient tableClient = storageAccount.createCloudTableClient();
+
+	   // Create the table if it doesn't exist.
+	   String tableName = "people";
+	   CloudTable cloudTable = tableClient.getTableReference(tableName);
+	   cloudTable.createIfNotExists();
+    }
+    catch (Exception e)
+    {
+        // Output the stack trace.
+        e.printStackTrace();
+    }
+
+## How to: List the tables
+
+To get a list of tables, call the **CloudTableClient.listTables()** method to retrieve an iterable list of table names.
+
+    try
+    {
+    	// Retrieve storage account from connection-string.
+    	CloudStorageAccount storageAccount =
+	       CloudStorageAccount.parse(storageConnectionString);
+
+    	// Create the table client.
+    	CloudTableClient tableClient = storageAccount.createCloudTableClient();
+
+    	// Loop through the collection of table names.
+    	for (String table : tableClient.listTables())
+    	{
+		  // Output each table name.
+		  System.out.println(table);
+	   }
+    }
+    catch (Exception e)
+    {
+        // Output the stack trace.
+        e.printStackTrace();
+    }
+
+## How to: Add an entity to a table
+
+Entities map to Java objects using a custom class implementing **TableEntity**. For convenience, the **TableServiceEntity** class implements **TableEntity** and uses reflection to map properties to getter and setter methods named for the properties. To add an entity to a table, first create a class that defines the properties of your entity. The following code defines an entity class which uses the customer's first name as the row key, and last name as the partition key. Together, an entity's partition and row key uniquely identify the entity in the table. Entities with the same partition key can be queried faster than those with different partition keys.
+
+    public class CustomerEntity extends TableServiceEntity {
+        public CustomerEntity(String lastName, String firstName) {
+            this.partitionKey = lastName;
+            this.rowKey = firstName;
+        }
+
+        public CustomerEntity() { }
+
+        String email;
+        String phoneNumber;
+
+        public String getEmail() {
+            return this.email;
+        }
+
+        public void setEmail(String email) {
+            this.email = email;
+        }
+
+        public String getPhoneNumber() {
+            return this.phoneNumber;
+        }
+
+        public void setPhoneNumber(String phoneNumber) {
+            this.phoneNumber = phoneNumber;
+        }
+    }
+
+Table operations involving entities require a **TableOperation** object. This object defines the operation to be performed on an entity, which can be executed with a **CloudTable** object. The following code creates a new instance of the **CustomerEntity** class with some customer data to be stored. The code next calls **TableOperation.insertOrReplace** to create a **TableOperation** object to insert an entity into a table, and associates the new **CustomerEntity** with it. Finally, the code calls the **execute** method on the **CloudTable** object, specifying the "people" table and the new **TableOperation**, which then sends a request to the storage service to insert the new customer entity into the "people" table, or replace the entity if it already exists.
+
+    try
+    {
+    	// Retrieve storage account from connection-string.
+    	CloudStorageAccount storageAccount =
+	       CloudStorageAccount.parse(storageConnectionString);
+
+    	// Create the table client.
+    	CloudTableClient tableClient = storageAccount.createCloudTableClient();
+
+    	// Create a cloud table object for the table.
+    	CloudTable cloudTable = tableClient.getTableReference("people");
+
+    	// Create a new customer entity.
+    	CustomerEntity customer1 = new CustomerEntity("Harp", "Walter");
+    	customer1.setEmail("Walter@contoso.com");
+    	customer1.setPhoneNumber("425-555-0101");
+
+    	// Create an operation to add the new customer to the people table.
+    	TableOperation insertCustomer1 = TableOperation.insertOrReplace(customer1);
+
+    	// Submit the operation to the table service.
+    	cloudTable.execute(insertCustomer1);
+    }
+    catch (Exception e)
+    {
+        // Output the stack trace.
+        e.printStackTrace();
+    }
+
+## How to: Insert a batch of entities
+
+You can insert a batch of entities to the table service in one write operation. The following code creates a **TableBatchOperation** object, then adds three insert operations to it. Each insert operation is added by creating a new entity object, setting its values, and then calling the **insert** method on the **TableBatchOperation** object to associate the entity with a new insert operation. Then the code calls **execute** on the **CloudTable** object, specifying the "people" table and the **TableBatchOperation** object, which sends the batch of table operations to the storage service in a single request.
+
+    try
+    {
+    	// Retrieve storage account from connection-string.
+    	CloudStorageAccount storageAccount =
+	       CloudStorageAccount.parse(storageConnectionString);
+
+    	// Create the table client.
+    	CloudTableClient tableClient = storageAccount.createCloudTableClient();
+
+    	// Define a batch operation.
+    	TableBatchOperation batchOperation = new TableBatchOperation();
+
+    	// Create a cloud table object for the table.
+    	CloudTable cloudTable = tableClient.getTableReference("people");
+
+    	// Create a customer entity to add to the table.
+    	CustomerEntity customer = new CustomerEntity("Smith", "Jeff");
+    	customer.setEmail("Jeff@contoso.com");
+    	customer.setPhoneNumber("425-555-0104");
+    	batchOperation.insertOrReplace(customer);
+
+	   // Create another customer entity to add to the table.
+	   CustomerEntity customer2 = new CustomerEntity("Smith", "Ben");
+	   customer2.setEmail("Ben@contoso.com");
+	   customer2.setPhoneNumber("425-555-0102");
+	   batchOperation.insertOrReplace(customer2);
+
+	   // Create a third customer entity to add to the table.
+	   CustomerEntity customer3 = new CustomerEntity("Smith", "Denise");
+	   customer3.setEmail("Denise@contoso.com");
+	   customer3.setPhoneNumber("425-555-0103");
+	   batchOperation.insertOrReplace(customer3);
+
+	   // Execute the batch of operations on the "people" table.
+	   cloudTable.execute(batchOperation);
+    }
+    catch (Exception e)
+    {
+        // Output the stack trace.
+        e.printStackTrace();
+    }
+
+Some things to note on batch operations:
+
+- You can perform up to 100 insert, delete, merge, replace, insert or merge, and insert or replace operations in any combination in a single batch.
+- A batch operation can have a retrieve operation, if it is the only operation in the batch.
+- All entities in a single batch operation must have the same partition key.
+- A batch operation is limited to a 4MB data payload.
+
+## How to: Retrieve all entities in a partition
+
+To query a table for entities in a partition, you can use a **TableQuery**. Call **TableQuery.from** to create a query on a particular table that returns a specified result type. The following code specifies a filter for entities where 'Smith' is the partition key. **TableQuery.generateFilterCondition** is a helper method to create filters for queries. Call **where** on the reference returned by the **TableQuery.from** method to apply the filter to the query. When the query is executed with a call to **execute** on the **CloudTable** object, it returns an **Iterator** with the **CustomerEntity** result type specified. You can then use the **Iterator** returned in a for each loop to consume the results. This code prints the fields of each entity in the query results to the console.
+
+    try
+    {
+    	// Define constants for filters.
+    	final String PARTITION_KEY = "PartitionKey";
+    	final String ROW_KEY = "RowKey";
+    	final String TIMESTAMP = "Timestamp";
+
+    	// Retrieve storage account from connection-string.
+    	CloudStorageAccount storageAccount =
+	       CloudStorageAccount.parse(storageConnectionString);
+
+    	// Create the table client.
+    	CloudTableClient tableClient = storageAccount.createCloudTableClient();
+
+	   // Create a cloud table object for the table.
+	   CloudTable cloudTable = tableClient.getTableReference("people");
+
+    	// Create a filter condition where the partition key is "Smith".
+    	String partitionFilter = TableQuery.generateFilterCondition(
+	       PARTITION_KEY,
+	       QueryComparisons.EQUAL,
+	       "Smith");
+
+	   // Specify a partition query, using "Smith" as the partition key filter.
+	   TableQuery<CustomerEntity> partitionQuery =
+	       TableQuery.from(CustomerEntity.class)
+	       .where(partitionFilter);
+
+        // Loop through the results, displaying information about the entity.
+        for (CustomerEntity entity : cloudTable.execute(partitionQuery)) {
+            System.out.println(entity.getPartitionKey() +
+                " " + entity.getRowKey() +
+                "\t" + entity.getEmail() +
+                "\t" + entity.getPhoneNumber());
+	   }
+    }
+    catch (Exception e)
+    {
+        // Output the stack trace.
+        e.printStackTrace();
+    }
+
+## How to: Retrieve a range of entities in a partition
+
+If you don't want to query all the entities in a partition, you can specify a range by using comparison operators in a filter. The following code combines two filters to get all entities in partition "Smith" where the row key (first name) starts with a letter up to 'E' in the alphabet. Then it prints the query results. If you use the entities added to the table in the batch insert section of this guide, only two entities are returned this time (Ben and Denise Smith); Jeff Smith is not included.
+
+    try
+    {
+    	// Define constants for filters.
+    	final String PARTITION_KEY = "PartitionKey";
+    	final String ROW_KEY = "RowKey";
+    	final String TIMESTAMP = "Timestamp";
+
+    	// Retrieve storage account from connection-string.
+    	CloudStorageAccount storageAccount =
+	       CloudStorageAccount.parse(storageConnectionString);
+
+	   // Create the table client.
+	   CloudTableClient tableClient = storageAccount.createCloudTableClient();
+
+	   // Create a cloud table object for the table.
+	   CloudTable cloudTable = tableClient.getTableReference("people");
+
+    	// Create a filter condition where the partition key is "Smith".
+    	String partitionFilter = TableQuery.generateFilterCondition(
+	       PARTITION_KEY,
+	       QueryComparisons.EQUAL,
+	       "Smith");
+
+    	// Create a filter condition where the row key is less than the letter "E".
+    	String rowFilter = TableQuery.generateFilterCondition(
+	       ROW_KEY,
+	       QueryComparisons.LESS_THAN,
+	       "E");
+
+    	// Combine the two conditions into a filter expression.
+    	String combinedFilter = TableQuery.combineFilters(partitionFilter,
+	        Operators.AND, rowFilter);
+
+    	// Specify a range query, using "Smith" as the partition key,
+    	// with the row key being up to the letter "E".
+    	TableQuery<CustomerEntity> rangeQuery =
+	       TableQuery.from(CustomerEntity.class)
+	       .where(combinedFilter);
+
+    	// Loop through the results, displaying information about the entity
+        for (CustomerEntity entity : cloudTable.execute(rangeQuery)) {
+            System.out.println(entity.getPartitionKey() +
+                " " + entity.getRowKey() +
+                "\t" + entity.getEmail() +
+                "\t" + entity.getPhoneNumber());
+        }
+    }
+    catch (Exception e)
+    {
+        // Output the stack trace.
+        e.printStackTrace();
+    }
+
+## How to: Retrieve a single entity
+
+You can write a query to retrieve a single, specific entity. The following code calls **TableOperation.retrieve** with partition key and row key parameters to specify the customer "Jeff Smith", instead of creating a **TableQuery** and using filters to do the same thing. When executed, the retrieve operation returns just one entity, rather than a collection. The **getResultAsType** method casts the result to the type of the assignment target, a **CustomerEntity** object. If this type is not compatible with the type specified for the query, an exception will be thrown. A null value is returned if no entity has an exact partition and row key match. Specifying both partition and row keys in a query is the fastest way to retrieve a single entity from the Table service.
+
+    try
+    {
+    	// Retrieve storage account from connection-string.
+    	CloudStorageAccount storageAccount =
+	       CloudStorageAccount.parse(storageConnectionString);
+
+    	// Create the table client.
+    	CloudTableClient tableClient = storageAccount.createCloudTableClient();
+
+    	// Create a cloud table object for the table.
+    	CloudTable cloudTable = tableClient.getTableReference("people");
+
+    	// Retrieve the entity with partition key of "Smith" and row key of "Jeff"
+    	TableOperation retrieveSmithJeff =
+	       TableOperation.retrieve("Smith", "Jeff", CustomerEntity.class);
+
+	   // Submit the operation to the table service and get the specific entity.
+	   CustomerEntity specificEntity =
+    		cloudTable.execute(retrieveSmithJeff).getResultAsType();
+
+    	// Output the entity.
+    	if (specificEntity != null)
+    	{
+            System.out.println(specificEntity.getPartitionKey() +
+                " " + specificEntity.getRowKey() +
+                "\t" + specificEntity.getEmail() +
+                "\t" + specificEntity.getPhoneNumber());
+	   }
+    }
+    catch (Exception e)
+    {
+        // Output the stack trace.
+        e.printStackTrace();
+    }
+
+## How to: Modify an entity
+
+To modify an entity, retrieve it from the table service, make changes to the entity object, and save the changes back to the table service with a replace or merge operation. The following code changes an existing customer's phone number. Instead of calling **TableOperation.insert** like we did to insert, this code calls **TableOperation.replace**. The **CloudTable.execute** method calls the table service, and the entity is replaced, unless another application changed it in the time since this application retrieved it. When that happens, an exception is thrown, and the entity must be retrieved, modified, and saved again. This optimistic concurrency retry pattern is common in a distributed storage system.
+
+    try
+    {
+    	// Retrieve storage account from connection-string.
+    	CloudStorageAccount storageAccount =
+	       CloudStorageAccount.parse(storageConnectionString);
+
+    	// Create the table client.
+    	CloudTableClient tableClient = storageAccount.createCloudTableClient();
+
+    	// Create a cloud table object for the table.
+    	CloudTable cloudTable = tableClient.getTableReference("people");
+
+    	// Retrieve the entity with partition key of "Smith" and row key of "Jeff".
+    	TableOperation retrieveSmithJeff =
+	       TableOperation.retrieve("Smith", "Jeff", CustomerEntity.class);
+
+    	// Submit the operation to the table service and get the specific entity.
+    	CustomerEntity specificEntity =
+		  cloudTable.execute(retrieveSmithJeff).getResultAsType();
+
+    	// Specify a new phone number.
+    	specificEntity.setPhoneNumber("425-555-0105");
+
+    	// Create an operation to replace the entity.
+    	TableOperation replaceEntity = TableOperation.replace(specificEntity);
+
+    	// Submit the operation to the table service.
+    	cloudTable.execute(replaceEntity);
+    }
+    catch (Exception e)
+    {
+        // Output the stack trace.
+        e.printStackTrace();
+    }
+
+## How to: Query a subset of entity properties
+
+A query to a table can retrieve just a few properties from an entity. This technique, called projection, reduces bandwidth and can improve query performance, especially for large entities. The query in the following code uses the **select** method to return only the email addresses of entities in the table. The results are projected into a collection of **String** with the help of an **EntityResolver**, which does the type conversion on the entities returned from the server. You can learn more about projection in [Azure Tables: Introducing Upsert and Query Projection][]. Note that projection is not supported on the local storage emulator, so this code runs only when using an account on the table service.
+
+    try
+    {
+        // Retrieve storage account from connection-string.
+        CloudStorageAccount storageAccount =
+            CloudStorageAccount.parse(storageConnectionString);
+
+    	// Create the table client.
+    	CloudTableClient tableClient = storageAccount.createCloudTableClient();
+
+    	// Create a cloud table object for the table.
+    	CloudTable cloudTable = tableClient.getTableReference("people");
+
+    	// Define a projection query that retrieves only the Email property
+    	TableQuery<CustomerEntity> projectionQuery =
+	       TableQuery.from(CustomerEntity.class)
+	       .select(new String[] {"Email"});
+
+    	// Define a Entity resolver to project the entity to the Email value.
+    	EntityResolver<String> emailResolver = new EntityResolver<String>() {
+            @Override
+            public String resolve(String PartitionKey, String RowKey, Date timeStamp, HashMap<String, EntityProperty> properties, String etag) {
+                return properties.get("Email").getValueAsString();
+            }
+        };
+
+        // Loop through the results, displaying the Email values.
+        for (String projectedString :
+            cloudTable.execute(projectionQuery, emailResolver)) {
+                System.out.println(projectedString);
+        }
+    }
+    catch (Exception e)
+    {
+        // Output the stack trace.
+        e.printStackTrace();
+    }
+
+## How to: Insert or Replace an entity
+
+Often you want to add an entity to a table without knowing if it already exists in the table. An insert-or-replace operation allows you to make a single request which will insert the entity if it does not exist or replace the existing one if it does. Building on prior examples, the following code inserts or replaces the entity for "Walter Harp". After creating a new entity, this code calls the **TableOperation.insertOrReplace** method. This code then calls **execute** on the **CloudTable** object with the table and the insert or replace table operation as the parameters. To update only part of an entity, the **TableOperation.insertOrMerge** method can be used instead. Note that insert-or-replace is not supported on the local storage emulator, so this code runs only when using an account on the table service. You can learn more about insert-or-replace and insert-or-merge in this [Azure Tables: Introducing Upsert and Query Projection][].
+
+    try
+    {
+        // Retrieve storage account from connection-string.
+        CloudStorageAccount storageAccount =
+            CloudStorageAccount.parse(storageConnectionString);
+
+        // Create the table client.
+        CloudTableClient tableClient = storageAccount.createCloudTableClient();
+
+        // Create a cloud table object for the table.
+        CloudTable cloudTable = tableClient.getTableReference("people");
+
+        // Create a new customer entity.
+        CustomerEntity customer5 = new CustomerEntity("Harp", "Walter");
+        customer5.setEmail("Walter@contoso.com");
+        customer5.setPhoneNumber("425-555-0106");
+
+        // Create an operation to add the new customer to the people table.
+        TableOperation insertCustomer5 = TableOperation.insertOrReplace(customer5);
+
+        // Submit the operation to the table service.
+        cloudTable.execute(insertCustomer5);
+    }
+    catch (Exception e)
+    {
+        // Output the stack trace.
+        e.printStackTrace();
+    }
+
+## How to: Delete an entity
+
+You can easily delete an entity after you have retrieved it. Once the entity is retrieved, call **TableOperation.delete** with the entity to delete. Then call **execute** on the **CloudTable** object. The following code retrieves and deletes a customer entity.
+
+    try
+    {
+        // Retrieve storage account from connection-string.
+        CloudStorageAccount storageAccount =
+            CloudStorageAccount.parse(storageConnectionString);
+
+        // Create the table client.
+        CloudTableClient tableClient = storageAccount.createCloudTableClient();
+
+        // Create a cloud table object for the table.
+        CloudTable cloudTable = tableClient.getTableReference("people");
+
+        // Create an operation to retrieve the entity with partition key of "Smith" and row key of "Jeff".
+        TableOperation retrieveSmithJeff = TableOperation.retrieve("Smith", "Jeff", CustomerEntity.class);
+
+        // Retrieve the entity with partition key of "Smith" and row key of "Jeff".
+        CustomerEntity entitySmithJeff =
+            cloudTable.execute(retrieveSmithJeff).getResultAsType();
+
+        // Create an operation to delete the entity.
+        TableOperation deleteSmithJeff = TableOperation.delete(entitySmithJeff);
+
+        // Submit the delete operation to the table service.
+        cloudTable.execute(deleteSmithJeff);
+    }
+    catch (Exception e)
+    {
+        // Output the stack trace.
+        e.printStackTrace();
+    }
+
+## How to: Delete a table
+
+Finally, the following code deletes a table from a storage account. A table which has been deleted will be unavailable to be recreated for a period of time following the deletion, usually less than forty seconds.
+
+    try
+    {
+        // Retrieve storage account from connection-string.
+        CloudStorageAccount storageAccount =
+            CloudStorageAccount.parse(storageConnectionString);
+
+        // Create the table client.
+        CloudTableClient tableClient = storageAccount.createCloudTableClient();
+
+        // Delete the table and all its data if it exists.
+        CloudTable cloudTable = new CloudTable("people",tableClient);
+        cloudTable.deleteIfExists();
+    }
+    catch (Exception e)
+    {
+        // Output the stack trace.
+        e.printStackTrace();
+    }
+
+## Next steps
+
+Now that you've learned the basics of table storage, follow these links to learn how to do more complex storage tasks.
+
+- [Azure Storage SDK for Java][]
+- [Azure Storage Client SDK Reference][]
+- [Azure Storage REST API][]
+- [Azure Storage Team Blog][]
+
+For more information, see also the [Java Developer Center](/develop/java/).
+
+
+[Azure SDK for Java]: http://go.microsoft.com/fwlink/?LinkID=525671
+[Azure Storage SDK for Java]: https://github.com/azure/azure-storage-java
+[Azure Storage SDK for Android]: https://github.com/azure/azure-storage-android
+[Azure Storage Client SDK Reference]: http://dl.windowsazure.com/storage/javadoc/
+[Azure Storage REST API]: https://msdn.microsoft.com/library/azure/dd179355.aspx
+[Azure Storage Team Blog]: http://blogs.msdn.com/b/windowsazurestorage/
+[Azure Tables: Introducing Upsert and Query Projection]: http://blogs.msdn.com/b/windowsazurestorage/archive/2011/09/15/windows-azure-tables-introducing-upsert-and-query-projection.aspx