<properties 
<<<<<<< HEAD
	pageTitle="Federations Migration" 
	description="Outlines the steps to migrate an existing app built with Federations feature to Elastic Scale model." 
	services="sql-database" 
	documentationCenter="" 
	manager="stuartozer" 
	authors="Joseidz" 
=======
	pageTitle="Federations migration" 
	description="Outlines the steps to migrate an existing app built with Federations feature to the elastic database model." 
	services="sql-database" 
	documentationCenter="" 
	manager="jeffreyg" 
	authors="sidneyh" 
>>>>>>> 8f5664f7
	editor=""/>

<tags 
	ms.service="sql-database" 
	ms.workload="sql-database" 
	ms.tgt_pltfrm="na" 
	ms.devlang="na" 
	ms.topic="article" 
<<<<<<< HEAD
	ms.date="02/16/2015" 
	ms.author="Joseidz@microsoft.com"/>
=======
	ms.date="04/17/2015" 
	ms.author="sidneyh"/>
>>>>>>> 8f5664f7

# Federations migration 

The Azure SQL Database Federations feature is being retired along with the Web/Business editions in September 2015. At that point in time, applications that utilize the Federations feature will cease to execute. To ensure a successful migration, it is highly encouraged that migration efforts begin as soon as possible to allow for sufficient planning and execution. This document provides the context, examples, and introduction to the Federations Migration Utility that illustrates how to successfully migrate a current Federations application seamlessly to the [Elastic database client library](http://go.microsoft.com/?linkid=9862592) APIs for sharding. The objective of the document is to walk you through the suggested steps to migrate a Federations application without any data movement.

There are three major steps for migrating an existing Federations application to one that uses elastic database tools.

1. [Create Shard Map Manager from a Federation Root] 
2. [Modify the Existing Application]
3. [Switch Out Existing Federation Members]
    

### The migration sample tool
To assist in this process, a [Federations Migration Utility](http://go.microsoft.com/?linkid=9862613) has been created. The utility accomplishes steps 1 and 3. 

## Create a Shard Map Manager from a federation root
The first step in migrating a Federations application is to clone the metadata of a federation root to the constructs of a shard map manager. 

![Clone the federation root to the shard map manager][1]
 
Start with an existing Federations application in a test environment.
 
Use the **Federations Migration Utility** to clone the federation root metadata into the constructs of the elastic database client library's [Shard Map Manager](http://go.microsoft.com/?linkid=9862595). Analogous to a federation root, the Shard Map Manager database is a standalone database that contains the shard maps (i.e., federations), references to shards (i.e., federation members) and respective range mappings. 

The cloning of the federation root to the Shard Map Manager is a copy and translation of metadata. No metadata is altered on the federation root. Note that the cloning of the federation root with the Federations Migration Utility is a point-in-time operation, and any changes to either the federation root or the shard maps will not be reflected in the other respective data store. If changes are made to the federation root during the testing of the new APIs, the Federations Migration Utility can be used to refresh the shard maps to represent the current state. 

![Migrate the existing app to use the Elastic Scale APIs][2]

<<<<<<< HEAD
## <a name="Modify-the-Existing-Application"></a>Modify the Existing Application 
=======
## Modify the existing application 
>>>>>>> 8f5664f7

With Shard Map Manager in place and the federation members and ranges registered with the Shard Map Manager (done via the migration utility), one can modify the existing Federations application to utilize the elastic database client library. As shown in the figure above, the application connections via these APIs will be routed through the Shard Map Manager to appropriate federation members (now also a shard). Mapping federation members to the Shard Map Manager enables two versions of an application – one that uses Federations and one that uses the elastic database client library — to be executed side-by-side to verify functionality.   

During the migration of the application, there will be two core modifications to the existing application that will need to be made.


#### Change 1: Instantiate a Shard Map Manager object: 

Unlike Federations, Elastic Scale APIs interact with the Shard Map Manager through the **ShardMapManager** class. The instantiation of a **ShardMapManager** object and a shard map can be done as follows:
     
    //Instantiate ShardMapManger Object 
    ShardMapManager shardMapManager = ShardMapManagerFactory.GetSqlShardMapManager(
                            connectionStringSMM, ShardMapManagerLoadPolicy.Lazy); 
    RangeShardMap<T> rangeShardMap = shardMapManager.GetRangeShardMap<T>(shardMapName) 
    
#### Change 2: Route connections to the appropriate shard 

With Federations, a connection is established to a particular federation member with the USE FEDERATION command as follows:  

    USE FEDERATION CustomerFederation(cid=100) WITH RESET, FILTERING=OFF`

With the Elastic Scale APIs, a connection to a particular shard is established via [data dependent routing](sql-database-elastic-scale-data-dependent-routing.md) with the  **OpenConnectionForKey** method on the **RangeShardMap** class. 

    //Connect and issue queries on the shard with key=100 
    using (SqlConnection conn = rangeShardMap.OpenConnectionForKey(100, csb))  
    { 
         using (SqlCommand cmd = new SqlCommand()) 
         { 
            cmd.Connection = conn; 
            cmd.CommandText = "SELECT * FROM customer";
     
            using (SqlDataReader dr = cmd.ExecuteReader()) 
            { 
                  //Perform action on dr 
            } 
        } 
    }

The steps in this section are necessary but may not address all migration scenarios that arise. For more information, please see the [conceptual overview of elastic database tools](sql-database-elastic-scale-introduction.md) and the [API reference](http://go.microsoft.com/?linkid=9862604).

<<<<<<< HEAD
## <a name="Switch-Out-Existing-Federation-Members"></a>Switch Out Existing Federation Members 
=======
## Switch out existing federation members 
>>>>>>> 8f5664f7

![Switch out the federation members for the shards][3]

Once the application has been modified with the inclusion of the Elastic Scale APIs, the last step in the migration of a Federations application is to **SWITCH OUT** the federation members (for more information, please see the MSDN reference for [ALTER FEDERATION (Azure SQL Database](http://msdn.microsoft.com/library/dn269988(v=sql.120).aspx)). The end result of issuing a **SWITCH OUT** against a particular federation member is the removal of all federation constraints and metadata rendering the federation member as a regular Azure SQL Database, no different than any other Azure SQL Database.  

Note that issuing a **SWITCH OUT** against a federation member is a one-way operation and cannot be undone. Once performed, the resulting database cannot be added back to a federation, and the USE FEDERATION commands will no longer work for this database. 

To perform the switch, an additional argument has been added to the ALTER FEDERATION command in order to SWITCH OUT a federation member.  While the command can be issued against individual Federation members, the Federations Migration Utility provides the functionality to programmatically iterate through each federation member and perform the switch operation. 

Once the switch has been performed on all existing federation members, the migration of the application is done. When all federation members have been switched out, we suggest performing a DROP FEDERATION operation on the root.  This will not affect any of the former members, but will allow the root database to easily migrate off of the Web and Business edition.
  
The Federations Migration Utility provides the abilities to: 

1.    Perform a clone of the federation root to a Shard Map Manager.  One can choose to put the existing Shard Map Manager on a new Azure SQL database (recommended) or on the existing federation root database.
2.    Issue the SWITCH OUT against all federation members in a federation.


## Feature comparison

Although Elastic Scale offers many additional features (for example, [multi-shard querying](sql-database-elastic-scale-multishard-querying.md), [splitting and merging shards](sql-database-elastic-scale-overview-split-and-merge.md), [shard elasticity](sql-database-elastic-scale-elasticity.md), [client-side caching](sql-database-elastic-scale-shard-map-management.md), and more), there are a few noteworthy Federations features that are not supported in elastic database tools.
  
- The use of **FILTERING=ON**. Elastic scale does not currently support row-level filtering. One mitigation is to build the filtering logic into the query issued against the shard as follows: 

        --Example of USE FEDERATION with FILTERING=ON
        USE FEDERATION CustomerFederation(cid=100) WITH RESET, FILTERING=ON 
        SELECT * FROM customer

Yields the same result as:

        --Example of USE FEDERATION with filtering in the WHERE clause 
        USE FEDERATION CustomerFederation(cid=100) WITH RESET, FILTERING=OFF 
        SELECT * FROM customer WHERE CustomerId = 100 

As an alternative, you can also use Row-Level Security (RLS) to help you with filtering. You can find the necessary steps described in the [RLS  blog post](http://azure.microsoft.com/blog/2015/03/02/building-more-secure-middle-tier-applications-with-azure-sql-database-using-row-level-security/). Note that RLS currently does not protect UPDATE and INSERT statements against changes that would place rows outside of the shardlet. If this is a concern for your application, use database constraints or triggers in addition to RLS to enforce these aspects.

- The Elastic Scale **Split** feature is not fully online. During a split operation, each individual shardlet is taken offline during the duration of the move.
- The Elastic Scale split feature requires manual database provisioning and schema management.

## Additional considerations

* Both the Web and Business edition and Federations are being deprecated in fall of 2015.  As part the migration of a Federations application, it is highly recommended to perform performance testing on the Basic, Standard, and Premium editions. 

* Performing the SWITCH OUT statement on a federation member enables the resulting database to take advantage of all of the Azure SQL database features (i.e., new editions, backup, PITR, auditing, etc.) 

[AZURE.INCLUDE [elastic-scale-include](../includes/elastic-scale-include.md)]

<!--Anchors-->
[Create Shard Map Manager from a Federation Root]:#create-shard-map-manager
[Modify the Existing Application]:#Modify-the-Existing-Application
[Switch Out Existing Federation Members]:#Switch-Out-Existing-Federation-Members


<!--Image references-->
[1]: ./media/sql-database-elastic-scale-federation-migration/migrate-1.png
[2]: ./media/sql-database-elastic-scale-federation-migration/migrate-2.png
[3]: ./media/sql-database-elastic-scale-federation-migration/migrate-3.png
<|MERGE_RESOLUTION|>--- conflicted
+++ resolved
@@ -1,165 +1,143 @@
-<properties 
-<<<<<<< HEAD
-	pageTitle="Federations Migration" 
-	description="Outlines the steps to migrate an existing app built with Federations feature to Elastic Scale model." 
-	services="sql-database" 
-	documentationCenter="" 
-	manager="stuartozer" 
-	authors="Joseidz" 
-=======
-	pageTitle="Federations migration" 
-	description="Outlines the steps to migrate an existing app built with Federations feature to the elastic database model." 
-	services="sql-database" 
-	documentationCenter="" 
-	manager="jeffreyg" 
-	authors="sidneyh" 
->>>>>>> 8f5664f7
-	editor=""/>
-
-<tags 
-	ms.service="sql-database" 
-	ms.workload="sql-database" 
-	ms.tgt_pltfrm="na" 
-	ms.devlang="na" 
-	ms.topic="article" 
-<<<<<<< HEAD
-	ms.date="02/16/2015" 
-	ms.author="Joseidz@microsoft.com"/>
-=======
-	ms.date="04/17/2015" 
-	ms.author="sidneyh"/>
->>>>>>> 8f5664f7
-
-# Federations migration 
-
-The Azure SQL Database Federations feature is being retired along with the Web/Business editions in September 2015. At that point in time, applications that utilize the Federations feature will cease to execute. To ensure a successful migration, it is highly encouraged that migration efforts begin as soon as possible to allow for sufficient planning and execution. This document provides the context, examples, and introduction to the Federations Migration Utility that illustrates how to successfully migrate a current Federations application seamlessly to the [Elastic database client library](http://go.microsoft.com/?linkid=9862592) APIs for sharding. The objective of the document is to walk you through the suggested steps to migrate a Federations application without any data movement.
-
-There are three major steps for migrating an existing Federations application to one that uses elastic database tools.
-
-1. [Create Shard Map Manager from a Federation Root] 
-2. [Modify the Existing Application]
-3. [Switch Out Existing Federation Members]
-    
-
-### The migration sample tool
-To assist in this process, a [Federations Migration Utility](http://go.microsoft.com/?linkid=9862613) has been created. The utility accomplishes steps 1 and 3. 
-
-## Create a Shard Map Manager from a federation root
-The first step in migrating a Federations application is to clone the metadata of a federation root to the constructs of a shard map manager. 
-
-![Clone the federation root to the shard map manager][1]
- 
-Start with an existing Federations application in a test environment.
- 
-Use the **Federations Migration Utility** to clone the federation root metadata into the constructs of the elastic database client library's [Shard Map Manager](http://go.microsoft.com/?linkid=9862595). Analogous to a federation root, the Shard Map Manager database is a standalone database that contains the shard maps (i.e., federations), references to shards (i.e., federation members) and respective range mappings. 
-
-The cloning of the federation root to the Shard Map Manager is a copy and translation of metadata. No metadata is altered on the federation root. Note that the cloning of the federation root with the Federations Migration Utility is a point-in-time operation, and any changes to either the federation root or the shard maps will not be reflected in the other respective data store. If changes are made to the federation root during the testing of the new APIs, the Federations Migration Utility can be used to refresh the shard maps to represent the current state. 
-
-![Migrate the existing app to use the Elastic Scale APIs][2]
-
-<<<<<<< HEAD
-## <a name="Modify-the-Existing-Application"></a>Modify the Existing Application 
-=======
-## Modify the existing application 
->>>>>>> 8f5664f7
-
-With Shard Map Manager in place and the federation members and ranges registered with the Shard Map Manager (done via the migration utility), one can modify the existing Federations application to utilize the elastic database client library. As shown in the figure above, the application connections via these APIs will be routed through the Shard Map Manager to appropriate federation members (now also a shard). Mapping federation members to the Shard Map Manager enables two versions of an application – one that uses Federations and one that uses the elastic database client library — to be executed side-by-side to verify functionality.   
-
-During the migration of the application, there will be two core modifications to the existing application that will need to be made.
-
-
-#### Change 1: Instantiate a Shard Map Manager object: 
-
-Unlike Federations, Elastic Scale APIs interact with the Shard Map Manager through the **ShardMapManager** class. The instantiation of a **ShardMapManager** object and a shard map can be done as follows:
-     
-    //Instantiate ShardMapManger Object 
-    ShardMapManager shardMapManager = ShardMapManagerFactory.GetSqlShardMapManager(
-                            connectionStringSMM, ShardMapManagerLoadPolicy.Lazy); 
-    RangeShardMap<T> rangeShardMap = shardMapManager.GetRangeShardMap<T>(shardMapName) 
-    
-#### Change 2: Route connections to the appropriate shard 
-
-With Federations, a connection is established to a particular federation member with the USE FEDERATION command as follows:  
-
-    USE FEDERATION CustomerFederation(cid=100) WITH RESET, FILTERING=OFF`
-
-With the Elastic Scale APIs, a connection to a particular shard is established via [data dependent routing](sql-database-elastic-scale-data-dependent-routing.md) with the  **OpenConnectionForKey** method on the **RangeShardMap** class. 
-
-    //Connect and issue queries on the shard with key=100 
-    using (SqlConnection conn = rangeShardMap.OpenConnectionForKey(100, csb))  
-    { 
-         using (SqlCommand cmd = new SqlCommand()) 
-         { 
-            cmd.Connection = conn; 
-            cmd.CommandText = "SELECT * FROM customer";
-     
-            using (SqlDataReader dr = cmd.ExecuteReader()) 
-            { 
-                  //Perform action on dr 
-            } 
-        } 
-    }
-
-The steps in this section are necessary but may not address all migration scenarios that arise. For more information, please see the [conceptual overview of elastic database tools](sql-database-elastic-scale-introduction.md) and the [API reference](http://go.microsoft.com/?linkid=9862604).
-
-<<<<<<< HEAD
-## <a name="Switch-Out-Existing-Federation-Members"></a>Switch Out Existing Federation Members 
-=======
-## Switch out existing federation members 
->>>>>>> 8f5664f7
-
-![Switch out the federation members for the shards][3]
-
-Once the application has been modified with the inclusion of the Elastic Scale APIs, the last step in the migration of a Federations application is to **SWITCH OUT** the federation members (for more information, please see the MSDN reference for [ALTER FEDERATION (Azure SQL Database](http://msdn.microsoft.com/library/dn269988(v=sql.120).aspx)). The end result of issuing a **SWITCH OUT** against a particular federation member is the removal of all federation constraints and metadata rendering the federation member as a regular Azure SQL Database, no different than any other Azure SQL Database.  
-
-Note that issuing a **SWITCH OUT** against a federation member is a one-way operation and cannot be undone. Once performed, the resulting database cannot be added back to a federation, and the USE FEDERATION commands will no longer work for this database. 
-
-To perform the switch, an additional argument has been added to the ALTER FEDERATION command in order to SWITCH OUT a federation member.  While the command can be issued against individual Federation members, the Federations Migration Utility provides the functionality to programmatically iterate through each federation member and perform the switch operation. 
-
-Once the switch has been performed on all existing federation members, the migration of the application is done. When all federation members have been switched out, we suggest performing a DROP FEDERATION operation on the root.  This will not affect any of the former members, but will allow the root database to easily migrate off of the Web and Business edition.
-  
-The Federations Migration Utility provides the abilities to: 
-
-1.    Perform a clone of the federation root to a Shard Map Manager.  One can choose to put the existing Shard Map Manager on a new Azure SQL database (recommended) or on the existing federation root database.
-2.    Issue the SWITCH OUT against all federation members in a federation.
-
-
-## Feature comparison
-
-Although Elastic Scale offers many additional features (for example, [multi-shard querying](sql-database-elastic-scale-multishard-querying.md), [splitting and merging shards](sql-database-elastic-scale-overview-split-and-merge.md), [shard elasticity](sql-database-elastic-scale-elasticity.md), [client-side caching](sql-database-elastic-scale-shard-map-management.md), and more), there are a few noteworthy Federations features that are not supported in elastic database tools.
-  
-- The use of **FILTERING=ON**. Elastic scale does not currently support row-level filtering. One mitigation is to build the filtering logic into the query issued against the shard as follows: 
-
-        --Example of USE FEDERATION with FILTERING=ON
-        USE FEDERATION CustomerFederation(cid=100) WITH RESET, FILTERING=ON 
-        SELECT * FROM customer
-
-Yields the same result as:
-
-        --Example of USE FEDERATION with filtering in the WHERE clause 
-        USE FEDERATION CustomerFederation(cid=100) WITH RESET, FILTERING=OFF 
-        SELECT * FROM customer WHERE CustomerId = 100 
-
-As an alternative, you can also use Row-Level Security (RLS) to help you with filtering. You can find the necessary steps described in the [RLS  blog post](http://azure.microsoft.com/blog/2015/03/02/building-more-secure-middle-tier-applications-with-azure-sql-database-using-row-level-security/). Note that RLS currently does not protect UPDATE and INSERT statements against changes that would place rows outside of the shardlet. If this is a concern for your application, use database constraints or triggers in addition to RLS to enforce these aspects.
-
-- The Elastic Scale **Split** feature is not fully online. During a split operation, each individual shardlet is taken offline during the duration of the move.
-- The Elastic Scale split feature requires manual database provisioning and schema management.
-
-## Additional considerations
-
-* Both the Web and Business edition and Federations are being deprecated in fall of 2015.  As part the migration of a Federations application, it is highly recommended to perform performance testing on the Basic, Standard, and Premium editions. 
-
-* Performing the SWITCH OUT statement on a federation member enables the resulting database to take advantage of all of the Azure SQL database features (i.e., new editions, backup, PITR, auditing, etc.) 
-
-[AZURE.INCLUDE [elastic-scale-include](../includes/elastic-scale-include.md)]
-
-<!--Anchors-->
-[Create Shard Map Manager from a Federation Root]:#create-shard-map-manager
-[Modify the Existing Application]:#Modify-the-Existing-Application
-[Switch Out Existing Federation Members]:#Switch-Out-Existing-Federation-Members
-
-
-<!--Image references-->
-[1]: ./media/sql-database-elastic-scale-federation-migration/migrate-1.png
-[2]: ./media/sql-database-elastic-scale-federation-migration/migrate-2.png
-[3]: ./media/sql-database-elastic-scale-federation-migration/migrate-3.png
+<properties 
+	pageTitle="Federations migration" 
+	description="Outlines the steps to migrate an existing app built with Federations feature to the elastic database model." 
+	services="sql-database" 
+	documentationCenter="" 
+	manager="jeffreyg" 
+	authors="sidneyh" 
+	editor=""/>
+
+<tags 
+	ms.service="sql-database" 
+	ms.workload="sql-database" 
+	ms.tgt_pltfrm="na" 
+	ms.devlang="na" 
+	ms.topic="article" 
+	ms.date="04/17/2015" 
+	ms.author="sidneyh"/>
+
+# Federations migration 
+
+The Azure SQL Database Federations feature is being retired along with the Web/Business editions in September 2015. At that point in time, applications that utilize the Federations feature will cease to execute. To ensure a successful migration, it is highly encouraged that migration efforts begin as soon as possible to allow for sufficient planning and execution. This document provides the context, examples, and introduction to the Federations Migration Utility that illustrates how to successfully migrate a current Federations application seamlessly to the [Elastic database client library](http://go.microsoft.com/?linkid=9862592) APIs for sharding. The objective of the document is to walk you through the suggested steps to migrate a Federations application without any data movement.
+
+There are three major steps for migrating an existing Federations application to one that uses elastic database tools.
+
+1. [Create Shard Map Manager from a Federation Root] 
+2. [Modify the Existing Application]
+3. [Switch Out Existing Federation Members]
+    
+
+### The migration sample tool
+To assist in this process, a [Federations Migration Utility](http://go.microsoft.com/?linkid=9862613) has been created. The utility accomplishes steps 1 and 3. 
+
+## Create a Shard Map Manager from a federation root
+The first step in migrating a Federations application is to clone the metadata of a federation root to the constructs of a shard map manager. 
+
+![Clone the federation root to the shard map manager][1]
+ 
+Start with an existing Federations application in a test environment.
+ 
+Use the **Federations Migration Utility** to clone the federation root metadata into the constructs of the elastic database client library's [Shard Map Manager](http://go.microsoft.com/?linkid=9862595). Analogous to a federation root, the Shard Map Manager database is a standalone database that contains the shard maps (i.e., federations), references to shards (i.e., federation members) and respective range mappings. 
+
+The cloning of the federation root to the Shard Map Manager is a copy and translation of metadata. No metadata is altered on the federation root. Note that the cloning of the federation root with the Federations Migration Utility is a point-in-time operation, and any changes to either the federation root or the shard maps will not be reflected in the other respective data store. If changes are made to the federation root during the testing of the new APIs, the Federations Migration Utility can be used to refresh the shard maps to represent the current state. 
+
+![Migrate the existing app to use the Elastic Scale APIs][2]
+
+## Modify the existing application 
+
+With Shard Map Manager in place and the federation members and ranges registered with the Shard Map Manager (done via the migration utility), one can modify the existing Federations application to utilize the elastic database client library. As shown in the figure above, the application connections via these APIs will be routed through the Shard Map Manager to appropriate federation members (now also a shard). Mapping federation members to the Shard Map Manager enables two versions of an application – one that uses Federations and one that uses the elastic database client library — to be executed side-by-side to verify functionality.   
+
+During the migration of the application, there will be two core modifications to the existing application that will need to be made.
+
+
+#### Change 1: Instantiate a Shard Map Manager object: 
+
+Unlike Federations, Elastic Scale APIs interact with the Shard Map Manager through the **ShardMapManager** class. The instantiation of a **ShardMapManager** object and a shard map can be done as follows:
+     
+    //Instantiate ShardMapManger Object 
+    ShardMapManager shardMapManager = ShardMapManagerFactory.GetSqlShardMapManager(
+                            connectionStringSMM, ShardMapManagerLoadPolicy.Lazy); 
+    RangeShardMap<T> rangeShardMap = shardMapManager.GetRangeShardMap<T>(shardMapName) 
+    
+#### Change 2: Route connections to the appropriate shard 
+
+With Federations, a connection is established to a particular federation member with the USE FEDERATION command as follows:  
+
+    USE FEDERATION CustomerFederation(cid=100) WITH RESET, FILTERING=OFF`
+
+With the Elastic Scale APIs, a connection to a particular shard is established via [data dependent routing](sql-database-elastic-scale-data-dependent-routing.md) with the  **OpenConnectionForKey** method on the **RangeShardMap** class. 
+
+    //Connect and issue queries on the shard with key=100 
+    using (SqlConnection conn = rangeShardMap.OpenConnectionForKey(100, csb))  
+    { 
+         using (SqlCommand cmd = new SqlCommand()) 
+         { 
+            cmd.Connection = conn; 
+            cmd.CommandText = "SELECT * FROM customer";
+     
+            using (SqlDataReader dr = cmd.ExecuteReader()) 
+            { 
+                  //Perform action on dr 
+            } 
+        } 
+    }
+
+The steps in this section are necessary but may not address all migration scenarios that arise. For more information, please see the [conceptual overview of elastic database tools](sql-database-elastic-scale-introduction.md) and the [API reference](http://go.microsoft.com/?linkid=9862604).
+
+## Switch out existing federation members 
+
+![Switch out the federation members for the shards][3]
+
+Once the application has been modified with the inclusion of the Elastic Scale APIs, the last step in the migration of a Federations application is to **SWITCH OUT** the federation members (for more information, please see the MSDN reference for [ALTER FEDERATION (Azure SQL Database](http://msdn.microsoft.com/library/dn269988(v=sql.120).aspx)). The end result of issuing a **SWITCH OUT** against a particular federation member is the removal of all federation constraints and metadata rendering the federation member as a regular Azure SQL Database, no different than any other Azure SQL Database.  
+
+Note that issuing a **SWITCH OUT** against a federation member is a one-way operation and cannot be undone. Once performed, the resulting database cannot be added back to a federation, and the USE FEDERATION commands will no longer work for this database. 
+
+To perform the switch, an additional argument has been added to the ALTER FEDERATION command in order to SWITCH OUT a federation member.  While the command can be issued against individual Federation members, the Federations Migration Utility provides the functionality to programmatically iterate through each federation member and perform the switch operation. 
+
+Once the switch has been performed on all existing federation members, the migration of the application is done. When all federation members have been switched out, we suggest performing a DROP FEDERATION operation on the root.  This will not affect any of the former members, but will allow the root database to easily migrate off of the Web and Business edition.
+  
+The Federations Migration Utility provides the abilities to: 
+
+1.    Perform a clone of the federation root to a Shard Map Manager.  One can choose to put the existing Shard Map Manager on a new Azure SQL database (recommended) or on the existing federation root database.
+2.    Issue the SWITCH OUT against all federation members in a federation.
+
+
+## Feature comparison
+
+Although Elastic Scale offers many additional features (for example, [multi-shard querying](sql-database-elastic-scale-multishard-querying.md), [splitting and merging shards](sql-database-elastic-scale-overview-split-and-merge.md), [shard elasticity](sql-database-elastic-scale-elasticity.md), [client-side caching](sql-database-elastic-scale-shard-map-management.md), and more), there are a few noteworthy Federations features that are not supported in elastic database tools.
+  
+- The use of **FILTERING=ON**. Elastic scale does not currently support row-level filtering. One mitigation is to build the filtering logic into the query issued against the shard as follows: 
+
+        --Example of USE FEDERATION with FILTERING=ON
+        USE FEDERATION CustomerFederation(cid=100) WITH RESET, FILTERING=ON 
+        SELECT * FROM customer
+
+Yields the same result as:
+
+        --Example of USE FEDERATION with filtering in the WHERE clause 
+        USE FEDERATION CustomerFederation(cid=100) WITH RESET, FILTERING=OFF 
+        SELECT * FROM customer WHERE CustomerId = 100 
+
+As an alternative, you can also use Row-Level Security (RLS) to help you with filtering. You can find the necessary steps described in the [RLS  blog post](http://azure.microsoft.com/blog/2015/03/02/building-more-secure-middle-tier-applications-with-azure-sql-database-using-row-level-security/). Note that RLS currently does not protect UPDATE and INSERT statements against changes that would place rows outside of the shardlet. If this is a concern for your application, use database constraints or triggers in addition to RLS to enforce these aspects.
+
+- The Elastic Scale **Split** feature is not fully online. During a split operation, each individual shardlet is taken offline during the duration of the move.
+- The Elastic Scale split feature requires manual database provisioning and schema management.
+
+## Additional considerations
+
+* Both the Web and Business edition and Federations are being deprecated in fall of 2015.  As part the migration of a Federations application, it is highly recommended to perform performance testing on the Basic, Standard, and Premium editions. 
+
+* Performing the SWITCH OUT statement on a federation member enables the resulting database to take advantage of all of the Azure SQL database features (i.e., new editions, backup, PITR, auditing, etc.) 
+
+[AZURE.INCLUDE [elastic-scale-include](../includes/elastic-scale-include.md)]
+
+<!--Anchors-->
+[Create Shard Map Manager from a Federation Root]:#create-shard-map-manager
+[Modify the Existing Application]:#Modify-the-Existing-Application
+[Switch Out Existing Federation Members]:#Switch-Out-Existing-Federation-Members
+
+
+<!--Image references-->
+[1]: ./media/sql-database-elastic-scale-federation-migration/migrate-1.png
+[2]: ./media/sql-database-elastic-scale-federation-migration/migrate-2.png
+[3]: ./media/sql-database-elastic-scale-federation-migration/migrate-3.png