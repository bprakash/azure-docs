<<<<<<< HEAD
<properties urlDisplayName="Connect to an on-premises SQL Server from an Azure mobile service using Hybrid Connections" pageTitle="Connect to an on-premises SQL Server from an Azure mobile service using Hybrid Connections - Azure Mobile Services" metaKeywords="" description="Learn how to connect to an on-premises SQL Server from an Azure mobile service using Hybrid Connections" metaCanonical="" services="" documentationCenter="Mobile" title="Connect to an on-premises SQL Server from an Azure mobile service using Hybrid Connections" authors="glenga" solutions="" manager="dwrede" editor="mollybos" />

<tags ms.service="mobile-services" ms.workload="mobile" ms.tgt_pltfrm="mobile-multiple" ms.devlang="multiple" ms.topic="article" ms.date="11/22/2014" ms.author="glenga" />
=======
<properties urlDisplayName="Connect to an on-premises SQL Server from an Azure mobile service using Hybrid Connections" pageTitle="Connect to an on-premises SQL Server from an Azure mobile service using Hybrid Connections - Azure Mobile Services" metaKeywords="" description="Learn how to connect to an on-premises SQL Server from an Azure mobile service using Hybrid Connections" metaCanonical="" services="" documentationCenter="Mobile" title="Connect to an on-premises SQL Server from an Azure mobile service using Hybrid Connections" authors="mahender" solutions="" manager="dwrede" editor="mollybos" />

<tags ms.service="mobile-services" ms.workload="mobile" ms.tgt_pltfrm="mobile-multiple" ms.devlang="multiple" ms.topic="article" ms.date="11/11/2014" ms.author="mahender" />
>>>>>>> 7d7a95cf
  
# Connect to an on-premises SQL Server from an Azure mobile service using Hybrid Connections 

When an enterprise transitions to the cloud, it is often required to leave some assets on-premises, whether for technical, compliance, or security reasons. Mobile Services enables you to easily create a cloud-hosted mobility layer on top of these assets, while safely connecting to them back on your premises using Hybrid Connections. Supported assets include any resource that runs on a static TCP port, including Microsoft SQL Server, MySQL, HTTP Web APIs, and most custom web services. 

In this tutorial, you will learn how to modify a .NET backend mobile service to use a local on-premises SQL Server database instead of the default Azure SQL Database provisioned with your service. While Hybrid Connections are supported for JavaScript backend mobile services, this topic only covers .NET backend mobile services.

This topic walks you through these basic steps:

1. [Prerequisites](#Prerequisites)
2. [Install SQL Server Express, enable TCP/IP, and create a SQL Server database on-premises](#InstallSQL)
3. [Create a Hybrid Connection](#CreateHC)
4. [Install the on-premises Hybrid Connection Manager to complete the connection](#InstallHCM)
5. [Modify a Mobile Service to use the connection](#CreateService)

<a name="Prerequisites"></a>
##Prerequisites##
To complete this tutorial, you'll need the following products. All are available in free versions, so you can start developing for Azure entirely for free.

- **Visual Studio 2013** - To download a free trial version of Visual Studio 2013, see [Visual Studio Downloads](http://www.visualstudio.com/downloads/download-visual-studio-vs). Install this before continuing.

- **SQL Server 2014 Express with Tools** - download Microsoft SQL Server Express for free at the [Microsoft Web Platform Database page](http://www.microsoft.com/web/platform/database.aspx). Choose the **Express** (not LocalDB) version. The **Express with Tools** version includes SQL Server Management Studio, which you will use in this tutorial.

You will also need an on-premises machine that will connect to Azure using Hybrid Connections. That machine must meet the following criteria:

- Able to connect to Azure over port 5671
- Able to reach the *hostname*:*portnumber* of the on-premises resource you want to connect to. The resource may or may not be hosted on the same machine. 

<a name="InstallSQL"></a>
## Install SQL Server Express, enable TCP/IP, and create a SQL Server database on-premises

To use an on-premises SQL Server or SQL Server Express database with a hybrid connection, TCP/IP needs to be enabled on a static port. Default instances on SQL Server use static port 1433, whereas named instances do not. 

For detailed instructions on how to configure SQL Server so it meets the conditions described above, see [Install SQL Server Express, enable TCP/IP, and create a SQL Server database on-premises](/en-us/documentation/articles/web-sites-hybrid-connection-connect-on-premises-sql-server#InstallSQL). If you already have SQL Server installed in a configuration and in an environment that meets the conditions described above, you can skip ahead and start with [Create a SQL Server database on-premises](/en-us/documentation/articles/web-sites-hybrid-connection-connect-on-premises-sql-server#CreateSQLDB). 

For the purposes of this tutorial, we will assume the database name is **OnPremisesDB**, it is running on port **1433** and the hostname of the machine is **onPremisesServer**.

<a name="CreateHC"></a>
## Create a Hybrid Connection
1. On the on-premises machine, log on to the [Azure Management Portal](http://go.microsoft.com/fwlink/p/?linkid=213885&clcid=0x409).

2. At the bottom of the navigation pane, select **+NEW** and then select **App Services**, **BizTalk Service**, and then **Custom Create**

	![Create BizTalk Service][CreateBTS]

3. Provide a **BizTalk Service Name** and select an **Edition**. 

	![Configure new BizTalk Service][ConfigureBTS]

	This tutorial uses **mobile1**. You will need to supply a unique name for your new BizTalk Service.

4. Once the BizTalk Service has been created, select the **Hybrid Connections** tab, then click **Add**.

	![Add Hybrid Connection][AddHC]

	This creates a new hybrid connection.

5. Provide a **Name** and **Host Name** for your hybrid connection and set **Port** to `1433`. 
  
	![Configure Hybrid Connection][ConfigureHC]

	The host name is the name of the on-premises server. This configures the hybrid connection to access SQL Server running on port 1433.

6. Once the new connection is created, it appears in the following table. 
 
	![Hybrid Connection successfully created][HCCreated]
	
	The status of the of the new connection shows **On-premises setup incomplete**.

Now, we need to install the Hybrid Connection Manager on the on-premises computer.

<a name="InstallHCM"></a>
## Install the on-premises Hybrid Connection Manager to complete the connection

The Hybrid Connection Manager enables your on-premises machine to connect to Azure and relay TCP traffic. You must  install this software on the on-premises computer you are trying to access from Azure.

1. Select the connection you just created and in the bottom bar click **On-premises Setup**.

	![On-Premises Setup][DownloadHCM]

4. Click **Install and Configure**.

	![Install Hybrid Connection Manager][InstallHCM]

	This installs a customized instance of the Connection Manager, which is already pre-configured to work with the hybrid connection you just created.

3. Complete the rest of the setup steps for the Connection Manager.

	![Hybrid Connection Manager setup][HCMSetup]

	When installation completes, the hybrid connection status will change to **1 Instance Connected**. You may need to refresh the browser and wait a few minutes. The on-premises setup is now complete.

	![Hybrid Connection connected][HCConnected]

<a name="CreateService"></a>
## Modify a Mobile Service to use the connection
### Associate hybrid connection with service
1. In the **Mobile Services** tab of the portal, select an existing mobile services or create a new one. 

	>[WACOM.NOTE]Be sure to either select a service that was created using the .NET Backend or create a new .NET backend mobile service. To learn how to create a new .NET backend mobile service, see [Get started with Mobile Services](/en-us/documentation/articles/mobile-services-dotnet-backend-windows-store-dotnet-get-started/) 

2. On the **Configure** tab for your mobile service, find the **Hybrid Connections** section and select **Add Hybrid Connection**.

	![Associate Hybrid Connection][AssociateHC]

3. Select the hybrid connection we just created on the BizTalk Services tab, press **OK**. 

	![Pick associated Hybrid Connection][PickHC]

The mobile service is now associated with the new hybrid connection.

### Update the service to use the on-premises connection string
Finally, we need to create an app setting to store the value of the connection string to our on-premises SQL Server. We then need to modify the mobile service to use the new connection string. 

1. On the **Configure** tab in **Connection Strings**, add an new connection string named `OnPremisesDatabase` with a value like `Server=onPremisesServer,1433;Database=OnPremisesDB;User ID=sa;Password={password}`.

	![Connection string for on-premises database][ConnectionString]

	Replace `{password}` with the secure password for your on-premises database.

2. Press **Save** to save the hybrid connection and connection string we just created.

3. In Visual Studio 2013, open the project that defines your .NET-based mobile service. 

	To learn how to download your .NET backend project, see [Get started with Mobile Services](/en-us/documentation/articles/mobile-services-dotnet-backend-windows-store-dotnet-get-started/) .
 
4. In Solution Explorer, expand the **Models** folder and open the data model file, which ends in *Context.cs*.

6. Modify the **DbContext** instance constructor to make it similar to the following snippet:

        public class hybridService1Context : DbContext
        {
            public hybridService1Context()
                : base("OnPremisesDatabase")
            {
            }
        
            // snipped
        }

	The service will now use the new hybrid connection string defined in Azure.

5. Publish your changes and use a client app connected to your mobile service to invoke some operations to generate database changes.

6. Open SQL Management Studio on the on-premises computer where SQL Server is running, then in Object Explorer, expand the **OnPremisesDB** database and expand **Tables**. 

9. Right-click the **hybridService1.TodoItems** table and choose **Select Top 1000 Rows** to view the results.

	![SQL Management Studio][SMS]

Changes generated in your app have been pushed by your mobile service to your on-premises database.

##See Also##
 
+ [Hybrid Connections web site](http://azure.microsoft.com/en-us/services/biztalk-services/)
+ [Hybrid Connections overview](http://go.microsoft.com/fwlink/p/?LinkID=397274)
+ [BizTalk Services: Dashboard, Monitor, Scale, Configure, and Hybrid Connection tabs](http://azure.microsoft.com/en-us/documentation/articles/biztalk-dashboard-monitor-scale-tabs/)

<!-- IMAGES -->
 
[CreateBTS]: ./media/mobile-services-dotnet-backend-hybrid-connections-get-started/1.png
[ConfigureBTS]: ./media/mobile-services-dotnet-backend-hybrid-connections-get-started/2.png
[AddHC]:./media/mobile-services-dotnet-backend-hybrid-connections-get-started/3.png
[ConfigureHC]:./media/mobile-services-dotnet-backend-hybrid-connections-get-started/4.png
[HCCreated]:./media/mobile-services-dotnet-backend-hybrid-connections-get-started/5.png
[InstallHCM]:./media/mobile-services-dotnet-backend-hybrid-connections-get-started/6.png
[HCMSetup]:./media/mobile-services-dotnet-backend-hybrid-connections-get-started/7.png
[HCConnected]:./media/mobile-services-dotnet-backend-hybrid-connections-get-started/8.png
[AssociateHC]:./media/mobile-services-dotnet-backend-hybrid-connections-get-started/9.png
[PickHC]:./media/mobile-services-dotnet-backend-hybrid-connections-get-started/10.png
[ConnectionString]:./media/mobile-services-dotnet-backend-hybrid-connections-get-started/11.png
[SMS]:./media/mobile-services-dotnet-backend-hybrid-connections-get-started/12.png
[DownloadHCM]:./media/mobile-services-dotnet-backend-hybrid-connections-get-started/5-1.png<|MERGE_RESOLUTION|>--- conflicted
+++ resolved
@@ -1,12 +1,8 @@
-<<<<<<< HEAD
+
 <properties urlDisplayName="Connect to an on-premises SQL Server from an Azure mobile service using Hybrid Connections" pageTitle="Connect to an on-premises SQL Server from an Azure mobile service using Hybrid Connections - Azure Mobile Services" metaKeywords="" description="Learn how to connect to an on-premises SQL Server from an Azure mobile service using Hybrid Connections" metaCanonical="" services="" documentationCenter="Mobile" title="Connect to an on-premises SQL Server from an Azure mobile service using Hybrid Connections" authors="glenga" solutions="" manager="dwrede" editor="mollybos" />
 
 <tags ms.service="mobile-services" ms.workload="mobile" ms.tgt_pltfrm="mobile-multiple" ms.devlang="multiple" ms.topic="article" ms.date="11/22/2014" ms.author="glenga" />
-=======
-<properties urlDisplayName="Connect to an on-premises SQL Server from an Azure mobile service using Hybrid Connections" pageTitle="Connect to an on-premises SQL Server from an Azure mobile service using Hybrid Connections - Azure Mobile Services" metaKeywords="" description="Learn how to connect to an on-premises SQL Server from an Azure mobile service using Hybrid Connections" metaCanonical="" services="" documentationCenter="Mobile" title="Connect to an on-premises SQL Server from an Azure mobile service using Hybrid Connections" authors="mahender" solutions="" manager="dwrede" editor="mollybos" />
 
-<tags ms.service="mobile-services" ms.workload="mobile" ms.tgt_pltfrm="mobile-multiple" ms.devlang="multiple" ms.topic="article" ms.date="11/11/2014" ms.author="mahender" />
->>>>>>> 7d7a95cf
   
 # Connect to an on-premises SQL Server from an Azure mobile service using Hybrid Connections 
 
