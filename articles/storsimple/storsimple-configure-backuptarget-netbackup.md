--- conflicted
+++ resolved
@@ -1,9 +1,5 @@
 ---
-<<<<<<< HEAD
-title: StorSimple as a backup target with NetBackup | Microsoft Docs
-=======
 title: StorSimple 8000 series as backup target with NetBackup | Microsoft Docs
->>>>>>> e8cfaf0d
 description: Describes the StorSimple backup target configuration with Veritas NetBackup.
 services: storsimple
 documentationcenter: ''
