--- conflicted
+++ resolved
@@ -12,11 +12,7 @@
    ms.topic="article"
    ms.tgt_pltfrm="NA"
    ms.workload="TBD"
-<<<<<<< HEAD
-   ms.date="01/27/2016"
-=======
    ms.date="02/17/2016"
->>>>>>> abb96edc
    ms.author="alkohli" />
 
 # StorSimple system limits
