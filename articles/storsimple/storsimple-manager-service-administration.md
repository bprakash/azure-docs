--- conflicted
+++ resolved
@@ -12,11 +12,7 @@
    ms.topic="article"
    ms.tgt_pltfrm="na"
    ms.workload="na"
-<<<<<<< HEAD
-   ms.date="09/11/2015"
-=======
    ms.date="12/02/2015"
->>>>>>> 08be3281
    ms.author="alkohli" />
 
 # Use the StorSimple Manager service to administer your StorSimple device
@@ -109,12 +105,6 @@
 |Create a support package|StorSimple Manager service → Devices → Maintenance|[Create and manage a Support package](storsimple-create-manage-support-package.md)|
 |Install software updates|StorSimple Manager service → Devices → Maintenance|[Update your device](storsimple-update-device.md)|
 
-<<<<<<< HEAD
-![Video available](./media/storsimple-manager-service-administration/Video_icon.png) **Video available**
-
-To watch a video that walks you through the StorSimple Manager service user interface, click [here](http://azure.microsoft.com/documentation/videos/storsimple-manager-service-overview/).
-=======
->>>>>>> 08be3281
 
 ##Next steps
 If you experience any issues with the day-to-day operation of your StorSimple device or with any of its hardware components, refer to:
