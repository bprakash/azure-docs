<properties 
   pageTitle="Troubleshoot StorSimple deployment issues | Microsoft Azure"
   description="Describes how to diagnose and fix errors that occur when you first deploy StorSimple."
   services="storsimple"
   documentationCenter="NA"
   authors="alkohli"
   manager="carolz"
   editor="" />
<tags 
   ms.service="storsimple"
   ms.devlang="NA"
   ms.topic="article"
   ms.tgt_pltfrm="NA"
   ms.workload="TBD"
<<<<<<< HEAD
   ms.date="09/04/2015"
=======
   ms.date="09/29/2015"
>>>>>>> a3835ed1
   ms.author="alkohli" />

# Troubleshoot StorSimple device deployment issues

## Overview

This article provides helpful troubleshooting guidance for your Microsoft Azure StorSimple deployment. It describes common issues, possible causes, and recommended steps to help you resolve problems that you might experience when you configure StorSimple. This information applies to both the StorSimple on-premises physical device and the StorSimple virtual device.

> [AZURE.NOTE] Device configuration-related issues that you may face can occur when you deploy the device for the first time, or they can occur later, when the device is operational. This article focuses on troubleshooting first-time deployment issues. To troubleshoot an operational device, go to [Troubleshoot operational device issues](storsimple-troubleshoot-operational-device.md).

This article also describes the tools for troubleshooting StorSimple deployments and provides a step-by-step troubleshooting example.

## First-time deployment issues

If you run into an issue when deploying your device for the first time, consider the following:

- If you are troubleshooting a physical device, make sure that the hardware has been installed and configured as described in [Install your StorSimple 8100 device](storsimple-8100-hardware-installation.md) or [Install your StorSimple 8600 device](storsimple-8600-hardware-installation.md).
- Check prerequisites for deployment. Make sure that you have all the information described in the [deployment configuration checklist](storsimple-deployment-walkthrough.md#deployment-configuration-checklist).
- Review the StorSimple Release Notes to see if the problem is described. The release notes include workarounds for known installation problems. 

During device deployment, the most common issues that users face occur when they run the setup wizard and when they register the device via Windows PowerShell for StorSimple. (You use Windows PowerShell for StorSimple to register and configure your StorSimple device. For more information on device registration, see [Step 3: Configure and register your device through Windows PowerShell for StorSimple](storsimple-deployment-walkthrough.md#step-3-configure-and-register-the-device-through-windows-powershell-for-storsimple)).

The following sections can help you resolve issues that you encounter when you configure the StorSimple device for the first time.

## First-time setup wizard process

The following steps summarize the setup wizard process. For detailed setup information, see [Deploy your on-premises StorSimple device](storsimple-deployment-walkthrough.md).

1. Run the [Invoke-HcsSetupWizard](https://technet.microsoft.com/library/dn688135.aspx) cmdlet to start the setup wizard that will guide you through the remaining steps. 
2. Configure the network: the setup wizard lets you configure network settings for the DATA 0 network interface on your StorSimple device. These settings include the following:
  - Virtual IP (VIP), subnet mask, and gateway – The [Set-HcsNetInterface](https://technet.microsoft.com/library/dn688161.aspx) cmdlet is executed in the background. It configures the IP address, subnet mask, and gateway for the DATA 0 network interface on your StorSimple device.
  - Primary DNS server – The [Set-HcsDnsClientServerAddress](https://technet.microsoft.com/library/dn688172.aspx) cmdlet is executed in the background. It configures the DNS settings for your StorSimple solution.
  - NTP server – The [Set-HcsNtpClientServerAddress](https://technet.microsoft.com/library/dn688138.aspx) cmdlet is executed in the background. It configures the NTP server settings for your StorSimple solution.
  - Optional web proxy – The [Set-HcsWebProxy](https://technet.microsoft.com/library/dn688154.aspx) cmdlet is executed in the background. It sets and enables the web proxy configuration for your StorSimple solution.
3. Set up the passwords: the next step is to set up device administrator and StorSimple Snapshot Manager passwords. If you are running Update 1, then you will not be required to set up the StorSimple Snapshot Manager password.
  - The device administrator password is used to log on to your device. The default device password is **Password1**.
  - The StorSimple Snapshot Manager password is required when you configure a device to use StorSimple Snapshot Manager. You need to first set the password in the setup wizard, and then you can set and change it from the StorSimple Manager service. This password authenticates the device with StorSimple Snapshot Manager.
 
    > [AZURE.IMPORTANT] Passwords are collected before registration, but applied only after you successfully register the device. If there is a failure to apply a password, you will be prompted to supply the password again until the required passwords (that meet the complexity requirements) are collected.

4. Register the device: the final step is to register the device with the StorSimple Manager service running in Microsoft Azure. The registration requires you to [get the service registration key](storsimple-manage-service.md#get-the-service-registration-key) from the Azure Management Portal, and provide it in the setup wizard. After the device is successfully registered, a service data encryption key is provided to you. Be sure to keep this encryption key in a safe location because it will be required to register all subsequent devices with the service.

## Common errors during device deployment

The following tables list the common errors that you might encounter when you:

- Configure the required network settings.
- Configure the optional web proxy settings.
- Set up the device administrator and StorSimple Snapshot Manager passwords. 
- Register the device. 

## Errors during the required network settings

| No.| Error message | Possible causes | Recommended action |
| ---| ------------- | --------------- | ------------------ |
| 1  | Invoke-HcsSetupWizard: This command can only be run on the active controller. | Configuration was being performed on the passive controller.| Run this command from the active controller. For more information, see [Identify an active controller on your device](storsimple-controller-replacement.md#identify-the-active-controller-on-your-device).|
| 2 | Invoke-HcsSetupWizard: Device not ready. | There are issues with the network connectivity on DATA 0.| Check the physical network connectivity on DATA 0.|
| 3 | Invoke-HcsSetupWizard: There is an IP address conflict with another system on the network (Exception from HRESULT: 0x80070263). | The IP supplied for DATA 0 was already in use by another system. | Provide a new IP that is not in use.|
| 4 | Invoke-HcsSetupWizard: A cluster resource failed. (Exception from HRESULT:0x800713AE). | Duplicate VIP. The supplied IP is already in use.| Provide a new IP that is not in use.|
| 5 | Invoke-HcsSetupWizard: Invalid IPv4 address. | The IP address is provided in an incorrect format.| Check the format and supply your IP address again. For more information, see [Ipv4 Addressing][1]. |
| 6 | Invoke-HcsSetupWizard: Invalid IPv6 address. | The IP address is provided in an incorrect format.| Check the format and supply your IP address again. For more information, see [Ipv6 Addressing][2].|
| 7 | Invoke-HcsSetupWizard: There are no more endpoints available from the endpoint mapper. (Exception from HRESULT: 0x800706D9) | The cluster functionality is not working. | [Contact Microsoft Support](storsimple-contact-microsoft-support.md) for next steps.

## Errors during the optional web proxy settings

| No.| Error message | Possible causes | Recommended action |
| ---| ------------- | --------------- | ------------------ |
| 1  | Invoke-HcsSetupWizard: Invalid parameter (Exception from HRESULT: 0x80070057) | One of the parameters provided for the proxy settings is not valid.| The URI is not provided in the correct format. Use the following format: http://*<IP address or FQDN of the web proxy server>*:*<TCP port number>* |
| 2 | Invoke-HcsSetupWizard: RPC server not available (Exception from HRESULT: 0x800706ba) | The root cause is one of the following:<ol><li>The cluster is not up.</li><li>The passive controller cannot communicate with the active controller, and the command is run from passive controller.</li></ol> | Depending on the root cause:<ol><li>[Contact Microsoft Support](storsimple-contact-microsoft-support.md) to make sure that the cluster is up.</li><li>Run the command from the active controller. If you want to run the command from the passive controller, you will need to ensure that the passive controller can communicate with the active controller. You will need to [contact Microsoft Support](storsimple-contact-microsoft-support.md) if this connectivity is broken.</li></ol> |
| 3 | Invoke-HcsSetupWizard: RPC call failed (Exception from HRESULT: 0x800706be) | Cluster is down. | [Contact Microsoft Support](storsimple-contact-microsoft-support.md) to make sure that the cluster is up.|
| 4 | Invoke-HcsSetupWizard: Cluster resource not found (Exception from HRESULT: 0x8007138f) | The cluster resource is not found. This can happen when the installation was not correct. | You may need to reset the device to the factory default settings. [Contact Microsoft Support](storsimple-contact-microsoft-support.md) to create a cluster resource.|
| 5 | Invoke-HcsSetupWizard: Cluster resource not online (Exception from HRESULT: 0x8007138c)| Cluster resources are not online. | [Contact Microsoft Support](storsimple-contact-microsoft-support.md) for next steps.|

## Errors related to device administrator and StorSimple Snapshot Manager passwords

The default device administrator password is **Password1**. This password expires after the first log on; therefore, you will need to use the setup wizard to change it. You must provide a new device administrator password when you register the device for the first time. 

If you use the StorSimple Snapshot Manager software running on the Windows Server host to manage the device, then you must also provide a StorSimple Snapshot Manager password during first-time registration. 

Make sure that your passwords meet the following requirements:

- Your device administrator password should be between 8 and 15 characters long.
- Your StorSimple Snapshot Manager password should be 14 or 15 characters long.
- Passwords should contain 3 of the following 4 character types: lowercase, uppercase, numeric, and special. 
- Your password cannot be the same as the last 24 passwords.

In addition, keep in mind that passwords expire every year, and can be changed only after you successfully register the device. If the registration fails for any reason, the passwords will not be changed. 
For more information on device administrator and StorSimple Snapshot Manager passwords, go to [Use the StorSimple Manager service to change your StorSimple passwords](storsimple-change-passwords.md).

You may encounter one or more of the following errors when setting up the device administrator and StorSimple Snapshot Manager passwords.

| No.| Error message | Recommended action |
| ---| ------------- | ------------------ | 
| 1  | The password exceeds the maximum length. |Use a password that meets these requirements:<ul><li>Your device administrator password must be between 8 and 15 characters long.</li><li>Your StorSimple Snapshot Manager password must be 14 or 15 characters long.</li></ul> | 
| 2 | The password does not meet the required length. | Use a password that meets these requirements:<ul><li>Your device administrator password must be between 8 and 15 characters long.</li><li>Your StorSimple Snapshot Manager password must be 14 or 15 characters long.</lu></ul> |
| 3 | The password must contain lowercase characters. | Passwords must contain 3 of the following 4 character types: lowercase, uppercase, numeric, and special. Make sure that your password meets these requirements. |
| 4 | The password must contain numeric characters. | Passwords must contain 3  of the following 4 character types: lowercase, uppercase, numeric, and special. Make sure that your password meets these requirements. |
| 5 | The password must contain special characters. | Passwords must contain 3 of the following 4 character types: lowercase, uppercase, numeric, and special. Make sure that your password meets these requirements. |
| 6 | The password must contain 3 of the following 4 character types: uppercase, lowercase, numeric, and special. | Your password does not contain the required types of characters. Make sure that your password meets these requirements. |
| 7 | Parameter does not match confirmation. | Make sure that your password meets all requirements and that you entered it correctly. |
| 8 | Your password cannot match the default. | The default password is  *Password1*. You need to change this password after you log on for the first time. |
| 9 | The password you have entered does not match the device password. Please retype the password. | Check the password and type it again. |

Passwords are collected before the device is registered, but are applied only after successful registration. The password recovery workflow requires the device to be registered. 

> [AZURE.IMPORTANT] In general, if an attempt to apply a password fails, then the software repeatedly attempts to collect the password until it is successful. In rare instances, the password cannot be applied. In this situation, you can register the device and proceed, however the passwords will not be changed. You will receive no indication as to which password was not changed — the device administrator password or the StorSimple Snapshot Manager password. If this situation occurs, we recommend that you change both passwords.

You can reset the passwords from the Management Portal of your StorSimple Manager service. For more information, see: 

- [Change the device administrator password](storsimple-change-passwords.md#change-the-device-administrator-password).
- [Change the StorSimple Snapshot Manager password](storsimple-change-passwords.md#change-the-storsimple-snapshot-manager-password).

## Errors during device registration

You use the StorSimple Manager service running in Microsoft Azure to register the device. You could encounter one or more of the following issues during device registration.

| No.| Error message | Possible causes | Recommended action |
| ---| ------------- | --------------- | ------------------ |
| 1  | Error 350027: Failed to register the device with the StorSimple Manager. |  | Wait for a few minutes and then try the operation again. If the issue persists, [contact Microsoft Support](storsimple-contact-microsoft-support.md).|
| 2  | Error 350013: An error has occurred in registering the device. This could be due to incorrect service registration key. | | Please register the device again with the correct service registration key. For more information, see [Get the service registration key.](storsimple-manage-service.md#get-the-service-registration-key) |
| 3 | Error 350063: Authentication to StorSimple Manager service passed but registration failed. Please retry the operation after some time. | This error indicates that authentication with ACS has passed but the register call made to the service has failed. This could be a result of a sporadic network glitch. | If the issue persists, please [contact Microsoft Support](storsimple-contact-microsoft-support.md). |
| 4 | Error 350049: The service could not be reached during registration. | When the call is made to the service, a web exception is received. In some cases, this may get fixed with retrying the operation later. | Please check your IP address and DNS name and then retry the operation. If the problem persists, [contact Microsoft Support.](storsimple-contact-microsoft-support.md) | 
| 5 | Error 350031: The device has already been registered. | | No action necessary. |
| 6 | Error 350016: Device Registration failed. | |Please make sure the registration key is correct. |
| 7 | Invoke-HcsSetupWizard: An error has occurred while registering your device; this could be due to incorrect IP address or DNS name. Please check your network settings and try again. If the problem persists, [contact Microsoft Support](storsimple-contact-microsoft-support.md). (Error 350050) | Ensure that your device can ping the outside network. If you do not have connectivity to outside network, the registration may fail with this error. This error may be a combination of one or more of the following:<ul><li>Incorrect IP</li><li>Incorrect subnet</li><li>Incorrect gateway</li><li>Incorrect DNS settings</li></ul> | See the steps in the [Step-by-step troubleshooting example](#step-by-step-storsimple-troubleshooting-example). |
| 8 | Invoke-HcsSetupWizard: The current operation failed due to an internal service error [0x1FBE2]. Please retry the operation after sometime. If the issue persists, please contact Microsoft Support. | This is a generic error thrown for all user invisible errors from service or agent. The most common reason may be that the ACS authentication has failed. A possible cause for the failure is that there are issues with the NTP server configuration and time on the device is not set correctly. | Correct the time (if there are issues) and then retry the registration operation. If this issue persists, [contact Microsoft Support](storsimple-contact-microsoft-support.md) for next steps. |
| 9 | Warning: Could not activate the device. Your device administrator and StorSimple Snapshot Manager passwords have not been changed. | If the registration fails, the device administrator and StorSimple Snapshot Manager passwords are not changed. |

## Tools for troubleshooting StorSimple deployments

StorSimple includes several tools that you can use to troubleshoot your StorSimple solution. These include:

- Support packages and device logs 
- Cmdlets specifically designed for troubleshooting 

## Support packages and device logs available for troubleshooting

A support package contains all the relevant logs that can assist the Microsoft Support team with troubleshooting device issues. You can use Windows PowerShell for StorSimple to generate an encrypted support package that you can then share with support personnel.

### To view the logs or the contents of the support package

1. Use Windows PowerShell for StorSimple to generate a support package as described in [Create and manage a support package](storsimple-create-manage-support-package.md).

2. Download the [decryption script](https://gallery.technet.microsoft.com/scriptcenter/Script-to-decrypt-a-a8d1ed65) locally on your client computer.

3. Use this [step-by-step procedure](storsimple-create-manage-support-package.md#edit-a-support-package) to open and decrypt the support package.

4. The decrypted support package logs are in etw/etvx format. You can perform the following steps to view these files in Windows Event Viewer:
  1. Run the **eventvwr** command on your Windows client. This will start the Event Viewer.
  2. In the **Actions** pane, click **Open Saved Log** and point to the log files in etvx/etw format (the support package). You can now view the file. After you open the file, you can right-click and save the the file as text.
   
    > [AZURE.IMPORTANT] You can also use the **Get-WinEvent** cmdlet to open these file in Windows PowerShell. For more information, see [Get-WinEvent](https://technet.microsoft.com/library/hh849682.aspx) in the Windows PowerShell cmdlet reference documentation.

5. When the logs open in Event Viewer, look for the following logs that contain issues related to the device configuration:

  - hcs_pfconfig/Operational Log
  - hcs_pfconfig/Config

6. In the log files, search for strings related to the cmdlets called by the setup wizard. See [First-time setup wizard process](#first-time-setup-wizard-process) for a list of these cmdlets. 

7. If you are not able to figure out the cause of the problem, you can [contact Microsoft Support](storsimple-contact-microsoft-support.md) for next steps. Use the steps in [Create a support request](storsimple-contact-microsoft-support.md#create-a-support-request) when you contact Microsoft Support for assistance.

## Cmdlets available for troubleshooting

Use the following Windows PowerShell cmdlets to detect connectivity errors.

- `Get-NetAdapter`: Use this cmdlet to detect the health of network interfaces. 

- `Test-Connection`: Use this cmdlet to check the network connectivity inside and outside of the network.

- `Test-HcsmConnection`: Use this cmdlet to check the connectivity of a successfully registered device.

If you are running Update 1 on your StorSimple device, the following diagnostic cmdlets are also available.

- `Sync-HcsTime`: Use this cmdlet to display device time and force a time sync with the NTP server.

- `Enable-HcsPing` and `Disable-HcsPing`: Use these cmdlets to allow the hosts to ping the network interfaces on your StorSimple device. By default, the StorSimple network interfaces do not respond to ping requests.

- `Trace-HcsRoute`: Use this cmdlet as a route tracing tool. It sends packets to each router on the way to a final destination over a period of time, and then computes results based on the packets returned from each hop. Since `Trace-HcsRoute` shows the degree of packet loss at any given router or link, you can pinpoint which routers or links might be causing network problems. 

- `Get-HcsRoutingTable`: Use this cmdlet to display the local IP routing table.

## Troubleshoot with the Get-NetAdapter cmdlet

When you configure network interfaces for a first-time device deployment, the hardware status is not available in the StorSimple Manager service UI because the device is not yet registered with the service. Additionally, the Hardware Status page may not always correctly reflect the state of the device, especially if there are issues that affect service synchronization. In these situations, you can use the `Get-NetAdapter` cmdlet to determine the health and status of your network interfaces.

### To see a list of all the network adapters on your device

1. Start Windows PowerShell for StorSimple, and then type `Get-NetAdapter`. 

2. Use the output of the `Get-NetAdapter` cmdlet and the following guidelines to understand the status of your network interface.
  - If the interface is healthy and enabled, the **ifIndex** status is shown as **Up**.
  - If the interface is healthy but is not physically connected (by a network cable), the **ifIndex** is shown as **Disabled**.
  - If the interface is healthy but not enabled, the **ifIndex** status is shown as **NotPresent**.
  - If the interface does not exist, it does not appear in this list. The StorSimple Manager service UI will still show this interface in a failed state.

For more information on how to use this cmdlet, go to [GetNetAdapter](https://technet.microsoft.com/library/jj130867.aspx) in the Windows PowerShell cmdlet reference. 

The following sections show samples of output from the `Get-NetAdapter` cmdlet. 

 In these samples, controller 0 was the passive controller, and was configured as follows:

- DATA 0, DATA 1, DATA 2, and DATA 3 network interfaces existed on the device.
- DATA 4 and DATA 5 network interface cards were not present; therefore, they are not listed in the output.
- DATA 0 was enabled.

Controller 1 was the active controller, and was configured as follows:

- DATA 0, DATA 1, DATA 2, DATA 3, DATA 4, and DATA 5 network interfaces existed on the device.
- DATA 0 was enabled.

**Sample output – controller 0**

The following is the output from controller 0 (the passive controller). DATA 1, DATA 2, and DATA 3 are not connected. DATA 4 and DATA 5 are not listed because they are not present on the device. 

     Controller0>Get-NetAdapter
     Name                 InterfaceDescription                        ifIndex  Status
     ------               --------------------                        -------  ----------
     DATA3                Mellanox ConnectX-3 Ethernet Adapter #2     17       NotPresent
     DATA2                Mellanox ConnectX-3 Ethernet Adapter        14       NotPresent
     Ethernet 2           HCS VNIC                                    13       Up
     DATA1                Intel(R) 82574L Gigabit Network Co...#2     16       NotPresent
     DATA0                Intel(R) 82574L Gigabit Network Conn...     15       Up


**Sample output – controller 1**

The following is the output from controller 1 (the active controller). Only the DATA 0 network interface on the device is configured and working.

     Controller1>Get-NetAdapter
     Name                 InterfaceDescription                        ifIndex  Status
     ------               --------------------                        -------  ----------
     DATA3                Mellanox ConnectX-3 Ethernet Adapter        18       NotPresent
     DATA2                Mellanox ConnectX-3 Ethernet Adapter #2     19       NotPresent
     DATA1                Intel(R) 82574L Gigabit Network Co...#2     16       NotPresent
     DATA0                Intel(R) 82574L Gigabit Network Conn...     15       Up
     Ethernet 2           HCS VNIC                                    13       Up
     DATA5                Intel(R) Gigabit ET Dual Port Server...     14       NotPresent
     DATA4                Intel(R) Gigabit ET Dual Port Serv...#2     17       NotPresent

 
## Troubleshoot with the Test-Connection cmdlet

You can use the `Test-Connection` cmdlet to determine whether your StorSimple device can connect to the outside network. If all the networking parameters, including the DNS, are configured correctly in the setup wizard, you can use the `Test-Connection` cmdlet to ping a known address outside of the network, such as outlook.com. 

See the following samples of output from the `Test-Connection` cmdlet. 

> [AZURE.NOTE] In the first sample, the device is configured with an incorrect DNS. In the second sample, the DNS is correct.
 
**Sample output – incorrect DNS**

In the following sample, there is no output for the IPV4 and IPV6 addresses, which indicates that the DNS is not resolved. This means that there is no connectivity to the outside network and a correct DNS needs to be supplied. 

     Source        Destination     IPV4Address      IPV6Address
     ------        -----------     -----------      -----------
     HCSNODE0      outlook.com
     HCSNODE0      outlook.com
     HCSNODE0      outlook.com
     HCSNODE0      outlook.com

**Sample output – correct DNS**

In the following sample, the DNS returns the IPV4 address, indicating that the DNS is configured correctly. This confirms that there is connectivity to the outside network. 

     Source        Destination     IPV4Address      IPV6Address
     ------        -----------     -----------      -----------
     HCSNODE0      outlook.com     132.245.92.194
     HCSNODE0      outlook.com     132.245.92.194
     HCSNODE0      outlook.com     132.245.92.194
     HCSNODE0      outlook.com     132.245.92.194

## Troubleshoot with the Test-HcsmConnection cmdlet

Use the `Test-HcsmConnection` cmdlet for a device that is already connected to and registered with your StorSimple Manager service. This cmdlet helps you verify the connectivity between a registered device and the corresponding StorSimple Manager service. You can run this command on Windows PowerShell for StorSimple. 

### To run the Test-HcsmConnection cmdlet

1. Make sure that the device is registered.

2. Check the device status. If the device is deactivated, in maintenance mode, or offline, you might see the following errors: 

   - ErrorCode.CiSDeviceDecommissioned – this indicates that the device is deactivated.
   - ErrorCode.DeviceNotReady – this indicates that the device is in maintenance mode.
   - ErrorCode.DeviceNotReady – this indicates that the device is not online.

3. Verify that the StorSimple Manager service is running (use the [Get-ClusterResource](https://technet.microsoft.com/library/ee461004.aspx) cmdlet). If the service is not running, you might see the following errors:

   - ErrorCode.CiSApplianceAgentNotOnline
   - ErrorCode.CisPowershellScriptHcsError – this indicates that there was an exception when you ran Get-ClusterResource.

4. Check the Access Control Service (ACS) token. If it throws a web exception, it might be the result of a gateway problem, a missing proxy authentication, an incorrect DNS, or an authentication failure. You might see the following errors:

   - ErrorCode.CiSApplianceGateway – this indicates an HttpStatusCode.BadGateway exception: the name resolver service could not resolve the host name. 
   - ErrorCode.CiSApplianceProxy – this indicates an HttpStatusCode.ProxyAuthenticationRequired exception (HTTP status code 407): the client could not authenticate with the proxy server. 
   - ErrorCode.CiSApplianceDNSError – this indicates a WebExceptionStatus.NameResolutionFailure exception: the name resolver service could not resolve the host name. .
   - ErrorCode.CiSApplianceACSError – this indicates that the service returned an authentication error, but there is connectivity.
   
    If it does not throw a web exception, check for ErrorCode.CiSApplianceFailure. This indicates that the appliance failed.

5. Check the cloud service connectivity. If the service throws a web exception, you might see the following errors:

  - ErrorCode.CiSApplianceGateway – this indicates an HttpStatusCode.BadGateway exception: an intermediate proxy server received a bad request from another proxy or from the original server.
  - ErrorCode.CiSApplianceProxy – this indicates an HttpStatusCode.ProxyAuthenticationRequired exception (HTTP status code 407): the client could not authenticate with the proxy server. 
  - ErrorCode.CiSApplianceDNSError – this indicates a WebExceptionStatus.NameResolutionFailure exception: the name resolver service could not resolve the host name. .
  - ErrorCode.CiSApplianceACSError – this indicates that the service returned an authentication error, but there is connectivity.
  
    If it does not throw a web exception, check for ErrorCode.CiSApplianceSaasServiceError. This indicates a problem with the StorSimple Manager service.
 
6. Check Azure Service Bus connectivity. ErrorCode.CiSApplianceServiceBusError indicates that the device cannot connect to the Service Bus.
 
The log files CiSCommandletLog0Curr.errlog and CiSAgentsvc0Curr.errlog will have more information, such as exception details. 

For more information about how to use the cmdlet, go to [Test-HcsmConnection](https://technet.microsoft.com/library/dn715782.aspx) in the Windows PowerShell reference documentation.

> [AZURE.IMPORTANT] You can run this cmdlet for both the active and the passive controller. 
 
See the following samples of output from the `Test-HcsmConnection` cmdlet. 

**Sample output – successfully registered device running StorSimple Release (July 2014)**

The first sample is from a device that is successfully registered with the StorSimple Manager service and has no connectivity issues. 

     Controller1>Test-HcsmConnection -verbose
     Checking device state  ... Success.
     Device registered successfully
     Checking device authentication.  ... This operation will take few minutes to complete....
     Checking device authentication.  ... Success.
     Checking connectivity from device to StorSimple Manager service.  ... This operation will take few minutes to complete....
     Checking connectivity from device to StorSimple Manager service.  ... Success.
     Checking connectivity from StorSimple Manager service to StorSimple device. .... Success.
     Controller1>

**Sample output – successfully registered device running StorSimple Update 1**

If you are running Update 1 on your StorSimple device, you will not need to run it with the verbose switch.

      Controller1>Test-HcsmConnection
       
      Checking device registration state  ... Success
      Device registered successfully
       
      Checking primary NTP server [time.windows.com] ... Success
       
      Checking web proxy  ... NOT SET
       
      Checking primary IPv4 DNS server [10.222.118.154] ... Success
      Checking primary IPv6 DNS server  ... NOT SET
      Checking secondary IPv4 DNS server [10.222.120.24] ... Success
      Checking secondary IPv6 DNS server  ... NOT SET
       
      Checking device online  ... Success
 
      Checking device authentication  ... This will take a few minutes.
      Checking device authentication  ... Success
       
      Checking connectivity from device to service  ... This will take a few minutes.
       
      Checking connectivity from device to service  ... Success
       
      Checking connectivity from service to device  ... Success
       
      Checking connectivity to Microsoft Update servers  ... Success
      Controller1>

**Sample output – offline device running StorSimple Release (July 2014)**

This sample is from a device that has a status of **Offline** in the Management Portal.

     Checking device state: Success 
     Device is registered successfully 
     Checking connectivity from device to SaaS.. Failure

The device could not connect using the current web proxy configuration. This could be an issue with the web proxy configuration or a network connectivity problem. In this case, you should make sure that your web proxy settings are correct and your web proxy servers are online and reachable. 

## Troubleshoot with the Sync-HcsTime cmdlet

Use this cmdlet to display the device time. If the device time has an offset with the NTP server, you can then use this cmdlet to force-synchronize the time with your NTP server. If the offset between the device and NTP server is greater than 5 minutes, you will see a warning. If the offset exceeds 15 minutes, then the device will go offline. You can still use this cmdlet to force a time sync. However, if the offset exceeds 15 hours, then you will not be able to force-sync the time and an error message will be shown.

**Sample output – forced time sync using Sync-HcsTime**
 
     Controller0>Sync-HcsTime
     The current device time is 4/24/2015 4:05:40 PM UTC.
 
     Time difference between NTP server and appliance is 00.0824069 seconds. Do you want to resync time with NTP server?
     [Y] Yes [N] No (Default is "Y"): Y
     Controller0>

## Troubleshoot with the Enable-HcsPing and Disable-HcsPing cmdlets

Use these cmdlets to ensure that the network interfaces on your device respond to ICMP ping requests. By default the StorSimple network interfaces do not respond to ping requests. Using this cmdlet is the easiest way to know if your device is online and reachable.  

**Sample output – Enable-HcsPing and Disable-HcsPing**

     Controller0>
     Controller0>Enable-HcsPing
     Successfully enabled ping.
     Controller0>
     Controller0>
     Controller0>Disable-HcsPing
     Successfully disabled ping.
     Controller0>

## Troubleshoot with the Trace-HcsRoute cmdlet

Use this cmdlet as a route tracing tool. It sends packets to each router on the way to a final destination over a period of time, and then computes results based on the packets returned from each hop. Because the cmdlet shows the degree of packet loss at any given router or link, you can pinpoint which routers or links might be causing network problems.

**Sample output showing how to trace the route of a packet with Trace-HcsRoute**

     Controller0>Trace-HcsRoute -Target 10.126.174.25
     
     Tracing route to contoso.com [10.126.174.25]
     over a maximum of 30 hops:
       0  HCSNode0 [10.126.173.90]
       1  contoso.com [10.126.174.25]
      
     Computing statistics for 25 seconds...
                 Source to Here   This Node/Link
     Hop  RTT    Lost/Sent = Pct  Lost/Sent = Pct  Address
       0                                           HCSNode0 [10.126.173.90]
                                     0/ 100 =  0%   |
       1    0ms     0/ 100 =  0%     0/ 100 =  0%  contoso.com
      [10.126.174.25]
      
     Trace complete.

## Troubleshoot with the Get-HcsRoutingTable cmdlet

Use this cmdlet to view the routing table for your StorSimple device. A routing table is a set of rules that can help determine where data packets traveling over an Internet Protocol (IP) network will be directed. 

The routing table shows the interfaces and the gateway that routes the data to the specified networks. It also gives the routing metric which is the decision maker for the path taken to reach a particular destination. The lower the routing metric, the higher the preference. 

For example, if you have 2 network interfaces, DATA 2 and DATA 3, connected to the Internet. If the routing metrics for DATA 2 and DATA 3 are 15 and 261 respectively, then DATA 2 with the lower routing metric is the preferred interface used to reach the Internet.

If you are running Update 1 on your StorSimple device, your DATA 0 network interface has the highest preference for the cloud traffic. This implies that even if there are other cloud-enabled interfaces, the cloud traffic would be routed through DATA 0. 

If you run the `Get-HcsRoutingTable` cmdlet without specifying any parameters (as the following example shows), the cmdlet will output both IPv4 and IPv6 routing tables. Alternatively, you can specify `Get-HcsRoutingTable -IPv4` or `Get-HcsRoutingTable -IPv6`  to get a relevant routing table.

      Controller0>
      Controller0>Get-HcsRoutingTable
      ===========================================================================
      Interface List
       14...00 50 cc 79 63 40 ......Intel(R) 82574L Gigabit Network Connection
       12...02 9a 0a 5b 98 1f ......Microsoft Failover Cluster Virtual Adapter
       13...28 18 78 bc 4b 85 ......HCS VNIC
        1...........................Software Loopback Interface 1
       21...00 00 00 00 00 00 00 e0 Microsoft ISATAP Adapter #2
       22...00 00 00 00 00 00 00 e0 Microsoft ISATAP Adapter #3
      ===========================================================================
       
      IPv4 Route Table
      ===========================================================================
      Active Routes:
      Network Destination        Netmask          Gateway       Interface  Metric
                0.0.0.0          0.0.0.0  192.168.111.100  192.168.111.101     15
              127.0.0.0        255.0.0.0         On-link         127.0.0.1    306
              127.0.0.1  255.255.255.255         On-link         127.0.0.1    306
        127.255.255.255  255.255.255.255         On-link         127.0.0.1    306
            169.254.0.0      255.255.0.0         On-link     169.254.1.235    261
          169.254.1.235  255.255.255.255         On-link     169.254.1.235    261
        169.254.255.255  255.255.255.255         On-link     169.254.1.235    261
          192.168.111.0    255.255.255.0         On-link   192.168.111.101    266
        192.168.111.101  255.255.255.255         On-link   192.168.111.101    266
        192.168.111.255  255.255.255.255         On-link   192.168.111.101    266
              224.0.0.0        240.0.0.0         On-link         127.0.0.1    306
              224.0.0.0        240.0.0.0         On-link     169.254.1.235    261
              224.0.0.0        240.0.0.0         On-link   192.168.111.101    266
        255.255.255.255  255.255.255.255         On-link         127.0.0.1    306
        255.255.255.255  255.255.255.255         On-link     169.254.1.235    261
        255.255.255.255  255.255.255.255         On-link   192.168.111.101    266
      ===========================================================================
      Persistent Routes:
        Network Address          Netmask  Gateway Address  Metric
                0.0.0.0          0.0.0.0  192.168.111.100       5
      ===========================================================================
       
      IPv6 Route Table
      ===========================================================================
      Active Routes:
       If Metric Network Destination      Gateway
        1    306 ::1/128                  On-link
       13    276 fd99:4c5b:5525:d80b::/64 On-link
       13    276 fd99:4c5b:5525:d80b::1/128
                                          On-link
       13    276 fd99:4c5b:5525:d80b::3/128
                                          On-link
       13    276 fe80::/64                On-link
       12    261 fe80::/64                On-link
       13    276 fe80::17a:4eba:7c80:727f/128
                                          On-link
       12    261 fe80::fc97:1a53:e81a:3454/128
                                          On-link
        1    306 ff00::/8                 On-link
       13    276 ff00::/8                 On-link
       12    261 ff00::/8                 On-link
       14    266 ff00::/8                 On-link
      ===========================================================================
      Persistent Routes:
        None
       
      Controller0>
 
## Step-by-step StorSimple troubleshooting example

The following example shows step-by-step troubleshooting of a StorSimple deployment. In the example scenario, device registration fails with an error message indicating that the network settings or the DNS name is incorrect.

The error message returned is:

     Invoke-HcsSetupWizard: An error has occurred while registering the device. This could be due to incorrect IP address or DNS name. Please check your network settings and try again. If the problems persist, contact Microsoft Support.
     +CategoryInfo: Not specified
     +FullyQualifiedErrorID: CiSClientCommunicationErros, Microsoft.HCS.Management.PowerShell.Cmdlets.InvokeHcsSetupWizardCommand

The error could be caused by any of the following:

- Incorrect hardware installation
- Faulty network interface(s)
- Incorrect IP address, subnet mask, gateway, primary DNS server, or web proxy
- Incorrect registration key
- Incorrect firewall settings

### To locate and fix the device registration problem

1. Check your device configuration: on the active controller, run `Invoke-HcsSetupWizard`.

     > [AZURE.NOTE] The setup wizard must run on the active controller. To verify that you are connected to the active controller, look at the banner presented in the serial console. The banner indicates whether you are connected to controller 0 or controller 1, and whether the controller is active or passive. For more information, go to [Identify an active controller on your device](storsimple-controller-replacement.md#identify-the-active-controller-on-your-device).
 
2. Make sure that the device is cabled correctly: check the network cabling on the device back plane. The cabling is specific to the device model. For more information, go to [Install your StorSimple 8100 device](storsimple-8100-hardware-installation.md) or [Install your StorSimple 8600 device](storsimple-8600-hardware-installation.md).

     > [AZURE.NOTE] If you are using 10 GbE network ports, you will need to use the provided QSFP-SFP adapters and SFP cables. For more information, see the [list of cables, switches, and transceivers recommended by the OEM supplier for Mellanox ports](http://www.mellanox.com/page/cables?mtag=cable_overview).
 
3. Verify the health of the network interface:

   - Use the Get-NetAdapter cmdlet to detect the health of the network interfaces for DATA 0. 
   - If the link isn't functioning, the **ifindex** status will indicate that the interface is down. You will then need to check the network connection of the port to the appliance and to the switch. You will also need to rule out bad cables. 
   - If you suspect that the DATA 0 port on the active controller has failed, you can confirm this by connecting to the DATA 0 port on controller 1. To confirm this, disconnect the network cable from the back of the device from controller 0, connect the cable to controller 1, and then run the Get-NetAdapter cmdlet again. 
   If the DATA 0 port on a controller fails, [contact Microsoft Support](storsimple-contact-microsoft-support.md) for next steps. You might need to replace the controller on your system.
 
4. Verify the connectivity to the switch:
   - Make sure that DATA 0 network interfaces on controller 0 and controller 1 in your primary enclosure are on the same subnet. 
   - Check the hub or router. Typically, you should connect both controllers to the same hub or router. 
   - Make sure that the switches you use for the connection have DATA 0 for both controllers in the same vLAN.
   
5. Eliminate any user errors:

  - Run the setup wizard again (run **Invoke-HcsSetupWizard**), and enter the values again to make sure that there are no errors. 
  - Verify the registration key used. The same registration key can be used to connect multiple devices to a StorSimple Manager service. Use the procedure in [Get the service registration key](storsimple-manage-service.md#get-the-service-registration-key) to ensure that you are using the correct registration key.

    > [AZURE.IMPORTANT] If you have multiple services running, you will need to ensure that the registration key for the appropriate service is used to register the device. If you have registered a device with the wrong StorSimple Manager service, you will need to [contact Microsoft Support](storsimple-contact-microsoft-support.md) for next steps. You may have to perform a factory reset of the device (which could result in data loss) to then connect it to the intended service.

6. Use the Test-Connection cmdlet to verify that you have connectivity to the outside network. For more information, go to [Troubleshoot with the Test-Connection cmdlet](#troubleshoot-with-the-test-connection-cmdlet).

7. Check for firewall interference. If you have verified that the virtual IP (VIP), subnet, gateway, and DNS settings are all correct, and you still see connectivity issues, then it is possible that your firewall is blocking communication between your device and the outside network. You need to ensure that ports 80 and 443 are available on your StorSimple device for outbound communication. For more information, see [Networking requirements for your StorSimple device](storsimple-system-requirements.md#networking-requirements-for-your-storsimple-device).

8. Look at the logs. Go to [Support packages and device logs available for troubleshooting](#support-packages-and-device-logs-available-for-troubleshooting).

9. If the preceding steps do not solve the problem, [contact Microsoft Support](storsimple-contact-microsoft-support.md) for assistance.

## Next steps
[Learn how to troubleshoot an operational device](storsimple-troubleshoot-operational-device.md).

<!--Link references-->

[1]: https://technet.microsoft.com/library/dd379547(v=ws.10).aspx
[2]: https://technet.microsoft.com/library/dd392266(v=ws.10).aspx <|MERGE_RESOLUTION|>--- conflicted
+++ resolved
@@ -12,11 +12,7 @@
    ms.topic="article"
    ms.tgt_pltfrm="NA"
    ms.workload="TBD"
-<<<<<<< HEAD
-   ms.date="09/04/2015"
-=======
    ms.date="09/29/2015"
->>>>>>> a3835ed1
    ms.author="alkohli" />
 
 # Troubleshoot StorSimple device deployment issues
