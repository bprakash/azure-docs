--- conflicted
+++ resolved
@@ -1,21 +1,4 @@
 <properties 
-<<<<<<< HEAD
-    pageTitle="StorSimple 8000 Release version release notes | Microsoft Azure"
-    description="Describes the new features, open issues, and available workarounds for the July 2014 Microsoft Azure StorSimple release."
-    services="storsimple"
-    documentationCenter="NA"
-    authors="SharS"
-    manager="carolz"
-    editor="" />
- <tags 
-    ms.service="storsimple"
-    ms.devlang="NA"
-    ms.topic="article"
-    ms.tgt_pltfrm="NA"
-    ms.workload="TBD"
-    ms.date="09/04/2015"
-    ms.author="v-sharos" />
-=======
    pageTitle="StorSimple 8000 Release version release notes | Microsoft Azure"
    description="Describes the new features, open issues, and available workarounds for the July 2014 Microsoft Azure StorSimple release."
    services="storsimple"
@@ -31,7 +14,6 @@
    ms.workload="TBD"
    ms.date="09/04/2015"
    ms.author="v-sharos" />
->>>>>>> a3835ed1
 
 # StorSimple 8000 Series Release Version release notes - July 2014 
 
