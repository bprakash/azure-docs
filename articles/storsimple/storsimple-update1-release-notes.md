<properties 
<<<<<<< HEAD
    pageTitle="StorSimple 8000 Series Update 1.2 release notes | Microsoft Azure"
    description="Describes the new features, issues, and workarounds for StorSimple 8000 Series Update 1.2."
    services="storsimple"
    documentationCenter="NA"
    authors="alkohli"
    manager="carolz"
    editor="" />
 <tags 
    ms.service="storsimple"
    ms.devlang="NA"
    ms.topic="article"
    ms.tgt_pltfrm="NA"
    ms.workload="TBD"
    ms.date="09/09/2015"
    ms.author="alkohli" />
=======
   pageTitle="StorSimple 8000 Series Update 1.2 release notes | Microsoft Azure"
   description="Describes the new features, issues, and workarounds for StorSimple 8000 Series Update 1.2."
   services="storsimple"
   documentationCenter="NA"
   authors="alkohli"
   manager="carolz"
   editor="" />
 <tags 
   ms.service="storsimple"
   ms.devlang="NA"
   ms.topic="article"
   ms.tgt_pltfrm="NA"
   ms.workload="TBD"
   ms.date="12/01/2015"
   ms.author="alkohli" />
>>>>>>> 08be3281

# StorSimple 8000 Series Update 1.2 release notes  

## Overview

The following release notes describe the new features and identify the critical open issues for StorSimple 8000 Series Update 1.2. They also contain a list of the StorSimple software, driver and disk firmware updates included in this release. 

Update 1.2 can be applied to any StorSimple device running Release (GA), Update 0.1, Update 0.2, or Update 0.3 software. Update 1.2 is not available if your device is running Update 1 or Update 1.1. If your device is running Release (GA), please [contact Microsoft Support](storsimple-contact-microsoft-support.md) to assist you with installing this update.

The following table lists the device software versions corresponding to Updates 1, 1.1, and 1.2.

| If running update … | this is your device software version. |
|---------------------|---------------------------------------|
| Update 1.2          | 6.3.9600.17584                        |
| Update 1.1          | 6.3.9600.17521                        |
| Update 1.0          | 6.3.9600.17491                        |

Please review the information contained in the release notes before you deploy the update in your StorSimple solution. For more information, see how to [install Update 1.2 on your StorSimple device](storsimple-install-update-1.md). 

>[AZURE.IMPORTANT]
> 
- It takes approximately 5-10 hours to install this update (including the Windows Updates). 
- Update 1.2 has software, LSI driver and disk firmware updates. To install, follow the instructions in [install Update 1.2 on your StorSimple device](storsimple-install-update-1.md).
- For new releases, you may not see updates immediately because we do a phased rollout of the updates. Scan for updates in a few days again as these will become available soon.


## What's new in Update 1.2

These features were first released with Update 1 that was made available to a limited set of users. With the Update 1.2 release, most of the StorSimple users would see the following new features and improvements:

- **Migration from 5000-7000 series to 8000 series devices** – This release introduces a new migration feature that allows the StorSimple 5000-7000 series appliance users to migrate their data to a StorSimple 8000 series physical appliance or an 1100 virtual appliance. The migration feature has two key value propositions:                                                                  

    - **Business continuity**, by enabling migration of existing data on 5000-7000 series appliances to 8000 series appliances.
    - **Improved feature offerings of the 8000 series appliances**, such as efficient centralized management of multiple appliances through StorSimple Manager service, better class of hardware and updated firmware, virtual appliances, data mobility, and features in the future roadmap.

    Refer to the [migration guide](http://www.microsoft.com/download/details.aspx?id=47322) for details on how to migrate a StorSimple 5000-7000 series to an 8000 series device. 

- **Availability in the Azure Government Portal** – StorSimple is now available in the Azure Government portal. See how to [deploy a StorSimple device in the Azure Government Portal](storsimple-deployment-walkthrough-gov.md).

- **Support for other cloud service providers** – The other cloud service providers supported are Amazon S3, Amazon S3 with RRS, HP, and OpenStack (beta).

<<<<<<< HEAD
- **Update to latest Storage APIs** – With this release, StorSimple has been updated to the latest Azure Storage service APIs. StorSimple 8000 series devices that are running  pre-Update 1 software versions (Release, 0.1, 0.2, and 0.3) are using versions of the Azure Storage Service APIs older than February 12, 2012. As stated in the [announcement about removal of Storage service versions](http://azure.microsoft.com/blog/2014/08/04/microsoft-azure-storage-service-version-removal/), by December 10, 2015, these APIs will be deprecated. It is imperative that you apply the StorSimple 8000 Series Update 1 prior to December 9, 2015. If you fail to do so, StorSimple devices will stop functioning correctly.
=======
- **Update to latest Storage APIs** – With this release, StorSimple has been updated to the latest Azure Storage service APIs. StorSimple 8000 series devices that are running pre-Update 1 software versions (Release, 0.1, 0.2, and 0.3) are using versions of the Azure Storage Service APIs older than July 17, 2009. As stated in the updated [announcement about removal of Storage service versions](http://blogs.msdn.com/b/windowsazurestorage/archive/2015/10/19/microsoft-azure-storage-service-version-removal-update-extension-to-2016.aspx), by August 1, 2016, these APIs will be deprecated. It is imperative that you apply the StorSimple 8000 Series Update 1 prior to August 1, 2016. If you fail to do so, StorSimple devices will stop functioning correctly.
>>>>>>> 08be3281

- **Support for Zone Redundant Storage (ZRS)** – With the upgrade to the latest version of the Storage APIs, the StorSimple 8000 series will support Zone Redundant Storage (ZRS) in addition to Locally Redundant Storage (LRS) and Geo-redundant Storage (GRS). Refer to this [article on Azure Storage redundancy options](../storage/storage-redundancy.md) for ZRS details.

- **Enhanced initial deployment and update experience** – In this release, the installation and update processes have been enhanced. The installation through the setup wizard is improved to provide feedback to the user if the network configuration and firewall settings are incorrect. Additional diagnostic cmdlets have been provided to help you with troubleshooting networking of the device. See  the [troubleshooting deployment article](storsimple-troubleshoot-deployment.md) for more information about the new diagnostic cmdlets used for troubleshooting.

## Issues fixed in Update 1.2

The following tables provides a summary of issues that were fixed in Updates 1.2, 1.1, and 1.    


| No. | Feature | Issue | Fixed in Update | Applies to physical device | Applies to virtual device |
|-----|---------|-------|-----------------|---------------------------------|--------------------------------|
| 1 | Windows PowerShell for StorSimple | When a user remotely accessed the StorSimple device by using Windows PowerShell for StorSimple and then started the setup wizard, a crash occurred as soon as Data 0 IP was input. This bug is now fixed in Update 1. | Update 1 | Yes | Yes |
| 2 | Factory reset | In some instances, when you performed a factory reset, the StorSimple device became stuck and displayed this message: **Reset to factory is in progress (phase 8)**. This happened if you pressed CTRL+C while the cmdlet was in progress. This bug is now fixed.| Update 1 | Yes | No |
| 3 | Factory reset | After a failed dual controller factory reset, you were allowed to proceed with device registration. This resulted in an unsupported system configuration. In Update 1, an error message is shown and registration is blocked on a device that has a failed factory reset. | Update 1 | Yes | No |
| 4 | Factory reset | In some instances, false positive mismatch alerts were raised. Incorrect mismatch alerts will no longer be generated on devices running Update 1. | Update 1 | Yes | No |
| 5 | Factory reset | If a factory reset was interrupted prior to completion, the device entered recovery mode and did not allow you to access Windows PowerShell for StorSimple. This bug is now fixed. | Update 1 | Yes | No |
| 6 | Disaster recovery | A disaster recovery (DR) bug was fixed wherein DR would fail during the discovery of backups on the target device. | Update 1 | Yes | Yes |
| 7 | Monitoring LEDs | In certain instances, monitoring LEDs at the back of appliance did not indicate correct status. The blue LED was turned off. DATA 0 and DATA 1 LEDs were flashing even when these interfaces were not configured. The issue has been fixed and monitoring LEDs now indicate the correct status.  | Update 1 | Yes | No |
| 8 | Monitoring LEDs | In certain instances, after applying Update 1, the blue light on the active controller turned off thereby making it hard to identify the active controller. This issue has been fixed in this patch release.| Update 1.2 | Yes | No |
| 9 | Network interfaces | In previous versions, a StorSimple device configured with a non-routable gateway could go offline. In this release, the routing metric for Data 0 has been made the lowest; therefore, even if other network interfaces are cloud-enabled, all the cloud traffic from the device will be routed via Data 0. | Update 1 | Yes | Yes | 
| 10 | Backups | A bug in Update 1 which caused backups to fail after 24 days has been fixed in the patch release Update 1.1. | Update 1.1 | Yes | Yes |
| 11 | Backups | A bug in previous versions resulted in poor performance for cloud snapshots with low change rates. This bug has been fixed in this patch release.| Update 1.2 | Yes | Yes |
| 12 | Updates | A bug in Update 1 that reported a failed upgrade and caused the controllers to go into Recovery mode, has been fixed in this patch release.| Update 1.2 | Yes | Yes |


## Known issues in Update 1.2

The following table provides a summary of known issues in this release.

| No. | Feature | Issue | Comments/workaround | Applies to physical device | Applies to virtual device |
|-----|---------|-------|----------------------------|----------------------------|---------------------------|
| 1 | Disk quorum | In rare instances, if the majority of disks in the EBOD enclosure of an 8600 device are disconnected resulting in no disk quorum, then the storage pool will be offline. It will stay offline even if the disks are reconnected. | You will need to reboot the device. If the issue persists, please contact Microsoft Support for next steps. | Yes | No |
| 2 | Incorrect controller ID | When a controller replacement is performed, controller 0 may show up as controller 1. During controller replacement, when the image is loaded from the peer node, the controller ID can show up initially as the peer controller’s ID. In rare instances, this behavior may also be seen after a system reboot. | No user action is required. This situation will resolve itself after the controller replacement is complete. | Yes | No |
| 3 | Storage accounts | Using the Storage service to delete the storage account is an unsupported scenario. This will lead to a situation in which user data cannot be retrieved. | Yes | Yes |
| 4 | Device failover | Multiple failovers of a volume container from the same source device to different target devices is not supported. Failover from a single dead device to multiple devices will make the volume containers on the first failed over device lose data ownership. After such a failover, these volume containers will appear or behave differently when you view them in the Azure classic portal. | | Yes | No |
| 5 | Installation | During StorSimple Adapter for SharePoint installation, you need to provide a device IP in order for the install to finish successfully.	| | Yes | No |
| 6 | Web proxy | If your web proxy configuration has HTTPS as the specified protocol, then your device-to-service communication will be affected and the device will go offline. Support packages will also be generated in the process, consuming significant resources on your device. | Make sure that the web proxy URL has HTTP as the specified protocol. For more information, go to [Configure web proxy for your device](storsimple-configure-web-proxy.md). | Yes | No |
| 7 | Web proxy | If you configure and enable web proxy on a registered device, then you will need to restart the active controller on your device. | | Yes | No |
| 8 | High cloud latency and high I/O workload | When your StorSimple device encounters a combination of very high cloud latencies (order of seconds) and high I/O workload, the device volumes go into a degraded state and the I/Os may fail with a "device not ready" error. | You will need to manually reboot the device controllers or perform a device failover to recover from this situation. | Yes | No |
| 9 | Azure PowerShell | When you use the StorSimple cmdlet **Get-AzureStorSimpleStorageAccountCredential &#124; Select-Object -First 1 -Wait** to select the first object so that you can create a new **VolumeContainer** object, the cmdlet returns all the objects. | Wrap the cmdlet in parentheses as follows: **(Get-Azure-StorSimpleStorageAccountCredential) &#124; Select-Object -First 1 -Wait** | Yes | Yes |
| 10| Migration | When multiple volume containers are passed for migration, the ETA for latest backup is accurate only for the first volume container. Additionally, parallel migration will start after the first 4 backups in the first volume container are migrated. | We recommend that you migrate one volume container at a time. | Yes | No |
| 11| Migration | After the restore, volumes are not added to the backup policy or the virtual disk group. | You will need to add these volumes to a backup policy in order to create backups. | Yes | Yes |
| 12| Migration | After the migration is complete, the 5000/7000 series device must not access the migrated data containers. | We recommend that you delete the migrated data containers after the migration is complete and committed. | Yes | No |
| 13| Clone and DR | A StorSimple device running Update 1 cannot clone or perform Disaster Recovery to a device running pre-update 1 software. | You will need to update the target device to Update 1 to allow these operations | Yes | Yes |
| 14 | Migration | Configuration backup for migration may fail on a 5000-7000 series device when there are volume groups with no associated volumes. | Delete all the empty volume groups with no associated volumes and then retry the configuration backup.| Yes | No |

## Physical device updates in Update 1.2

If patch update 1.2 is applied to a physical device (running versions prior to Update 1), the software version will change to 6.3.9600.17584.

## Controller and firmware updates in Update 1.2

This release updates the driver and the disk firmware on your device.
 
- For more information about the SAS controller update, see [Update 1 for LSI SAS controllers in Microsoft Azure StorSimple Appliance](https://support.microsoft.com/kb/3043005). 

- For more information about the disk firmware update, see [Disk firmware Update 1 for Microsoft Azure StorSimple Appliance](https://support.microsoft.com/kb/3063416).
 
## Virtual device updates in Update 1.2

This update cannot be applied to the virtual device. New virtual devices will need to be created. 

## Next steps

- [Install Update 1.2 on your device](storsimple-install-update-1.md).
 <|MERGE_RESOLUTION|>--- conflicted
+++ resolved
@@ -1,21 +1,4 @@
 <properties 
-<<<<<<< HEAD
-    pageTitle="StorSimple 8000 Series Update 1.2 release notes | Microsoft Azure"
-    description="Describes the new features, issues, and workarounds for StorSimple 8000 Series Update 1.2."
-    services="storsimple"
-    documentationCenter="NA"
-    authors="alkohli"
-    manager="carolz"
-    editor="" />
- <tags 
-    ms.service="storsimple"
-    ms.devlang="NA"
-    ms.topic="article"
-    ms.tgt_pltfrm="NA"
-    ms.workload="TBD"
-    ms.date="09/09/2015"
-    ms.author="alkohli" />
-=======
    pageTitle="StorSimple 8000 Series Update 1.2 release notes | Microsoft Azure"
    description="Describes the new features, issues, and workarounds for StorSimple 8000 Series Update 1.2."
    services="storsimple"
@@ -31,7 +14,6 @@
    ms.workload="TBD"
    ms.date="12/01/2015"
    ms.author="alkohli" />
->>>>>>> 08be3281
 
 # StorSimple 8000 Series Update 1.2 release notes  
 
@@ -73,11 +55,7 @@
 
 - **Support for other cloud service providers** – The other cloud service providers supported are Amazon S3, Amazon S3 with RRS, HP, and OpenStack (beta).
 
-<<<<<<< HEAD
-- **Update to latest Storage APIs** – With this release, StorSimple has been updated to the latest Azure Storage service APIs. StorSimple 8000 series devices that are running  pre-Update 1 software versions (Release, 0.1, 0.2, and 0.3) are using versions of the Azure Storage Service APIs older than February 12, 2012. As stated in the [announcement about removal of Storage service versions](http://azure.microsoft.com/blog/2014/08/04/microsoft-azure-storage-service-version-removal/), by December 10, 2015, these APIs will be deprecated. It is imperative that you apply the StorSimple 8000 Series Update 1 prior to December 9, 2015. If you fail to do so, StorSimple devices will stop functioning correctly.
-=======
 - **Update to latest Storage APIs** – With this release, StorSimple has been updated to the latest Azure Storage service APIs. StorSimple 8000 series devices that are running pre-Update 1 software versions (Release, 0.1, 0.2, and 0.3) are using versions of the Azure Storage Service APIs older than July 17, 2009. As stated in the updated [announcement about removal of Storage service versions](http://blogs.msdn.com/b/windowsazurestorage/archive/2015/10/19/microsoft-azure-storage-service-version-removal-update-extension-to-2016.aspx), by August 1, 2016, these APIs will be deprecated. It is imperative that you apply the StorSimple 8000 Series Update 1 prior to August 1, 2016. If you fail to do so, StorSimple devices will stop functioning correctly.
->>>>>>> 08be3281
 
 - **Support for Zone Redundant Storage (ZRS)** – With the upgrade to the latest version of the Storage APIs, the StorSimple 8000 series will support Zone Redundant Storage (ZRS) in addition to Locally Redundant Storage (LRS) and Geo-redundant Storage (GRS). Refer to this [article on Azure Storage redundancy options](../storage/storage-redundancy.md) for ZRS details.
 
