<properties 
   pageTitle="StorSimple Snapshot Manager and volumes | Microsoft Azure"
<<<<<<< HEAD
   description="Describes how to use the StorSimple Snapshot Manager MMC snap-in to view and manage volumes."
=======
   description="Describes how to use the StorSimple Snapshot Manager MMC snap-in to view and manage volumes and to configure backups."
>>>>>>> 08be3281
   services="storsimple"
   documentationCenter="NA"
   authors="SharS"
   manager="carolz"
   editor="" />
<tags 
   ms.service="storsimple"
   ms.devlang="NA"
   ms.topic="article"
   ms.tgt_pltfrm="NA"
   ms.workload="TBD"
<<<<<<< HEAD
   ms.date="09/15/2015"
=======
   ms.date="12/02/2015"
>>>>>>> 08be3281
   ms.author="v-sharos" />

# Use StorSimple Snapshot Manager to view and manage volumes

## Overview

You can use the StorSimple Snapshot Manager **Volumes** node (on the **Scope** pane) to select volumes and view information about them. The volumes are presented as drives that correspond to the volumes mounted by the host. The **Volumes** node shows local volumes and volume types that are supported by Azure StorSimple, including volumes discovered through the use of iSCSI and a device. 

For more information about supported volumes, go to [Support for multiple volume types](storsimple-what-is-snapshot-manager.md#support-for-multiple-volume-types).

![Volume list in Results pane](./media/storsimple-snapshot-manager-manage-volumes/HCS_SSM_Volume_node.png)

The **Volumes** node also lets you rescan or delete volumes after StorSimple Snapshot Manager discovers them. 

This tutorial explains how you can mount, initialize, and format volumes and then use StorSimple Snapshot Manager to:

- View information about volumes 
- Delete volumes
- Rescan volumes 
- Configure a basic volume and back it up
- Configure a dynamic mirrored volume and back it up

>[AZURE.NOTE] All of the **Volume** node actions are also available in the **Actions** pane.
 
## Mount volumes

Use the following procedure to mount, initialize, and format Azure StorSimple volumes. This procedure uses Disk Management, a system utility for managing hard disks and the volumes or partitions that they contain. For more information about Disk Management, go to [Disk Management](https://technet.microsoft.com/library/cc770943.aspx) on the Microsoft TechNet website.

#### To mount volumes

1. On your host computer, start the Microsoft iSCSI initiator.

2. Supply one of the interface IP addresses as the target portal or discovery IP address, and connect to the device. After the device is connected, the volumes will be accessible to your Windows system. For more information about using the Microsoft iSCSI initiator, go to the section “Connecting to an iSCSI target device” in [Installing and Configuring Microsoft iSCSI Initiator][1].

3. Use any of the following options to start Disk Management:

    - Type Diskmgmt.msc in the **Run** box.

    - Start Server Manager, expand the **Storage** node, and then select **Disk Management**.

    - Start **Administrative Tools**, expand the **Computer Management** node, and then select **Disk Management**. 

    >[AZURE.NOTE] You must use administrator privileges to run Disk Management.
 
4. Take the volume(s) online:

   1. In Disk Management, right-click any volume marked **Offline**.

   2. Click **Reactivate Disk**. The disk should be marked **Online** after the disk is reactivated.

5. Initialize the volume(s):

   1. Right-click the discovered volumes.

   2. On the menu, select **Initialize Disk**.

   3. In the **Initialize Disk** dialog box, select the disks that you want to initialize, and then click **OK**.

6. Format simple volumes:

   1. Right-click a volume that you want to format.

   2. On the menu, select **New Simple Volume**.

   3. Use the New Simple Volume wizard to format the volume:

      - Specify the volume size.
      - Supply a drive letter.
      - Select the NTFS file system.
      - Specify a 64 KB allocation unit size.
      - Perform a quick format.

7. Format multi-partition volumes. For instructions, go to the section, "Partitions and Volumes" in [Implementing Disk Management](https://msdn.microsoft.com/library/dd163556.aspx).

## View information about your volumes

Use the following procedure to view information about local and Azure StorSimple volumes.

#### To view volume information

1. Click the desktop icon to start StorSimple Snapshot Manager. 

2. In the **Scope** pane, click the **Volumes** node. A list of local and mounted volumes, including all Azure StorSimple volumes, appears in the **Results** pane. The columns in the **Results** pane are configurable. (Right-click the **Volumes** node, select **View**, and then select **Add/Remove Columns**.)

    ![Configure the columns](./media/storsimple-snapshot-manager-manage-volumes/HCS_SSM_View_volumes.png)

    Results column | Description 
    :--------------|:-------------
    Name           | The **Name** column contains the drive letter assigned to each discovered volume.
    Device         | The **Device** column contains the IP address of the device connected to the host computer.
    Device Volume Name | The **Device Volume Name** column contains the name of the device volume to which the selected volume belongs. This is the volume name defined in the Azure classic portal for that specific volume.
    Access Paths   | The **Access Paths** column displays the access path to the volume. This is the drive letter or mount point at which the volume is accessible on the host computer.
 
## Delete a volume

Use the following procedure to delete a volume from StorSimple Snapshot Manager.

>[AZURE.NOTE] You cannot delete a volume if it is part of any volume group. (The delete option is not available for volumes that are members of a volume group.) You must delete the entire volume group to delete the volume.


#### To delete a volume

1. Click the desktop icon to start StorSimple Snapshot Manager.

2. In the **Scope** pane, click the **Volumes** node. 

3. In the **Results** pane, right-click the volume that you want to delete.

4. On the menu, click **Delete**. 

    ![Delete a volume](./media/storsimple-snapshot-manager-manage-volumes/HCS_SSM_Delete_volume.png) 

5. The **Delete Volume** dialog box appears. Type **Confirm** in the text box, and then click **OK**.

6. By default, StorSimple Snapshot Manager backs up a volume before deleting it. This precaution can protect you from data loss if the deletion was unintentional. StorSimple Snapshot Manager displays an **Automatic Snapshot** progress message while it backs up the volume. 

    ![Automatic snapshot message](./media/storsimple-snapshot-manager-manage-volumes/HCS_SSM_Automatic_snap.png) 

## Rescan volumes

Use the following procedure to rescan the volumes connected to StorSimple Snapshot Manager.

#### To rescan the volumes

1. Click the desktop icon to start StorSimple Snapshot Manager.

2. In the **Scope** pane, right-click **Volumes**, and then click **Rescan volumes**.

    ![Rescan volumes](./media/storsimple-snapshot-manager-manage-volumes/HCS_SSM_Rescan_volumes.png)
 
    This procedure synchronizes the volume list with StorSimple Snapshot Manager. Any changes, such as new volumes or deleted volumes, will be reflected in the results.

## Configure and back up a basic volume

Use the following procedure to configure a backup of a basic volume, and then either start a backup immediately or create a policy for scheduled backups.

### Prerequisites

Before you begin:

- Make sure that the StorSimple device and host computer are configured correctly. For more information, go to [Deploy your on-premises StorSimple device](storsimple-deployment-walkthrough.md).

- Install and configure StorSimple Snapshot Manager. For more information, go to [Deploy StorSimple Snapshot Manager](storsimple-snapshot-manager-deployment.md).

#### To configure backup of a basic volume

1. Create a basic volume on the StorSimple device.

2. Mount, initialize, and format the volume as described in [Mount volumes](#mount-volumes). 

3. Click the StorSimple Snapshot Manager icon on your desktop. The StorSimple Snapshot Manager window appears. 

4. In the **Scope** pane, right-click the **Volumes** node, and then select **Rescan volumes**. When the scan is finished, a list of volumes should appear in the **Results** pane. 

5. In the **Results** pane, right-click the volume, and then select **Create Volume Group**. 

    ![Create volume group](./media/storsimple-snapshot-manager-manage-volumes/HCS_SSM_Create_volume_group.png) 

6. In the **Create Volume Group** dialog box, type a name for the volume group, assign volumes to it, and then click **OK**.

7. In the **Scope** pane, expand the **Volume Groups** node. The new volume group should appear under the **Volume Groups** node. 

8. Right-click the volume group name.

    - To start an interactive (on-demand) backup job, click **Take Backup**. 

    - To schedule an automatic backup, click **Create Backup Policy**. On the **General** page, select a volume group from the list. On the **Schedule** page, enter the schedule details. When you are finished, click **OK**. 

9. To confirm that the backup job has started, expand the **Jobs** node in the **Scope** pane, and then click the **Running** node. The list of currently running jobs appears in the **Results** pane. 

## Configure and back up a dynamic mirrored volume

Complete the following steps to configure backup of a dynamic mirrored volume:

- Step 1: Use Disk Management to create a dynamic mirrored volume. 

- Step 2: Use StorSimple Snapshot Manager to configure backup.

### Prerequisites

Before you begin:

- Make sure that the StorSimple device and host computer are configured correctly. For more information, go to [Deploy your on-premises StorSimple device](storsimple-deployment-walkthrough.md).

- Install and configure StorSimple Snapshot Manager. For more information, go to [Deploy StorSimple Snapshot Manager](storsimple-snapshot-manager-deployment.md).

- Configure two volumes on the StorSimple device. (In the examples, the available volumes are **Disk 1** and **Disk 2**.) 

### Step 1: Use Disk Management to create a dynamic mirrored volume

Disk Management is a system utility for managing hard disks and the volumes or partitions that they contain. For more information about Disk Management, go to [Disk Management](https://technet.microsoft.com/library/cc770943.aspx) on the Microsoft TechNet website.

#### To create a dynamic mirrored volume

1. Use any of the following options to start Disk Management: 

   - Open the **Run** box, type **Diskmgmt.msc**, and press Enter.

   - Start Server Manager, expand the **Storage** node, and then select **Disk Management**. 

   - Start **Administrative Tools**, expand the **Computer Management** node, and then select **Disk Management**. 

2. Make sure that you have two volumes available on the StorSimple device. (In the example, the available volumes are **Disk 1** and **Disk 2**.) 

3. In the Disk Management window, in the right column of the lower pane, right-click **Disk 1** and select **New Mirrored Volume**. 

    ![New Mirrored Volume](./media/storsimple-snapshot-manager-manage-volumes/HCS_SSM_New_mirrored_volume.png) 

4. On the **New Mirrored Volume** wizard page, click **Next**.

5. On the **Select Disks** page, select **Disk 2** in the **Selected** pane, click **Add**, and then click **Next**. 

6. On the **Assign Drive Letter or Path** page, accept the defaults, and then click **Next**. 

7. On the **Format Volume** page, in the **Allocation Unit Size** box, select **64K**. Select the **Perform a quick format** check box, and then click **Next**. 

8. On the **Completing the New Mirrored Volume** page, review your settings, and then click **Finish**. 

9. A message appears to indicate that the basic disk will be converted to a dynamic disk. Click **Yes**.

    ![Dynamic disk conversion message](./media/storsimple-snapshot-manager-manage-volumes/HCS_SSM_Disk_management_msg.png) 

10. In Disk Management, verify that Disk 1 and Disk 2 are shown as dynamic mirrored volumes. (**Dynamic** should appear in the status column, and the capacity bar color should change to red, indicating a mirrored volume.) 

    ![Disk Management mirrored dynamic disks](./media/storsimple-snapshot-manager-manage-volumes/HCS_SSM_Verify_dynamic_disks_2.png) 
 
### Step 2: Use StorSimple Snapshot Manager to configure backup

Use the following procedure to configure a dynamic mirrored volume, and then either start a backup immediately or create a policy for scheduled backups.

#### To configure backup of a dynamic mirrored volume

1. Click the StorSimple Snapshot Manager icon on your desktop. The StorSimple Snapshot Manager window appears. 

2. In the **Scope** pane, right-click the **Volumes** node and select **Rescan volumes**. When the scan is finished, a list of volumes should appear in the **Results** pane. The dynamic mirrored volume is listed as a single volume. 

3. In the **Results** pane, right-click the dynamic mirrored volume, and then click **Create Volume Group**. 

4. In the **Create Volume Group** dialog box, type a name for the volume group, assign the dynamic mirrored volume to this group, and then click **OK**. 

5. In the **Scope** pane, expand the **Volume Groups** node. The new volume group should appear under the  **Volume Groups** node. 

6. Right-click the volume group name. 

    - To start an interactive (on-demand) backup job, click **Take Backup**. 

    - To schedule an automatic backup, click **Create Backup Policy**. On the **General** page, select the volume group from the list. On the **Schedule** page, enter the schedule details. When you are finished, click **OK**. 

7. You can monitor the backup job as it runs. In the **Scope** pane, expand the **Jobs** node, and then click **Running**, The job details appear in the **Results** pane. When the backup job is finished, the details are transferred to the **Last 24** hours job list. 

## Next steps

- Learn how to [use StorSimple Snapshot Manager to administer your StorSimple solution](storsimple-snapshot-manager-admin.md).
- Learn how to [use StorSimple Snapshot Manager to create and manage volume groups](storsimple-snapshot-manager-manage-volume-groups.md).

<!--Reference links-->
[1]: https://msdn.microsoft.com/library/ee338480(v=ws.10).aspx<|MERGE_RESOLUTION|>--- conflicted
+++ resolved
@@ -1,10 +1,6 @@
 <properties 
    pageTitle="StorSimple Snapshot Manager and volumes | Microsoft Azure"
-<<<<<<< HEAD
-   description="Describes how to use the StorSimple Snapshot Manager MMC snap-in to view and manage volumes."
-=======
    description="Describes how to use the StorSimple Snapshot Manager MMC snap-in to view and manage volumes and to configure backups."
->>>>>>> 08be3281
    services="storsimple"
    documentationCenter="NA"
    authors="SharS"
@@ -16,11 +12,7 @@
    ms.topic="article"
    ms.tgt_pltfrm="NA"
    ms.workload="TBD"
-<<<<<<< HEAD
-   ms.date="09/15/2015"
-=======
    ms.date="12/02/2015"
->>>>>>> 08be3281
    ms.author="v-sharos" />
 
 # Use StorSimple Snapshot Manager to view and manage volumes
