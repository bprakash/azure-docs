--- conflicted
+++ resolved
@@ -13,11 +13,7 @@
    ms.topic="article"
    ms.tgt_pltfrm="NA"
    ms.workload="TBD" 
-<<<<<<< HEAD
-   ms.date="09/10/2015"
-=======
    ms.date="11/16/2015"
->>>>>>> 08be3281
    ms.author="v-sharos"/>
 
 # StorSimple security and data protection
@@ -56,19 +52,11 @@
 
 To learn how get a service registration key, go to [Step 2: Get the service registration key](storsimple-deployment-walkthrough.md#step-2-get-the-service-registration-key).
 
-<<<<<<< HEAD
-> [AZURE.NOTE] The service registration key is a long key that contains 100+ characters. We recommend that you copy the key and save it in a text file in a secure location so that you can use it to authorize additional devices as necessary.
-> 
-> * If the service registration key is lost after you register your first device, you can generate a new key from the StorSimple Manager service. This will not affect the operation of existing devices. 
-> * After a device is registered, it uses tokens to communicate with Microsoft Azure. The service registration key is not used after device registration.
-> * We recommend that you regnerate the service registration key after every use.
-=======
 The service registration key is a long key that contains 100+ characters. You can copy the key and save it in a text file in a secure location so that you can use it to authorize additional devices as necessary. If the service registration key is lost after you register your first device, you can generate a new key from the StorSimple Manager service. This will not affect the operation of existing devices. 
 
 After a device is registered, it uses tokens to communicate with Microsoft Azure. The service registration key is not used after device registration.
 
 > [AZURE.NOTE] We recommend that you regenerate the service registration key after every use.
->>>>>>> 08be3281
 
 ## Protect your StorSimple solution via passwords
 
@@ -158,19 +146,11 @@
 
 > [AZURE.IMPORTANT] 
 > 
-<<<<<<< HEAD
-> * The service data encryption key is generated only on the first device registered with the service. All subsequent devices that are registered with the service must use the same service data encryption key. It is very important to make a copy of this key and save it in a secure location. A copy of the service data encryption key should be stored in such a way that it can be accessed by an authorized person and can be easily communicated to the device administrator.
-> * You can change the service data encryption key and the corresponding data encryption certificate by selecting the **Change service data encryption key** option on the service dashboard. Changing the encryption keys requires that all devices be updated with the new key. Therefore, we recommend that you change the key when all devices are online. If devices are offline, their keys can be changed at a different time. The devices with out-of-date keys will still be able to run backups, but they will not be able to restore data until the key is updated. For more information, go to [Use the StorSimple Manager service dashboard](storsimple-service-dashboard.md).
-> * To ensure that data security is not compromised, you must use a physical StorSimple device to change the service data encryption key.
-> * If the service data encryption key is lost, a Microsoft support person can help you to retrieve it provided that you have at least one device in an online state. We recommend that you change the service data encryption key after it is retrieved. For instructions, go to [Change the service data encryption key](storsimple-service-dashboard.md#change-the-service-data-encryption-key).
-> * The service data encryption key and the data encryption certificate do not expire. However, we recommend that you change the service data encryption key annually to help prevent key compromise. </li></ul>
-=======
 > It is very important to make a copy of the service data encryption key and save it in a secure location. A copy of the service data encryption key should be stored in such a way that it can be accessed by an authorized person and can be easily communicated to the device administrator.
 >
 > If the service data encryption key is lost, a Microsoft support person can help you to retrieve it provided that you have at least one device in an online state. We recommend that you change the service data encryption key after it is retrieved. For instructions, go to [Change the service data encryption key](storsimple-service-dashboard.md#change-the-service-data-encryption-key).
 
 You can change the service data encryption key and the corresponding data encryption certificate by selecting the **Change service data encryption key** option on the service dashboard. To ensure that data security is not compromised, you must use a physical StorSimple device to change the service data encryption key. Changing the encryption keys requires that all devices be updated with the new key. Therefore, we recommend that you change the key when all devices are online. If devices are offline, their keys can be changed at a different time. The devices with out-of-date keys will still be able to run backups, but they will not be able to restore data until the key is updated. For more information, go to [Use the StorSimple Manager service dashboard](storsimple-service-dashboard.md).
->>>>>>> 08be3281
 
 The service data encryption key and the data encryption certificate do not expire. However, we recommend that you change the service data encryption key annually to help prevent key compromise.
 
@@ -187,7 +167,6 @@
 - When you enter the cloud storage encryption key in the StorSimple Manager service, the key is encrypted using the public portion of the service data encryption key and then sent to the device.
 - The cloud storage encryption key is not stored anywhere in the service and is known only to the device.
 - Specifying a cloud storage encryption key is optional. You can send data that has been encrypted at the host to the device.
-- We recommend that you rotate cloud storage encryption key quarterly. The rotation of these keys will not be enforced.
 
 ### Additional security best practices
 
