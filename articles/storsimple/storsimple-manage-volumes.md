<properties
   pageTitle="Manage your StorSimple volumes | Microsoft Azure"
   description="Explains how to add, modify, monitor, and delete StorSimple volumes, and how to take them offline if necessary."
   services="storsimple"
   documentationCenter="NA"
   authors="SharS"
   manager="carolz"
   editor="" />
<tags 
   ms.service="storsimple"
   ms.devlang="NA"
   ms.topic="article"
   ms.tgt_pltfrm="NA"
   ms.workload="TBD"
<<<<<<< HEAD
   ms.date="09/15/2015"
=======
   ms.date="12/14/2015"
>>>>>>> 08be3281
   ms.author="v-sharos" />

# Use the StorSimple Manager service to manage volumes

[AZURE.INCLUDE [storsimple-version-selector-manage-volumes](../../includes/storsimple-version-selector-manage-volumes.md)]

## Overview

This tutorial explains how to use the StorSimple Manager service to create and manage volumes on the StorSimple device and StorSimple virtual device.

The StorSimple Manager service is an extension of the Azure portal that lets you manage your StorSimple solution from a single web interface. In addition to managing volumes, you can use the StorSimple Manager service to create and manage StorSimple services, view and manage devices, view alerts, and view and manage backup policies and the backup catalog.

> [AZURE.NOTE] Azure StorSimple can create thinly provisioned volumes only. You cannot create fully provisioned or partially provisioned volumes on an Azure StorSimple system.
>
> Thin provisioning is a virtualization technology in which available storage appears to exceed physical resources. Instead of reserving sufficient storage in advance, Azure StorSimple uses thin provisioning to allocate just enough space to meet current requirements. The elastic nature of cloud storage facilitates this approach because Azure StorSimple can increase or decrease cloud storage to meet changing demands.

## The Volumes page

The **Volumes** page allows you to manage the storage volumes that are provisioned on the Microsoft Azure StorSimple device for your initiators (servers). It displays the list of volumes on your StorSimple device.

 ![Volumes page](./media/storsimple-manage-volumes/HCS_VolumesPage.png)

A volume consists of a series of attributes:

- **Name** – A descriptive name that must be unique and helps identify the volume. This name is also used in monitoring reports when you filter on a specific volume.

- **Status** – Can be online or offline. If a volume if offline, it is not visible to initiators (servers) that are allowed access to use the volume.

- **Capacity** – Specifies how large the volume is, as perceived by the initiator (server). Capacity specifies the total amount of data that can be stored by the initiator (server). Volumes are thinly provisioned, and data is deduplicated. This implies that your device doesn’t pre-allocate physical storage capacity internally or on the cloud according to configured volume capacity. The volume capacity is allocated and consumed on demand.

- **Access** – Specifies the initiators (servers) that are allowed access to this volume. Initiators that are not members of access control record (ACR) that is associated with the volume will not see the volume.

- **Monitoring** – Specifies whether or not a volume is being monitored. A volume will have monitoring enabled by default when it is created. Monitoring will, however, be disabled for a volume clone. To enable monitoring for a volume, follow the instructions in Monitor a volume.

The most common tasks associated with a volume are:

- Add a volume 
- Modify a volume 
- Delete a volume 
- Take a volume offline 
- Monitor a volume 

## Add a volume

You [created a volume](storsimple-deployment-walkthrough-u1.md#step-6-create-a-volume) during deployment of your StorSimple solution. Adding a volume is a similar procedure.

### To add a volume

1. On the **Devices** page, select the device, double-click it, and then click the **Volume Containers** tab.

2. Select a volume container and click the arrow in the corresponding row to access the volumes associated with the container.

3. Click **Add** at the bottom of the page. The Add a volume wizard starts.

     ![Add volume wizard Basic Settings](./media/storsimple-manage-volumes/AddVolume1.png)

4. In the Add a volume wizard, under **Basic Settings**, do the following:

  1. Supply a **Name** for your volume.
  2. Specify the **Provisioned Capacity** for your volume in GB or TB. The capacity must be between 1 GB and 64 TB for a physical device. The maximum capacity that can be provisioned for a volume on a StorSimple virtual device is 30 TB.
  3. From the drop-down list, select the **Usage Type** for your volume. If you are using this volume for archival data, select the **Use this volume for less frequently accessed archival data** check box. For all other use cases, simply select **Tiered Volume**. (Tiered volumes were formerly called primary volumes.)
  5. Click the arrow icon ![Arrow icon](./media/storsimple-manage-volumes/HCS_ArrowIcon.png)to go to the **Additional Settings** page.

        ![Add Volume wizard Additional Settings](./media/storsimple-manage-volumes/AddVolume2.png)
   
5. Under **Additional Settings**, add a new access control record (ACR):
  
  1. Select an access control record (ACR) from the drop-down list. Alternatively, you can add a new ACR. ACRs determine which hosts can access your volumes by matching the host IQN with that listed in the record.
  2. We recommend that you enable a default backup by selecting the **Enable a default backup for this volume** check box.
   3. Click the check icon ![Check icon](./media/storsimple-manage-volumes/HCS_CheckIcon.png) to create the volume with the specified settings.

Your new volume is now ready to use.

## Modify a volume

Modify a volume when you need to expand it or change the hosts that access the volume.

> [AZURE.IMPORTANT] 
>
> - If you modify the volume size on the device, the volume size needs to be changed on the host as well. 
> - The host-side steps described here are for Windows Server 2012 (2012R2). Procedures for Linux or other host operating systems will be different. Refer to your host operating system instructions when modifying the volume on a host running another operating system. 

### To modify a volume

1. On the **Devices** page, select the device, double-click it, and then click the **Volume Container** tab. This page lists in a tabular format all the volume containers that are associated with the device.

2. Select a volume container and click it to display the list of all the volumes within the container.

3. On the **Volumes** page, select a volume and click **Modify**.

4. In the Modify volume wizard, under **Basic Settings**, you can do the following:

  - Edit the **Name** and **Application Type**.
  - Increase the **Provisioned Capacity**. The **Provisioned Capacity** can only be increased. You cannot shrink a volume after it is created.

    > [AZURE.NOTE] You cannot change the volume container after it is assigned to a volume.

5. Under **Additional Settings**, you can do the following:

  - Modify the ACRs, provided that the volume is offline. If the volume is online, you will need to take it offline first. Refer to the steps in [Take a volume offline](#take-a-volume-offline) prior to modifying the ACR.
  - Modify the list of ACRs after the volume is offline.
 
    > [AZURE.NOTE] You cannot change the **Enable a default backup for this volume** option for the volume.

6. Save your changes by clicking the check icon ![check-icon](./media/storsimple-manage-volumes/HCS_CheckIcon.png). The Azure portal will display an updating volume message. It will display a success message when the volume has been successfully updated.

7. If you are expanding a volume, complete the following steps on your Windows host computer:

<<<<<<< HEAD
6. Save your changes by clicking the check icon ![check-icon](./media/storsimple-manage-volumes/HCS_CheckIcon.png). The portal will display an updating volume message. It will display a success message when the volume has been successfully updated.

7. If you are expanding a volume, complete the following steps on your Windows host computer:

=======
>>>>>>> 08be3281
   1. Go to **Computer Management** ->**Disk Management**.
   2. Right-click **Disk Management** and select **Rescan Disks**.
   3. In the list of disks, select the volume that you updated, right-click, and then select **Extend Volume**. The Extend Volume wizard starts. Click **Next**.
   4. Complete the wizard, accepting the default values. After the wizard is finished, the volume should show the increased size.

![Video available](./media/storsimple-manage-volumes/Video_icon.png) **Video available**

To watch a video that demonstrates how to expand a volume, click [here](http://azure.microsoft.com/documentation/videos/expand-a-storsimple-volume).

## Take a volume offline

You may need to take a volume offline when you are planning to modify it or delete it. When a volume is offline, it is not available for read-write access. You will need to take the volume offline on the host as well as on the device. Perform the following steps to take a volume offline.

### To take a volume offline

1. Make sure that the volume in question is not in use before taking it offline.

2. Take the volume offline on the host first. This eliminates any potential risk of data corruption on the volume. For specific steps, refer to the instructions for your host operating system.

3. After the host is offline, take the volume on the device offline by performing the following steps:

  1. On the **Devices** page, select the device, double-click it, and then click the **Volume Containers** tab. The **Volume Containers** tab lists in a tabular format all the volume containers that are associated with the device.
  2. Select a volume container and click it to display the list of all the volumes within the container.
  3. Select a volume and click **Take offline**.
  4. When prompted for confirmation, click **Yes**. The volume should now be offline.

    After a volume is offline, the **Bring Online** option becomes available.

> [AZURE.NOTE] The **Take Offline** command sends a request to the device to take the volume offline. If hosts are still using the volume, this results in broken connections, but taking the volume offline will not fail. 

## Delete a volume

> [AZURE.IMPORTANT] You can delete a volume only if it is offline.

Complete the following steps to delete a volume.

### To delete a volume

1. On the **Devices** page, select the device, double-click it, and then click the **Volume Containers** tab.

2. Select the volume container that has the volume you want to delete. Click the volume container to access the **Volumes** page.

3. All the volumes associated with this container are displayed in a tabular format. Check the status of the volume you want to delete. If the volume you want to delete is not offline, take it offline first, following the steps in [Take a volume offline](#take-a-volume-offline).

4. After the volume is offline, click **Delete** at the bottom of the page.

5. When prompted for confirmation, click **Yes**. The volume will now be deleted and the **Volumes** page will show the updated list of volumes within the container.

## Monitor a volume

Volume monitoring allows you to collect I/O-related statistics for a volume. Monitoring is enabled by default for the first 32 volumes that you create. Monitoring of additional volumes is disabled by default. Monitoring of cloned volumes is also disabled by default.

Perform the following steps to enable or disable monitoring for a volume.

### To enable or disable volume monitoring

1. On the **Devices** page, select the device, double-click it, and then click the **Volume Containers** tab.

2. Select the volume container in which the volume resides, and then click the volume container to access the **Volumes** page.

3. All the volumes associated with this container are listed in the tabular display. Click and select the volume or volume clone.

4. At the bottom of the page, click **Modify**.

5. In the Modify Volume wizard, under **Basic Settings**, select **Enable** or **Disable** from the **Monitoring** drop-down list.

    ![Modify a volume Basic Settings](./media/storsimple-manage-volumes/HCS_MonitorVolumeM.png)


## Next steps

- Learn how to [clone a StorSimple volume](storsimple-clone-volume.md).
- Learn how to [use the StorSimple Manager service to administer your StorSimple device](storsimple-manager-service-administration.md).

 <|MERGE_RESOLUTION|>--- conflicted
+++ resolved
@@ -12,11 +12,7 @@
    ms.topic="article"
    ms.tgt_pltfrm="NA"
    ms.workload="TBD"
-<<<<<<< HEAD
-   ms.date="09/15/2015"
-=======
    ms.date="12/14/2015"
->>>>>>> 08be3281
    ms.author="v-sharos" />
 
 # Use the StorSimple Manager service to manage volumes
@@ -125,13 +121,6 @@
 
 7. If you are expanding a volume, complete the following steps on your Windows host computer:
 
-<<<<<<< HEAD
-6. Save your changes by clicking the check icon ![check-icon](./media/storsimple-manage-volumes/HCS_CheckIcon.png). The portal will display an updating volume message. It will display a success message when the volume has been successfully updated.
-
-7. If you are expanding a volume, complete the following steps on your Windows host computer:
-
-=======
->>>>>>> 08be3281
    1. Go to **Computer Management** ->**Disk Management**.
    2. Right-click **Disk Management** and select **Rescan Disks**.
    3. In the list of disks, select the volume that you updated, right-click, and then select **Extend Volume**. The Extend Volume wizard starts. Click **Next**.
