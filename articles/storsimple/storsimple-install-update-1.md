<properties 
   pageTitle="Install Update 1.2 on your StorSimple device | Microsoft Azure"
<<<<<<< HEAD
   description="Explains how to install StorSimple 8000 Series Update 1.2 on your device."
=======
   description="Explains how to install StorSimple 8000 Series Update 1.2 on your StorSimple 8000 series device."
>>>>>>> a3835ed1
   services="storsimple"
   documentationCenter="NA"
   authors="alkohli"
   manager="carolz"
   editor="" />
<tags 
   ms.service="storsimple"
   ms.devlang="NA"
   ms.topic="article"
   ms.tgt_pltfrm="NA"
   ms.workload="TBD"
<<<<<<< HEAD
   ms.date="09/17/2015"
=======
   ms.date="09/28/2015"
>>>>>>> a3835ed1
   ms.author="alkohli" />

# Install Update 1.2 on your StorSimple device

## Overview

This tutorial explains how to install Update 1.2 on a StorSimple device that is running a software version prior to Update 1. The tutorial also covers the additional steps required for the update when a gateway is configured on a network interface other than DATA 0 of the StorSimple device. 

Update 1.2 includes device software updates, LSI driver updates and disk firmware updates. The software and LSI driver updates are non-disruptive updates and can be applied via the Management Portal. The disk firmware updates are disruptive updates and can only be applied via the Windows PowerShell interface of the device. 

Depending upon which version your device is running, you can determine if Update 1.2 will be applied. You can check the software version of your device by navigating to the **quick glance** section of your device **Dashboard**.

</br>

| If running software version …   | What happens in the portal?                              |
|---------------------------------|--------------------------------------------------------------|
| Release - GA 				   	  | If you are running Release version (GA), do not apply this update. Please [contact Microsoft Support](storsimple-contact-microsoft-support.md) to update your device.|
| Update 0.1 					  | Portal applies Update 1.2.                                |
| Update 0.2 					  | Portal applies Update 1.2.                                |
| Update 0.3                      | Portal applies Update 1.2.                                |
| Update 1                        | This update will not be available.                           |
| Update 1.1                      | This update will not be available.                           |

</br>

> [AZURE.IMPORTANT]
 
> -  You may not see Update 1.2 immediately because we do a phased rollout of the updates. Scan for updates in a few days again as this Update will become available soon.
> - This update includes a set of manual and automatic pre-checks to determine the device health in terms of hardware state and network connectivity. These pre-checks are performed only if you apply the updates from the Azure portal. 
> - We recommend that you install the software and driver updates via the Azure Management portal. You should only go to the Windows PowerShell interface of the device (to install updates) if the pre-update gateway check fails in the Portal. The updates may take 5-10 hours to install (including the Windows Updates). The maintenance mode updates must be installed via the Windows PowerShell interface of the device. As maintenance mode updates are disruptive updates, these will result in a down time for your device.

## Preparing for updates
You will need to perform the following steps before you scan and apply the update:


1. Take a cloud snapshot of the device data.


1. Ensure that your controller fixed IPs are routable and can connect to the Internet. These fixed IPs will be used to service updates to your device. You can test this by running the following cmdlet on each controller from the Windows PowerShell interface of the device:

 	`Test-Connection -Source <Fixed IP of your device controller> -Destination <Any IP or computer name outside of datacenter network> `
 
	**Sample output for Test-Connection when fixed IPs can connect to the Internet**

	    
		Controller0>Test-Connection -Source 10.126.173.91 -Destination bing.com
	    
	    Source	  Destination 	IPV4Address      IPV6Address
	    ----------------- -----------  -----------
	    HCSNODE0  bing.com		204.79.197.200
	    HCSNODE0  bing.com		204.79.197.200
	    HCSNODE0  bing.com		204.79.197.200
	    HCSNODE0  bing.com		204.79.197.200
	
		Controller0>Test-Connection -Source 10.126.173.91 -Destination  204.79.197.200

	    Source	  Destination 	  IPV4Address    IPV6Address
	    ----------------- -----------  -----------
	    HCSNODE0  204.79.197.200  204.79.197.200
	    HCSNODE0  204.79.197.200  204.79.197.200
	    HCSNODE0  204.79.197.200  204.79.197.200
	    HCSNODE0  204.79.197.200  204.79.197.200

After you have successfully completed these manual pre-checks, you can proceed to scan and install the updates.

## Install Update 1.2 via the Management Portal 

Use this procedure only if you have a gateway configured on DATA 0 network interface on your device. Perform the following steps to update your device.

[AZURE.INCLUDE [storsimple-install-update-via-portal](../../includes/storsimple-install-update-via-portal.md)]

## Install Update 1.2 on a device that has a gateway configured for a non-DATA 0 network interface 

You should use this procedure only if you fail the gateway check when trying to install the updates through the Management Portal. The check fails as you have a gateway assigned to a non-DATA 0 network interface and your device is running a software version prior to Update 1. If your device does not have a gateway on a non-DATA 0 network interface, you can update your device directly from the Management Portal. See [Use the Management Portal to install Update 1](#install-update-12-via-the-management-portal).

The software versions that can be upgraded using this method are Update 0.1, Update 0.2, and Update 0.3. 


> [AZURE.IMPORTANT] 
> 
> - If your device is running Release (GA) version, please contact [Microsoft Support](storsimple-contact-microsoft-support.md) to assist you with the update.
> - This procedure needs to be performed only once to apply Update 1.2. You can use the Azure Management Portal to apply subsequent updates.

If your device is running pre-Update 1 software and it has a gateway set for a network interface other than DATA 0, you can apply Update 1.2 in the following two ways:

- **Option 1**: Download the update and apply it by using the `Start-HcsHotfix` cmdlet from the Windows PowerShell interface of the device. This is the recommended method. **Do not use this method to apply Update 1.2 if your device is running Update 1.0 or Update 1.1.** 

- **Option 2**: Remove the gateway configuration and install the update directly from the Management Portal.


Detailed instructions for each of these are provided in the following sections.

## Option 1: Use Windows PowerShell for StorSimple to apply Update 1.2 as a hotfix

You should use this procedure only if you are running Update 0.1, 0.2, 0.3 and if your gateway check has failed when trying to install updates from the Management Portal. If you are running Release (GA) software, please [Microsoft Support](storsimple-contact-microsoft-support.md) to update your device. 

Before using this procedure to apply the update, make sure that:

- Both device controllers are online.

Perform the following steps to apply Update 1.2. **The updates could take around 2 hours to complete (approximately 30 minutes for software, 30 minutes for driver, 45 minutes for disk firmware).**

[AZURE.INCLUDE [storsimple-install-update-option1](../../includes/storsimple-install-update-option1.md)]


## Option 2: Use the Azure Portal to apply Update 1.2 after removing the gateway configuration

This procedure applies only to StorSimple devices that are running a software version prior to Update 1 and have a gateway set on a network interface other than DATA 0. You will need to clear the gateway setting prior to applying the update.
 
The update may take a few hours to complete. If your hosts are in different subnets, removing the gateway configuration on the iSCSI interfaces could result in downtime. We recommend that you configure DATA 0 for iSCSI traffic to reduce the downtime.
 
Perform the following steps to disable the network interface with the gateway and then apply the update.
 
[AZURE.INCLUDE [storsimple-install-update-option2](../../includes/storsimple-install-update-option2.md)]

## Troubleshooting update failures

**What if you see a notification that the pre-upgrade checks have failed?**

If a pre-check fails, make sure that you have looked at the detailed notification bar at the bottom of the page. This provides guidance as to which pre-check has failed. The following illustration shows an instance in which such a notification appears. In this case, the controller health check and hardware component health check have failed. Under the **Hardware Status** section, you can see that both **Controller 0** and **Controller 1** components need attention. 
 
  ![Pre-check failure](./media/storsimple-install-update-1/HCS_PreUpdateCheckFailed-include.png)

You will need to make sure that both controllers are healthy and online. You will also need to make sure that all the hardware components in the StorSimple device are shown to be healthy on the Maintenance page. You can then try to install updates. If you are not able to fix the hardware component issues, then you will need to contact Microsoft Support for next steps.

**What if you receive a "Could not install updates" error message, and the recommendation is to refer to the update troubleshooting guide to determine the cause of the failure?**

One likely cause for this could be that you do not have connectivity to the Microsoft Update servers. This is a manual check that needs to be performed. If you lose connectivity to the update server, your update job would fail. You can check the connectivity by running the following cmdlet from the Windows PowerShell interface of your StorSimple device:

 `Test-Connection -Source <Fixed IP of your device controller> -Destination <Any IP or computer name outside of datacenter>`

Run the cmdlet on both controllers.
 
If you have verified the connectivity exists, and you continue to see this issue, please contact Microsoft Support for next steps.


## Next steps

Learn more about [Update 1.2 release](storsimple-update1-release-notes.md) <|MERGE_RESOLUTION|>--- conflicted
+++ resolved
@@ -1,10 +1,6 @@
 <properties 
    pageTitle="Install Update 1.2 on your StorSimple device | Microsoft Azure"
-<<<<<<< HEAD
-   description="Explains how to install StorSimple 8000 Series Update 1.2 on your device."
-=======
    description="Explains how to install StorSimple 8000 Series Update 1.2 on your StorSimple 8000 series device."
->>>>>>> a3835ed1
    services="storsimple"
    documentationCenter="NA"
    authors="alkohli"
@@ -16,11 +12,7 @@
    ms.topic="article"
    ms.tgt_pltfrm="NA"
    ms.workload="TBD"
-<<<<<<< HEAD
-   ms.date="09/17/2015"
-=======
    ms.date="09/28/2015"
->>>>>>> a3835ed1
    ms.author="alkohli" />
 
 # Install Update 1.2 on your StorSimple device
