--- conflicted
+++ resolved
@@ -13,19 +13,11 @@
 	ms.tgt_pltfrm="na" 
 	ms.devlang="na" 
 	ms.topic="article" 
-<<<<<<< HEAD
-	ms.date="04/14/2015" 
-	ms.author="spelluru"/>
-
-# Tutorial: Move and process log files using Data Factory 
-This article provides an end-to-end walkthrough of a canonical scenario of log processing using Azure Data Factory to transform data from log files into insights.
-=======
 	ms.date="05/04/2015" 
 	ms.author="spelluru"/>
 
 # Tutorial: Measuring effectiveness of a marketing campaign  
 Contoso is a gaming company that creates games for multiple platforms: game consoles, hand held devices, and personal computers (PCs). These games produce a lot of logs and Contoso’s goal is to collect and analyze these logs to gain insights into customer preferences, demographics, usage behavior etc. to identify up-sell and cross-sell opportunities, develop new compelling features to drive business growth and provide a better experience to customers.
->>>>>>> 8e917651
 
 In this tutorial, you will create Data Factory pipelines to evaluate the effectiveness of a marketing campaign that Contoso has recently launched by collecting sample logs, processing and enriching them with reference data, and transforming the data. It has the following three pipelines:
 
@@ -35,11 +27,7 @@
 
 ## Getting ready for the tutorial
 1.	Read [Introduction to Azure Data Factory][adfintroduction] to get an overview of Azure Data Factory and understanding of the top level concepts.
-<<<<<<< HEAD
-2.	You must have an Azure subscription to perform this tutorial. For information about obtaining a subscription, see [Purchase Options] [azure-purchase-options], [Member Offers][azure-member-offers], or [Free Trial][azure-free-trial].
-=======
 2.	You must have an Azure subscription to perform this tutorial. For information about obtaining a subscription, see [Purchase Options](http://azure.microsoft.com/pricing/purchase-options/), [Member Offers](http://azure.microsoft.com/pricing/member-offers/), or [Free Trial](http://azure.microsoft.com/pricing/free-trial/).
->>>>>>> 8e917651
 3.	You must download and install [Azure PowerShell][download-azure-powershell] on your computer. You will execute Data Factory cmdlets to upload sample data and pig/hive scripts to your blob storage. 
 2.	**(recommended)** Review and practice the tutorial in the [Get started with Azure Data Factory][adfgetstarted] article for a simple tutorial to get familiar with the portal and cmdlets.
 3.	**(recommended)** Review and practice the walkthrough in the [Use Pig and Hive with Azure Data Factory][usepigandhive] article for a walkthrough on creating a pipeline to move data from on-premises data source to an Azure blob store.
@@ -317,7 +305,6 @@
 
 ## <a name="MainStep5"></a> Step 5: Create and schedule pipelines
 In this step, you will create the following pipelines: 
-<<<<<<< HEAD
 
 - PartitionGameLogsPipeline
 - EnrichGameLogsPipeline
@@ -333,23 +320,6 @@
         "end": "2014-05-05T00:00:00Z",
         "isPaused": false
 
-=======
-
-- PartitionGameLogsPipeline
-- EnrichGameLogsPipeline
-- AnalyzeMarketingCampaignPipeline
-
-### To create pipelines
-
-1. In the **Data Factory Editor**, click **New pipeline** button on the toolbar. Click **... (Ellipsis)** on the toolbar if you do not see the button. Alternatively, you can right-click **Pipelines** in the tree view and click **New pipeline**.
-2. Replace JSON in the right pane with the JSON script from the **PartitionGameLogsPipeline.json** file from the **C:\ADFWalkthrough\Pipelines** folder.
-3. Add a **comma (',')** at the end of **closing square bracket (']')** in the JSON and then add the following three lines after the closing square bracket. 
-
-        "start": "2014-05-01T00:00:00Z",
-        "end": "2014-05-05T00:00:00Z",
-        "isPaused": false
-
->>>>>>> 8e917651
 	[AZURE.NOTE] Note that the start and end times are set to 05/01/2014 and 05/05/2014 because the sample data in this walkthrough is from 05/01/2014 to 05/05/2014. 
  
 3. Click **Deploy** on the toolbar to create and deploy the pipeline. Confirm that you see the **PIPELINE CREATED SUCCESSFULLY** message on the title bar of the Editor.
@@ -396,11 +366,7 @@
 
 	![RawGameEventsTable TABLE blade][image-data-factory-monitoring-raw-game-events-table]
 
-<<<<<<< HEAD
-	Both **Recently updated slices** and **Recently failed slices** lists are sorts by the **LAST UPDATE TIME**. The update time of a slice is changed in the following situations.    
-=======
 	Both **Recently updated slices** and **Recently failed slices** lists are sorted by the **LAST UPDATE TIME**. The update time of a slice is changed in the following situations.    
->>>>>>> 8e917651
 
 	-  You update the status of the slice manually, for example, by using the **Set-AzureDataFactorySliceStatus** (or) by clicking **RUN** on the **SLICE** blade for the slice.
 	-  The slice changes status due to an execution (e.g. a run started, a run ended and failed, a run ended and succeeded, etc).
