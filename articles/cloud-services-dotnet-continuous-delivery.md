<properties linkid="dev-net-common-tasks-continuous-delivery" urlDisplayName="Continuous Delivery" pageTitle="Continuous delivery for cloud services with TFS in Windows Azure" metaKeywords="Azure continuous delivery, continuous delivery sample code, continuous deliver PowerShell" description="Learn how to set up continuous delivery for Windows Azure cloud apps. Code samples for MSBuild command-line statements and PowerShell scripts." metaCanonical="" services="" documentationCenter="" title="Continuous Delivery for Cloud Services in Windows Azure" authors=""  solutions="" writer="" manager="" editor=""  />





# Continuous Delivery for Cloud Services in Windows Azure

The process described in this article shows you how to set up continuous
delivery for Windows Azure cloud apps. This process enables you to
automatically create packages and deploy the package to Windows Azure
after every code check-in. The package build process described in this
article is equivalent to the Package command in Visual Studio, and the
publishing steps are equivalent to the Publish command in Visual Studio.
The article covers the methods you would use to create a build server
with MSBuild command-line statements and Windows PowerShell scripts, and
it also demonstrates how to optionally configure Visual Studio Team
Foundation Server - Team Build definitions to use the MSBuild commands
and PowerShell scripts. The process is customizable for your build
environment and Windows Azure target environments.

You can also use Team Foundation Service, a version of TFS that is hosted in Windows Azure, to do this more easily. For more information, see [Continuous Delivery to Windows Azure by Using Team Foundation Service][].

Before you start, you should publish your application from Visual Studio.
This will ensure that all the resources are available and initialized when you 
attempt to automate the publication process.

This task includes the following steps:

-   [Step 1: Configure the Build Server][]
-   [Step 2: Build a Package using MSBuild Commands][]
-   [Step 3: Build a Package using TFS Team Build (Optional)][]
-   [Step 4: Publish a Package using a PowerShell Script][]
-   [Step 5: Publish a Package using TFS Team Build (Optional)][]

<h2> <a name="step1"> </a><span class="short-header">Configure the Build Server</span>Step 1: Configure the Build Server</h2>

Before you can create a Windows Azure package by using MSBuild, you must
install the required software and tools on the build server.

Visual Studio is not required to be installed on the build server. If
you want to use Team Foundation Build Service to manage your build
server, follow the instructions in the [Team Foundation Build Service][]
documentation.

1.  On the build server, install the [.NET Framework 4][], which
    includes MSBuild.
2.  Install the [Windows Azure Authoring Tools][] (look for
    WindowsAzureAuthoringTools-x86.msi or WindowsAzureAuthoringTools-x64.msi,
    depending on your build server's processor).
3.  Copy the Microsoft.WebApplication.targets file from a Visual Studio
    installation to the build server.On a computer with Visual Studio
    installed, the file is located in the directory C:\\Program Files
    (x86)\\MSBuild\\Microsoft\\VisualStudio\\v10.0\\WebApplications (v11.0
    for Visual Studio 2012). You
    should copy it to the same directory on the build server.
4.  Install the [Windows Azure Tools for Visual Studio][].
    Look for WindowsAzureTools.VS110.exe.

<h2><a name="step2"> </a><span class="short-header">Build a Package Using MSBuild</span>Step 2: Build a Package using MSBuild Commands</h2>

This section describes how to construct an MSBuild command that builds a
Windows Azure package. Run this step on the build server to verify that
everything is configured correctly and that the MSBuild command does
what you want it to do. You can either add this command line to existing
build scripts on the build server, or you can use the command line in a
TFS Build Definition, as described in the next section. For more
information about command-line parameters and MSBuild, see [MSBuild Command Line Reference][].

1.  If Visual Studio is installed on the build server, click
    **Start**, click **All Programs**, and then locate and click
    **Visual Studio Commmand Prompt** in the **Visual Studio Tools**
    folder.

    If Visual Studio is not installed on the build server, open a
    command prompt and make sure that MSBuild.exe is accessible on the
    path. MSBuild is installed with the .NET Framework in the path   
    %WINDIR%\\Microsoft.NET\\Framework\\*&lt;Version\&gt;*. For example, to
    add MSBuild.exe to the PATH environment variable when you have .NET
    Framework 4 installed, type the following command at the command
    prompt:

        set PATH=%PATH%;"C:\Windows\Microsoft.NET\Framework\4.0"

2.  At the command prompt, navigate to the folder containing the Windows
    Azure project file that you want to build.

3.  Run msbuild with the /target:Publish option as in the following
    example:

        MSBuild /target:Publish

    This option can be abbreviated as /t:Publish. The /t:Publish option
    in MSBuild should not be confused with the Publish commands
    available in Visual Studio when you have the Windows Azure SDK
    installed. The /t:Publish option only builds the Windows Azure
    packages. It does not deploy the packages as the Publish commands in
    Visual Studio do.

    Optionally, you can specify the project name as an MSBuild
    parameter. If not specified, the current directory is used. For more
    information about MSBuild command line options, see [MSBuild Command
    Line Reference][1].

4.  Locate the output. By default, this command creates a directory in
    relation to the root folder for the project, such as
    *&lt;ProjectDir&gt;*\\bin\\*&lt;Configuration&gt;*\\app.publish\\. When you
    build a Windows Azure project, you generate two files, the package
    file itself and the accompanying configuration file:

    -   Project.cspkg
    -   ServiceConfiguration.*&lt;TargetProfile&gt;*.cscfg

    By default, each Windows Azure project includes one
    service configuration file (.cscfg file) for local (debugging)
    builds and another for cloud (staging or production) builds, but you
    can add or remove service configuration files as needed. When you
    build a package within Visual Studio, you will be asked which
    service configuration file to include alongside the package.

5.  Specify the service configuration file. When you build a package by
    using MSBuild, the local service configuration file is included by
    default. To include a different service configuration file, set the
    TargetProfile property of the MSBuild command, as in the following
    example:

        MSBuild /t:Publish /p:TargetProfile=Cloud

6.  Specify the location for the output. Set the path by using the
    /p:PublishDir=*&lt;Directory\&gt;*\\ option, including the trailing
    backslash separator, as in the following example:

        MSBuild /target:Publish /p:PublishDir=\\myserver\drops\

    Once you've constructed and tested an appropriate MSBuild command
    line to build your projects and combine them into a Windows Azure package,
    you can add this command line to your build scripts. If your build
    server uses custom scripts, this process will depend on the
    specifics of your build custom process. If you are using TFS as a
    build environment, then you can follow the instructions in the next
    step to add the Windows Azure package build to your build process.

<h2> <a name="step3"> </a><span class="short-header">Build a Package Using TFS </span>Step 3: Build a Package using TFS Team Build (Optional)</h2>

If you have Team Foundation Server (TFS) set up as a build controller
and the build server set up as a TFS build machine, then you can set up
an automated build for your Windows Azure package. For information on
how to set up and use Team Foundation server as a build system, see
[Understanding the Team Foundation Build System][]. In particular, the
following procedure assumes that you have configured your build server
as described in [Configure a Build Machine][].

To configure TFS to build Windows Azure packages, perform the following
steps:

1.  In Visual Studio 2010 on your development computer, on the View
    menu, choose **Team Explorer**, or choose Ctrl+\\, Ctrl+M. In the
    Team Explorer window, expand the **Builds** node, right-click **All
    Build Definitions**, and then click **New Build Definition**:

    ![][0]

2.  Click the **Process** tab. On the Process tab, choose the default
    template, under Items to Build, choose the project,
    and expand the **Advanced** section in the grid. 

3.  Choose **MSBuild Arguments**, and set the appropriate MSBuild
    command line arguments as described in Step 2 above. For example,
    enter **/t:Publish /p:PublishDir=\\\\myserver\\drops\\** to build a
    package and copy the package files to the location
    \\\\myserver\\drops\\:

    ![][2]

    **Note:** Copying the files to a public share makes it easier to
    manually deploy the packages from your development computer.

4.  Click the **Trigger** tab, and specify the desired conditions for
    when you want the package to be built. For example, specify
    **Continuous Integration** to build the package whenever a source
    control check-in occurs.

5.  Choose the **Build Defaults** tab, and under Build controller, verify
    the name of the build server.  Also, choose the option **Copy build 
    output to the following drop folder** and specify the desired drop
    location.

5.  Test the success of your build step by checking in a change to your
    project, or queue up a new build. To queue up a new build, in the
    Team Explorer, right-click **All Build Definitions,** and then
    choose **Queue New Build**.

<h2> <a name="step4"> </a><span class="short-header">Publish Using Powershell</span>Step 4: Publish a Package using a Powershell Script</h2>

This section describes how to construct a Windows PowerShell script that
will publish the Cloud app package output to Windows Azure using
optional parameters. This script can be called after the build step in
your custom build automation. It can also be called from Process
Template workflow activities in Visual Studio TFS Team Build.

1.  Install the [Windows Azure PowerShell Cmdlets][] (v0.6.1 or higher).
    During the cmdlet setup phase choose to install as a snap-in. Note
    that this officially supported version replaces the older version
    offered through CodePlex, although the previous versions were numbered 2.x.x.

2.  Start Windows Azure PowerShell using the Start menu. If you start in this way,
    the Windows Azure PowerShell cmdlets will be loaded.

3.  At the PowerShell prompt, verify that the PowerShell cmdlets are loaded
    by typing the partial command Get-Azure and then pressing tab for statement
    completion.

    You should see various Windows Azure PowerShell commands.

4.  Verify that you can connect to your Windows Azure subscription by
    importing your subscription information from the .publishsettings file.

    Import-AzurePublishSettingsFile c:\scripts\WindowsAzure\default.publishsettings

    Then give the command

    Get-AzureSubscription

    This will display information about your subscription. Verify that everything is correct.

4.  Save the script template provided at the [end of this article][] to
    your scripts folder as
    c:\\scripts\\WindowsAzure\\**PublishCloudService.ps1**.

5.  Review the parameters section of the script. Add or modify any
    default values. These values can always be overridden by passing in
    explicit parameters.

6.  Ensure there are valid cloud service and storage accounts created
    in your subscription that can be targeted by the publish script. The
    storage account (blob storage) will be used to upload and
    temporarily store the deployment package and config file while the
    deployment is being created.

    -   To create a new cloud service, you can call this script or use
        the Windows Azure Management Portal. The cloud service name
        will be used as a prefix in a fully qualified domain name and
        hence it must be unique.

            New-AzureService -ServiceName "mytestcloudservice" -Location "North Central US" -Label "mytestcloudservice"

    -   To create a new storage account, you can call this script or use
        the Windows Azure Management Portal. The storage account name
        will be used as a prefix in a fully qualified domain name and
        hence it must be unique. You can try using the same name as the
        cloud service.

            New-AzureStorageAccount -ServiceName "mytestcloudservice" -Location "North Central US" -Label "mytestcloudservice"

7.  Call the script directly from Windows Azure PowerShell, or wire up this
    script to your host build automation to occur after the package
    build.

    **WARNING:** The script will always delete or replace your existing
    deployments by default if they are detected. This is necessary to
    enable continuous delivery from automation where no user prompting
    is possible.

    **Example scenario 1:** continuous deployment to the staging
    environment of a service:

        PowerShell c:\scripts\windowsazure\PublishCloudService.ps1 -environment Staging -serviceName mycloudservice -storageAccountName mystoragesaccount -packageLocation c:\drops\app.publish\ContactManager.Azure.cspkg -cloudConfigLocation c:\drops\app.publish\ServiceConfiguration.Cloud.cscfg -subscriptionDataFile c:\scripts\default.publishsettings

    This is typically followed up by test run verification and a VIP
    swap. The VIP swap can be done via the Windows Azure Management
    Portal or by using the Move-Deployment cmdlet.

    **Example scenario 2:** continuous deployment to the production
    environment of a dedicated test service

        PowerShell c:\scripts\windowsazure\PublishCloudService.ps1 -environment Production -enableDeploymentUpgrade 1 -serviceName mycloudservice -storageAccountName mystorageaccount -packageLocation c:\drops\app.publish\ContactManager.Azure.cspkg -cloudConfigLocation c:\drops\app.publish\ServiceConfiguration.Cloud.cscfg -subscriptionDataFile c:\scripts\default.publishsettings

    **Remote Desktop:**

    If Remote Desktop is enabled in your Windows Azure project you will
    need to perform additional one-time steps to ensure the correct
    Cloud Service Certificate is uploaded to all cloud services
    targeted by this script.

    Locate the certificate thumbprint values expected by your roles. The
    thumbprint values are visible in the Certificates section of the
    cloud config file (i.e. ServiceConfiguration.Cloud.cscfg). It is
    also visible in the Remote Desktop Configuration dialog in Visual
    Studio when you Show Options and view the selected certificate.

        <Certificates>
              <Certificate name="Microsoft.WindowsAzure.Plugins.RemoteAccess.PasswordEncryption" thumbprint="C33B6C432C25581601B84C80F86EC2809DC224E8" thumbprintAlgorithm="sha1" />
        </Certificates>

    Upload Remote Desktop certificates as a one-time setup step using
    the following cmdlet script:

        Add-AzureCertificate -serviceName <CLOUDSERVICENAME> -certToDeploy (get-item cert:\CurrentUser\MY\<THUMBPRINT>)

    For example:

        Add-AzureCertificate -serviceName 'mytestcloudservice' -certToDeploy (get-item cert:\CurrentUser\MY\C33B6C432C25581601B84C80F86EC2809DC224E8

    Alternatively you can export the certificate file PFX with private
    key and upload certificates to each target cloud service using the
    Windows Azure Management Portal. Read the following article to learn
    more:
    [http://msdn.microsoft.com/en-us/library/windowsazure/gg443832.aspx][].

    **Upgrade Deployment vs. Delete Deployment -\> New Deployment**

    The script will by default perform an Upgrade Deployment
    ($enableDeploymentUpgrade = 1) when no parameter is passed in or the
    value 1 is passed explicitly. For single instances this has the
    advantage of taking less time than a full deployment. For instances
    that require high availability this also has the advantage of
    leaving some instances running while others are upgraded (walking
    your update domain), plus your VIP will not be deleted.

    Upgrade Deployment can be disabled in the script
    ($enableDeploymentUpgrade = 0) or by passing
    -enableDeploymentUpgrade 0 as a parameter, which will alter the
    script behavior to first delete any existing deployment and then
    create a new deployment.

    **Warning:** The script will always delete or replace your existing
    deployments by default if they are detected. This is necessary to
    enable continuous delivery from automation where no user/operator
    prompting is possible.

<h2><a name="step5"> </a><span class="short-header">Publish Using TFS </span>Step 5: Publish a Package using TFS Team Build (Optional)</h2>

This step will wire up TFS Team Build to the script created in step 4,
which handles publishing of the package build to Windows Azure. This
entails modifying the Process Template used by your build definition so
that it runs a Publish activity at the end of the workflow. The Publish
activity will execute your PowerShell command passing in parameters from
the build. Output of the MSBuild targets and publish script will be
piped into the standard build output.

1.  Edit the Build Definition responsible for continuous deploy.

2.  Select the **Process** tab.

3.  Create a new process template by clicking on the New... button in
    the Process Template Selection area of the tab. The New Build
    Process Template dialog will be loaded. In this dialog ensure Copy
    an Existing XAML file is selected, and browse to the ProcessTemplate
    to copy if you want to change the basis from the default. Provide
    the new template with a name such as DefaultTemplateAzure.

4.  Open the selected Process Template for editing. You can open
    directly in the Workflow designer or in the XML editor to work with
    the XAML.

5.  Add the following list of new arguments as separate line items in
    the arguments tab of the workflow designer. All arguments should
    have direction=In and type=String. These will be used to flow
    parameters from the build definition into the workflow, which then
    get used to call the publish script.

        SubscriptionName
        StorageAccountName
        CloudConfigLocation
        PackageLocation
        Environment
        SubscriptionDataFileLocation
        PublishScriptLocation
        ServiceName

    ![][3]

    The corresponding XAML looks like this:

        <Activity  _ />
          <x:Members>
            <x:Property Name="BuildSettings" Type="InArgument(mtbwa:BuildSettings)" />
            <x:Property Name="TestSpecs" Type="InArgument(mtbwa:TestSpecList)" />
            <x:Property Name="BuildNumberFormat" Type="InArgument(x:String)" />
            <x:Property Name="CleanWorkspace" Type="InArgument(mtbwa:CleanWorkspaceOption)" />
            <x:Property Name="RunCodeAnalysis" Type="InArgument(mtbwa:CodeAnalysisOption)" />
            <x:Property Name="SourceAndSymbolServerSettings" Type="InArgument(mtbwa:SourceAndSymbolServerSettings)" />
            <x:Property Name="AgentSettings" Type="InArgument(mtbwa:AgentSettings)" />
            <x:Property Name="AssociateChangesetsAndWorkItems" Type="InArgument(x:Boolean)" />
            <x:Property Name="CreateWorkItem" Type="InArgument(x:Boolean)" />
            <x:Property Name="DropBuild" Type="InArgument(x:Boolean)" />
            <x:Property Name="MSBuildArguments" Type="InArgument(x:String)" />
            <x:Property Name="MSBuildPlatform" Type="InArgument(mtbwa:ToolPlatform)" />
            <x:Property Name="PerformTestImpactAnalysis" Type="InArgument(x:Boolean)" />
            <x:Property Name="CreateLabel" Type="InArgument(x:Boolean)" />
            <x:Property Name="DisableTests" Type="InArgument(x:Boolean)" />
            <x:Property Name="GetVersion" Type="InArgument(x:String)" />
            <x:Property Name="PrivateDropLocation" Type="InArgument(x:String)" />
            <x:Property Name="Verbosity" Type="InArgument(mtbw:BuildVerbosity)" />
            <x:Property Name="Metadata" Type="mtbw:ProcessParameterMetadataCollection" />
            <x:Property Name="SupportedReasons" Type="mtbc:BuildReason" />
            <x:Property Name="SubscriptionName" Type="InArgument(x:String)" />
            <x:Property Name="StorageAccountName" Type="InArgument(x:String)" />
            <x:Property Name="CloudConfigLocation" Type="InArgument(x:String)" />
            <x:Property Name="PackageLocation" Type="InArgument(x:String)" />
            <x:Property Name="Environment" Type="InArgument(x:String)" />
            <x:Property Name="SubscriptionDataFileLocation" Type="InArgument(x:String)" />
            <x:Property Name="PublishScriptLocation" Type="InArgument(x:String)" />
            <x:Property Name="ServiceName" Type="InArgument(x:String)" />
          </x:Members>

          <this:Process.MSBuildArguments>

6.  Add a new sequence at the end of Run On Agent:

    1.  Start by adding an If Statement activity to check for a valid
        script file. Set the condition to this value:

            Not String.IsNullOrEmpty(PublishScriptLocation)

    2.  In the Then case of the If Statement, add a new Sequence
        activity. Set the display name to 'Start publish'

    3.  With the Start publish sequence still selected, add the
        following list of new variables as separate line items in the
        variables tab of the workflow designer. All variables should
        have Variable type =String and Scope=Start publish. These will
        be used to flow parameters from the build definition into the
        workflow, which then get used to call the publish script.

        -   SubscriptionDataFilePath, of type String

        -   PublishScriptFilePath, of type String

            ![][4]

    4.  Add a ConvertWorkspaceItem activity at the beginning of the new
        Sequence. Direction=ServerToLocal, DisplayName='Convert publish
        script filename', Input=' PublishScriptLocation',
        Result='PublishScriptFilePath', Workspace='Workspace'. This
        activity converts the path to the publish script from TFS server
        locations (if applicable) to a standard local disk path.

    5.  Add another ConvertWorkspaceItem activity at the end of the new
        Sequence. Direction=ServerToLocal, DisplayName='Convert
        subscription filename', Input=' SubscriptionDataFileLocation',
        Result= 'SubscriptionDataFilePath', Workspace='Workspace'.

    6.  Add an InvokeProcess activity at the end of the new Sequence.
        This activity calls PowerShell.exe with the arguments passed in
        by the Build Definition.

        1.  Arguments = String.Format(" -File ""{0}"" -serviceName {1}
            -storageAccountName {2} -packageLocation ""{3}""
            -cloudConfigLocation ""{4}"" -subscriptionDataFile ""{5}""
            -selectedSubscription {6} -environment ""{7}""",
            PublishScriptFilePath, ServiceName, StorageAccountName,
            PackageLocation, CloudConfigLocation,
            SubscriptionDataFilePath, SubscriptionName, Environment)

        2.  DisplayName ='Execute publish script'

        3.  FileName = "PowerShell"

        4.  OutputEncoding=
            'System.Text.Encoding.GetEncoding(System.Globalization.CultureInfo.InstalledUICulture.TextInfo.OEMCodePage)'

    7.  In the Handle Standard Output section textbox of the
        InvokeProcess, set the textbox value to 'data'. This is a
        variable to store the standard output data.

    8.  Add a WriteBuildMessage activity just below the standard output
        section. Set the Importance =
        'Microsoft.TeamFoundation.Build.Client.BuildMessageImportance.High'
        and the Message='data'. This ensures the standard output of the
        script will get written to the build output.

    9.  In the Handle Standard Error section textbox of the
        InvokeProcess, set the textbox value to 'data'. This is a
        variable to store the standard error data.

    10. Add a WriteBuildError activity just below the standard output
        section. Set the Message='data'. This ensures the standard
        errors of the script will get written to the build error output.

    The final result of the publish workflow activities will look like
    this in the designer:

    ![][5]

    The final result of the publish workflow activities will look like
    this in XAML:

        	</TryCatch>
              <If Condition="[Not String.IsNullOrEmpty(PublishScriptLocation)]" sap:VirtualizedContainerService.HintSize="1539,552">
                <If.Then>
                  <Sequence DisplayName="Start publish" sap:VirtualizedContainerService.HintSize="297,446">
                    <Sequence.Variables>
                      <Variable x:TypeArguments="x:String" Name="PublishScriptFilePath" />
                      <Variable x:TypeArguments="x:String" Name="SubscriptionDataFilePath" />
                    </Sequence.Variables>
                    <sap:WorkflowViewStateService.ViewState>
                      <scg:Dictionary x:TypeArguments="x:String, x:Object">
                        <x:Boolean x:Key="IsExpanded">True</x:Boolean>
                      </scg:Dictionary>
                    </sap:WorkflowViewStateService.ViewState>
                    <mtbwa:ConvertWorkspaceItem DisplayName="Convert publish script filename" sap:VirtualizedContainerService.HintSize="234,22" Input="[PublishScriptLocation]" Result="[PublishScriptFilePath]" Workspace="[Workspace]" />
                    <mtbwa:ConvertWorkspaceItem DisplayName="Convert subscription data file filename" sap:VirtualizedContainerService.HintSize="234,22" Input="[SubscriptionDataFileLocation]" Result="[SubscriptionDataFilePath]" Workspace="[Workspace]" />
                    <mtbwa:InvokeProcess Arguments="[String.Format(" -File ""{0}"" -serviceName {1} -storageAccountName {2} -packageLocation ""{3}"" -cloudConfigLocation ""{4}"" -subscriptionDataFile ""{5}"" -selectedSubscription {6} -environment ""{7}""", PublishScriptFilePath, ServiceName, StorageAccountName, PackageLocation, CloudConfigLocation, SubscriptionDataFilePath, SubscriptionName, Environment)]" DisplayName="Execute publish script" FileName="PowerShell" sap:VirtualizedContainerService.HintSize="234,198">
                      <mtbwa:InvokeProcess.ErrorDataReceived>
                        <ActivityAction x:TypeArguments="x:String">
                          <ActivityAction.Argument>
                            <DelegateInArgument x:TypeArguments="x:String" Name="data" />
                          </ActivityAction.Argument>
                          <mtbwa:WriteBuildError sap:VirtualizedContainerService.HintSize="200,22" Message="[data]" />
                        </ActivityAction>
                      </mtbwa:InvokeProcess.ErrorDataReceived>
                      <mtbwa:InvokeProcess.OutputDataReceived>
                        <ActivityAction x:TypeArguments="x:String">
                          <ActivityAction.Argument>
                            <DelegateInArgument x:TypeArguments="x:String" Name="data" />
                          </ActivityAction.Argument>
                          <mtbwa:WriteBuildMessage sap:VirtualizedContainerService.HintSize="200,22" Importance="[Microsoft.TeamFoundation.Build.Client.BuildMessageImportance.High]" Message="[data]" mva:VisualBasic.Settings="Assembly references and imported namespaces serialized as XML namespaces" />
                        </ActivityAction>
                      </mtbwa:InvokeProcess.OutputDataReceived>
                    </mtbwa:InvokeProcess>
                  </Sequence>
                </If.Then>
              </If>
            </mtbwa:AgentScope>
            <mtbwa:InvokeForReason DisplayName="Check In Gated Changes for CheckInShelveset Builds" sap:VirtualizedContainerService.HintSize="1370,146" Reason="CheckInShelveset">
              <mtbwa:CheckInGatedChanges DisplayName="Check In Gated Changes" sap:VirtualizedContainerService.HintSize="200,22" />
            </mtbwa:InvokeForReason>
          </Sequence>
        </Activity>

7.  Save the DefaultTemplateAzure workflow and Check In this file.

8.  Select the DefaultTemplateAzure process template in your build
    definition. Click Refresh or select the New button if you do not yet
    see this file in the list of Process Templates.

9.  Set the parameter property values in the Misc section as follows:

    1.  CloudConfigLocation =
        'c:\\drops\\app.publish\\ServiceConfiguration.Cloud.cscfg'   
        *This value is derived from:
        ($PublishDir)ServiceConfiguration.Cloud.cscfg*

    2.  PackageLocation =
        'c:\\drops\\app.publish\\ContactManager.Azure.cspkg'   
        *This value is derived from: ($PublishDir)($ProjectName).cspkg*

    3.  PublishScriptLocation =
        'c:\\scripts\\WindowsAzure\\PublishCloudService.ps1'

    4.  ServiceName = 'mycloudservicename'   
        *Use the appropriate cloud service name here*

    5.  Environment = 'Staging'

    6.  StorageAccountName = 'mystorageaccountname'   
        *Use the appropriate storage account name here*

    7.  SubscriptionDataFileLocation =
        'c:\\scripts\\WindowsAzure\\Subscription.xml'

    8.  SubscriptionName = 'default'

    ![][6]

10. Save the changes to the Build Definition.

11. Queue a Build to execute both the package build and publish. If you
    have a trigger set to Continuous Deploy, you will execute this
    behavior on every check-in.

### <a name="script"> </a>PublishCloudService.ps1 script template

<pre>
Param(  $serviceName = "",
        $storageAccountName = "",
        $packageLocation = "",
        $cloudConfigLocation = "",
        $environment = "Staging",
        $deploymentLabel = "ContinuousDeploy to $servicename",
        $timeStampFormat = "g",
        $alwaysDeleteExistingDeployments = 1,
        $enableDeploymentUpgrade = 1,
        $selectedsubscription = "default",
        $subscriptionDataFile = ""
     )
      

function Publish()
{
	$deployment = Get-AzureDeployment -ServiceName $serviceName -Slot $slot -ErrorVariable a -ErrorAction silentlycontinue 
    if ($a[0] -ne $null)
    {
        Write-Output "$(Get-Date -f $timeStampFormat) - No deployment is detected. Creating a new deployment. "
    }
    #check for existing deployment and then either upgrade, delete + deploy, or cancel according to $alwaysDeleteExistingDeployments and $enableDeploymentUpgrade boolean variables
	if ($deployment.Name -ne $null)
	{
		switch ($alwaysDeleteExistingDeployments)
	    {
	        1 
			{
                switch ($enableDeploymentUpgrade)
                {
                    1  #Update deployment inplace (usually faster, cheaper, won't destroy VIP)
                    {
                        Write-Output "$(Get-Date -f $timeStampFormat) - Deployment exists in $servicename.  Upgrading deployment."
				        UpgradeDeployment
                    }
                    0  #Delete then create new deployment
                    {
                        Write-Output "$(Get-Date -f $timeStampFormat) - Deployment exists in $servicename.  Deleting deployment."
				        DeleteDeployment
                        CreateNewDeployment
                        
                    }
                } # switch ($enableDeploymentUpgrade)
			}
	        0
			{
				Write-Output "$(Get-Date -f $timeStampFormat) - ERROR: Deployment exists in $servicename.  Script execution cancelled."
				exit
			}
	    } #switch ($alwaysDeleteExistingDeployments)
	} else {
            CreateNewDeployment
    }
}

function CreateNewDeployment()
{
	write-progress -id 3 -activity "Creating New Deployment" -Status "In progress"
	Write-Output "$(Get-Date -f $timeStampFormat) - Creating New Deployment: In progress"

	$opstat = New-AzureDeployment -Slot $slot -Package $packageLocation -Configuration $cloudConfigLocation -label $deploymentLabel -ServiceName $serviceName
	    
    $completeDeployment = Get-AzureDeployment -ServiceName $serviceName -Slot $slot
    $completeDeploymentID = $completeDeployment.deploymentid

    write-progress -id 3 -activity "Creating New Deployment" -completed -Status "Complete"
	Write-Output "$(Get-Date -f $timeStampFormat) - Creating New Deployment: Complete, Deployment ID: $completeDeploymentID"
    
	StartInstances
}

function UpgradeDeployment()
{
	write-progress -id 3 -activity "Upgrading Deployment" -Status "In progress"
	Write-Output "$(Get-Date -f $timeStampFormat) - Upgrading Deployment: In progress"

    # perform Update-Deployment
	$setdeployment = Set-AzureDeployment -Upgrade -Slot $slot -Package $packageLocation -Configuration $cloudConfigLocation -label $deploymentLabel -ServiceName $serviceName -Force
    
    $completeDeployment = Get-AzureDeployment -ServiceName $serviceName -Slot $slot
    $completeDeploymentID = $completeDeployment.deploymentid
    
    write-progress -id 3 -activity "Upgrading Deployment" -completed -Status "Complete"
	Write-Output "$(Get-Date -f $timeStampFormat) - Upgrading Deployment: Complete, Deployment ID: $completeDeploymentID"
}

function DeleteDeployment()
{

	write-progress -id 2 -activity "Deleting Deployment" -Status "In progress"
	Write-Output "$(Get-Date -f $timeStampFormat) - Deleting Deployment: In progress"

    #WARNING - always deletes with force
	$removeDeployment = Remove-AzureDeployment -Slot $slot -ServiceName $serviceName -Force

	write-progress -id 2 -activity "Deleting Deployment: Complete" -completed -Status $removeDeployment
	Write-Output "$(Get-Date -f $timeStampFormat) - Deleting Deployment: Complete"
	
}

function StartInstances()
{
	write-progress -id 4 -activity "Starting Instances" -status "In progress"
	Write-Output "$(Get-Date -f $timeStampFormat) - Starting Instances: In progress"

    $deployment = Get-AzureDeployment -ServiceName $serviceName -Slot $slot
    $runstatus = $deployment.Status

    if ($runstatus -ne 'Running') 
    {
	    $run = Set-AzureDeployment -Slot $slot -ServiceName $serviceName -Status Running
    }
	$deployment = Get-AzureDeployment -ServiceName $serviceName -Slot $slot
	$oldStatusStr = @("") * $deployment.RoleInstanceList.Count
	
	while (-not(AllInstancesRunning($deployment.RoleInstanceList)))
	{
		$i = 1
		foreach ($roleInstance in $deployment.RoleInstanceList)
		{
			$instanceName = $roleInstance.InstanceName
			$instanceStatus = $roleInstance.InstanceStatus

			if ($oldStatusStr[$i - 1] -ne $roleInstance.InstanceStatus)
			{
				$oldStatusStr[$i - 1] = $roleInstance.InstanceStatus
				Write-Output "$(Get-Date -f $timeStampFormat) - Starting Instance '$instanceName': $instanceStatus"
			}

			write-progress -id (4 + $i) -activity "Starting Instance '$instanceName'" -status "$instanceStatus"
			$i = $i + 1
		}

		sleep -Seconds 1

		$deployment = Get-AzureDeployment -ServiceName $serviceName -Slot $slot
	}

	$i = 1
	foreach ($roleInstance in $deployment.RoleInstanceList)
	{
		$instanceName = $roleInstance.InstanceName
		$instanceStatus = $roleInstance.InstanceStatus

		if ($oldStatusStr[$i - 1] -ne $roleInstance.InstanceStatus)
		{
			$oldStatusStr[$i - 1] = $roleInstance.InstanceStatus
			Write-Output "$(Get-Date -f $timeStampFormat) - Starting Instance '$instanceName': $instanceStatus"
		}

		$i = $i + 1
	}
	
    $deployment = Get-AzureDeployment -ServiceName $serviceName -Slot $slot
	$opstat = $deployment.Status 
	
	write-progress -id 4 -activity "Starting Instances" -completed -status $opstat
	Write-Output "$(Get-Date -f $timeStampFormat) - Starting Instances: $opstat"
}

function AllInstancesRunning($roleInstanceList)
{
	foreach ($roleInstance in $roleInstanceList)
	{
		if ($roleInstance.InstanceStatus -ne "ReadyRole")
		{
			return $false
		}
	}
	
	return $true
}

#configure powershell with Azure 1.7 modules
Import-Module Azure

#configure powershell with publishsettings for your subscription
$pubsettings = $subscriptionDataFile
Import-AzurePublishSettingsFile $pubsettings
Set-AzureSubscription -CurrentStorageAccount $storageAccountName -SubscriptionName $selectedsubscription

#set remaining environment variables for Azure cmdlets
$subscription = Get-AzureSubscription $selectedsubscription
$subscriptionname = $subscription.subscriptionname
$subscriptionid = $subscription.subscriptionid
$slot = $environment

#main driver - publish & write progress to activity log
Write-Output "$(Get-Date -f $timeStampFormat) - Azure Cloud Service deploy script started."
Write-Output "$(Get-Date -f $timeStampFormat) - Preparing deployment of $deploymentLabel for $subscriptionname with Subscription ID $subscriptionid."

Publish

$deployment = Get-AzureDeployment -slot $slot -serviceName $servicename
$deploymentUrl = $deployment.Url

Write-Output "$(Get-Date -f $timeStampFormat) - Created Cloud Service with URL $deploymentUrl."
Write-Output "$(Get-Date -f $timeStampFormat) - Azure Cloud Service deploy script finished."
</pre>

<<<<<<< HEAD
  [Continuous Delivery to Windows Azure by Using Team Foundation Service]: ../team-foundation-service/
=======
  [Continuous Delivery to Windows Azure by Using Team Foundation Service]: ./cloud-services-continuous-delivery-use-tfs.md
>>>>>>> 913b20cd
  [Step 1: Configure the Build Server]: #step1
  [Step 2: Build a Package using MSBuild Commands]: #step2
  [Step 3: Build a Package using TFS Team Build (Optional)]: #step3
  [Step 4: Publish a Package using a PowerShell Script]: #step4
  [Step 5: Publish a Package using TFS Team Build (Optional)]: #step5
  [Team Foundation Build Service]: http://go.microsoft.com/fwlink/p/?LinkId=239963
  [.NET Framework 4]: http://go.microsoft.com/fwlink/?LinkId=239538
  [Windows Azure Authoring Tools]: http://go.microsoft.com/fwlink/?LinkId=239600
  [Windows Azure Tools for Visual Studio]: http://go.microsoft.com/fwlink/?LinkId=257862
  [MSBuild Command Line Reference]: http://msdn.microsoft.com/en-us/library/ms164311(v=VS.90).aspx
  [1]: http://go.microsoft.com/fwlink/p/?LinkId=239966
  [Understanding the Team Foundation Build System]: http://go.microsoft.com/fwlink/?LinkId=238798
  [Configure a Build Machine]: http://go.microsoft.com/fwlink/?LinkId=238799
  [0]: ./media/cloud-services-dotnet-continuous-delivery/tfs-01.png
  [2]: ./media/cloud-services-dotnet-continuous-delivery/tfs-02.png
  [Windows Azure PowerShell Cmdlets]: http://go.microsoft.com/fwlink/?LinkId=256262
  [the .publishsettings file]: https://manage.windowsazure.com/download/publishprofile.aspx?wa=wsignin1.0
  [end of this article]: #script
  
  [3]: ./media/cloud-services-dotnet-continuous-delivery/common-task-tfs-03.png
  [4]: ./media/cloud-services-dotnet-continuous-delivery/common-task-tfs-04.png
  [5]: ./media/cloud-services-dotnet-continuous-delivery/common-task-tfs-05.png
  [6]: ./media/cloud-services-dotnet-continuous-delivery/common-task-tfs-06.png<|MERGE_RESOLUTION|>--- conflicted
+++ resolved
@@ -773,11 +773,7 @@
 Write-Output "$(Get-Date -f $timeStampFormat) - Azure Cloud Service deploy script finished."
 </pre>
 
-<<<<<<< HEAD
-  [Continuous Delivery to Windows Azure by Using Team Foundation Service]: ../team-foundation-service/
-=======
   [Continuous Delivery to Windows Azure by Using Team Foundation Service]: ./cloud-services-continuous-delivery-use-tfs.md
->>>>>>> 913b20cd
   [Step 1: Configure the Build Server]: #step1
   [Step 2: Build a Package using MSBuild Commands]: #step2
   [Step 3: Build a Package using TFS Team Build (Optional)]: #step3
