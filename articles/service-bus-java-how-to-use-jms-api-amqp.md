--- conflicted
+++ resolved
@@ -1,9 +1,6 @@
 <properties linkid="develop-java-how-to-guides-service-bus-amqp" urlDisplayName="Service Bus AMQP" pageTitle="How to use AMQP 1.0 with the Java Service Bus API - Azure" metaKeywords="ava Messsage AMQP, Service Bus AMQP, download AMQP JMS library" description="Learn how to use the Java Message Service (JMS) with Azure Service Bus and Advanced Message Queuing Protodol (AMQP) 1.0." metaCanonical="" services="service-bus" documentationCenter="Java" title="How to use the Java Message Service (JMS) API with Service Bus and AMQP 1.0" authors="sethm"  solutions="" writer="sethm" manager="dwrede" editor="mattshel"  />
-<<<<<<< HEAD
-=======
 
 <tags ms.service="service-bus" ms.workload="tbd" ms.tgt_pltfrm="na" ms.devlang="Java" ms.topic="article" ms.date="01/01/1900" ms.author="sethm" />
->>>>>>> 3f5f611b
 
 
 
