<properties 
	pageTitle="Sample data in Azure blob storage| Microsoft Azure" 
	description="Sample data in Azure Blob Storage" 
	services="machine-learning,storage" 
	documentationCenter="" 
	authors="bradsev" 
	manager="paulettm" 
	editor="cgronlun" />

<tags 
	ms.service="machine-learning" 
	ms.workload="data-services" 
	ms.tgt_pltfrm="na" 
	ms.devlang="na" 
	ms.topic="article" 
<<<<<<< HEAD
	ms.date="10/18/2015" 
	ms.author="sunliangms;fashah;garye;bradsev" /> 

#<a name="heading"></a>Sample Data in Azure blob storage

=======
	ms.date="10/20/2015" 
	ms.author="sunliangms;fashah;garye;bradsev" /> 

#<a name="heading"></a>Sample data in Azure blob storage

This **menu** links to topics that describe how to sample data from various storage environments. This task is a step in the Cortana Analytics Process (CAP).

[AZURE.INCLUDE [cap-sample-data-selector](../../includes/cap-sample-data-selector.md)]

## Introduction

>>>>>>> 4a44d759
This document covers sampling data stored in Azure blob storage by downloading it programmatically and then sampling it with sample Python code. The steps to do so are as follows:

## Download and down-sample data
1. Download the data from Azure blob storage using the blob service from the following sample Python code: 

	    from azure.storage import BlobService
    	import tables
    	
		STORAGEACCOUNTNAME= <storage_account_name>
		STORAGEACCOUNTKEY= <storage_account_key>
		LOCALFILENAME= <local_file_name>		
		CONTAINERNAME= <container_name>
		BLOBNAME= <blob_name>

    	#download from blob
    	t1=time.time()
    	blob_service=BlobService(account_name=STORAGEACCOUNTNAME,account_key=STORAGEACCOUNTKEY)
    	blob_service.get_blob_to_path(CONTAINERNAME,BLOBNAME,LOCALFILENAME)
    	t2=time.time()
    	print(("It takes %s seconds to download "+blobname) % (t2 - t1))

2. Read data into a Pandas data-frame from the file downloaded above.

		import pandas as pd

	    #directly ready from file on disk
    	dataframe_blobdata = pd.read_csv(LOCALFILE)

3. Down-sample the data using the `numpy`'s `random.choice` as follows:

	    # A 1 percent sample
    	sample_ratio = 0.01 
    	sample_size = np.round(dataframe_blobdata.shape[0] * sample_ratio)
    	sample_rows = np.random.choice(dataframe_blobdata.index.values, sample_size)
    	dataframe_blobdata_sample = dataframe_blobdata.ix[sample_rows]

	Now you can work with the above data frame with the 1 Percent sample for further exploration and feature generation.

##<a name="heading"></a>Upload data and read it into Azure Machine Learning

You can use the following sample code to down-sample the data and use it directly in Azure ML:

1. Write the data frame to a local file

		dataframe.to_csv(os.path.join(os.getcwd(),LOCALFILENAME), sep='\t', encoding='utf-8', index=False)

2. Upload the local file to an Azure blob using the following sample code:

		from azure.storage import BlobService
    	import tables

		STORAGEACCOUNTNAME= <storage_account_name>
		LOCALFILENAME= <local_file_name>
		STORAGEACCOUNTKEY= <storage_account_key>
		CONTAINERNAME= <container_name>
		BLOBNAME= <blob_name>

	    output_blob_service=BlobService(account_name=STORAGEACCOUNTNAME,account_key=STORAGEACCOUNTKEY)    
	    localfileprocessed = os.path.join(os.getcwd(),LOCALFILENAME) #assuming file is in current working directory
	    
	    try:
	   
	    #perform upload
	    output_blob_service.put_block_blob_from_path(CONTAINERNAME,BLOBNAME,localfileprocessed)
	    
	    except:	        
		    print ("Something went wrong with uploading to the blob:"+ BLOBNAME)

3. Read the data from the Azure blob using Azure ML [Reader](https://msdn.microsoft.com/library/azure/4e1b0fe6-aded-4b3f-a36f-39b8862b9004/) as shown in the image below:
 
![reader blob][1]

[1]: ./media/machine-learning-data-science-sample-data-blob/reader_blob.png


<!-- Module References -->
[reader]: https://msdn.microsoft.com/library/azure/4e1b0fe6-aded-4b3f-a36f-39b8862b9004/
 <|MERGE_RESOLUTION|>--- conflicted
+++ resolved
@@ -13,13 +13,6 @@
 	ms.tgt_pltfrm="na" 
 	ms.devlang="na" 
 	ms.topic="article" 
-<<<<<<< HEAD
-	ms.date="10/18/2015" 
-	ms.author="sunliangms;fashah;garye;bradsev" /> 
-
-#<a name="heading"></a>Sample Data in Azure blob storage
-
-=======
 	ms.date="10/20/2015" 
 	ms.author="sunliangms;fashah;garye;bradsev" /> 
 
@@ -31,7 +24,6 @@
 
 ## Introduction
 
->>>>>>> 4a44d759
 This document covers sampling data stored in Azure blob storage by downloading it programmatically and then sampling it with sample Python code. The steps to do so are as follows:
 
 ## Download and down-sample data
