<properties
	pageTitle="Sample data in Azure HDInsight Hive tables | Microsoft Azure"
	description="Down sampling data in Azure HDInsight  (Hadopop) Hive Tables"
	services="machine-learning,hdinsight"
	documentationCenter=""
	authors="hangzh-msft"
	manager="paulettm" 
	editor="cgronlun"  />

<tags
	ms.service="machine-learning"
	ms.workload="data-services"
	ms.tgt_pltfrm="na"
	ms.devlang="na"
	ms.topic="article"
<<<<<<< HEAD
	ms.date="10/18/2015"
=======
	ms.date="10/20/2015"
>>>>>>> 4a44d759
	ms.author="hangzh;bradsev" />

# Sample data in Azure HDInsight Hive tables

<<<<<<< HEAD
=======
This **menu** links to topics that describe how to sample data from various storage environments. This task is a step in the Cortana Analytics Process (CAP).

[AZURE.INCLUDE [cap-sample-data-selector](../../includes/cap-sample-data-selector.md)]

## Introduction

>>>>>>> 4a44d759
If the dataset you plan to analyze is big, it is usually a good idea to down-sample the data to reduce it to a smaller but representative and more manageable size. This facilitates data understanding, exploration, and feature engineering. Its role in the Cortana Analytics Process is to enable fast prototyping of the data processing functions and machine learning models.

In this article, we describe how to down-sample data in Azure HDInsight Hive tables using Hive queries. We cover three popularly used sampling methods: 

* Uniform random sampling 
* random sampling by groups 
* stratified sampling

You should submit the Hive queries from the Hadoop Command Line console on the head node of the Hadoop cluster. To do this, log into the head node of the Hadoop cluster, open the Hadoop Command Line console, and submit the Hive queries from there. For instructions on submitting Hive queries in the Hadoop Command Line console, see [How to Submit Hive Queries](machine-learning-data-science-process-hive-tables.md#submit).

## <a name="uniform"></a> Uniform random sampling ##
Uniform random sampling means that each row in the data set has an equal chance of being sampled. This can be implemented by adding an extra field rand() to the data set in the inner "select" query, and in the outer "select" query that condition on that random field.

Here is an example query:

	SET sampleRate=<sample rate, 0-1>;
	select
		field1, field2, …, fieldN
	from
		(
		select
			field1, field2, …, fieldN, rand() as samplekey
		from <hive table name>
		)a
	where samplekey<='${hiveconf:sampleRate}'

Here, `<sample rate, 0-1>` specifies the proportion of records that the users want to sample.

## <a name="group"></a> Random sampling by groups ##

When sampling categorical data, you may want to either include or exclude all of the instances of some particular value of a categorical variable. This is what is meant by "sampling by group".
For example, if you have a categorical variable "State", which has values NY, MA, CA, NJ, PA, etc, you want records of the same state be always together, whether they are sampled or not.

Here is an example query that samples by group:

	SET sampleRate=<sample rate, 0-1>;
    select
		b.field1, b.field2, …, b.catfield, …, b.fieldN
	from
		(
		select
			field1, field2, …, catfield, …, fieldN
		from <table name>
		)b
	join
		(
		select
			catfield
		from
			(
			select
				catfield, rand() as samplekey
			from <table name>
			group by catfield
			)a
		where samplekey<='${hiveconf:sampleRate}'
		)c
	on b.catfield=c.catfield

## <a name="stratified"></a>Stratified sampling

Random sampling is stratified with respect to a categorical variable when the samples obtained have values of that categorical that are in the same ratio as in the parent population from which the samples were obtained. Using the same example as above, suppose your data has sub-populations by states, say NJ has 100 observations, NY has 60 observations, and WA has 300 observations. If you specify the rate of stratified sampling to be 0.5, then the sample obtained should have approximately 50, 30, and 150 observations of NJ, NY, and WA respectively.

Here is an example query:

	SET sampleRate=<sample rate, 0-1>;
    select
		field1, field2, field3, ..., fieldN, state
	from
		(
		select
			field1, field2, field3, ..., fieldN, state,
			count(*) over (partition by state) as state_cnt,
      		rank() over (partition by state order by rand()) as state_rank
      	from <table name>
		) a
	where state_rank <= state_cnt*'${hiveconf:sampleRate}'


For information on more advanced sampling methods that are available in Hive, see [LanguageManual Sampling](https://cwiki.apache.org/confluence/display/Hive/LanguageManual+Sampling).
 <|MERGE_RESOLUTION|>--- conflicted
+++ resolved
@@ -13,24 +13,17 @@
 	ms.tgt_pltfrm="na"
 	ms.devlang="na"
 	ms.topic="article"
-<<<<<<< HEAD
-	ms.date="10/18/2015"
-=======
 	ms.date="10/20/2015"
->>>>>>> 4a44d759
 	ms.author="hangzh;bradsev" />
 
 # Sample data in Azure HDInsight Hive tables
 
-<<<<<<< HEAD
-=======
 This **menu** links to topics that describe how to sample data from various storage environments. This task is a step in the Cortana Analytics Process (CAP).
 
 [AZURE.INCLUDE [cap-sample-data-selector](../../includes/cap-sample-data-selector.md)]
 
 ## Introduction
 
->>>>>>> 4a44d759
 If the dataset you plan to analyze is big, it is usually a good idea to down-sample the data to reduce it to a smaller but representative and more manageable size. This facilitates data understanding, exploration, and feature engineering. Its role in the Cortana Analytics Process is to enable fast prototyping of the data processing functions and machine learning models.
 
 In this article, we describe how to down-sample data in Azure HDInsight Hive tables using Hive queries. We cover three popularly used sampling methods: 
