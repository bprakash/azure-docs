<properties 
	pageTitle="Cluster Model | Microsoft Azure" 
	description="Cluster Model" 
	services="machine-learning" 
	documentationCenter="" 
	authors="FrancescaLazzeri" 
	manager="paulettm" 
	editor="cgronlun"/>

<tags 
	ms.service="machine-learning" 
	ms.workload="data-services" 
	ms.tgt_pltfrm="na" 
	ms.devlang="na" 
	ms.topic="article" 
<<<<<<< HEAD
	ms.date="09/02/2015" 
=======
	ms.date="11/24/2015" 
>>>>>>> 08be3281
	ms.author="lazzeri"/> 


#Cluster Model    

How can we predict groups of credit cardholders’ behaviors in order to reduce the charge-off risk of credit card issuers? How can we define groups of personality traits of employees in order to improve their performance at work? How can doctors classify patients into groups based on the characteristics of their diseases? In principle, all of these questions can be answered through cluster analysis.   


[AZURE.INCLUDE [machine-learning-free-trial](../../includes/machine-learning-free-trial.md)] 
   
Cluster analysis classifies a set of observations into two or more mutually exclusive unknown groups based on combinations of variables. The purpose of cluster analysis is to discover a system of organizing observations, usually people or their characteristics, into groups, where members of the groups share properties in common. This [service](https://datamarket.azure.com/dataset/aml_labs/k_cluster_model) uses the K-Means methodology, a commonly used clustering technique, to cluster arbitrary data into groups. This web service takes the data and the number of k clusters as input, and produces predictions of which of the k groups to which each observations belongs. 

>This web service could be consumed by users – potentially through a mobile app, through a website, or even on a local computer, for example. But the purpose of the web service is also to serve as an example of how Azure Machine Learning can be used to create web services on top of R code. With just a few lines of R code and clicks of a button within Azure Machine Learning Studio, an experiment can be created with R code and published as a web service. The web service can then be published to the Azure Marketplace and consumed by users and devices across the world with no infrastructure setup by the author of the web service.  

##Consumption of web service   
This web service groups the data into a set of k groups and outputs the group assignment for each row. The web service expects the end user to input data as a string where rows are separated by commas (,) and columns are separated by semicolons (;). The web service expects 1 row at a time. An example dataset could look like this:

![Sample data][1]

Suppose the user wanted to separate this data into 3 mutually exclusive groups. The data input for the above dataset would be the following: value = “10;5;2,18;1;6,7;5;5,22;3;4,12;2;1,10;3;4”; k=”3”. The output is the predicted group membership for each of the rows.

>This service, as hosted on the Azure Marketplace, is an OData service; these may be called through POST or GET methods. 

There are multiple ways of consuming the service in an automated fashion (an example app is [here](http://microsoftazuremachinelearning.azurewebsites.net/ClusterModel.aspx )).

###Starting C# code for web service consumption:

	public class Input
	{
	        public string value;
	        public string k;
	}
	
	public AuthenticationHeaderValue CreateBasicHeader(string username, string password)
	{
	        byte[] byteArray = System.Text.Encoding.UTF8.GetBytes(username + ":" + password);
	        return new AuthenticationHeaderValue("Basic", Convert.ToBase64String(byteArray));
	}
	
	void Main()
	{
	        var input = new Input() { value = TextBox1.Text, k = TextBox2.Text };
	        var json = JsonConvert.SerializeObject(input);
	        var acitionUri = "PutAPIURLHere,e.g.https://api.datamarket.azure.com/..../v1/Score";
	        var httpClient = new HttpClient();
	
	        httpClient.DefaultRequestHeaders.Authorization = CreateBasicHeader("PutEmailAddressHere", "ChangeToAPIKey");
	        httpClient.DefaultRequestHeaders.Accept.Add(new MediaTypeWithQualityHeaderValue("application/json"));
	
	        var response = httpClient.PostAsync(acitionUri, new StringContent(json));
	        var result = response.Result.Content;
	    	var scoreResult = result.ReadAsStringAsync().Result;
	}




##Creation of web service  
>This web service was created using Azure Machine Learning. For a free trial, as well as introductory videos on creating experiments and [publishing web services](machine-learning-publish-a-machine-learning-web-service.md), please see [azure.com/ml](http://azure.com/ml). Below is a screenshot of the experiment that created the web service and example code for each of the modules within the experiment.

From within Azure Machine Learning, a new blank experiment was created and two [Execute R Script][execute-r-script] modules pulled onto the workspace. The data schema was created with a simple [Execute R Script][execute-r-script]. Then, the data schema was linked to the cluster model section, again created with an [Execute R Script][execute-r-script]. In the [Execute R Script][execute-r-script] used for the cluster model, the web service then utilizes the “k-means” function, which is prebuilt into the [Execute R Script][execute-r-script] of Azure Machine Learning.    
   

     
![Experiment flow][3]

####Module 1: 
	#Enter the input data as a string 
	mydata <- data.frame(value = "1; 3; 5; 6; 7; 7, 5; 5; 6; 7; 2; 1, 3; 7; 2; 9; 56; 6, 1; 4; 5; 26; 4; 23, 15; 35; 6; 7; 12; 1, 32; 51; 62; 7; 21; 1", k=5, stringsAsFactors=FALSE)
	
	maml.mapOutputPort("mydata");     
	

####Module 2:
	# Map 1-based optional input ports to variables
	mydata <- maml.mapInputPort(1) # class: data.frame

	data.split <- strsplit(mydata[1,1], ",")[[1]]
	data.split <- sapply(data.split, strsplit, ";", simplify = TRUE)
	data.split <- sapply(data.split, strsplit, ";", simplify = TRUE)
	data.split <- as.data.frame(t(data.split))

	data.split <- data.matrix(data.split)
	data.split <- data.frame(data.split)

	# K-Means cluster analysis
	fit <- kmeans(data.split, mydata$k) # k-cluster solution

	# Get cluster means 
	aggregate(data.split,by=list(fit$cluster),FUN=mean)
	# Append cluster assignment
	mydatafinal <- data.frame(t(fit$cluster))
	n_col=ncol(mydatafinal)
	colnames(mydatafinal) <- paste("V",1:n_col,sep="")

	# Select data.frame to be sent to the output Dataset port
	maml.mapOutputPort("mydatafinal");
   
 
##Limitations
This is a very simple example of a clustering web service. As can be seen from the example code above, no error catching is implemented and the service assumes everything is a continuous variable (no categorical features allowed), as the service only inputs numeric values at the time of the creation of this web service. Also, the service currently handles limited data size, due to the request/response nature of the web service call and the fact that the model is being fit every time the web service is called. 

##FAQ
For frequently asked questions on consumption of the web service or publishing to the Azure Marketplace, see [here](machine-learning-marketplace-faq.md).

[1]: ./media/machine-learning-r-csharp-cluster-model/cluster-img1.png
[2]: ./media/machine-learning-r-csharp-cluster-model/cluster-img2.png
[3]: ./media/machine-learning-r-csharp-cluster-model/cluster-img3.png


<!-- Module References -->
[execute-r-script]: https://msdn.microsoft.com/library/azure/30806023-392b-42e0-94d6-6b775a6e0fd5/
 
<|MERGE_RESOLUTION|>--- conflicted
+++ resolved
@@ -1,133 +1,129 @@
-<properties 
-	pageTitle="Cluster Model | Microsoft Azure" 
-	description="Cluster Model" 
-	services="machine-learning" 
-	documentationCenter="" 
-	authors="FrancescaLazzeri" 
-	manager="paulettm" 
-	editor="cgronlun"/>
-
-<tags 
-	ms.service="machine-learning" 
-	ms.workload="data-services" 
-	ms.tgt_pltfrm="na" 
-	ms.devlang="na" 
-	ms.topic="article" 
-<<<<<<< HEAD
-	ms.date="09/02/2015" 
-=======
-	ms.date="11/24/2015" 
->>>>>>> 08be3281
-	ms.author="lazzeri"/> 
-
-
-#Cluster Model    
-
-How can we predict groups of credit cardholders’ behaviors in order to reduce the charge-off risk of credit card issuers? How can we define groups of personality traits of employees in order to improve their performance at work? How can doctors classify patients into groups based on the characteristics of their diseases? In principle, all of these questions can be answered through cluster analysis.   
-
-
-[AZURE.INCLUDE [machine-learning-free-trial](../../includes/machine-learning-free-trial.md)] 
-   
-Cluster analysis classifies a set of observations into two or more mutually exclusive unknown groups based on combinations of variables. The purpose of cluster analysis is to discover a system of organizing observations, usually people or their characteristics, into groups, where members of the groups share properties in common. This [service](https://datamarket.azure.com/dataset/aml_labs/k_cluster_model) uses the K-Means methodology, a commonly used clustering technique, to cluster arbitrary data into groups. This web service takes the data and the number of k clusters as input, and produces predictions of which of the k groups to which each observations belongs. 
-
->This web service could be consumed by users – potentially through a mobile app, through a website, or even on a local computer, for example. But the purpose of the web service is also to serve as an example of how Azure Machine Learning can be used to create web services on top of R code. With just a few lines of R code and clicks of a button within Azure Machine Learning Studio, an experiment can be created with R code and published as a web service. The web service can then be published to the Azure Marketplace and consumed by users and devices across the world with no infrastructure setup by the author of the web service.  
-
-##Consumption of web service   
-This web service groups the data into a set of k groups and outputs the group assignment for each row. The web service expects the end user to input data as a string where rows are separated by commas (,) and columns are separated by semicolons (;). The web service expects 1 row at a time. An example dataset could look like this:
-
-![Sample data][1]
-
-Suppose the user wanted to separate this data into 3 mutually exclusive groups. The data input for the above dataset would be the following: value = “10;5;2,18;1;6,7;5;5,22;3;4,12;2;1,10;3;4”; k=”3”. The output is the predicted group membership for each of the rows.
-
->This service, as hosted on the Azure Marketplace, is an OData service; these may be called through POST or GET methods. 
-
-There are multiple ways of consuming the service in an automated fashion (an example app is [here](http://microsoftazuremachinelearning.azurewebsites.net/ClusterModel.aspx )).
-
-###Starting C# code for web service consumption:
-
-	public class Input
-	{
-	        public string value;
-	        public string k;
-	}
-	
-	public AuthenticationHeaderValue CreateBasicHeader(string username, string password)
-	{
-	        byte[] byteArray = System.Text.Encoding.UTF8.GetBytes(username + ":" + password);
-	        return new AuthenticationHeaderValue("Basic", Convert.ToBase64String(byteArray));
-	}
-	
-	void Main()
-	{
-	        var input = new Input() { value = TextBox1.Text, k = TextBox2.Text };
-	        var json = JsonConvert.SerializeObject(input);
-	        var acitionUri = "PutAPIURLHere,e.g.https://api.datamarket.azure.com/..../v1/Score";
-	        var httpClient = new HttpClient();
-	
-	        httpClient.DefaultRequestHeaders.Authorization = CreateBasicHeader("PutEmailAddressHere", "ChangeToAPIKey");
-	        httpClient.DefaultRequestHeaders.Accept.Add(new MediaTypeWithQualityHeaderValue("application/json"));
-	
-	        var response = httpClient.PostAsync(acitionUri, new StringContent(json));
-	        var result = response.Result.Content;
-	    	var scoreResult = result.ReadAsStringAsync().Result;
-	}
-
-
-
-
-##Creation of web service  
->This web service was created using Azure Machine Learning. For a free trial, as well as introductory videos on creating experiments and [publishing web services](machine-learning-publish-a-machine-learning-web-service.md), please see [azure.com/ml](http://azure.com/ml). Below is a screenshot of the experiment that created the web service and example code for each of the modules within the experiment.
-
-From within Azure Machine Learning, a new blank experiment was created and two [Execute R Script][execute-r-script] modules pulled onto the workspace. The data schema was created with a simple [Execute R Script][execute-r-script]. Then, the data schema was linked to the cluster model section, again created with an [Execute R Script][execute-r-script]. In the [Execute R Script][execute-r-script] used for the cluster model, the web service then utilizes the “k-means” function, which is prebuilt into the [Execute R Script][execute-r-script] of Azure Machine Learning.    
-   
-
-     
-![Experiment flow][3]
-
-####Module 1: 
-	#Enter the input data as a string 
-	mydata <- data.frame(value = "1; 3; 5; 6; 7; 7, 5; 5; 6; 7; 2; 1, 3; 7; 2; 9; 56; 6, 1; 4; 5; 26; 4; 23, 15; 35; 6; 7; 12; 1, 32; 51; 62; 7; 21; 1", k=5, stringsAsFactors=FALSE)
-	
-	maml.mapOutputPort("mydata");     
-	
-
-####Module 2:
-	# Map 1-based optional input ports to variables
-	mydata <- maml.mapInputPort(1) # class: data.frame
-
-	data.split <- strsplit(mydata[1,1], ",")[[1]]
-	data.split <- sapply(data.split, strsplit, ";", simplify = TRUE)
-	data.split <- sapply(data.split, strsplit, ";", simplify = TRUE)
-	data.split <- as.data.frame(t(data.split))
-
-	data.split <- data.matrix(data.split)
-	data.split <- data.frame(data.split)
-
-	# K-Means cluster analysis
-	fit <- kmeans(data.split, mydata$k) # k-cluster solution
-
-	# Get cluster means 
-	aggregate(data.split,by=list(fit$cluster),FUN=mean)
-	# Append cluster assignment
-	mydatafinal <- data.frame(t(fit$cluster))
-	n_col=ncol(mydatafinal)
-	colnames(mydatafinal) <- paste("V",1:n_col,sep="")
-
-	# Select data.frame to be sent to the output Dataset port
-	maml.mapOutputPort("mydatafinal");
-   
- 
-##Limitations
-This is a very simple example of a clustering web service. As can be seen from the example code above, no error catching is implemented and the service assumes everything is a continuous variable (no categorical features allowed), as the service only inputs numeric values at the time of the creation of this web service. Also, the service currently handles limited data size, due to the request/response nature of the web service call and the fact that the model is being fit every time the web service is called. 
-
-##FAQ
-For frequently asked questions on consumption of the web service or publishing to the Azure Marketplace, see [here](machine-learning-marketplace-faq.md).
-
-[1]: ./media/machine-learning-r-csharp-cluster-model/cluster-img1.png
-[2]: ./media/machine-learning-r-csharp-cluster-model/cluster-img2.png
-[3]: ./media/machine-learning-r-csharp-cluster-model/cluster-img3.png
-
-
-<!-- Module References -->
-[execute-r-script]: https://msdn.microsoft.com/library/azure/30806023-392b-42e0-94d6-6b775a6e0fd5/
- 
+<properties 
+	pageTitle="Cluster Model | Microsoft Azure" 
+	description="Cluster Model" 
+	services="machine-learning" 
+	documentationCenter="" 
+	authors="FrancescaLazzeri" 
+	manager="paulettm" 
+	editor="cgronlun"/>
+
+<tags 
+	ms.service="machine-learning" 
+	ms.workload="data-services" 
+	ms.tgt_pltfrm="na" 
+	ms.devlang="na" 
+	ms.topic="article" 
+	ms.date="11/24/2015" 
+	ms.author="lazzeri"/> 
+
+
+#Cluster Model    
+
+How can we predict groups of credit cardholders’ behaviors in order to reduce the charge-off risk of credit card issuers? How can we define groups of personality traits of employees in order to improve their performance at work? How can doctors classify patients into groups based on the characteristics of their diseases? In principle, all of these questions can be answered through cluster analysis.   
+
+
+[AZURE.INCLUDE [machine-learning-free-trial](../../includes/machine-learning-free-trial.md)] 
+   
+Cluster analysis classifies a set of observations into two or more mutually exclusive unknown groups based on combinations of variables. The purpose of cluster analysis is to discover a system of organizing observations, usually people or their characteristics, into groups, where members of the groups share properties in common. This [service](https://datamarket.azure.com/dataset/aml_labs/k_cluster_model) uses the K-Means methodology, a commonly used clustering technique, to cluster arbitrary data into groups. This web service takes the data and the number of k clusters as input, and produces predictions of which of the k groups to which each observations belongs. 
+
+>This web service could be consumed by users – potentially through a mobile app, through a website, or even on a local computer, for example. But the purpose of the web service is also to serve as an example of how Azure Machine Learning can be used to create web services on top of R code. With just a few lines of R code and clicks of a button within Azure Machine Learning Studio, an experiment can be created with R code and published as a web service. The web service can then be published to the Azure Marketplace and consumed by users and devices across the world with no infrastructure setup by the author of the web service.  
+
+##Consumption of web service   
+This web service groups the data into a set of k groups and outputs the group assignment for each row. The web service expects the end user to input data as a string where rows are separated by commas (,) and columns are separated by semicolons (;). The web service expects 1 row at a time. An example dataset could look like this:
+
+![Sample data][1]
+
+Suppose the user wanted to separate this data into 3 mutually exclusive groups. The data input for the above dataset would be the following: value = “10;5;2,18;1;6,7;5;5,22;3;4,12;2;1,10;3;4”; k=”3”. The output is the predicted group membership for each of the rows.
+
+>This service, as hosted on the Azure Marketplace, is an OData service; these may be called through POST or GET methods. 
+
+There are multiple ways of consuming the service in an automated fashion (an example app is [here](http://microsoftazuremachinelearning.azurewebsites.net/ClusterModel.aspx )).
+
+###Starting C# code for web service consumption:
+
+	public class Input
+	{
+	        public string value;
+	        public string k;
+	}
+	
+	public AuthenticationHeaderValue CreateBasicHeader(string username, string password)
+	{
+	        byte[] byteArray = System.Text.Encoding.UTF8.GetBytes(username + ":" + password);
+	        return new AuthenticationHeaderValue("Basic", Convert.ToBase64String(byteArray));
+	}
+	
+	void Main()
+	{
+	        var input = new Input() { value = TextBox1.Text, k = TextBox2.Text };
+	        var json = JsonConvert.SerializeObject(input);
+	        var acitionUri = "PutAPIURLHere,e.g.https://api.datamarket.azure.com/..../v1/Score";
+	        var httpClient = new HttpClient();
+	
+	        httpClient.DefaultRequestHeaders.Authorization = CreateBasicHeader("PutEmailAddressHere", "ChangeToAPIKey");
+	        httpClient.DefaultRequestHeaders.Accept.Add(new MediaTypeWithQualityHeaderValue("application/json"));
+	
+	        var response = httpClient.PostAsync(acitionUri, new StringContent(json));
+	        var result = response.Result.Content;
+	    	var scoreResult = result.ReadAsStringAsync().Result;
+	}
+
+
+
+
+##Creation of web service  
+>This web service was created using Azure Machine Learning. For a free trial, as well as introductory videos on creating experiments and [publishing web services](machine-learning-publish-a-machine-learning-web-service.md), please see [azure.com/ml](http://azure.com/ml). Below is a screenshot of the experiment that created the web service and example code for each of the modules within the experiment.
+
+From within Azure Machine Learning, a new blank experiment was created and two [Execute R Script][execute-r-script] modules pulled onto the workspace. The data schema was created with a simple [Execute R Script][execute-r-script]. Then, the data schema was linked to the cluster model section, again created with an [Execute R Script][execute-r-script]. In the [Execute R Script][execute-r-script] used for the cluster model, the web service then utilizes the “k-means” function, which is prebuilt into the [Execute R Script][execute-r-script] of Azure Machine Learning.    
+   
+
+     
+![Experiment flow][3]
+
+####Module 1: 
+	#Enter the input data as a string 
+	mydata <- data.frame(value = "1; 3; 5; 6; 7; 7, 5; 5; 6; 7; 2; 1, 3; 7; 2; 9; 56; 6, 1; 4; 5; 26; 4; 23, 15; 35; 6; 7; 12; 1, 32; 51; 62; 7; 21; 1", k=5, stringsAsFactors=FALSE)
+	
+	maml.mapOutputPort("mydata");     
+	
+
+####Module 2:
+	# Map 1-based optional input ports to variables
+	mydata <- maml.mapInputPort(1) # class: data.frame
+
+	data.split <- strsplit(mydata[1,1], ",")[[1]]
+	data.split <- sapply(data.split, strsplit, ";", simplify = TRUE)
+	data.split <- sapply(data.split, strsplit, ";", simplify = TRUE)
+	data.split <- as.data.frame(t(data.split))
+
+	data.split <- data.matrix(data.split)
+	data.split <- data.frame(data.split)
+
+	# K-Means cluster analysis
+	fit <- kmeans(data.split, mydata$k) # k-cluster solution
+
+	# Get cluster means 
+	aggregate(data.split,by=list(fit$cluster),FUN=mean)
+	# Append cluster assignment
+	mydatafinal <- data.frame(t(fit$cluster))
+	n_col=ncol(mydatafinal)
+	colnames(mydatafinal) <- paste("V",1:n_col,sep="")
+
+	# Select data.frame to be sent to the output Dataset port
+	maml.mapOutputPort("mydatafinal");
+   
+ 
+##Limitations
+This is a very simple example of a clustering web service. As can be seen from the example code above, no error catching is implemented and the service assumes everything is a continuous variable (no categorical features allowed), as the service only inputs numeric values at the time of the creation of this web service. Also, the service currently handles limited data size, due to the request/response nature of the web service call and the fact that the model is being fit every time the web service is called. 
+
+##FAQ
+For frequently asked questions on consumption of the web service or publishing to the Azure Marketplace, see [here](machine-learning-marketplace-faq.md).
+
+[1]: ./media/machine-learning-r-csharp-cluster-model/cluster-img1.png
+[2]: ./media/machine-learning-r-csharp-cluster-model/cluster-img2.png
+[3]: ./media/machine-learning-r-csharp-cluster-model/cluster-img3.png
+
+
+<!-- Module References -->
+[execute-r-script]: https://msdn.microsoft.com/library/azure/30806023-392b-42e0-94d6-6b775a6e0fd5/
+ 