--- conflicted
+++ resolved
@@ -1,319 +1,158 @@
-<<<<<<< HEAD
-<properties 
-	pageTitle="Lexicon Based Sentiment Analysis | Microsoft Azure" 
-	description="Lexicon Based Sentiment Analysis" 
-	services="machine-learning" 
-	documentationCenter="" 
-	authors="pengxia" 
-	manager="paulettm" 
-	editor="cgronlun"/>
-
-<tags 
-	ms.service="machine-learning" 
-	ms.workload="data-services" 
-	ms.tgt_pltfrm="na" 
-	ms.devlang="na" 
-	ms.topic="article" 
-	ms.date="09/02/2015" 
-	ms.author="pengxia"/> 
-
-
-
-#Lexicon Based Sentiment Analysis 
-
-How can you measure users’ opinions and attitudes toward brands or topics in online social networks, such as Facebook posts, tweets, reviews, etc.? Sentiment analysis provides a method for analyzing such questions.
-
-
-[AZURE.INCLUDE [machine-learning-free-trial](../../includes/machine-learning-free-trial.md)]
-
-There are generally two methods for sentiment analysis. One is using a supervised learning algorithm, and the other can be treated as unsupervised learning. A supervised learning algorithm generally builds a classification model on a large annotated corpus. Its accuracy is mainly based on the quality of the annotation, and usually the training process will take a long time. Besides that, when we apply the algorithm to another domain, the result is usually not good. Compared to supervised learning, lexicon-based unsupervised learning uses a sentiment dictionary, which doesn’t require storing a large data corpus and training - which makes the whole process much faster. 
-
-Our [service](https://datamarket.azure.com/dataset/aml_labs/lexicon_based_sentiment_analysis) is built on the MPQA Subjectivity Lexicon (http://mpqa.cs.pitt.edu/lexicons/subj_lexicon/), which is one of the most commonly used subjectivity lexicons. There are 5097 negative and 2533 positive words in MPQA. And all of these words are annotated as strong or weak polarity. The whole corpus is under GNU General Public License. The web service can be applied to any short sentences, such as tweets and Facebook posts. 
-
->This web service could be consumed by users – potentially through a mobile app, through a website, or even on a local computer for example. But the purpose of the web service is also to serve as an example of how Azure Machine Learning can be used to create web services on top of R code. With just a few lines of R code and clicks of a button within Azure Machine Learning Studio, an experiment can be created with R code and published as a web service. The web service can then be published to the Azure Marketplace and consumed by users and devices across the world with no infrastructure setup by the author of the web service.
-
-##Consumption of web service
-
-The input data can be any text, but the web service works better with short sentences. The output is a numeric value between -1 and 1. Any value below 0 denotes that the sentiment of the text is negative; positive if above 0. The absolute value of the result denotes the strength of the associated sentiment. 
-
->This service, as hosted on the Azure Marketplace, is an OData service; these may be called through POST or GET methods. 
-
-There are multiple ways of consuming the service in an automated fashion (an example app is [here](http://microsoftazuremachinelearning.azurewebsites.net/)).
-
-###Starting C# code for web service consumption:
-
-	public class ScoreResult
-	{
-	        [DataMember]
-	        public double result
-	        {
-	            get;
-	            set;
-	        }
-	}
-
-	void main()
-	{
-	        using (var wb = new WebClient())
-	        {
-	            var acitionUri = new Uri("PutAPIURLHere,e.g.https://api.datamarket.azure.com/..../v1/Score");
-	            DataServiceContext ctx = new DataServiceContext(acitionUri);
-	            var cred = new NetworkCredential("PutEmailAddressHere", "ChangeToAPIKey");
-	            var cache = new CredentialCache();
-	
-	            cache.Add(acitionUri, "Basic", cred);
-	            ctx.Credentials = cache;
-	            var query = ctx.Execute<ScoreResult>(acitionUri, "POST", true, new BodyOperationParameter("Text", TextBox1.Text));
-	            ScoreResult scoreResult = query.ElementAt(0);
-	            double result = scoreResult.result;
-	    	}
-	}
-
-
-
-The input is “Today is a good day.” The output is “1”, which indicates a positive sentiment associated with the input sentence. 
-
-##Creation of web service
->This web service was created using Azure Machine Learning. For a free trial, as well as introductory videos on creating experiments and [publishing web services](machine-learning-publish-a-machine-learning-web-service.md), please see [azure.com/ml](http://azure.com/ml). Below is a screenshot of the experiment that created the web service and example code for each of the modules within the experiment.
-
-
-From within Azure Machine Learning, a new blank experiment was created. The figure below shows the experiment flow of lexicon-based sentiment analysis. The “sent_dict.csv” file is the MPQA subjectivity lexicon, and is set as one of the inputs of [Execute R Script][execute-r-script]. Another input is a sampled review from the Amazon review dataset for test, where we performed selection, column name modification, and split operations. We use a hash package to store the subjectivity lexicon in the memory and accelerate the score computation process. The whole text will be tokenized by “tm” package and compared with the word in the sentiment dictionary. Finally, a score will be calculated by adding the weight of each subjective word in the text. 
-
-###Experiment flow:
-
-![experiment flow][2]
-
-
-####Module 1:
-	
-	# Map 1-based optional input ports to variables
-    sent_dict_data<- maml.mapInputPort(1) # class: data.frame
-    dataset2 <- maml.mapInputPort(2) # class: data.frame
- 
-   # Install hash package
-    install.packages("src/hash_2.2.6.zip", lib = ".", repos = NULL, verbose = TRUE)
-    success <- library("hash", lib.loc = ".", logical.return = TRUE, verbose = TRUE)
-    library(tm)
-    library(stringr)
-
-    #create sentiment dictionary
-    negation_word <- c("not","nor", "no")
-    result <- c()
-    sent_dict <- hash()
-    sent_dict <- hash(sent_dict_data$word, sent_dict_data$polarity)
-
-    #  Compute sentiment score for each document
-    for (m in 1:nrow(dataset2)){
-	polarity_ratio <- 0
-	polarity_total <- 0
-	not <- 0
-	sentence <- tolower(dataset2[m,1])
-	if (nchar(sentence) > 0){
-		token_array <- scan_tokenizer(sentence)
-		for (j in 1:length(token_array)){
-			word = str_replace_all(token_array[j], "[^[:alnum:]]", "")
-		    for (k in 1:length(negation_word)){
-		      if (word == negation_word[k]){
-		        not <- (not+1) %% 2
-
-			  }
-		    }
-			if (word != ""){
-			    if (!is.null(sent_dict[[word]])){
-			      polarity_ratio <- polarity_ratio + (-2*not+1)*sent_dict[[word]]
-			      polarity_total <- polarity_total + abs(sent_dict[[word]])
-			    }
-			}
-		  
-		}
-	}
-	if (polarity_total > 0){
-		result <- c(result, polarity_ratio/polarity_total)
-	}else{
-		result<- c(result,0)
-	}
-    }
-
-    # Sample operation
-    data.set <- data.frame(result)
-
-    # Select data.frame to be sent to the output Dataset port
-    maml.mapOutputPort("data.set")
-	
-
-
-##Limitations
-
-From an algorithm perspective, lexicon-based sentiment analysis is a general sentiment analysis tool, which may not perform better than the classification method for specific fields. The negation problem is not well dealt with. We hardcode several negation words in our program, but a better way is using a negation dictionary and build some rules. The web service performs better on short and simple sentences, such as tweets and Facebook posts, than on long and complex sentences such as Amazon reviews. 
-
-##FAQ
-For frequently asked questions on consumption of the web service or publishing to the Azure Marketplace, see [here](machine-learning-marketplace-faq.md).
-
-[1]: ./media/machine-learning-r-csharp-lexicon-based-sentiment-analysis/sentiment_analysis_1.png
-[2]: ./media/machine-learning-r-csharp-lexicon-based-sentiment-analysis/sentiment_analysis_2.png
-
-
-<!-- Module References -->
-[execute-r-script]: https://msdn.microsoft.com/library/azure/30806023-392b-42e0-94d6-6b775a6e0fd5/
-
- 
-=======
-<properties 
-	pageTitle="Lexicon Based Sentiment Analysis | Microsoft Azure" 
-	description="Lexicon Based Sentiment Analysis" 
-	services="machine-learning" 
-	documentationCenter="" 
-	authors="pengxia" 
-	manager="paulettm" 
-	editor="cgronlun"/>
-
-<tags 
-	ms.service="machine-learning" 
-	ms.workload="data-services" 
-	ms.tgt_pltfrm="na" 
-	ms.devlang="na" 
-	ms.topic="article" 
-	ms.date="12/01/2015" 
-	ms.author="pengxia"/> 
-
-
-
-#Lexicon Based Sentiment Analysis 
-
-How can you measure users’ opinions and attitudes toward brands or topics in online social networks, such as Facebook posts, tweets, reviews, etc.? Sentiment analysis provides a method for analyzing such questions.
-
-
-[AZURE.INCLUDE [machine-learning-free-trial](../../includes/machine-learning-free-trial.md)]
-
-There are generally two methods for sentiment analysis. One is using a supervised learning algorithm, and the other can be treated as unsupervised learning. A supervised learning algorithm generally builds a classification model on a large annotated corpus. Its accuracy is mainly based on the quality of the annotation, and usually the training process will take a long time. Besides that, when we apply the algorithm to another domain, the result is usually not good. Compared to supervised learning, lexicon-based unsupervised learning uses a sentiment dictionary, which doesn’t require storing a large data corpus and training - which makes the whole process much faster. 
-
-Our [service](https://datamarket.azure.com/dataset/aml_labs/lexicon_based_sentiment_analysis) is built on the MPQA Subjectivity Lexicon (http://mpqa.cs.pitt.edu/lexicons/subj_lexicon/), which is one of the most commonly used subjectivity lexicons. There are 5097 negative and 2533 positive words in MPQA. And all of these words are annotated as strong or weak polarity. The whole corpus is under GNU General Public License. The web service can be applied to any short sentences, such as tweets and Facebook posts. 
-
->This web service could be consumed by users – potentially through a mobile app, through a website, or even on a local computer for example. But the purpose of the web service is also to serve as an example of how Azure Machine Learning can be used to create web services on top of R code. With just a few lines of R code and clicks of a button within Azure Machine Learning Studio, an experiment can be created with R code and published as a web service. The web service can then be published to the Azure Marketplace and consumed by users and devices across the world with no infrastructure setup by the author of the web service.
-
-##Consumption of web service
-
-The input data can be any text, but the web service works better with short sentences. The output is a numeric value between -1 and 1. Any value below 0 denotes that the sentiment of the text is negative; positive if above 0. The absolute value of the result denotes the strength of the associated sentiment. 
-
->This service, as hosted on the Azure Marketplace, is an OData service; these may be called through POST or GET methods. 
-
-There are multiple ways of consuming the service in an automated fashion (an example app is [here](http://microsoftazuremachinelearning.azurewebsites.net/)).
-
-###Starting C# code for web service consumption:
-
-	public class ScoreResult
-	{
-	        [DataMember]
-	        public double result
-	        {
-	            get;
-	            set;
-	        }
-	}
-
-	void main()
-	{
-	        using (var wb = new WebClient())
-	        {
-	            var acitionUri = new Uri("PutAPIURLHere,e.g.https://api.datamarket.azure.com/..../v1/Score");
-	            DataServiceContext ctx = new DataServiceContext(acitionUri);
-	            var cred = new NetworkCredential("PutEmailAddressHere", "ChangeToAPIKey");
-	            var cache = new CredentialCache();
-	
-	            cache.Add(acitionUri, "Basic", cred);
-	            ctx.Credentials = cache;
-	            var query = ctx.Execute<ScoreResult>(acitionUri, "POST", true, new BodyOperationParameter("Text", TextBox1.Text));
-	            ScoreResult scoreResult = query.ElementAt(0);
-	            double result = scoreResult.result;
-	    	}
-	}
-
-
-
-The input is “Today is a good day.” The output is “1”, which indicates a positive sentiment associated with the input sentence. 
-
-##Creation of web service
->This web service was created using Azure Machine Learning. For a free trial, as well as introductory videos on creating experiments and [publishing web services](machine-learning-publish-a-machine-learning-web-service.md), please see [azure.com/ml](http://azure.com/ml). Below is a screenshot of the experiment that created the web service and example code for each of the modules within the experiment.
-
-
-From within Azure Machine Learning, a new blank experiment was created. The figure below shows the experiment flow of lexicon-based sentiment analysis. The “sent_dict.csv” file is the MPQA subjectivity lexicon, and is set as one of the inputs of [Execute R Script][execute-r-script]. Another input is a sampled review from the Amazon review dataset for test, where we performed selection, column name modification, and split operations. We use a hash package to store the subjectivity lexicon in the memory and accelerate the score computation process. The whole text will be tokenized by “tm” package and compared with the word in the sentiment dictionary. Finally, a score will be calculated by adding the weight of each subjective word in the text. 
-
-###Experiment flow:
-
-![experiment flow][2]
-
-
-####Module 1:
-	
-	# Map 1-based optional input ports to variables
-    sent_dict_data<- maml.mapInputPort(1) # class: data.frame
-    dataset2 <- maml.mapInputPort(2) # class: data.frame
- 
-   # Install hash package
-    install.packages("src/hash_2.2.6.zip", lib = ".", repos = NULL, verbose = TRUE)
-    success <- library("hash", lib.loc = ".", logical.return = TRUE, verbose = TRUE)
-    library(tm)
-    library(stringr)
-
-    #create sentiment dictionary
-    negation_word <- c("not","nor", "no")
-    result <- c()
-    sent_dict <- hash()
-    sent_dict <- hash(sent_dict_data$word, sent_dict_data$polarity)
-
-    #  Compute sentiment score for each document
-    for (m in 1:nrow(dataset2)){
-	polarity_ratio <- 0
-	polarity_total <- 0
-	not <- 0
-	sentence <- tolower(dataset2[m,1])
-	if (nchar(sentence) > 0){
-		token_array <- scan_tokenizer(sentence)
-		for (j in 1:length(token_array)){
-			word = str_replace_all(token_array[j], "[^[:alnum:]]", "")
-		    for (k in 1:length(negation_word)){
-		      if (word == negation_word[k]){
-		        not <- (not+1) %% 2
-
-			  }
-		    }
-			if (word != ""){
-			    if (!is.null(sent_dict[[word]])){
-			      polarity_ratio <- polarity_ratio + (-2*not+1)*sent_dict[[word]]
-			      polarity_total <- polarity_total + abs(sent_dict[[word]])
-			    }
-			}
-		  
-		}
-	}
-	if (polarity_total > 0){
-		result <- c(result, polarity_ratio/polarity_total)
-	}else{
-		result<- c(result,0)
-	}
-    }
-
-    # Sample operation
-    data.set <- data.frame(result)
-
-    # Select data.frame to be sent to the output Dataset port
-    maml.mapOutputPort("data.set")
-	
-
-
-##Limitations
-
-From an algorithm perspective, lexicon-based sentiment analysis is a general sentiment analysis tool, which may not perform better than the classification method for specific fields. The negation problem is not well dealt with. We hardcode several negation words in our program, but a better way is using a negation dictionary and build some rules. The web service performs better on short and simple sentences, such as tweets and Facebook posts, than on long and complex sentences such as Amazon reviews. 
-
-##FAQ
-For frequently asked questions on consumption of the web service or publishing to the Azure Marketplace, see [here](machine-learning-marketplace-faq.md).
-
-[1]: ./media/machine-learning-r-csharp-lexicon-based-sentiment-analysis/sentiment_analysis_1.png
-[2]: ./media/machine-learning-r-csharp-lexicon-based-sentiment-analysis/sentiment_analysis_2.png
-
-
-<!-- Module References -->
-[execute-r-script]: https://msdn.microsoft.com/library/azure/30806023-392b-42e0-94d6-6b775a6e0fd5/
-
- 
->>>>>>> 08be3281
+<properties 
+	pageTitle="Lexicon Based Sentiment Analysis | Microsoft Azure" 
+	description="Lexicon Based Sentiment Analysis" 
+	services="machine-learning" 
+	documentationCenter="" 
+	authors="pengxia" 
+	manager="paulettm" 
+	editor="cgronlun"/>
+
+<tags 
+	ms.service="machine-learning" 
+	ms.workload="data-services" 
+	ms.tgt_pltfrm="na" 
+	ms.devlang="na" 
+	ms.topic="article" 
+	ms.date="12/01/2015" 
+	ms.author="pengxia"/> 
+
+
+
+#Lexicon Based Sentiment Analysis 
+
+How can you measure users’ opinions and attitudes toward brands or topics in online social networks, such as Facebook posts, tweets, reviews, etc.? Sentiment analysis provides a method for analyzing such questions.
+
+
+[AZURE.INCLUDE [machine-learning-free-trial](../../includes/machine-learning-free-trial.md)]
+
+There are generally two methods for sentiment analysis. One is using a supervised learning algorithm, and the other can be treated as unsupervised learning. A supervised learning algorithm generally builds a classification model on a large annotated corpus. Its accuracy is mainly based on the quality of the annotation, and usually the training process will take a long time. Besides that, when we apply the algorithm to another domain, the result is usually not good. Compared to supervised learning, lexicon-based unsupervised learning uses a sentiment dictionary, which doesn’t require storing a large data corpus and training - which makes the whole process much faster. 
+
+Our [service](https://datamarket.azure.com/dataset/aml_labs/lexicon_based_sentiment_analysis) is built on the MPQA Subjectivity Lexicon (http://mpqa.cs.pitt.edu/lexicons/subj_lexicon/), which is one of the most commonly used subjectivity lexicons. There are 5097 negative and 2533 positive words in MPQA. And all of these words are annotated as strong or weak polarity. The whole corpus is under GNU General Public License. The web service can be applied to any short sentences, such as tweets and Facebook posts. 
+
+>This web service could be consumed by users – potentially through a mobile app, through a website, or even on a local computer for example. But the purpose of the web service is also to serve as an example of how Azure Machine Learning can be used to create web services on top of R code. With just a few lines of R code and clicks of a button within Azure Machine Learning Studio, an experiment can be created with R code and published as a web service. The web service can then be published to the Azure Marketplace and consumed by users and devices across the world with no infrastructure setup by the author of the web service.
+
+##Consumption of web service
+
+The input data can be any text, but the web service works better with short sentences. The output is a numeric value between -1 and 1. Any value below 0 denotes that the sentiment of the text is negative; positive if above 0. The absolute value of the result denotes the strength of the associated sentiment. 
+
+>This service, as hosted on the Azure Marketplace, is an OData service; these may be called through POST or GET methods. 
+
+There are multiple ways of consuming the service in an automated fashion (an example app is [here](http://microsoftazuremachinelearning.azurewebsites.net/)).
+
+###Starting C# code for web service consumption:
+
+	public class ScoreResult
+	{
+	        [DataMember]
+	        public double result
+	        {
+	            get;
+	            set;
+	        }
+	}
+
+	void main()
+	{
+	        using (var wb = new WebClient())
+	        {
+	            var acitionUri = new Uri("PutAPIURLHere,e.g.https://api.datamarket.azure.com/..../v1/Score");
+	            DataServiceContext ctx = new DataServiceContext(acitionUri);
+	            var cred = new NetworkCredential("PutEmailAddressHere", "ChangeToAPIKey");
+	            var cache = new CredentialCache();
+	
+	            cache.Add(acitionUri, "Basic", cred);
+	            ctx.Credentials = cache;
+	            var query = ctx.Execute<ScoreResult>(acitionUri, "POST", true, new BodyOperationParameter("Text", TextBox1.Text));
+	            ScoreResult scoreResult = query.ElementAt(0);
+	            double result = scoreResult.result;
+	    	}
+	}
+
+
+
+The input is “Today is a good day.” The output is “1”, which indicates a positive sentiment associated with the input sentence. 
+
+##Creation of web service
+>This web service was created using Azure Machine Learning. For a free trial, as well as introductory videos on creating experiments and [publishing web services](machine-learning-publish-a-machine-learning-web-service.md), please see [azure.com/ml](http://azure.com/ml). Below is a screenshot of the experiment that created the web service and example code for each of the modules within the experiment.
+
+
+From within Azure Machine Learning, a new blank experiment was created. The figure below shows the experiment flow of lexicon-based sentiment analysis. The “sent_dict.csv” file is the MPQA subjectivity lexicon, and is set as one of the inputs of [Execute R Script][execute-r-script]. Another input is a sampled review from the Amazon review dataset for test, where we performed selection, column name modification, and split operations. We use a hash package to store the subjectivity lexicon in the memory and accelerate the score computation process. The whole text will be tokenized by “tm” package and compared with the word in the sentiment dictionary. Finally, a score will be calculated by adding the weight of each subjective word in the text. 
+
+###Experiment flow:
+
+![experiment flow][2]
+
+
+####Module 1:
+	
+	# Map 1-based optional input ports to variables
+    sent_dict_data<- maml.mapInputPort(1) # class: data.frame
+    dataset2 <- maml.mapInputPort(2) # class: data.frame
+ 
+   # Install hash package
+    install.packages("src/hash_2.2.6.zip", lib = ".", repos = NULL, verbose = TRUE)
+    success <- library("hash", lib.loc = ".", logical.return = TRUE, verbose = TRUE)
+    library(tm)
+    library(stringr)
+
+    #create sentiment dictionary
+    negation_word <- c("not","nor", "no")
+    result <- c()
+    sent_dict <- hash()
+    sent_dict <- hash(sent_dict_data$word, sent_dict_data$polarity)
+
+    #  Compute sentiment score for each document
+    for (m in 1:nrow(dataset2)){
+	polarity_ratio <- 0
+	polarity_total <- 0
+	not <- 0
+	sentence <- tolower(dataset2[m,1])
+	if (nchar(sentence) > 0){
+		token_array <- scan_tokenizer(sentence)
+		for (j in 1:length(token_array)){
+			word = str_replace_all(token_array[j], "[^[:alnum:]]", "")
+		    for (k in 1:length(negation_word)){
+		      if (word == negation_word[k]){
+		        not <- (not+1) %% 2
+
+			  }
+		    }
+			if (word != ""){
+			    if (!is.null(sent_dict[[word]])){
+			      polarity_ratio <- polarity_ratio + (-2*not+1)*sent_dict[[word]]
+			      polarity_total <- polarity_total + abs(sent_dict[[word]])
+			    }
+			}
+		  
+		}
+	}
+	if (polarity_total > 0){
+		result <- c(result, polarity_ratio/polarity_total)
+	}else{
+		result<- c(result,0)
+	}
+    }
+
+    # Sample operation
+    data.set <- data.frame(result)
+
+    # Select data.frame to be sent to the output Dataset port
+    maml.mapOutputPort("data.set")
+	
+
+
+##Limitations
+
+From an algorithm perspective, lexicon-based sentiment analysis is a general sentiment analysis tool, which may not perform better than the classification method for specific fields. The negation problem is not well dealt with. We hardcode several negation words in our program, but a better way is using a negation dictionary and build some rules. The web service performs better on short and simple sentences, such as tweets and Facebook posts, than on long and complex sentences such as Amazon reviews. 
+
+##FAQ
+For frequently asked questions on consumption of the web service or publishing to the Azure Marketplace, see [here](machine-learning-marketplace-faq.md).
+
+[1]: ./media/machine-learning-r-csharp-lexicon-based-sentiment-analysis/sentiment_analysis_1.png
+[2]: ./media/machine-learning-r-csharp-lexicon-based-sentiment-analysis/sentiment_analysis_2.png
+
+
+<!-- Module References -->
+[execute-r-script]: https://msdn.microsoft.com/library/azure/30806023-392b-42e0-94d6-6b775a6e0fd5/
+
+ 