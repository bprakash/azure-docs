<properties 
	pageTitle="Guide to the Net# Neural Networks Specification Language | Microsoft Azure" 
	description="Syntax for the Net# neural networks specification language, together with examples of how to create a custom neural network model in Microsoft Azure ML using Net#" 
	services="machine-learning" 
	documentationCenter="" 
	authors="jeannt" 
	manager="paulettm" 
	editor="cgronlun"/>

<tags 
	ms.service="machine-learning" 
	ms.workload="data-services" 
	ms.tgt_pltfrm="na" 
	ms.devlang="na" 
	ms.topic="article" 
	ms.date="10/06/2015" 
	ms.author="jeannt"/>



# Guide to Net# neural network specification language for Azure Machine Learning

## Overview
Net# is a language developed by Microsoft that is used to define neural network architectures for neural network modules in Microsoft Azure Machine Learning. In this article, you will learn:  

-	Basic concepts related to neural networks
-	Neural network requirements and how to define the primary components
-	The syntax and keywords of the Net# specification language
-	Examples of custom neural networks created using Net# 
	
[AZURE.INCLUDE [machine-learning-free-trial](../../includes/machine-learning-free-trial.md)]  

## Neural network basics
A neural network structure consists of ***nodes*** that are organized in ***layers***, and weighted ***connections*** (or ***edges***) between the nodes. The connections are directional, and each connection has a ***source*** node and a ***destination*** node.  

Each ***trainable layer*** (a hidden or an output layer) has one or more ***connection bundles***. A connection bundle consists of a source layer and a specification of the connections from that source layer. All the connections in a given bundle share the same ***source layer*** and the same ***destination layer***. In Net#, a connection bundle is considered as belonging to the bundle's destination layer.  
 
Net# supports various kinds of connection bundles, which lets you customize the way inputs are mapped to hidden layers and mapped to the outputs.   

The default or standard bundle is a **full bundle**, in which each node in the source layer is connected to every node in the destination layer.  

Additionally, Net# supports the following four kinds of advanced connection bundles:  

-	**Filtered bundles**. The user can define a predicate by using the locations of the source layer node and the destination layer node. Nodes are connected whenever the predicate is True.
-	**Convolutional bundles**. The user can define small neighborhoods of nodes in the source layer. Each node in the destination layer is connected to one neighborhood of nodes in the source layer.
-	**Pooling bundles** and **Response normalization bundles**. These are similar to convolutional bundles in that the user defines small neighborhoods of nodes in the source layer. The difference is that the weights of the edges in these bundles are not trainable. Instead, a predefined function is applied to the source node values to determine the destination node value.  

Using Net# to define the structure of a neural network makes it possible to define complex structures such as deep neural networks or convolutions of arbitrary dimensions, which are known to improve learning on data such as image, audio, or video.  

## Supported customizations
The architecture of neural network models that you create in Azure Machine Learning can be extensively customized by using Net#. You can:  

-	Create hidden layers and control the number of nodes in each layer.
-	Specify how layers are to be connected to each other.
-	Define special connectivity structures, such as convolutions and weight sharing bundles.
-	Specify different activation functions.  

For details of the specification language syntax, see [Structure Specification](#Structure-specifications).  
 
For examples of defining neural networks for some common machine learning tasks, from simplex to complex, see [Examples](#Examples-of-Net#-usage).  

## General requirements
-	There must be exactly one output layer, at least one input layer, and zero or more hidden layers. 
-	Each layer has a fixed number of nodes, conceptually arranged in a rectangular array of arbitrary dimensions. 
-	Input layers have no associated trained parameters and represent the point where instance data enters the network. 
-	Trainable layers (the hidden and output layers) have associated trained parameters, known as weights and biases. 
-	The source and destination nodes must be in separate layers. 
-	Connections must be acyclic; in other words, there cannot be a chain of connections leading back to the initial source node.
-	The output layer cannot be a source layer of a connection bundle.  

## Structure specifications
A neural network structure specification is composed of three sections: the **constant declaration**, the **layer declaration**, the **connection declaration**. There is also an optional **share declaration** section. The sections can be specified in any order.  

## Constant declaration 
A constant declaration is optional. It provides a means to define values used elsewhere in the neural network definition. The declaration statement consists of an identifier followed by an equal sign and a value expression.   

For example, the following statement defines a constant **x**:  


    Const X = 28;  

To define two or more constants simultaneously, enclose the identifier names and values in braces, and separate them by using semicolons. For example:  

    Const { X = 28; Y = 4; }  

The right-hand side of each assignment expression can be an integer, a real number, a Boolean value (True or False), or a mathematical expression. For example:  

	Const { X = 17 * 2; Y = true; }  

## Layer declaration
The layer declaration is required. It defines the size and source of the layer, including its connection bundles and attributes. The declaration statement starts with the name of the layer (input, hidden, or output), followed by the dimensions of the layer (a tuple of positive integers). For example:  

	input Data auto;
	hidden Hidden[5,20] from Data all;
	output Result[2] from Hidden all;  

-	The product of the dimensions is the number of nodes in the layer. In this example, there are two dimensions [5,20], which means there are  100 nodes in the layer.
-	The layers can be declared in any order, with one exception: If more than one input layer is defined, the order in which they are declared must match the order of features in the input data.  


To specify that the number of nodes in a layer be determined automatically, use the **auto** keyword. The **auto** keyword has different effects, depending on the layer:  

-	In an input layer declaration, the number of nodes is the number of features in the input data.
-	In a hidden layer declaration, the number of nodes is the number that is specified by the parameter value for **Number of hidden nodes**. 
-	In an output layer declaration, the number of nodes is 2 for two-class classification, 1 for regression, and equal to the number of output nodes for multiclass classification.   

For example, the following network definition allows the size of all layers to be automatically determined:  

	input Data auto;
	hidden Hidden auto from Data all;
	output Result auto from Hidden all;  


A layer declaration for a trainable layer (the hidden or output layers) can optionally include the output function (also called an activation function), which defaults to **sigmoid** for classification models, and **linear** for regression models. (Even if you use the default, you can explicitly state the activation function, if desired for clarity.)

The following output functions are supported:  

-	sigmoid
-	linear
-	softmax
-	rlinear
-	square
-	sqrt
-	srlinear
-	abs
-	tanh 
-	brlinear  

For example, the following declaration uses the **softmax** function:  

	output Result [100] softmax from Hidden all;  

## Connection declaration
Immediately after defining the trainable layer, you must declare connections among the layers you have defined. The connection bundle declaration starts with the keyword **from**, followed by the name of the bundle's source layer and the kind of connection bundle to create.   

Currently, five kinds of connection bundles are supported:  

-	**Full** bundles, indicated by the keyword **all**
-	**Filtered** bundles, indicated by the keyword **where**, followed by a predicate expression
-	**Convolutional** bundles, indicated by the keyword **convolve**, followed by the convolution attributes
-	**Pooling** bundles, indicated by the keywords **max pool** or **mean pool**
-	**Response normalization** bundles, indicated by the keyword **response norm**  	

## Full bundles  

A full connection bundle includes a connection from each node in the source layer to each node in the destination layer. This is the default network connection type.  

## Filtered bundles
A filtered connection bundle specification includes a predicate, expressed syntactically, much like a C# lambda expression. The following example defines two filtered bundles:  

	input Pixels [10, 20];
	hidden ByRow[10, 12] from Pixels where (s,d) => s[0] == d[0];
	hidden ByCol[5, 20] from Pixels where (s,d) => abs(s[1] - d[1]) <= 1;  

-	In the predicate for _ByRow_, **s** is a parameter representing an index into the rectangular array of nodes of the input layer, _Pixels_, and **d** is a parameter representing an index into the array of nodes of the hidden layer, _ByRow_. The type of both **s** and **d** is a tuple of integers of length two. Conceptually, **s** ranges over all pairs of integers with _0 <= s[0] < 10_ and _0 <= s[1] < 20_, and **d** ranges over all pairs of integers, with _0 <= d[0] < 10_ and _0 <= d[1] < 12_. 
-	On the right-hand side of the predicate expression, there is a condition. In this example, for every value of **s** and **d** such that the condition is True, there is an edge from the source layer node to the destination layer node. Thus, this filter expression indicates that the bundle includes a connection from the node defined by **s** to the node defined by **d** in all cases where s[0] is equal to d[0].  

Optionally, you can specify a set of weights for a filtered bundle. The value for the **Weights** attribute must be a tuple of floating point values with a length that matches the number of connections defined by the bundle. By default, weights are randomly generated.  

Weight values are grouped by the destination node index. That is, if the first destination node is connected to K source nodes, the first _K_ elements of the **Weights** tuple are the weights for the first destination node, in source index order. The same applies for the remaining destination nodes.  

<<<<<<< HEAD
=======
It's possible to specify weights directly as constant values. For example, if you learned the weights previously, you can specify them as constants using this syntax:

	const Weights_1 = [0.0188045055, 0.130500451, ...]


>>>>>>> 08be3281
## Convolutional bundles
When the training data has a homogeneous structure, convolutional connections are commonly used to learn high-level features of the data. For example, in image, audio, or video data, spatial or temporal dimensionality can be fairly uniform.  

Convolutional bundles employ rectangular **kernels** that are slid through the dimensions. Essentially, each kernel defines a set of weights applied in local neighborhoods, referred to as **kernel applications**. Each kernel application corresponds to a node in the source layer, which is referred to as the **central node**. The weights of a kernel are shared among many connections. In a convolutional bundle, each kernel is rectangular and all kernel applications are the same size.  

Convolutional bundles support the following attributes:

**InputShape** defines the dimensionality of the source layer for the purposes of this convolutional bundle. The value must be a tuple of positive integers. The product of the integers must equal the number of nodes in the source layer, but otherwise, it does not need to match the dimensionality declared for the source layer. The length of this tuple becomes the **arity** value for the convolutional bundle. (Typically arity refers to the number of arguments or operands that a function can take.)  

To define the shape and locations of the kernels, use the attributes **KernelShape**, **Stride**, **Padding**, **LowerPad**, and **UpperPad**:   

-	**KernelShape**: (required) Defines the dimensionality of each kernel for the convolutional bundle. The value must be a tuple of positive integers with a length that equals the arity of the bundle. Each component of this tuple must be no greater than the corresponding component of **InputShape**. 
-	**Stride**: (optional) Defines the sliding step sizes of the convolution (one step size for each dimension), that is the distance between the central nodes. The value must be a tuple of positive integers with a length that is the arity of the bundle. Each component of this tuple must be no greater than the corresponding component of **KernelShape**. The default value is a tuple with all components equal to one. 
-	**Sharing**: (optional) Defines the weight sharing for each dimension of the convolution. The value can be a single Boolean value or a tuple of Boolean values with a length that is the arity of the bundle. A single Boolean value is extended to be a tuple of the correct length with all components equal to the specified value. The default value is a tuple that consists of all True values. 
-	**MapCount**: (optional) Defines the number of feature maps for the convolutional bundle. The value can be a single positive integer or a tuple of positive integers with a length that is the arity of the bundle. A single integer value is extended to be a tuple of the correct length with the first components equal to the specified value and all the remaining components equal to one. The default value is one. The total number of feature maps is the product of the components of the tuple. The factoring of this total number across the components determines how the feature map values are grouped in the destination nodes. 
-	**Weights**: (optional) Defines the initial weights for the bundle. The value must be a tuple of floating point values with a length that is the number of kernels times the number of weights per kernel, as defined later in this article. The default weights are randomly generated.  

There are two sets of properties that control padding, which are mutually exclusive:

-	**Padding**: (optional) Determines whether the input should be padded by using a **default padding scheme**. The value can be a single Boolean value, or it can be a tuple of Boolean values with a length that is the arity of the bundle. A single Boolean value is extended to be a tuple of the correct length with all components equal to the specified value. If the value for a dimension is True, the source is logically padded in that dimension with zero-valued cells to support additional kernel applications, such that the central nodes of the first and last kernels in that dimension are the first and last nodes in that dimension in the source layer. Thus, the number of "dummy" nodes in each dimension is determined automatically, to fit exactly _(InputShape[d] - 1) / Stride[d] + 1_ kernels into the padded source layer. If the value for a dimension is False, the kernels are defined so that the number of nodes on each side that are left out is the same (up to a difference of 1). The default value of this attribute is a tuple with all components equal to False.
-	**UpperPad** and **LowerPad**: (optional) Provide greater control over the amount of padding to use. **Important:** These attributes can be defined if and only if the **Padding** property above is ***not*** defined. The values should be integer-valued tuples with lengths that are the arity of the bundle. When these attributes are specified, "dummy" nodes are added to the lower and upper ends of each dimension of the input layer. The number of nodes added to the lower and upper ends in each dimension is determined by **LowerPad**[i] and **UpperPad**[i] respectively. To ensure that kernels correspond only to "real" nodes and not to "dummy" nodes, the following conditions must be met:
	-	Each component of **LowerPad** must be strictly less than KernelShape[d]/2. 
	-	Each component of **UpperPad** must be no greater than KernelShape[d]/2. 
	-	The default value of these attributes is a tuple with all components equal to 0. 

The setting **Padding** = true allows as much padding as is needed to keep the "center" of the kernel inside the "real" input. This changes the math a bit for computing the output size. Generally, the output size _D_ is computed as _D = (I - K) / S + 1_, where _I_ is the input size, _K_ is the kernel size, _S_ is the stride, and _/_ is integer division (round toward zero). If you set UpperPad = [1, 1], the input size _I_ is effectively 29, and thus _D = (29 - 5) / 2 + 1 = 13_. However, when **Padding** = true, essentially _I_ gets bumped up by _K - 1_; hence _D = ((28 + 4) - 5) / 2 + 1 = 27 / 2 + 1 = 13 + 1 = 14_. By specifying values for **UpperPad** and **LowerPad** you get much more control over the padding than if you just set **Padding** = true.

For more information about convolutional networks and their applications, see these articles:  

-	[http://deeplearning.net/tutorial/lenet.html ](http://deeplearning.net/tutorial/lenet.html )
-	[http://research.microsoft.com/pubs/68920/icdar03.pdf](http://research.microsoft.com/pubs/68920/icdar03.pdf) 
-	[http://people.csail.mit.edu/jvb/papers/cnn_tutorial.pdf](http://people.csail.mit.edu/jvb/papers/cnn_tutorial.pdf)  

## Pooling bundles
A **pooling bundle** applies geometry similar to convolutional connectivity, but it uses predefined functions to source node values to derive the destination node value. Hence, pooling bundles have no trainable state (weights or biases). Pooling bundles support all the convolutional attributes except **Sharing**, **MapCount**, and **Weights**.  

Typically, the kernels summarized by adjacent pooling units do not overlap. If Stride[d] is equal to KernelShape[d] in each dimension, the layer obtained is the traditional local pooling layer, which is commonly employed in convolutional neural networks. Each destination node computes the maximum or the mean of the activities of its kernel in the source layer.  

The following example illustrates a pooling bundle: 

	hidden P1 [5, 12, 12]
	  from C1 max pool {
	    InputShape  = [ 5, 24, 24];
	    KernelShape = [ 1,  2,  2];
	    Stride      = [ 1,  2,  2];
	  }  

-	The arity of the bundle is 3 (the length of the tuples **InputShape**, **KernelShape**, and **Stride**). 
-	The number of nodes in the source layer is _5 * 24 * 24 = 2880_. 
-	This is a traditional local pooling layer because **KernelShape** and **Stride** are equal. 
-	The number of nodes in the destination layer is _5 * 12 * 12 = 1440_.  
	
For more information about pooling layers, see these articles:  

-	[http://www.cs.toronto.edu/~hinton/absps/imagenet.pdf](http://www.cs.toronto.edu/~hinton/absps/imagenet.pdf) (Section 3.4)
-	[http://cs.nyu.edu/~koray/publis/lecun-iscas-10.pdf](http://cs.nyu.edu/~koray/publis/lecun-iscas-10.pdf) 
-	[http://cs.nyu.edu/~koray/publis/jarrett-iccv-09.pdf](http://cs.nyu.edu/~koray/publis/jarrett-iccv-09.pdf)
	
## Response normalization bundles
**Response normalization** is a local normalization scheme that was first introduced by Geoffrey Hinton, et al, in the paper [ImageNet Classiﬁcation with Deep Convolutional Neural Networks](http://www.cs.toronto.edu/~hinton/absps/imagenet.pdf). Response normalization is used to aid generalization in neural nets. When one neuron is firing at a very high activation level, a local response normalization layer suppresses the activation level of the surrounding neurons. This is done by using three parameters (***α***, ***β***, and ***k***) and a convolutional structure (or neighborhood shape). Every neuron in the destination layer ***y*** corresponds to a neuron ***x*** in the source layer. The activation level of ***y*** is given by the following formula, where ***f*** is the activation level of a neuron, and ***Nx*** is the kernel (or the set that contains the neurons in the neighborhood of ***x***), as defined by the following convolutional structure:  

![][1]  

Response normalization bundles support all the convolutional attributes except **Sharing**, **MapCount**, and **Weights**.  
 
-	If the kernel contains neurons in the same map as ***x***, the normalization scheme is referred to as **same map normalization**. To define same map normalization, the first coordinate in **InputShape** must have the value 1.
-	If the kernel contains neurons in the same spatial position as ***x***, but the neurons are in other maps, the normalization scheme is called **across maps normalization**. This type of response normalization implements a form of lateral inhibition inspired by the type found in real neurons, creating competition for big activation levels amongst neuron outputs computed on different maps. To define across maps normalization, the first coordinate must be an integer greater than one and no greater than the number of maps, and the rest of the coordinates must have the value 1.  

Because response normalization bundles apply a predefined function to source node values to determine the destination node value, they have no trainable state (weights or biases).   

**Alert**: The nodes in the destination layer correspond to neurons that are the central nodes of the kernels. For example, if KernelShape[d] is odd, then _KernelShape[d]/2_ corresponds to the central kernel node. If _KernelShape[d]_ is even, the central node is at _KernelShape[d]/2 - 1_. Therefore, if **Padding**[d] is False, the first and the last _KernelShape[d]/2_ nodes do not have corresponding nodes in the destination layer. To avoid this situation, define **Padding** as [true, true, …, true].  

In addition to the four attributes described earlier, response normalization bundles also support the following attributes:  

-	**Alpha**: (required) Specifies a floating-point value that corresponds to ***α*** in the previous formula. 
-	**Beta**: (required) Specifies a floating-point value that corresponds to ***β*** in the previous formula. 
-	**Offset**: (optional) Specifies a floating-point value that corresponds to ***k*** in the previous formula. It defaults to 1.  

The following example defines a response normalization bundle using these attributes:  

	hidden RN1 [5, 10, 10]
	  from P1 response norm {
	    InputShape  = [ 5, 12, 12];
	    KernelShape = [ 1,  3,  3];
	    Alpha = 0.001;
	    Beta = 0.75;
	  }  

-	The source layer includes five maps, each with aof dimension of 12x12, totaling in 1440 nodes. 
-	The value of **KernelShape** indicates that this is a same map normalization layer, where the neighborhood is a 3x3 rectangle. 
-	The default value of **Padding** is False, thus the destination layer has only 10 nodes in each dimension. To include one node in the destination layer that corresponds to every node in the source layer, add Padding = [true, true, true]; and change the size of RN1 to [5, 12, 12].  

## Share declaration 
Net# optionally supports defining multiple bundles with shared weights. The weights of any two bundles can be shared if their structures are the same. The following syntax defines bundles with shared weights:  

	share-declaration:
	    share    {    layer-list    }
	    share    {    bundle-list    }
	   share    {    bias-list    }
	
	layer-list:
	    layer-name    ,    layer-name
	    layer-list    ,    layer-name
	
	bundle-list:
	   bundle-spec    ,    bundle-spec
	    bundle-list    ,    bundle-spec
	
	bundle-spec:
	   layer-name    =>     layer-name
	
	bias-list:
	    bias-spec    ,    bias-spec
	    bias-list    ,    bias-spec
	
	bias-spec:
	    1    =>    layer-name
	
	layer-name:
	    identifier  

For example, the following share-declaration specifies the layer names, indicating that both weights and biases should be shared:  

	Const {
	  InputSize = 37;
	  HiddenSize = 50;
	}
	input {
	  Data1 [InputSize];
	  Data2 [InputSize];
	}
	hidden {
	  H1 [HiddenSize] from Data1 all;
	  H2 [HiddenSize] from Data2 all;
	}
	output Result [2] {
	  from H1 all;
	  from H2 all;
	}
	share { H1, H2 } // share both weights and biases  

-	The input features are partitioned into two equal sized input layers. 
-	The hidden layers then compute higher level features on the two input layers. 
-	The share-declaration specifies that _H1_ and _H2_ must be computed in the same way from their respective inputs.  
 
Alternatively, this could be specified with two separate share-declarations as follows:  

	share { Data1 => H1, Data2 => H2 } // share weights  

<!-- -->

	share { 1 => H1, 1 => H2 } // share biases  

You can use the short form only when the layers contain a single bundle. In general, sharing is possible only when the relevant structure is identical, meaning that they have the same size, same convolutional geometry, and so forth.  

## Examples of Net# usage
This section provides some examples of how you can use Net# to add hidden layers, define the way that hidden layers interact with other layers, and build convolutional networks.   

### Define a simple custom neural network: "Hello World" example
This simple example demonstrates how to create a neural network model that has a single hidden layer.  

	input Data auto;
	hidden H [200] from Data all;
	output Out [10] sigmoid from H all;  

The example illustrates some basic commands as follows:  

-	The first line defines the input layer (named _Data_). When you use the  **auto** keyword, the neural network automatically includes all feature columns in the input examples. 
-	The second line creates the hidden layer. The name _H_ is assigned to the hidden layer, which has 200 nodes. This layer is fully connected to the input layer.
-	The third line defines the output layer (named _O_), which contains 10 output nodes. If the neural network is used for classification, there is one output node per class. The keyword **sigmoid** indicates that the output function is applied to the output layer.   

### Define multiple hidden layers: computer vision example
The following example demonstrates how to define a slightly more complex neural network, with multiple custom hidden layers.  

	// Define the input layers 
	input Pixels [10, 20];
	input MetaData [7];
	
	// Define the first two hidden layers, using data only from the Pixels input
	hidden ByRow [10, 12] from Pixels where (s,d) => s[0] == d[0];
	hidden ByCol [5, 20] from Pixels where (s,d) => abs(s[1] - d[1]) <= 1;
	
	// Define the third hidden layer, which uses as source the hidden layers ByRow and ByCol
	hidden Gather [100] 
	{
	  from ByRow all;
	  from ByCol all;
	}
	
	// Define the output layer and its sources
	output Result [10]  
	{
	  from Gather all;
	  from MetaData all;
	}  

This example illustrates several features of the neural networks specification language:  

-	The structure has two input layers, _Pixels_ and _MetaData_.
-	The _Pixels_ layer is a source layer for two connection bundles, with destination layers, _ByRow_ and _ByCol_.
-	The layers _Gather_ and _Result_ are destination layers in multiple connection bundles.
-	The output layer, _Result_, is a destination layer in two connection bundles; one with the second level hidden (Gather) as a destination layer, and the other with the input layer (MetaData) as a destination layer.
-	The hidden layers, _ByRow_ and _ByCol_, specify filtered connectivity by using predicate expressions. More precisely, the node in _ByRow_ at [x, y] is connected to the nodes in _Pixels_ that have the first index coordinate equal to the node's first coordinate, x. Similarly, the node in _ByCol at [x, y] is connected to the nodes in _Pixels_ that have the second index coordinate within one of the node's second coordinate, y.  

### Define a convolutional network for multiclass classification: digit recognition example
The definition of the following network is designed to recognize numbers, and it illustrates some advanced techniques for customizing a neural network.  

	input Image [29, 29];
	hidden Conv1 [5, 13, 13] from Image convolve 
	{
	   InputShape  = [29, 29];
	   KernelShape = [ 5,  5];
	   Stride      = [ 2,  2];
	   MapCount    = 5;
	}
	hidden Conv2 [50, 5, 5]
	from Conv1 convolve 
	{
	   InputShape  = [ 5, 13, 13];
	   KernelShape = [ 1,  5,  5];
	   Stride      = [ 1,  2,  2];
	   Sharing     = [false, true, true];
	   MapCount    = 10;
	}
	hidden Hid3 [100] from Conv2 all;
	output Digit [10] from Hid3 all;  


-	The structure has a single input layer, _Image_.
-	The keyword **convolve** indicates that the layers named _Conv1_ and _Conv2_ are convolutional layers. Each of these layer declarations is followed by a list of the convolution attributes.
-	The net has a third hidden layer, _Hid3_, which is fully connected to the second hidden layer, _Conv2_.
-	The output layer, _Digit_, is connected only to the third hidden layer, _Hid3_. The keyword **all** indicates that the output layer is fully connected to _Hid3_.
-	The arity of the convolution is three (the length of the tuples **InputShape**, **KernelShape**, **Stride**, and **Sharing**). 
-	The number of weights per kernel is _1 + **KernelShape**\[0] * **KernelShape**\[1] * **KernelShape**\[2] = 1 + 1 * 5 * 5 = 26. Or 26 * 50 = 1300_.
-	You can calculate the nodes in each hidden layer as follows:
	-	**NodeCount**\[0] = (5 - 1) / 1 + 1 = 5.
	-	**NodeCount**\[1] = (13 - 5) / 2 + 1 = 5. 
	-	**NodeCount**\[2] = (13 - 5) / 2 + 1 = 5. 
-	The total number of nodes can be calculated by using the declared dimensionality of the layer, [50, 5, 5], as follows: _**MapCount** * **NodeCount**\[0] * **NodeCount**\[1] * **NodeCount**\[2] = 10 * 5 * 5 * 5_
-	Because **Sharing**[d] is False only for _d == 0_, the number of kernels is _**MapCount** * **NodeCount**\[0] = 10 * 5 = 50_. 


## Acknowledgements

The Net# language for customizing the architecture of neural networks was developed at Microsoft by Shon Katzenberger (Architect, Machine Learning) and Alexey Kamenev (Software Engineer, Microsoft Research). It is used internally for machine learning projects and applications ranging from image detection to text analytics. For more information, see [Neural Nets in Azure ML - Introduction to Net#](http://blogs.technet.com/b/machinelearning/archive/2015/02/16/neural-nets-in-azure-ml-introduction-to-net.aspx)


[1]:./media/machine-learning-azure-ml-netsharp-reference-guide/formula_large.gif
 
<|MERGE_RESOLUTION|>--- conflicted
+++ resolved
@@ -1,418 +1,415 @@
-<properties 
-	pageTitle="Guide to the Net# Neural Networks Specification Language | Microsoft Azure" 
-	description="Syntax for the Net# neural networks specification language, together with examples of how to create a custom neural network model in Microsoft Azure ML using Net#" 
-	services="machine-learning" 
-	documentationCenter="" 
-	authors="jeannt" 
-	manager="paulettm" 
-	editor="cgronlun"/>
-
-<tags 
-	ms.service="machine-learning" 
-	ms.workload="data-services" 
-	ms.tgt_pltfrm="na" 
-	ms.devlang="na" 
-	ms.topic="article" 
-	ms.date="10/06/2015" 
-	ms.author="jeannt"/>
-
-
-
-# Guide to Net# neural network specification language for Azure Machine Learning
-
-## Overview
-Net# is a language developed by Microsoft that is used to define neural network architectures for neural network modules in Microsoft Azure Machine Learning. In this article, you will learn:  
-
--	Basic concepts related to neural networks
--	Neural network requirements and how to define the primary components
--	The syntax and keywords of the Net# specification language
--	Examples of custom neural networks created using Net# 
-	
-[AZURE.INCLUDE [machine-learning-free-trial](../../includes/machine-learning-free-trial.md)]  
-
-## Neural network basics
-A neural network structure consists of ***nodes*** that are organized in ***layers***, and weighted ***connections*** (or ***edges***) between the nodes. The connections are directional, and each connection has a ***source*** node and a ***destination*** node.  
-
-Each ***trainable layer*** (a hidden or an output layer) has one or more ***connection bundles***. A connection bundle consists of a source layer and a specification of the connections from that source layer. All the connections in a given bundle share the same ***source layer*** and the same ***destination layer***. In Net#, a connection bundle is considered as belonging to the bundle's destination layer.  
- 
-Net# supports various kinds of connection bundles, which lets you customize the way inputs are mapped to hidden layers and mapped to the outputs.   
-
-The default or standard bundle is a **full bundle**, in which each node in the source layer is connected to every node in the destination layer.  
-
-Additionally, Net# supports the following four kinds of advanced connection bundles:  
-
--	**Filtered bundles**. The user can define a predicate by using the locations of the source layer node and the destination layer node. Nodes are connected whenever the predicate is True.
--	**Convolutional bundles**. The user can define small neighborhoods of nodes in the source layer. Each node in the destination layer is connected to one neighborhood of nodes in the source layer.
--	**Pooling bundles** and **Response normalization bundles**. These are similar to convolutional bundles in that the user defines small neighborhoods of nodes in the source layer. The difference is that the weights of the edges in these bundles are not trainable. Instead, a predefined function is applied to the source node values to determine the destination node value.  
-
-Using Net# to define the structure of a neural network makes it possible to define complex structures such as deep neural networks or convolutions of arbitrary dimensions, which are known to improve learning on data such as image, audio, or video.  
-
-## Supported customizations
-The architecture of neural network models that you create in Azure Machine Learning can be extensively customized by using Net#. You can:  
-
--	Create hidden layers and control the number of nodes in each layer.
--	Specify how layers are to be connected to each other.
--	Define special connectivity structures, such as convolutions and weight sharing bundles.
--	Specify different activation functions.  
-
-For details of the specification language syntax, see [Structure Specification](#Structure-specifications).  
- 
-For examples of defining neural networks for some common machine learning tasks, from simplex to complex, see [Examples](#Examples-of-Net#-usage).  
-
-## General requirements
--	There must be exactly one output layer, at least one input layer, and zero or more hidden layers. 
--	Each layer has a fixed number of nodes, conceptually arranged in a rectangular array of arbitrary dimensions. 
--	Input layers have no associated trained parameters and represent the point where instance data enters the network. 
--	Trainable layers (the hidden and output layers) have associated trained parameters, known as weights and biases. 
--	The source and destination nodes must be in separate layers. 
--	Connections must be acyclic; in other words, there cannot be a chain of connections leading back to the initial source node.
--	The output layer cannot be a source layer of a connection bundle.  
-
-## Structure specifications
-A neural network structure specification is composed of three sections: the **constant declaration**, the **layer declaration**, the **connection declaration**. There is also an optional **share declaration** section. The sections can be specified in any order.  
-
-## Constant declaration 
-A constant declaration is optional. It provides a means to define values used elsewhere in the neural network definition. The declaration statement consists of an identifier followed by an equal sign and a value expression.   
-
-For example, the following statement defines a constant **x**:  
-
-
-    Const X = 28;  
-
-To define two or more constants simultaneously, enclose the identifier names and values in braces, and separate them by using semicolons. For example:  
-
-    Const { X = 28; Y = 4; }  
-
-The right-hand side of each assignment expression can be an integer, a real number, a Boolean value (True or False), or a mathematical expression. For example:  
-
-	Const { X = 17 * 2; Y = true; }  
-
-## Layer declaration
-The layer declaration is required. It defines the size and source of the layer, including its connection bundles and attributes. The declaration statement starts with the name of the layer (input, hidden, or output), followed by the dimensions of the layer (a tuple of positive integers). For example:  
-
-	input Data auto;
-	hidden Hidden[5,20] from Data all;
-	output Result[2] from Hidden all;  
-
--	The product of the dimensions is the number of nodes in the layer. In this example, there are two dimensions [5,20], which means there are  100 nodes in the layer.
--	The layers can be declared in any order, with one exception: If more than one input layer is defined, the order in which they are declared must match the order of features in the input data.  
-
-
-To specify that the number of nodes in a layer be determined automatically, use the **auto** keyword. The **auto** keyword has different effects, depending on the layer:  
-
--	In an input layer declaration, the number of nodes is the number of features in the input data.
--	In a hidden layer declaration, the number of nodes is the number that is specified by the parameter value for **Number of hidden nodes**. 
--	In an output layer declaration, the number of nodes is 2 for two-class classification, 1 for regression, and equal to the number of output nodes for multiclass classification.   
-
-For example, the following network definition allows the size of all layers to be automatically determined:  
-
-	input Data auto;
-	hidden Hidden auto from Data all;
-	output Result auto from Hidden all;  
-
-
-A layer declaration for a trainable layer (the hidden or output layers) can optionally include the output function (also called an activation function), which defaults to **sigmoid** for classification models, and **linear** for regression models. (Even if you use the default, you can explicitly state the activation function, if desired for clarity.)
-
-The following output functions are supported:  
-
--	sigmoid
--	linear
--	softmax
--	rlinear
--	square
--	sqrt
--	srlinear
--	abs
--	tanh 
--	brlinear  
-
-For example, the following declaration uses the **softmax** function:  
-
-	output Result [100] softmax from Hidden all;  
-
-## Connection declaration
-Immediately after defining the trainable layer, you must declare connections among the layers you have defined. The connection bundle declaration starts with the keyword **from**, followed by the name of the bundle's source layer and the kind of connection bundle to create.   
-
-Currently, five kinds of connection bundles are supported:  
-
--	**Full** bundles, indicated by the keyword **all**
--	**Filtered** bundles, indicated by the keyword **where**, followed by a predicate expression
--	**Convolutional** bundles, indicated by the keyword **convolve**, followed by the convolution attributes
--	**Pooling** bundles, indicated by the keywords **max pool** or **mean pool**
--	**Response normalization** bundles, indicated by the keyword **response norm**  	
-
-## Full bundles  
-
-A full connection bundle includes a connection from each node in the source layer to each node in the destination layer. This is the default network connection type.  
-
-## Filtered bundles
-A filtered connection bundle specification includes a predicate, expressed syntactically, much like a C# lambda expression. The following example defines two filtered bundles:  
-
-	input Pixels [10, 20];
-	hidden ByRow[10, 12] from Pixels where (s,d) => s[0] == d[0];
-	hidden ByCol[5, 20] from Pixels where (s,d) => abs(s[1] - d[1]) <= 1;  
-
--	In the predicate for _ByRow_, **s** is a parameter representing an index into the rectangular array of nodes of the input layer, _Pixels_, and **d** is a parameter representing an index into the array of nodes of the hidden layer, _ByRow_. The type of both **s** and **d** is a tuple of integers of length two. Conceptually, **s** ranges over all pairs of integers with _0 <= s[0] < 10_ and _0 <= s[1] < 20_, and **d** ranges over all pairs of integers, with _0 <= d[0] < 10_ and _0 <= d[1] < 12_. 
--	On the right-hand side of the predicate expression, there is a condition. In this example, for every value of **s** and **d** such that the condition is True, there is an edge from the source layer node to the destination layer node. Thus, this filter expression indicates that the bundle includes a connection from the node defined by **s** to the node defined by **d** in all cases where s[0] is equal to d[0].  
-
-Optionally, you can specify a set of weights for a filtered bundle. The value for the **Weights** attribute must be a tuple of floating point values with a length that matches the number of connections defined by the bundle. By default, weights are randomly generated.  
-
-Weight values are grouped by the destination node index. That is, if the first destination node is connected to K source nodes, the first _K_ elements of the **Weights** tuple are the weights for the first destination node, in source index order. The same applies for the remaining destination nodes.  
-
-<<<<<<< HEAD
-=======
-It's possible to specify weights directly as constant values. For example, if you learned the weights previously, you can specify them as constants using this syntax:
-
-	const Weights_1 = [0.0188045055, 0.130500451, ...]
-
-
->>>>>>> 08be3281
-## Convolutional bundles
-When the training data has a homogeneous structure, convolutional connections are commonly used to learn high-level features of the data. For example, in image, audio, or video data, spatial or temporal dimensionality can be fairly uniform.  
-
-Convolutional bundles employ rectangular **kernels** that are slid through the dimensions. Essentially, each kernel defines a set of weights applied in local neighborhoods, referred to as **kernel applications**. Each kernel application corresponds to a node in the source layer, which is referred to as the **central node**. The weights of a kernel are shared among many connections. In a convolutional bundle, each kernel is rectangular and all kernel applications are the same size.  
-
-Convolutional bundles support the following attributes:
-
-**InputShape** defines the dimensionality of the source layer for the purposes of this convolutional bundle. The value must be a tuple of positive integers. The product of the integers must equal the number of nodes in the source layer, but otherwise, it does not need to match the dimensionality declared for the source layer. The length of this tuple becomes the **arity** value for the convolutional bundle. (Typically arity refers to the number of arguments or operands that a function can take.)  
-
-To define the shape and locations of the kernels, use the attributes **KernelShape**, **Stride**, **Padding**, **LowerPad**, and **UpperPad**:   
-
--	**KernelShape**: (required) Defines the dimensionality of each kernel for the convolutional bundle. The value must be a tuple of positive integers with a length that equals the arity of the bundle. Each component of this tuple must be no greater than the corresponding component of **InputShape**. 
--	**Stride**: (optional) Defines the sliding step sizes of the convolution (one step size for each dimension), that is the distance between the central nodes. The value must be a tuple of positive integers with a length that is the arity of the bundle. Each component of this tuple must be no greater than the corresponding component of **KernelShape**. The default value is a tuple with all components equal to one. 
--	**Sharing**: (optional) Defines the weight sharing for each dimension of the convolution. The value can be a single Boolean value or a tuple of Boolean values with a length that is the arity of the bundle. A single Boolean value is extended to be a tuple of the correct length with all components equal to the specified value. The default value is a tuple that consists of all True values. 
--	**MapCount**: (optional) Defines the number of feature maps for the convolutional bundle. The value can be a single positive integer or a tuple of positive integers with a length that is the arity of the bundle. A single integer value is extended to be a tuple of the correct length with the first components equal to the specified value and all the remaining components equal to one. The default value is one. The total number of feature maps is the product of the components of the tuple. The factoring of this total number across the components determines how the feature map values are grouped in the destination nodes. 
--	**Weights**: (optional) Defines the initial weights for the bundle. The value must be a tuple of floating point values with a length that is the number of kernels times the number of weights per kernel, as defined later in this article. The default weights are randomly generated.  
-
-There are two sets of properties that control padding, which are mutually exclusive:
-
--	**Padding**: (optional) Determines whether the input should be padded by using a **default padding scheme**. The value can be a single Boolean value, or it can be a tuple of Boolean values with a length that is the arity of the bundle. A single Boolean value is extended to be a tuple of the correct length with all components equal to the specified value. If the value for a dimension is True, the source is logically padded in that dimension with zero-valued cells to support additional kernel applications, such that the central nodes of the first and last kernels in that dimension are the first and last nodes in that dimension in the source layer. Thus, the number of "dummy" nodes in each dimension is determined automatically, to fit exactly _(InputShape[d] - 1) / Stride[d] + 1_ kernels into the padded source layer. If the value for a dimension is False, the kernels are defined so that the number of nodes on each side that are left out is the same (up to a difference of 1). The default value of this attribute is a tuple with all components equal to False.
--	**UpperPad** and **LowerPad**: (optional) Provide greater control over the amount of padding to use. **Important:** These attributes can be defined if and only if the **Padding** property above is ***not*** defined. The values should be integer-valued tuples with lengths that are the arity of the bundle. When these attributes are specified, "dummy" nodes are added to the lower and upper ends of each dimension of the input layer. The number of nodes added to the lower and upper ends in each dimension is determined by **LowerPad**[i] and **UpperPad**[i] respectively. To ensure that kernels correspond only to "real" nodes and not to "dummy" nodes, the following conditions must be met:
-	-	Each component of **LowerPad** must be strictly less than KernelShape[d]/2. 
-	-	Each component of **UpperPad** must be no greater than KernelShape[d]/2. 
-	-	The default value of these attributes is a tuple with all components equal to 0. 
-
-The setting **Padding** = true allows as much padding as is needed to keep the "center" of the kernel inside the "real" input. This changes the math a bit for computing the output size. Generally, the output size _D_ is computed as _D = (I - K) / S + 1_, where _I_ is the input size, _K_ is the kernel size, _S_ is the stride, and _/_ is integer division (round toward zero). If you set UpperPad = [1, 1], the input size _I_ is effectively 29, and thus _D = (29 - 5) / 2 + 1 = 13_. However, when **Padding** = true, essentially _I_ gets bumped up by _K - 1_; hence _D = ((28 + 4) - 5) / 2 + 1 = 27 / 2 + 1 = 13 + 1 = 14_. By specifying values for **UpperPad** and **LowerPad** you get much more control over the padding than if you just set **Padding** = true.
-
-For more information about convolutional networks and their applications, see these articles:  
-
--	[http://deeplearning.net/tutorial/lenet.html ](http://deeplearning.net/tutorial/lenet.html )
--	[http://research.microsoft.com/pubs/68920/icdar03.pdf](http://research.microsoft.com/pubs/68920/icdar03.pdf) 
--	[http://people.csail.mit.edu/jvb/papers/cnn_tutorial.pdf](http://people.csail.mit.edu/jvb/papers/cnn_tutorial.pdf)  
-
-## Pooling bundles
-A **pooling bundle** applies geometry similar to convolutional connectivity, but it uses predefined functions to source node values to derive the destination node value. Hence, pooling bundles have no trainable state (weights or biases). Pooling bundles support all the convolutional attributes except **Sharing**, **MapCount**, and **Weights**.  
-
-Typically, the kernels summarized by adjacent pooling units do not overlap. If Stride[d] is equal to KernelShape[d] in each dimension, the layer obtained is the traditional local pooling layer, which is commonly employed in convolutional neural networks. Each destination node computes the maximum or the mean of the activities of its kernel in the source layer.  
-
-The following example illustrates a pooling bundle: 
-
-	hidden P1 [5, 12, 12]
-	  from C1 max pool {
-	    InputShape  = [ 5, 24, 24];
-	    KernelShape = [ 1,  2,  2];
-	    Stride      = [ 1,  2,  2];
-	  }  
-
--	The arity of the bundle is 3 (the length of the tuples **InputShape**, **KernelShape**, and **Stride**). 
--	The number of nodes in the source layer is _5 * 24 * 24 = 2880_. 
--	This is a traditional local pooling layer because **KernelShape** and **Stride** are equal. 
--	The number of nodes in the destination layer is _5 * 12 * 12 = 1440_.  
-	
-For more information about pooling layers, see these articles:  
-
--	[http://www.cs.toronto.edu/~hinton/absps/imagenet.pdf](http://www.cs.toronto.edu/~hinton/absps/imagenet.pdf) (Section 3.4)
--	[http://cs.nyu.edu/~koray/publis/lecun-iscas-10.pdf](http://cs.nyu.edu/~koray/publis/lecun-iscas-10.pdf) 
--	[http://cs.nyu.edu/~koray/publis/jarrett-iccv-09.pdf](http://cs.nyu.edu/~koray/publis/jarrett-iccv-09.pdf)
-	
-## Response normalization bundles
-**Response normalization** is a local normalization scheme that was first introduced by Geoffrey Hinton, et al, in the paper [ImageNet Classiﬁcation with Deep Convolutional Neural Networks](http://www.cs.toronto.edu/~hinton/absps/imagenet.pdf). Response normalization is used to aid generalization in neural nets. When one neuron is firing at a very high activation level, a local response normalization layer suppresses the activation level of the surrounding neurons. This is done by using three parameters (***α***, ***β***, and ***k***) and a convolutional structure (or neighborhood shape). Every neuron in the destination layer ***y*** corresponds to a neuron ***x*** in the source layer. The activation level of ***y*** is given by the following formula, where ***f*** is the activation level of a neuron, and ***Nx*** is the kernel (or the set that contains the neurons in the neighborhood of ***x***), as defined by the following convolutional structure:  
-
-![][1]  
-
-Response normalization bundles support all the convolutional attributes except **Sharing**, **MapCount**, and **Weights**.  
- 
--	If the kernel contains neurons in the same map as ***x***, the normalization scheme is referred to as **same map normalization**. To define same map normalization, the first coordinate in **InputShape** must have the value 1.
--	If the kernel contains neurons in the same spatial position as ***x***, but the neurons are in other maps, the normalization scheme is called **across maps normalization**. This type of response normalization implements a form of lateral inhibition inspired by the type found in real neurons, creating competition for big activation levels amongst neuron outputs computed on different maps. To define across maps normalization, the first coordinate must be an integer greater than one and no greater than the number of maps, and the rest of the coordinates must have the value 1.  
-
-Because response normalization bundles apply a predefined function to source node values to determine the destination node value, they have no trainable state (weights or biases).   
-
-**Alert**: The nodes in the destination layer correspond to neurons that are the central nodes of the kernels. For example, if KernelShape[d] is odd, then _KernelShape[d]/2_ corresponds to the central kernel node. If _KernelShape[d]_ is even, the central node is at _KernelShape[d]/2 - 1_. Therefore, if **Padding**[d] is False, the first and the last _KernelShape[d]/2_ nodes do not have corresponding nodes in the destination layer. To avoid this situation, define **Padding** as [true, true, …, true].  
-
-In addition to the four attributes described earlier, response normalization bundles also support the following attributes:  
-
--	**Alpha**: (required) Specifies a floating-point value that corresponds to ***α*** in the previous formula. 
--	**Beta**: (required) Specifies a floating-point value that corresponds to ***β*** in the previous formula. 
--	**Offset**: (optional) Specifies a floating-point value that corresponds to ***k*** in the previous formula. It defaults to 1.  
-
-The following example defines a response normalization bundle using these attributes:  
-
-	hidden RN1 [5, 10, 10]
-	  from P1 response norm {
-	    InputShape  = [ 5, 12, 12];
-	    KernelShape = [ 1,  3,  3];
-	    Alpha = 0.001;
-	    Beta = 0.75;
-	  }  
-
--	The source layer includes five maps, each with aof dimension of 12x12, totaling in 1440 nodes. 
--	The value of **KernelShape** indicates that this is a same map normalization layer, where the neighborhood is a 3x3 rectangle. 
--	The default value of **Padding** is False, thus the destination layer has only 10 nodes in each dimension. To include one node in the destination layer that corresponds to every node in the source layer, add Padding = [true, true, true]; and change the size of RN1 to [5, 12, 12].  
-
-## Share declaration 
-Net# optionally supports defining multiple bundles with shared weights. The weights of any two bundles can be shared if their structures are the same. The following syntax defines bundles with shared weights:  
-
-	share-declaration:
-	    share    {    layer-list    }
-	    share    {    bundle-list    }
-	   share    {    bias-list    }
-	
-	layer-list:
-	    layer-name    ,    layer-name
-	    layer-list    ,    layer-name
-	
-	bundle-list:
-	   bundle-spec    ,    bundle-spec
-	    bundle-list    ,    bundle-spec
-	
-	bundle-spec:
-	   layer-name    =>     layer-name
-	
-	bias-list:
-	    bias-spec    ,    bias-spec
-	    bias-list    ,    bias-spec
-	
-	bias-spec:
-	    1    =>    layer-name
-	
-	layer-name:
-	    identifier  
-
-For example, the following share-declaration specifies the layer names, indicating that both weights and biases should be shared:  
-
-	Const {
-	  InputSize = 37;
-	  HiddenSize = 50;
-	}
-	input {
-	  Data1 [InputSize];
-	  Data2 [InputSize];
-	}
-	hidden {
-	  H1 [HiddenSize] from Data1 all;
-	  H2 [HiddenSize] from Data2 all;
-	}
-	output Result [2] {
-	  from H1 all;
-	  from H2 all;
-	}
-	share { H1, H2 } // share both weights and biases  
-
--	The input features are partitioned into two equal sized input layers. 
--	The hidden layers then compute higher level features on the two input layers. 
--	The share-declaration specifies that _H1_ and _H2_ must be computed in the same way from their respective inputs.  
- 
-Alternatively, this could be specified with two separate share-declarations as follows:  
-
-	share { Data1 => H1, Data2 => H2 } // share weights  
-
-<!-- -->
-
-	share { 1 => H1, 1 => H2 } // share biases  
-
-You can use the short form only when the layers contain a single bundle. In general, sharing is possible only when the relevant structure is identical, meaning that they have the same size, same convolutional geometry, and so forth.  
-
-## Examples of Net# usage
-This section provides some examples of how you can use Net# to add hidden layers, define the way that hidden layers interact with other layers, and build convolutional networks.   
-
-### Define a simple custom neural network: "Hello World" example
-This simple example demonstrates how to create a neural network model that has a single hidden layer.  
-
-	input Data auto;
-	hidden H [200] from Data all;
-	output Out [10] sigmoid from H all;  
-
-The example illustrates some basic commands as follows:  
-
--	The first line defines the input layer (named _Data_). When you use the  **auto** keyword, the neural network automatically includes all feature columns in the input examples. 
--	The second line creates the hidden layer. The name _H_ is assigned to the hidden layer, which has 200 nodes. This layer is fully connected to the input layer.
--	The third line defines the output layer (named _O_), which contains 10 output nodes. If the neural network is used for classification, there is one output node per class. The keyword **sigmoid** indicates that the output function is applied to the output layer.   
-
-### Define multiple hidden layers: computer vision example
-The following example demonstrates how to define a slightly more complex neural network, with multiple custom hidden layers.  
-
-	// Define the input layers 
-	input Pixels [10, 20];
-	input MetaData [7];
-	
-	// Define the first two hidden layers, using data only from the Pixels input
-	hidden ByRow [10, 12] from Pixels where (s,d) => s[0] == d[0];
-	hidden ByCol [5, 20] from Pixels where (s,d) => abs(s[1] - d[1]) <= 1;
-	
-	// Define the third hidden layer, which uses as source the hidden layers ByRow and ByCol
-	hidden Gather [100] 
-	{
-	  from ByRow all;
-	  from ByCol all;
-	}
-	
-	// Define the output layer and its sources
-	output Result [10]  
-	{
-	  from Gather all;
-	  from MetaData all;
-	}  
-
-This example illustrates several features of the neural networks specification language:  
-
--	The structure has two input layers, _Pixels_ and _MetaData_.
--	The _Pixels_ layer is a source layer for two connection bundles, with destination layers, _ByRow_ and _ByCol_.
--	The layers _Gather_ and _Result_ are destination layers in multiple connection bundles.
--	The output layer, _Result_, is a destination layer in two connection bundles; one with the second level hidden (Gather) as a destination layer, and the other with the input layer (MetaData) as a destination layer.
--	The hidden layers, _ByRow_ and _ByCol_, specify filtered connectivity by using predicate expressions. More precisely, the node in _ByRow_ at [x, y] is connected to the nodes in _Pixels_ that have the first index coordinate equal to the node's first coordinate, x. Similarly, the node in _ByCol at [x, y] is connected to the nodes in _Pixels_ that have the second index coordinate within one of the node's second coordinate, y.  
-
-### Define a convolutional network for multiclass classification: digit recognition example
-The definition of the following network is designed to recognize numbers, and it illustrates some advanced techniques for customizing a neural network.  
-
-	input Image [29, 29];
-	hidden Conv1 [5, 13, 13] from Image convolve 
-	{
-	   InputShape  = [29, 29];
-	   KernelShape = [ 5,  5];
-	   Stride      = [ 2,  2];
-	   MapCount    = 5;
-	}
-	hidden Conv2 [50, 5, 5]
-	from Conv1 convolve 
-	{
-	   InputShape  = [ 5, 13, 13];
-	   KernelShape = [ 1,  5,  5];
-	   Stride      = [ 1,  2,  2];
-	   Sharing     = [false, true, true];
-	   MapCount    = 10;
-	}
-	hidden Hid3 [100] from Conv2 all;
-	output Digit [10] from Hid3 all;  
-
-
--	The structure has a single input layer, _Image_.
--	The keyword **convolve** indicates that the layers named _Conv1_ and _Conv2_ are convolutional layers. Each of these layer declarations is followed by a list of the convolution attributes.
--	The net has a third hidden layer, _Hid3_, which is fully connected to the second hidden layer, _Conv2_.
--	The output layer, _Digit_, is connected only to the third hidden layer, _Hid3_. The keyword **all** indicates that the output layer is fully connected to _Hid3_.
--	The arity of the convolution is three (the length of the tuples **InputShape**, **KernelShape**, **Stride**, and **Sharing**). 
--	The number of weights per kernel is _1 + **KernelShape**\[0] * **KernelShape**\[1] * **KernelShape**\[2] = 1 + 1 * 5 * 5 = 26. Or 26 * 50 = 1300_.
--	You can calculate the nodes in each hidden layer as follows:
-	-	**NodeCount**\[0] = (5 - 1) / 1 + 1 = 5.
-	-	**NodeCount**\[1] = (13 - 5) / 2 + 1 = 5. 
-	-	**NodeCount**\[2] = (13 - 5) / 2 + 1 = 5. 
--	The total number of nodes can be calculated by using the declared dimensionality of the layer, [50, 5, 5], as follows: _**MapCount** * **NodeCount**\[0] * **NodeCount**\[1] * **NodeCount**\[2] = 10 * 5 * 5 * 5_
--	Because **Sharing**[d] is False only for _d == 0_, the number of kernels is _**MapCount** * **NodeCount**\[0] = 10 * 5 = 50_. 
-
-
-## Acknowledgements
-
-The Net# language for customizing the architecture of neural networks was developed at Microsoft by Shon Katzenberger (Architect, Machine Learning) and Alexey Kamenev (Software Engineer, Microsoft Research). It is used internally for machine learning projects and applications ranging from image detection to text analytics. For more information, see [Neural Nets in Azure ML - Introduction to Net#](http://blogs.technet.com/b/machinelearning/archive/2015/02/16/neural-nets-in-azure-ml-introduction-to-net.aspx)
-
-
-[1]:./media/machine-learning-azure-ml-netsharp-reference-guide/formula_large.gif
- 
+<properties 
+	pageTitle="Guide to the Net# Neural Networks Specification Language | Microsoft Azure" 
+	description="Syntax for the Net# neural networks specification language, together with examples of how to create a custom neural network model in Microsoft Azure ML using Net#" 
+	services="machine-learning" 
+	documentationCenter="" 
+	authors="jeannt" 
+	manager="paulettm" 
+	editor="cgronlun"/>
+
+<tags 
+	ms.service="machine-learning" 
+	ms.workload="data-services" 
+	ms.tgt_pltfrm="na" 
+	ms.devlang="na" 
+	ms.topic="article" 
+	ms.date="10/06/2015" 
+	ms.author="jeannt"/>
+
+
+
+# Guide to Net# neural network specification language for Azure Machine Learning
+
+## Overview
+Net# is a language developed by Microsoft that is used to define neural network architectures for neural network modules in Microsoft Azure Machine Learning. In this article, you will learn:  
+
+-	Basic concepts related to neural networks
+-	Neural network requirements and how to define the primary components
+-	The syntax and keywords of the Net# specification language
+-	Examples of custom neural networks created using Net# 
+	
+[AZURE.INCLUDE [machine-learning-free-trial](../../includes/machine-learning-free-trial.md)]  
+
+## Neural network basics
+A neural network structure consists of ***nodes*** that are organized in ***layers***, and weighted ***connections*** (or ***edges***) between the nodes. The connections are directional, and each connection has a ***source*** node and a ***destination*** node.  
+
+Each ***trainable layer*** (a hidden or an output layer) has one or more ***connection bundles***. A connection bundle consists of a source layer and a specification of the connections from that source layer. All the connections in a given bundle share the same ***source layer*** and the same ***destination layer***. In Net#, a connection bundle is considered as belonging to the bundle's destination layer.  
+ 
+Net# supports various kinds of connection bundles, which lets you customize the way inputs are mapped to hidden layers and mapped to the outputs.   
+
+The default or standard bundle is a **full bundle**, in which each node in the source layer is connected to every node in the destination layer.  
+
+Additionally, Net# supports the following four kinds of advanced connection bundles:  
+
+-	**Filtered bundles**. The user can define a predicate by using the locations of the source layer node and the destination layer node. Nodes are connected whenever the predicate is True.
+-	**Convolutional bundles**. The user can define small neighborhoods of nodes in the source layer. Each node in the destination layer is connected to one neighborhood of nodes in the source layer.
+-	**Pooling bundles** and **Response normalization bundles**. These are similar to convolutional bundles in that the user defines small neighborhoods of nodes in the source layer. The difference is that the weights of the edges in these bundles are not trainable. Instead, a predefined function is applied to the source node values to determine the destination node value.  
+
+Using Net# to define the structure of a neural network makes it possible to define complex structures such as deep neural networks or convolutions of arbitrary dimensions, which are known to improve learning on data such as image, audio, or video.  
+
+## Supported customizations
+The architecture of neural network models that you create in Azure Machine Learning can be extensively customized by using Net#. You can:  
+
+-	Create hidden layers and control the number of nodes in each layer.
+-	Specify how layers are to be connected to each other.
+-	Define special connectivity structures, such as convolutions and weight sharing bundles.
+-	Specify different activation functions.  
+
+For details of the specification language syntax, see [Structure Specification](#Structure-specifications).  
+ 
+For examples of defining neural networks for some common machine learning tasks, from simplex to complex, see [Examples](#Examples-of-Net#-usage).  
+
+## General requirements
+-	There must be exactly one output layer, at least one input layer, and zero or more hidden layers. 
+-	Each layer has a fixed number of nodes, conceptually arranged in a rectangular array of arbitrary dimensions. 
+-	Input layers have no associated trained parameters and represent the point where instance data enters the network. 
+-	Trainable layers (the hidden and output layers) have associated trained parameters, known as weights and biases. 
+-	The source and destination nodes must be in separate layers. 
+-	Connections must be acyclic; in other words, there cannot be a chain of connections leading back to the initial source node.
+-	The output layer cannot be a source layer of a connection bundle.  
+
+## Structure specifications
+A neural network structure specification is composed of three sections: the **constant declaration**, the **layer declaration**, the **connection declaration**. There is also an optional **share declaration** section. The sections can be specified in any order.  
+
+## Constant declaration 
+A constant declaration is optional. It provides a means to define values used elsewhere in the neural network definition. The declaration statement consists of an identifier followed by an equal sign and a value expression.   
+
+For example, the following statement defines a constant **x**:  
+
+
+    Const X = 28;  
+
+To define two or more constants simultaneously, enclose the identifier names and values in braces, and separate them by using semicolons. For example:  
+
+    Const { X = 28; Y = 4; }  
+
+The right-hand side of each assignment expression can be an integer, a real number, a Boolean value (True or False), or a mathematical expression. For example:  
+
+	Const { X = 17 * 2; Y = true; }  
+
+## Layer declaration
+The layer declaration is required. It defines the size and source of the layer, including its connection bundles and attributes. The declaration statement starts with the name of the layer (input, hidden, or output), followed by the dimensions of the layer (a tuple of positive integers). For example:  
+
+	input Data auto;
+	hidden Hidden[5,20] from Data all;
+	output Result[2] from Hidden all;  
+
+-	The product of the dimensions is the number of nodes in the layer. In this example, there are two dimensions [5,20], which means there are  100 nodes in the layer.
+-	The layers can be declared in any order, with one exception: If more than one input layer is defined, the order in which they are declared must match the order of features in the input data.  
+
+
+To specify that the number of nodes in a layer be determined automatically, use the **auto** keyword. The **auto** keyword has different effects, depending on the layer:  
+
+-	In an input layer declaration, the number of nodes is the number of features in the input data.
+-	In a hidden layer declaration, the number of nodes is the number that is specified by the parameter value for **Number of hidden nodes**. 
+-	In an output layer declaration, the number of nodes is 2 for two-class classification, 1 for regression, and equal to the number of output nodes for multiclass classification.   
+
+For example, the following network definition allows the size of all layers to be automatically determined:  
+
+	input Data auto;
+	hidden Hidden auto from Data all;
+	output Result auto from Hidden all;  
+
+
+A layer declaration for a trainable layer (the hidden or output layers) can optionally include the output function (also called an activation function), which defaults to **sigmoid** for classification models, and **linear** for regression models. (Even if you use the default, you can explicitly state the activation function, if desired for clarity.)
+
+The following output functions are supported:  
+
+-	sigmoid
+-	linear
+-	softmax
+-	rlinear
+-	square
+-	sqrt
+-	srlinear
+-	abs
+-	tanh 
+-	brlinear  
+
+For example, the following declaration uses the **softmax** function:  
+
+	output Result [100] softmax from Hidden all;  
+
+## Connection declaration
+Immediately after defining the trainable layer, you must declare connections among the layers you have defined. The connection bundle declaration starts with the keyword **from**, followed by the name of the bundle's source layer and the kind of connection bundle to create.   
+
+Currently, five kinds of connection bundles are supported:  
+
+-	**Full** bundles, indicated by the keyword **all**
+-	**Filtered** bundles, indicated by the keyword **where**, followed by a predicate expression
+-	**Convolutional** bundles, indicated by the keyword **convolve**, followed by the convolution attributes
+-	**Pooling** bundles, indicated by the keywords **max pool** or **mean pool**
+-	**Response normalization** bundles, indicated by the keyword **response norm**  	
+
+## Full bundles  
+
+A full connection bundle includes a connection from each node in the source layer to each node in the destination layer. This is the default network connection type.  
+
+## Filtered bundles
+A filtered connection bundle specification includes a predicate, expressed syntactically, much like a C# lambda expression. The following example defines two filtered bundles:  
+
+	input Pixels [10, 20];
+	hidden ByRow[10, 12] from Pixels where (s,d) => s[0] == d[0];
+	hidden ByCol[5, 20] from Pixels where (s,d) => abs(s[1] - d[1]) <= 1;  
+
+-	In the predicate for _ByRow_, **s** is a parameter representing an index into the rectangular array of nodes of the input layer, _Pixels_, and **d** is a parameter representing an index into the array of nodes of the hidden layer, _ByRow_. The type of both **s** and **d** is a tuple of integers of length two. Conceptually, **s** ranges over all pairs of integers with _0 <= s[0] < 10_ and _0 <= s[1] < 20_, and **d** ranges over all pairs of integers, with _0 <= d[0] < 10_ and _0 <= d[1] < 12_. 
+-	On the right-hand side of the predicate expression, there is a condition. In this example, for every value of **s** and **d** such that the condition is True, there is an edge from the source layer node to the destination layer node. Thus, this filter expression indicates that the bundle includes a connection from the node defined by **s** to the node defined by **d** in all cases where s[0] is equal to d[0].  
+
+Optionally, you can specify a set of weights for a filtered bundle. The value for the **Weights** attribute must be a tuple of floating point values with a length that matches the number of connections defined by the bundle. By default, weights are randomly generated.  
+
+Weight values are grouped by the destination node index. That is, if the first destination node is connected to K source nodes, the first _K_ elements of the **Weights** tuple are the weights for the first destination node, in source index order. The same applies for the remaining destination nodes.  
+
+It's possible to specify weights directly as constant values. For example, if you learned the weights previously, you can specify them as constants using this syntax:
+
+	const Weights_1 = [0.0188045055, 0.130500451, ...]
+
+
+## Convolutional bundles
+When the training data has a homogeneous structure, convolutional connections are commonly used to learn high-level features of the data. For example, in image, audio, or video data, spatial or temporal dimensionality can be fairly uniform.  
+
+Convolutional bundles employ rectangular **kernels** that are slid through the dimensions. Essentially, each kernel defines a set of weights applied in local neighborhoods, referred to as **kernel applications**. Each kernel application corresponds to a node in the source layer, which is referred to as the **central node**. The weights of a kernel are shared among many connections. In a convolutional bundle, each kernel is rectangular and all kernel applications are the same size.  
+
+Convolutional bundles support the following attributes:
+
+**InputShape** defines the dimensionality of the source layer for the purposes of this convolutional bundle. The value must be a tuple of positive integers. The product of the integers must equal the number of nodes in the source layer, but otherwise, it does not need to match the dimensionality declared for the source layer. The length of this tuple becomes the **arity** value for the convolutional bundle. (Typically arity refers to the number of arguments or operands that a function can take.)  
+
+To define the shape and locations of the kernels, use the attributes **KernelShape**, **Stride**, **Padding**, **LowerPad**, and **UpperPad**:   
+
+-	**KernelShape**: (required) Defines the dimensionality of each kernel for the convolutional bundle. The value must be a tuple of positive integers with a length that equals the arity of the bundle. Each component of this tuple must be no greater than the corresponding component of **InputShape**. 
+-	**Stride**: (optional) Defines the sliding step sizes of the convolution (one step size for each dimension), that is the distance between the central nodes. The value must be a tuple of positive integers with a length that is the arity of the bundle. Each component of this tuple must be no greater than the corresponding component of **KernelShape**. The default value is a tuple with all components equal to one. 
+-	**Sharing**: (optional) Defines the weight sharing for each dimension of the convolution. The value can be a single Boolean value or a tuple of Boolean values with a length that is the arity of the bundle. A single Boolean value is extended to be a tuple of the correct length with all components equal to the specified value. The default value is a tuple that consists of all True values. 
+-	**MapCount**: (optional) Defines the number of feature maps for the convolutional bundle. The value can be a single positive integer or a tuple of positive integers with a length that is the arity of the bundle. A single integer value is extended to be a tuple of the correct length with the first components equal to the specified value and all the remaining components equal to one. The default value is one. The total number of feature maps is the product of the components of the tuple. The factoring of this total number across the components determines how the feature map values are grouped in the destination nodes. 
+-	**Weights**: (optional) Defines the initial weights for the bundle. The value must be a tuple of floating point values with a length that is the number of kernels times the number of weights per kernel, as defined later in this article. The default weights are randomly generated.  
+
+There are two sets of properties that control padding, which are mutually exclusive:
+
+-	**Padding**: (optional) Determines whether the input should be padded by using a **default padding scheme**. The value can be a single Boolean value, or it can be a tuple of Boolean values with a length that is the arity of the bundle. A single Boolean value is extended to be a tuple of the correct length with all components equal to the specified value. If the value for a dimension is True, the source is logically padded in that dimension with zero-valued cells to support additional kernel applications, such that the central nodes of the first and last kernels in that dimension are the first and last nodes in that dimension in the source layer. Thus, the number of "dummy" nodes in each dimension is determined automatically, to fit exactly _(InputShape[d] - 1) / Stride[d] + 1_ kernels into the padded source layer. If the value for a dimension is False, the kernels are defined so that the number of nodes on each side that are left out is the same (up to a difference of 1). The default value of this attribute is a tuple with all components equal to False.
+-	**UpperPad** and **LowerPad**: (optional) Provide greater control over the amount of padding to use. **Important:** These attributes can be defined if and only if the **Padding** property above is ***not*** defined. The values should be integer-valued tuples with lengths that are the arity of the bundle. When these attributes are specified, "dummy" nodes are added to the lower and upper ends of each dimension of the input layer. The number of nodes added to the lower and upper ends in each dimension is determined by **LowerPad**[i] and **UpperPad**[i] respectively. To ensure that kernels correspond only to "real" nodes and not to "dummy" nodes, the following conditions must be met:
+	-	Each component of **LowerPad** must be strictly less than KernelShape[d]/2. 
+	-	Each component of **UpperPad** must be no greater than KernelShape[d]/2. 
+	-	The default value of these attributes is a tuple with all components equal to 0. 
+
+The setting **Padding** = true allows as much padding as is needed to keep the "center" of the kernel inside the "real" input. This changes the math a bit for computing the output size. Generally, the output size _D_ is computed as _D = (I - K) / S + 1_, where _I_ is the input size, _K_ is the kernel size, _S_ is the stride, and _/_ is integer division (round toward zero). If you set UpperPad = [1, 1], the input size _I_ is effectively 29, and thus _D = (29 - 5) / 2 + 1 = 13_. However, when **Padding** = true, essentially _I_ gets bumped up by _K - 1_; hence _D = ((28 + 4) - 5) / 2 + 1 = 27 / 2 + 1 = 13 + 1 = 14_. By specifying values for **UpperPad** and **LowerPad** you get much more control over the padding than if you just set **Padding** = true.
+
+For more information about convolutional networks and their applications, see these articles:  
+
+-	[http://deeplearning.net/tutorial/lenet.html ](http://deeplearning.net/tutorial/lenet.html )
+-	[http://research.microsoft.com/pubs/68920/icdar03.pdf](http://research.microsoft.com/pubs/68920/icdar03.pdf) 
+-	[http://people.csail.mit.edu/jvb/papers/cnn_tutorial.pdf](http://people.csail.mit.edu/jvb/papers/cnn_tutorial.pdf)  
+
+## Pooling bundles
+A **pooling bundle** applies geometry similar to convolutional connectivity, but it uses predefined functions to source node values to derive the destination node value. Hence, pooling bundles have no trainable state (weights or biases). Pooling bundles support all the convolutional attributes except **Sharing**, **MapCount**, and **Weights**.  
+
+Typically, the kernels summarized by adjacent pooling units do not overlap. If Stride[d] is equal to KernelShape[d] in each dimension, the layer obtained is the traditional local pooling layer, which is commonly employed in convolutional neural networks. Each destination node computes the maximum or the mean of the activities of its kernel in the source layer.  
+
+The following example illustrates a pooling bundle: 
+
+	hidden P1 [5, 12, 12]
+	  from C1 max pool {
+	    InputShape  = [ 5, 24, 24];
+	    KernelShape = [ 1,  2,  2];
+	    Stride      = [ 1,  2,  2];
+	  }  
+
+-	The arity of the bundle is 3 (the length of the tuples **InputShape**, **KernelShape**, and **Stride**). 
+-	The number of nodes in the source layer is _5 * 24 * 24 = 2880_. 
+-	This is a traditional local pooling layer because **KernelShape** and **Stride** are equal. 
+-	The number of nodes in the destination layer is _5 * 12 * 12 = 1440_.  
+	
+For more information about pooling layers, see these articles:  
+
+-	[http://www.cs.toronto.edu/~hinton/absps/imagenet.pdf](http://www.cs.toronto.edu/~hinton/absps/imagenet.pdf) (Section 3.4)
+-	[http://cs.nyu.edu/~koray/publis/lecun-iscas-10.pdf](http://cs.nyu.edu/~koray/publis/lecun-iscas-10.pdf) 
+-	[http://cs.nyu.edu/~koray/publis/jarrett-iccv-09.pdf](http://cs.nyu.edu/~koray/publis/jarrett-iccv-09.pdf)
+	
+## Response normalization bundles
+**Response normalization** is a local normalization scheme that was first introduced by Geoffrey Hinton, et al, in the paper [ImageNet Classiﬁcation with Deep Convolutional Neural Networks](http://www.cs.toronto.edu/~hinton/absps/imagenet.pdf). Response normalization is used to aid generalization in neural nets. When one neuron is firing at a very high activation level, a local response normalization layer suppresses the activation level of the surrounding neurons. This is done by using three parameters (***α***, ***β***, and ***k***) and a convolutional structure (or neighborhood shape). Every neuron in the destination layer ***y*** corresponds to a neuron ***x*** in the source layer. The activation level of ***y*** is given by the following formula, where ***f*** is the activation level of a neuron, and ***Nx*** is the kernel (or the set that contains the neurons in the neighborhood of ***x***), as defined by the following convolutional structure:  
+
+![][1]  
+
+Response normalization bundles support all the convolutional attributes except **Sharing**, **MapCount**, and **Weights**.  
+ 
+-	If the kernel contains neurons in the same map as ***x***, the normalization scheme is referred to as **same map normalization**. To define same map normalization, the first coordinate in **InputShape** must have the value 1.
+-	If the kernel contains neurons in the same spatial position as ***x***, but the neurons are in other maps, the normalization scheme is called **across maps normalization**. This type of response normalization implements a form of lateral inhibition inspired by the type found in real neurons, creating competition for big activation levels amongst neuron outputs computed on different maps. To define across maps normalization, the first coordinate must be an integer greater than one and no greater than the number of maps, and the rest of the coordinates must have the value 1.  
+
+Because response normalization bundles apply a predefined function to source node values to determine the destination node value, they have no trainable state (weights or biases).   
+
+**Alert**: The nodes in the destination layer correspond to neurons that are the central nodes of the kernels. For example, if KernelShape[d] is odd, then _KernelShape[d]/2_ corresponds to the central kernel node. If _KernelShape[d]_ is even, the central node is at _KernelShape[d]/2 - 1_. Therefore, if **Padding**[d] is False, the first and the last _KernelShape[d]/2_ nodes do not have corresponding nodes in the destination layer. To avoid this situation, define **Padding** as [true, true, …, true].  
+
+In addition to the four attributes described earlier, response normalization bundles also support the following attributes:  
+
+-	**Alpha**: (required) Specifies a floating-point value that corresponds to ***α*** in the previous formula. 
+-	**Beta**: (required) Specifies a floating-point value that corresponds to ***β*** in the previous formula. 
+-	**Offset**: (optional) Specifies a floating-point value that corresponds to ***k*** in the previous formula. It defaults to 1.  
+
+The following example defines a response normalization bundle using these attributes:  
+
+	hidden RN1 [5, 10, 10]
+	  from P1 response norm {
+	    InputShape  = [ 5, 12, 12];
+	    KernelShape = [ 1,  3,  3];
+	    Alpha = 0.001;
+	    Beta = 0.75;
+	  }  
+
+-	The source layer includes five maps, each with aof dimension of 12x12, totaling in 1440 nodes. 
+-	The value of **KernelShape** indicates that this is a same map normalization layer, where the neighborhood is a 3x3 rectangle. 
+-	The default value of **Padding** is False, thus the destination layer has only 10 nodes in each dimension. To include one node in the destination layer that corresponds to every node in the source layer, add Padding = [true, true, true]; and change the size of RN1 to [5, 12, 12].  
+
+## Share declaration 
+Net# optionally supports defining multiple bundles with shared weights. The weights of any two bundles can be shared if their structures are the same. The following syntax defines bundles with shared weights:  
+
+	share-declaration:
+	    share    {    layer-list    }
+	    share    {    bundle-list    }
+	   share    {    bias-list    }
+	
+	layer-list:
+	    layer-name    ,    layer-name
+	    layer-list    ,    layer-name
+	
+	bundle-list:
+	   bundle-spec    ,    bundle-spec
+	    bundle-list    ,    bundle-spec
+	
+	bundle-spec:
+	   layer-name    =>     layer-name
+	
+	bias-list:
+	    bias-spec    ,    bias-spec
+	    bias-list    ,    bias-spec
+	
+	bias-spec:
+	    1    =>    layer-name
+	
+	layer-name:
+	    identifier  
+
+For example, the following share-declaration specifies the layer names, indicating that both weights and biases should be shared:  
+
+	Const {
+	  InputSize = 37;
+	  HiddenSize = 50;
+	}
+	input {
+	  Data1 [InputSize];
+	  Data2 [InputSize];
+	}
+	hidden {
+	  H1 [HiddenSize] from Data1 all;
+	  H2 [HiddenSize] from Data2 all;
+	}
+	output Result [2] {
+	  from H1 all;
+	  from H2 all;
+	}
+	share { H1, H2 } // share both weights and biases  
+
+-	The input features are partitioned into two equal sized input layers. 
+-	The hidden layers then compute higher level features on the two input layers. 
+-	The share-declaration specifies that _H1_ and _H2_ must be computed in the same way from their respective inputs.  
+ 
+Alternatively, this could be specified with two separate share-declarations as follows:  
+
+	share { Data1 => H1, Data2 => H2 } // share weights  
+
+<!-- -->
+
+	share { 1 => H1, 1 => H2 } // share biases  
+
+You can use the short form only when the layers contain a single bundle. In general, sharing is possible only when the relevant structure is identical, meaning that they have the same size, same convolutional geometry, and so forth.  
+
+## Examples of Net# usage
+This section provides some examples of how you can use Net# to add hidden layers, define the way that hidden layers interact with other layers, and build convolutional networks.   
+
+### Define a simple custom neural network: "Hello World" example
+This simple example demonstrates how to create a neural network model that has a single hidden layer.  
+
+	input Data auto;
+	hidden H [200] from Data all;
+	output Out [10] sigmoid from H all;  
+
+The example illustrates some basic commands as follows:  
+
+-	The first line defines the input layer (named _Data_). When you use the  **auto** keyword, the neural network automatically includes all feature columns in the input examples. 
+-	The second line creates the hidden layer. The name _H_ is assigned to the hidden layer, which has 200 nodes. This layer is fully connected to the input layer.
+-	The third line defines the output layer (named _O_), which contains 10 output nodes. If the neural network is used for classification, there is one output node per class. The keyword **sigmoid** indicates that the output function is applied to the output layer.   
+
+### Define multiple hidden layers: computer vision example
+The following example demonstrates how to define a slightly more complex neural network, with multiple custom hidden layers.  
+
+	// Define the input layers 
+	input Pixels [10, 20];
+	input MetaData [7];
+	
+	// Define the first two hidden layers, using data only from the Pixels input
+	hidden ByRow [10, 12] from Pixels where (s,d) => s[0] == d[0];
+	hidden ByCol [5, 20] from Pixels where (s,d) => abs(s[1] - d[1]) <= 1;
+	
+	// Define the third hidden layer, which uses as source the hidden layers ByRow and ByCol
+	hidden Gather [100] 
+	{
+	  from ByRow all;
+	  from ByCol all;
+	}
+	
+	// Define the output layer and its sources
+	output Result [10]  
+	{
+	  from Gather all;
+	  from MetaData all;
+	}  
+
+This example illustrates several features of the neural networks specification language:  
+
+-	The structure has two input layers, _Pixels_ and _MetaData_.
+-	The _Pixels_ layer is a source layer for two connection bundles, with destination layers, _ByRow_ and _ByCol_.
+-	The layers _Gather_ and _Result_ are destination layers in multiple connection bundles.
+-	The output layer, _Result_, is a destination layer in two connection bundles; one with the second level hidden (Gather) as a destination layer, and the other with the input layer (MetaData) as a destination layer.
+-	The hidden layers, _ByRow_ and _ByCol_, specify filtered connectivity by using predicate expressions. More precisely, the node in _ByRow_ at [x, y] is connected to the nodes in _Pixels_ that have the first index coordinate equal to the node's first coordinate, x. Similarly, the node in _ByCol at [x, y] is connected to the nodes in _Pixels_ that have the second index coordinate within one of the node's second coordinate, y.  
+
+### Define a convolutional network for multiclass classification: digit recognition example
+The definition of the following network is designed to recognize numbers, and it illustrates some advanced techniques for customizing a neural network.  
+
+	input Image [29, 29];
+	hidden Conv1 [5, 13, 13] from Image convolve 
+	{
+	   InputShape  = [29, 29];
+	   KernelShape = [ 5,  5];
+	   Stride      = [ 2,  2];
+	   MapCount    = 5;
+	}
+	hidden Conv2 [50, 5, 5]
+	from Conv1 convolve 
+	{
+	   InputShape  = [ 5, 13, 13];
+	   KernelShape = [ 1,  5,  5];
+	   Stride      = [ 1,  2,  2];
+	   Sharing     = [false, true, true];
+	   MapCount    = 10;
+	}
+	hidden Hid3 [100] from Conv2 all;
+	output Digit [10] from Hid3 all;  
+
+
+-	The structure has a single input layer, _Image_.
+-	The keyword **convolve** indicates that the layers named _Conv1_ and _Conv2_ are convolutional layers. Each of these layer declarations is followed by a list of the convolution attributes.
+-	The net has a third hidden layer, _Hid3_, which is fully connected to the second hidden layer, _Conv2_.
+-	The output layer, _Digit_, is connected only to the third hidden layer, _Hid3_. The keyword **all** indicates that the output layer is fully connected to _Hid3_.
+-	The arity of the convolution is three (the length of the tuples **InputShape**, **KernelShape**, **Stride**, and **Sharing**). 
+-	The number of weights per kernel is _1 + **KernelShape**\[0] * **KernelShape**\[1] * **KernelShape**\[2] = 1 + 1 * 5 * 5 = 26. Or 26 * 50 = 1300_.
+-	You can calculate the nodes in each hidden layer as follows:
+	-	**NodeCount**\[0] = (5 - 1) / 1 + 1 = 5.
+	-	**NodeCount**\[1] = (13 - 5) / 2 + 1 = 5. 
+	-	**NodeCount**\[2] = (13 - 5) / 2 + 1 = 5. 
+-	The total number of nodes can be calculated by using the declared dimensionality of the layer, [50, 5, 5], as follows: _**MapCount** * **NodeCount**\[0] * **NodeCount**\[1] * **NodeCount**\[2] = 10 * 5 * 5 * 5_
+-	Because **Sharing**[d] is False only for _d == 0_, the number of kernels is _**MapCount** * **NodeCount**\[0] = 10 * 5 = 50_. 
+
+
+## Acknowledgements
+
+The Net# language for customizing the architecture of neural networks was developed at Microsoft by Shon Katzenberger (Architect, Machine Learning) and Alexey Kamenev (Software Engineer, Microsoft Research). It is used internally for machine learning projects and applications ranging from image detection to text analytics. For more information, see [Neural Nets in Azure ML - Introduction to Net#](http://blogs.technet.com/b/machinelearning/archive/2015/02/16/neural-nets-in-azure-ml-introduction-to-net.aspx)
+
+
+[1]:./media/machine-learning-azure-ml-netsharp-reference-guide/formula_large.gif
+ 