--- conflicted
+++ resolved
@@ -1,55 +1,45 @@
-<properties 
-	pageTitle="Logging for Machine Learning web services | Microsoft Azure" 
-	description="Learn how to enable logging for Machine Learning web services. Logging provides additional information to help troubleshoot the APIs." 
-	services="machine-learning" 
-	documentationCenter="" 
-	authors="raymondlaghaeian" 
-	manager="paulettm" 
-	editor="cgronlun"/>
-
-<tags
-	ms.service="machine-learning"
-	ms.devlang="na"
-	ms.topic="article"
-	ms.tgt_pltfrm="na"
-	ms.workload="big-data" 
-	ms.date="09/04/2015"
-	ms.author="raymondl;garye"/>
-
-#Enable logging for Machine Learning web services  
-
-This document provides information on the logging capability of Azure ML Web Services. Enabling logging in web services provides additional information to help troubleshoot the APIs beyond just and error number and a message.  
-
--	How to enable logging in Web Services:   
-<<<<<<< HEAD
-	-	Log in to [Azure Management Portal](https://manage.windowsazure.com/)
-=======
-	-	Log in to [Azure Classic Portal](https://manage.windowsazure.com/)
->>>>>>> 08be3281
-	-	Click on Machine Learning, then on your Workspace, then Web Service menu option.
-	-	In the Web Services list, click on the name of the web service
-	-	In the endpoints list, click on the endpoint name
-	-	Click on the Configure menu option
-	-	Set the Diagnostics Trace Level to Error or All, then click Save on the botton menu bar
--	What is the effect of enabling logging:  
-<<<<<<< HEAD
-	-	When Logging is enabled, all the diagnostics/errors from the selected endpoint are logged to the Azure Storage Account linked with the user’s workspace. You can see this storage account in the Azure portal Dashboard view (bottom of the Quick Glance section) of their workspace.  
--	How to view the logs:  
-	-	The logs can be viewed using any of the several tools available to ‘explore’ an Azure Storage Account. The easiest may be to simply navigate to the Storage Account in the Azure portal and then click on the CONTAINERS tab. You would then see a Container named **ml-diagnostics**. This container holds all the diagnostics info for all the web service endpoints for all the workspaces associated with this Storage account.  
-=======
-	-	When Logging is enabled, all the diagnostics/errors from the selected endpoint are logged to the Azure Storage Account linked with the user’s workspace. You can see this storage account in the Azure Classic Portal Dashboard view (bottom of the Quick Glance section) of their workspace.  
--	How to view the logs:  
-	-	The logs can be viewed using any of the several tools available to ‘explore’ an Azure Storage Account. The easiest may be to simply navigate to the Storage Account in the Azure Classic Portal and then click on the CONTAINERS tab. You would then see a Container named **ml-diagnostics**. This container holds all the diagnostics info for all the web service endpoints for all the workspaces associated with this Storage account.  
->>>>>>> 08be3281
--	What are the log blob details:  
-	-	Each blob in the container holds the diagnostics info for exactly one of the following:
-		-	An execution of the Batch-Execution method  
-		-	An execution of the Request-Response method  
-		-	Initialization of a Request-Response container  
-	-	The name of each blob has a prefix of the following form: {Workspace Id}-{Web service Id}-{Endpoint Id}/{Log type}  
--	Log type takes one of the following values:  
-	- batch  
-	- score/requests  
-	- score/init  
-
- 
+<properties 
+	pageTitle="Logging for Machine Learning web services | Microsoft Azure" 
+	description="Learn how to enable logging for Machine Learning web services. Logging provides additional information to help troubleshoot the APIs." 
+	services="machine-learning" 
+	documentationCenter="" 
+	authors="raymondlaghaeian" 
+	manager="paulettm" 
+	editor="cgronlun"/>
+
+<tags
+	ms.service="machine-learning"
+	ms.devlang="na"
+	ms.topic="article"
+	ms.tgt_pltfrm="na"
+	ms.workload="big-data" 
+	ms.date="09/04/2015"
+	ms.author="raymondl;garye"/>
+
+#Enable logging for Machine Learning web services  
+
+This document provides information on the logging capability of Azure ML Web Services. Enabling logging in web services provides additional information to help troubleshoot the APIs beyond just and error number and a message.  
+
+-	How to enable logging in Web Services:   
+	-	Log in to [Azure Classic Portal](https://manage.windowsazure.com/)
+	-	Click on Machine Learning, then on your Workspace, then Web Service menu option.
+	-	In the Web Services list, click on the name of the web service
+	-	In the endpoints list, click on the endpoint name
+	-	Click on the Configure menu option
+	-	Set the Diagnostics Trace Level to Error or All, then click Save on the botton menu bar
+-	What is the effect of enabling logging:  
+	-	When Logging is enabled, all the diagnostics/errors from the selected endpoint are logged to the Azure Storage Account linked with the user’s workspace. You can see this storage account in the Azure Classic Portal Dashboard view (bottom of the Quick Glance section) of their workspace.  
+-	How to view the logs:  
+	-	The logs can be viewed using any of the several tools available to ‘explore’ an Azure Storage Account. The easiest may be to simply navigate to the Storage Account in the Azure Classic Portal and then click on the CONTAINERS tab. You would then see a Container named **ml-diagnostics**. This container holds all the diagnostics info for all the web service endpoints for all the workspaces associated with this Storage account.  
+-	What are the log blob details:  
+	-	Each blob in the container holds the diagnostics info for exactly one of the following:
+		-	An execution of the Batch-Execution method  
+		-	An execution of the Request-Response method  
+		-	Initialization of a Request-Response container  
+	-	The name of each blob has a prefix of the following form: {Workspace Id}-{Web service Id}-{Endpoint Id}/{Log type}  
+-	Log type takes one of the following values:  
+	- batch  
+	- score/requests  
+	- score/init  
+
+ 