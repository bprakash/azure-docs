<<<<<<< HEAD
---
title: 'Forecasting: Autoregressive Integrated Moving Average (ARIMA) | Microsoft Docs'
description: Forecasting - Autoregressive Integrated Moving Average (ARIMA)
services: machine-learning
documentationcenter: ''
author: yijichen
manager: jhubbard
editor: cgronlun

ms.assetid: 1e0d525f-8a9e-4b42-87e0-c9423f059f8c
ms.service: machine-learning
ms.workload: data-services
ms.tgt_pltfrm: na
ms.devlang: na
ms.topic: article
ms.date: 12/13/2016
ms.author: yijichen

---
# Forecasting - Autoregressive Integrated Moving Average (ARIMA)
This [service](https://datamarket.azure.com/dataset/aml_labs/arima) implements Autoregressive Integrated Moving Average (ARIMA) to produce predictions based on the historical data provided by the user. Will the demand for a specific product increase this year? Can I predict my product sales for the Christmas season, so that I can effectively plan my inventory? Forecasting models are apt to address such questions. Given the past data, these models examine hidden trends and seasonality to predict future trends. 

[!INCLUDE [machine-learning-free-trial](../../includes/machine-learning-free-trial.md)]

> This web service could be consumed by users – potentially through a mobile app, through a website, or even on a local computer, for example. But the purpose of the web service is also to serve as an example of how Azure Machine Learning can be used to create web services on top of R code. With just a few lines of R code and clicks of a button within Azure Machine Learning Studio, an experiment can be created with R code and published as a web service. The web service can then be published to the Azure Marketplace and consumed by users and devices across the world with no infrastructure setup by the author of the web service.
> 
> 

## Consumption of web service
This service accepts 4 arguments and calculates the ARIMA forecasts.
The input arguments are:

* Frequency - Indicates the frequency of the raw data (daily/weekly/monthly/quarterly/yearly).
* Horizon - Future forecast time-frame.
* Date - Add in the new time series data for time.
* Value - Add in the new time series data values.

The output of the service is the calculated forecast values. 

Sample input could be: 

* Frequency - 12
* Horizon - 12
* Date - 1/15/2012;2/15/2012;3/15/2012;4/15/2012;5/15/2012;6/15/2012;7/15/2012;8/15/2012;9/15/2012;10/15/2012;11/15/2012;12/15/2012;
  1/15/2013;2/15/2013;3/15/2013;4/15/2013;5/15/2013;6/15/2013;7/15/2013;8/15/2013;9/15/2013;10/15/2013;11/15/2013;12/15/2013;
  1/15/2014;2/15/2014;3/15/2014;4/15/2014;5/15/2014;6/15/2014;7/15/2014;8/15/2014;9/15/2014
* Value - 3.479;3.68;3.832;3.941;3.797;3.586;3.508;3.731;3.915;3.844;3.634;3.549;3.557;3.785;3.782;3.601;3.544;3.556;3.65;3.709;3.682;3.511;
  3.429;3.51;3.523;3.525;3.626;3.695;3.711;3.711;3.693;3.571;3.509

> This service, as hosted on the Azure Marketplace, is an OData service; these may be called through POST or GET methods. 
> 
> 

There are multiple ways of consuming the service in an automated fashion (an example app is [here](http://microsoftazuremachinelearning.azurewebsites.net/ArimaForecasting.aspx)).

### Starting C# code for web service consumption:
    public class Input
    {
        public string frequency;
        public string horizon;
        public string date;
        public string value;
    }

    public AuthenticationHeaderValue CreateBasicHeader(string username, string password)
    {
         byte[] byteArray = System.Text.Encoding.UTF8.GetBytes(username + ":" + password);
         return new AuthenticationHeaderValue("Basic", Convert.ToBase64String(byteArray));
    }


    void Main()
    {
          var input = new Input() { frequency = TextBox1.Text, horizon = TextBox2.Text, date = TextBox3.Text, value = TextBox4.Text };
        var json = JsonConvert.SerializeObject(input);
        var acitionUri =  "PutAPIURLHere,e.g.https://api.datamarket.azure.com/..../v1/Score";

          var httpClient = new HttpClient();
           httpClient.DefaultRequestHeaders.Authorization = CreateBasicHeader("PutEmailAddressHere","ChangeToAPIKey");
           httpClient.DefaultRequestHeaders.Accept.Add(new MediaTypeWithQualityHeaderValue("application/json"));
          var query = httpClient.PostAsync(acitionUri,new StringContent(json));
          var result = query.Result.Content;
          var scoreResult = result.ReadAsStringAsync().Result;
      }

## Creation of web service
> This web service was created using Azure Machine Learning. For a free trial, as well as introductory videos on creating experiments and [publishing web services](machine-learning-publish-a-machine-learning-web-service.md), please see [azure.com/ml](http://azure.com/ml). Below is a screenshot of the experiment that created the web service and example code for each of the modules within the experiment.
> 
> 

From within Azure Machine Learning, a new blank experiment was created. Sample input data was uploaded with a predefined data schema. Linked to the data schema is an [Execute R Script][execute-r-script] module, which generates the ARIMA forecasting model by using ‘auto.arima’ and ‘forecast’ functions from R. 

### Experiment flow:
![Create workspace][2]

#### Module 1:
    # Add in the CSV file with the data in the format shown below 
![Create workspace][3]    

#### Module 2:
    # data input
    data <- maml.mapInputPort(1) # class: data.frame
    library(forecast)

    # preprocessing
    colnames(data) <- c("frequency", "horizon", "dates", "values")
    dates <- strsplit(data$dates, ";")[[1]]
    values <- strsplit(data$values, ";")[[1]]

    dates <- as.Date(dates, format = '%m/%d/%Y')
    values <- as.numeric(values)

    # fit a time-series model
    train_ts<- ts(values, frequency=data$frequency)
    fit1 <- auto.arima(train_ts)
    train_model <- forecast(fit1, h = data$horizon)
    plot(train_model)

    # produce forecasting
    train_pred <- round(train_model$mean,2)
    data.forecast <- as.data.frame(t(train_pred))
    colnames(data.forecast) <- paste("Forecast", 1:data$horizon, sep="")

    # data output
    maml.mapOutputPort("data.forecast");


## Limitations
This is a very simple example for ARIMA forecasting. As can be seen from the example code above, no error catching is implemented, and the service assumes that all the variables are continuous/positive values and the frequency should be an integer greater than 1. The length of the date and value vectors should be the same. The date variable should adhere to the format ‘mm/dd/yyyy’.

## FAQ
For frequently asked questions on consumption of the web service or publishing to marketplace, see [here](machine-learning-marketplace-faq.md).

[1]: ./media/machine-learning-r-csharp-arima/arima-img1.png
[2]: ./media/machine-learning-r-csharp-arima/arima-img2.png
[3]: ./media/machine-learning-r-csharp-arima/arima-img3.png


<!-- Module References -->
[execute-r-script]: https://msdn.microsoft.com/library/azure/30806023-392b-42e0-94d6-6b775a6e0fd5/
=======
---
title: (deprecated) Forecasting - Autoregressive Integrated Moving Average (ARIMA) - Azure | Microsoft Docs
description: (deprecated) Forecasting - Autoregressive Integrated Moving Average (ARIMA)
services: machine-learning
documentationcenter: ''
author: yijichen
manager: jhubbard
editor: cgronlun

ms.assetid: 1e0d525f-8a9e-4b42-87e0-c9423f059f8c
ms.service: machine-learning
ms.workload: data-services
ms.tgt_pltfrm: na
ms.devlang: na
ms.topic: deprecated
ms.date: 01/06/2017
ms.author: yijichen

ROBOTS: NOINDEX, NOFOLLOW
#To remove completely, uncomment the following metadata
#redirect_url: https://gallery.cortanaintelligence.com/

---
# (deprecated) Forecasting - Autoregressive Integrated Moving Average (ARIMA)

> [!NOTE]
> The Microsoft DataMarket is being retired and this API has been deprecated. 
> 
> You can find many useful example experiments and APIs in the [Cortana Intelligence Gallery](http://gallery.cortanaintelligence.com). For more information about the Gallery, see [Share and discover resources in the Cortana Intelligence Gallery](machine-learning-gallery-how-to-use-contribute-publish.md).


This [service](https://datamarket.azure.com/dataset/aml_labs/arima) implements Autoregressive Integrated Moving Average (ARIMA) to produce predictions based on the historical data provided by the user. Will the demand for a specific product increase this year? Can I predict my product sales for the Christmas season, so that I can effectively plan my inventory? Forecasting models are apt to address such questions. Given the past data, these models examine hidden trends and seasonality to predict future trends. 

[!INCLUDE [machine-learning-free-trial](../../includes/machine-learning-free-trial.md)]

> This web service could be consumed by users – potentially through a mobile app, through a website, or even on a local computer, for example. But the purpose of the web service is also to serve as an example of how Azure Machine Learning can be used to create web services on top of R code. With just a few lines of R code and clicks of a button within Azure Machine Learning Studio, an experiment can be created with R code and published as a web service. The web service can then be published to the Azure Marketplace and consumed by users and devices across the world with no infrastructure setup by the author of the web service.
> 
> 

## Consumption of web service
This service accepts 4 arguments and calculates the ARIMA forecasts.
The input arguments are:

* Frequency - Indicates the frequency of the raw data (daily/weekly/monthly/quarterly/yearly).
* Horizon - Future forecast time-frame.
* Date - Add in the new time series data for time.
* Value - Add in the new time series data values.

The output of the service is the calculated forecast values. 

Sample input could be: 

* Frequency - 12
* Horizon - 12
* Date - 1/15/2012;2/15/2012;3/15/2012;4/15/2012;5/15/2012;6/15/2012;7/15/2012;8/15/2012;9/15/2012;10/15/2012;11/15/2012;12/15/2012;
  1/15/2013;2/15/2013;3/15/2013;4/15/2013;5/15/2013;6/15/2013;7/15/2013;8/15/2013;9/15/2013;10/15/2013;11/15/2013;12/15/2013;
  1/15/2014;2/15/2014;3/15/2014;4/15/2014;5/15/2014;6/15/2014;7/15/2014;8/15/2014;9/15/2014
* Value - 3.479;3.68;3.832;3.941;3.797;3.586;3.508;3.731;3.915;3.844;3.634;3.549;3.557;3.785;3.782;3.601;3.544;3.556;3.65;3.709;3.682;3.511;
  3.429;3.51;3.523;3.525;3.626;3.695;3.711;3.711;3.693;3.571;3.509

> This service, as hosted on the Azure Marketplace, is an OData service; these may be called through POST or GET methods. 
> 
> 

There are multiple ways of consuming the service in an automated fashion (an example app is [here](http://microsoftazuremachinelearning.azurewebsites.net/ArimaForecasting.aspx)).

### Starting C# code for web service consumption:
    public class Input
    {
        public string frequency;
        public string horizon;
        public string date;
        public string value;
    }

    public AuthenticationHeaderValue CreateBasicHeader(string username, string password)
    {
         byte[] byteArray = System.Text.Encoding.UTF8.GetBytes(username + ":" + password);
         return new AuthenticationHeaderValue("Basic", Convert.ToBase64String(byteArray));
    }


    void Main()
    {
          var input = new Input() { frequency = TextBox1.Text, horizon = TextBox2.Text, date = TextBox3.Text, value = TextBox4.Text };
        var json = JsonConvert.SerializeObject(input);
        var acitionUri =  "PutAPIURLHere,e.g.https://api.datamarket.azure.com/..../v1/Score";

          var httpClient = new HttpClient();
           httpClient.DefaultRequestHeaders.Authorization = CreateBasicHeader("PutEmailAddressHere","ChangeToAPIKey");
           httpClient.DefaultRequestHeaders.Accept.Add(new MediaTypeWithQualityHeaderValue("application/json"));
          var query = httpClient.PostAsync(acitionUri,new StringContent(json));
          var result = query.Result.Content;
          var scoreResult = result.ReadAsStringAsync().Result;
      }

## Creation of web service
> This web service was created using Azure Machine Learning. For a free trial, as well as introductory videos on creating experiments and [publishing web services](machine-learning-publish-a-machine-learning-web-service.md), please see [azure.com/ml](http://azure.com/ml). Below is a screenshot of the experiment that created the web service and example code for each of the modules within the experiment.
> 
> 

From within Azure Machine Learning, a new blank experiment was created. Sample input data was uploaded with a predefined data schema. Linked to the data schema is an [Execute R Script][execute-r-script] module, which generates the ARIMA forecasting model by using ‘auto.arima’ and ‘forecast’ functions from R. 

### Experiment flow:
![Create workspace][2]

#### Module 1:
    # Add in the CSV file with the data in the format shown below 
![Create workspace][3]    

#### Module 2:
    # data input
    data <- maml.mapInputPort(1) # class: data.frame
    library(forecast)

    # preprocessing
    colnames(data) <- c("frequency", "horizon", "dates", "values")
    dates <- strsplit(data$dates, ";")[[1]]
    values <- strsplit(data$values, ";")[[1]]

    dates <- as.Date(dates, format = '%m/%d/%Y')
    values <- as.numeric(values)

    # fit a time-series model
    train_ts<- ts(values, frequency=data$frequency)
    fit1 <- auto.arima(train_ts)
    train_model <- forecast(fit1, h = data$horizon)
    plot(train_model)

    # produce forecasting
    train_pred <- round(train_model$mean,2)
    data.forecast <- as.data.frame(t(train_pred))
    colnames(data.forecast) <- paste("Forecast", 1:data$horizon, sep="")

    # data output
    maml.mapOutputPort("data.forecast");


## Limitations
This is a very simple example for ARIMA forecasting. As can be seen from the example code above, no error catching is implemented, and the service assumes that all the variables are continuous/positive values and the frequency should be an integer greater than 1. The length of the date and value vectors should be the same. The date variable should adhere to the format ‘mm/dd/yyyy’.

## FAQ
For frequently asked questions on consumption of the web service or publishing to marketplace, see [here](machine-learning-marketplace-faq.md).

[1]: ./media/machine-learning-r-csharp-arima/arima-img1.png
[2]: ./media/machine-learning-r-csharp-arima/arima-img2.png
[3]: ./media/machine-learning-r-csharp-arima/arima-img3.png


<!-- Module References -->
[execute-r-script]: https://msdn.microsoft.com/library/azure/30806023-392b-42e0-94d6-6b775a6e0fd5/

>>>>>>> e8cfaf0d
<|MERGE_RESOLUTION|>--- conflicted
+++ resolved
@@ -1,295 +1,152 @@
-<<<<<<< HEAD
----
-title: 'Forecasting: Autoregressive Integrated Moving Average (ARIMA) | Microsoft Docs'
-description: Forecasting - Autoregressive Integrated Moving Average (ARIMA)
-services: machine-learning
-documentationcenter: ''
-author: yijichen
-manager: jhubbard
-editor: cgronlun
-
-ms.assetid: 1e0d525f-8a9e-4b42-87e0-c9423f059f8c
-ms.service: machine-learning
-ms.workload: data-services
-ms.tgt_pltfrm: na
-ms.devlang: na
-ms.topic: article
-ms.date: 12/13/2016
-ms.author: yijichen
-
----
-# Forecasting - Autoregressive Integrated Moving Average (ARIMA)
-This [service](https://datamarket.azure.com/dataset/aml_labs/arima) implements Autoregressive Integrated Moving Average (ARIMA) to produce predictions based on the historical data provided by the user. Will the demand for a specific product increase this year? Can I predict my product sales for the Christmas season, so that I can effectively plan my inventory? Forecasting models are apt to address such questions. Given the past data, these models examine hidden trends and seasonality to predict future trends. 
-
-[!INCLUDE [machine-learning-free-trial](../../includes/machine-learning-free-trial.md)]
-
-> This web service could be consumed by users – potentially through a mobile app, through a website, or even on a local computer, for example. But the purpose of the web service is also to serve as an example of how Azure Machine Learning can be used to create web services on top of R code. With just a few lines of R code and clicks of a button within Azure Machine Learning Studio, an experiment can be created with R code and published as a web service. The web service can then be published to the Azure Marketplace and consumed by users and devices across the world with no infrastructure setup by the author of the web service.
-> 
-> 
-
-## Consumption of web service
-This service accepts 4 arguments and calculates the ARIMA forecasts.
-The input arguments are:
-
-* Frequency - Indicates the frequency of the raw data (daily/weekly/monthly/quarterly/yearly).
-* Horizon - Future forecast time-frame.
-* Date - Add in the new time series data for time.
-* Value - Add in the new time series data values.
-
-The output of the service is the calculated forecast values. 
-
-Sample input could be: 
-
-* Frequency - 12
-* Horizon - 12
-* Date - 1/15/2012;2/15/2012;3/15/2012;4/15/2012;5/15/2012;6/15/2012;7/15/2012;8/15/2012;9/15/2012;10/15/2012;11/15/2012;12/15/2012;
-  1/15/2013;2/15/2013;3/15/2013;4/15/2013;5/15/2013;6/15/2013;7/15/2013;8/15/2013;9/15/2013;10/15/2013;11/15/2013;12/15/2013;
-  1/15/2014;2/15/2014;3/15/2014;4/15/2014;5/15/2014;6/15/2014;7/15/2014;8/15/2014;9/15/2014
-* Value - 3.479;3.68;3.832;3.941;3.797;3.586;3.508;3.731;3.915;3.844;3.634;3.549;3.557;3.785;3.782;3.601;3.544;3.556;3.65;3.709;3.682;3.511;
-  3.429;3.51;3.523;3.525;3.626;3.695;3.711;3.711;3.693;3.571;3.509
-
-> This service, as hosted on the Azure Marketplace, is an OData service; these may be called through POST or GET methods. 
-> 
-> 
-
-There are multiple ways of consuming the service in an automated fashion (an example app is [here](http://microsoftazuremachinelearning.azurewebsites.net/ArimaForecasting.aspx)).
-
-### Starting C# code for web service consumption:
-    public class Input
-    {
-        public string frequency;
-        public string horizon;
-        public string date;
-        public string value;
-    }
-
-    public AuthenticationHeaderValue CreateBasicHeader(string username, string password)
-    {
-         byte[] byteArray = System.Text.Encoding.UTF8.GetBytes(username + ":" + password);
-         return new AuthenticationHeaderValue("Basic", Convert.ToBase64String(byteArray));
-    }
-
-
-    void Main()
-    {
-          var input = new Input() { frequency = TextBox1.Text, horizon = TextBox2.Text, date = TextBox3.Text, value = TextBox4.Text };
-        var json = JsonConvert.SerializeObject(input);
-        var acitionUri =  "PutAPIURLHere,e.g.https://api.datamarket.azure.com/..../v1/Score";
-
-          var httpClient = new HttpClient();
-           httpClient.DefaultRequestHeaders.Authorization = CreateBasicHeader("PutEmailAddressHere","ChangeToAPIKey");
-           httpClient.DefaultRequestHeaders.Accept.Add(new MediaTypeWithQualityHeaderValue("application/json"));
-          var query = httpClient.PostAsync(acitionUri,new StringContent(json));
-          var result = query.Result.Content;
-          var scoreResult = result.ReadAsStringAsync().Result;
-      }
-
-## Creation of web service
-> This web service was created using Azure Machine Learning. For a free trial, as well as introductory videos on creating experiments and [publishing web services](machine-learning-publish-a-machine-learning-web-service.md), please see [azure.com/ml](http://azure.com/ml). Below is a screenshot of the experiment that created the web service and example code for each of the modules within the experiment.
-> 
-> 
-
-From within Azure Machine Learning, a new blank experiment was created. Sample input data was uploaded with a predefined data schema. Linked to the data schema is an [Execute R Script][execute-r-script] module, which generates the ARIMA forecasting model by using ‘auto.arima’ and ‘forecast’ functions from R. 
-
-### Experiment flow:
-![Create workspace][2]
-
-#### Module 1:
-    # Add in the CSV file with the data in the format shown below 
-![Create workspace][3]    
-
-#### Module 2:
-    # data input
-    data <- maml.mapInputPort(1) # class: data.frame
-    library(forecast)
-
-    # preprocessing
-    colnames(data) <- c("frequency", "horizon", "dates", "values")
-    dates <- strsplit(data$dates, ";")[[1]]
-    values <- strsplit(data$values, ";")[[1]]
-
-    dates <- as.Date(dates, format = '%m/%d/%Y')
-    values <- as.numeric(values)
-
-    # fit a time-series model
-    train_ts<- ts(values, frequency=data$frequency)
-    fit1 <- auto.arima(train_ts)
-    train_model <- forecast(fit1, h = data$horizon)
-    plot(train_model)
-
-    # produce forecasting
-    train_pred <- round(train_model$mean,2)
-    data.forecast <- as.data.frame(t(train_pred))
-    colnames(data.forecast) <- paste("Forecast", 1:data$horizon, sep="")
-
-    # data output
-    maml.mapOutputPort("data.forecast");
-
-
-## Limitations
-This is a very simple example for ARIMA forecasting. As can be seen from the example code above, no error catching is implemented, and the service assumes that all the variables are continuous/positive values and the frequency should be an integer greater than 1. The length of the date and value vectors should be the same. The date variable should adhere to the format ‘mm/dd/yyyy’.
-
-## FAQ
-For frequently asked questions on consumption of the web service or publishing to marketplace, see [here](machine-learning-marketplace-faq.md).
-
-[1]: ./media/machine-learning-r-csharp-arima/arima-img1.png
-[2]: ./media/machine-learning-r-csharp-arima/arima-img2.png
-[3]: ./media/machine-learning-r-csharp-arima/arima-img3.png
-
-
-<!-- Module References -->
-[execute-r-script]: https://msdn.microsoft.com/library/azure/30806023-392b-42e0-94d6-6b775a6e0fd5/
-=======
----
-title: (deprecated) Forecasting - Autoregressive Integrated Moving Average (ARIMA) - Azure | Microsoft Docs
-description: (deprecated) Forecasting - Autoregressive Integrated Moving Average (ARIMA)
-services: machine-learning
-documentationcenter: ''
-author: yijichen
-manager: jhubbard
-editor: cgronlun
-
-ms.assetid: 1e0d525f-8a9e-4b42-87e0-c9423f059f8c
-ms.service: machine-learning
-ms.workload: data-services
-ms.tgt_pltfrm: na
-ms.devlang: na
-ms.topic: deprecated
-ms.date: 01/06/2017
-ms.author: yijichen
-
-ROBOTS: NOINDEX, NOFOLLOW
-#To remove completely, uncomment the following metadata
-#redirect_url: https://gallery.cortanaintelligence.com/
-
----
-# (deprecated) Forecasting - Autoregressive Integrated Moving Average (ARIMA)
-
-> [!NOTE]
-> The Microsoft DataMarket is being retired and this API has been deprecated. 
-> 
-> You can find many useful example experiments and APIs in the [Cortana Intelligence Gallery](http://gallery.cortanaintelligence.com). For more information about the Gallery, see [Share and discover resources in the Cortana Intelligence Gallery](machine-learning-gallery-how-to-use-contribute-publish.md).
-
-
-This [service](https://datamarket.azure.com/dataset/aml_labs/arima) implements Autoregressive Integrated Moving Average (ARIMA) to produce predictions based on the historical data provided by the user. Will the demand for a specific product increase this year? Can I predict my product sales for the Christmas season, so that I can effectively plan my inventory? Forecasting models are apt to address such questions. Given the past data, these models examine hidden trends and seasonality to predict future trends. 
-
-[!INCLUDE [machine-learning-free-trial](../../includes/machine-learning-free-trial.md)]
-
-> This web service could be consumed by users – potentially through a mobile app, through a website, or even on a local computer, for example. But the purpose of the web service is also to serve as an example of how Azure Machine Learning can be used to create web services on top of R code. With just a few lines of R code and clicks of a button within Azure Machine Learning Studio, an experiment can be created with R code and published as a web service. The web service can then be published to the Azure Marketplace and consumed by users and devices across the world with no infrastructure setup by the author of the web service.
-> 
-> 
-
-## Consumption of web service
-This service accepts 4 arguments and calculates the ARIMA forecasts.
-The input arguments are:
-
-* Frequency - Indicates the frequency of the raw data (daily/weekly/monthly/quarterly/yearly).
-* Horizon - Future forecast time-frame.
-* Date - Add in the new time series data for time.
-* Value - Add in the new time series data values.
-
-The output of the service is the calculated forecast values. 
-
-Sample input could be: 
-
-* Frequency - 12
-* Horizon - 12
-* Date - 1/15/2012;2/15/2012;3/15/2012;4/15/2012;5/15/2012;6/15/2012;7/15/2012;8/15/2012;9/15/2012;10/15/2012;11/15/2012;12/15/2012;
-  1/15/2013;2/15/2013;3/15/2013;4/15/2013;5/15/2013;6/15/2013;7/15/2013;8/15/2013;9/15/2013;10/15/2013;11/15/2013;12/15/2013;
-  1/15/2014;2/15/2014;3/15/2014;4/15/2014;5/15/2014;6/15/2014;7/15/2014;8/15/2014;9/15/2014
-* Value - 3.479;3.68;3.832;3.941;3.797;3.586;3.508;3.731;3.915;3.844;3.634;3.549;3.557;3.785;3.782;3.601;3.544;3.556;3.65;3.709;3.682;3.511;
-  3.429;3.51;3.523;3.525;3.626;3.695;3.711;3.711;3.693;3.571;3.509
-
-> This service, as hosted on the Azure Marketplace, is an OData service; these may be called through POST or GET methods. 
-> 
-> 
-
-There are multiple ways of consuming the service in an automated fashion (an example app is [here](http://microsoftazuremachinelearning.azurewebsites.net/ArimaForecasting.aspx)).
-
-### Starting C# code for web service consumption:
-    public class Input
-    {
-        public string frequency;
-        public string horizon;
-        public string date;
-        public string value;
-    }
-
-    public AuthenticationHeaderValue CreateBasicHeader(string username, string password)
-    {
-         byte[] byteArray = System.Text.Encoding.UTF8.GetBytes(username + ":" + password);
-         return new AuthenticationHeaderValue("Basic", Convert.ToBase64String(byteArray));
-    }
-
-
-    void Main()
-    {
-          var input = new Input() { frequency = TextBox1.Text, horizon = TextBox2.Text, date = TextBox3.Text, value = TextBox4.Text };
-        var json = JsonConvert.SerializeObject(input);
-        var acitionUri =  "PutAPIURLHere,e.g.https://api.datamarket.azure.com/..../v1/Score";
-
-          var httpClient = new HttpClient();
-           httpClient.DefaultRequestHeaders.Authorization = CreateBasicHeader("PutEmailAddressHere","ChangeToAPIKey");
-           httpClient.DefaultRequestHeaders.Accept.Add(new MediaTypeWithQualityHeaderValue("application/json"));
-          var query = httpClient.PostAsync(acitionUri,new StringContent(json));
-          var result = query.Result.Content;
-          var scoreResult = result.ReadAsStringAsync().Result;
-      }
-
-## Creation of web service
-> This web service was created using Azure Machine Learning. For a free trial, as well as introductory videos on creating experiments and [publishing web services](machine-learning-publish-a-machine-learning-web-service.md), please see [azure.com/ml](http://azure.com/ml). Below is a screenshot of the experiment that created the web service and example code for each of the modules within the experiment.
-> 
-> 
-
-From within Azure Machine Learning, a new blank experiment was created. Sample input data was uploaded with a predefined data schema. Linked to the data schema is an [Execute R Script][execute-r-script] module, which generates the ARIMA forecasting model by using ‘auto.arima’ and ‘forecast’ functions from R. 
-
-### Experiment flow:
-![Create workspace][2]
-
-#### Module 1:
-    # Add in the CSV file with the data in the format shown below 
-![Create workspace][3]    
-
-#### Module 2:
-    # data input
-    data <- maml.mapInputPort(1) # class: data.frame
-    library(forecast)
-
-    # preprocessing
-    colnames(data) <- c("frequency", "horizon", "dates", "values")
-    dates <- strsplit(data$dates, ";")[[1]]
-    values <- strsplit(data$values, ";")[[1]]
-
-    dates <- as.Date(dates, format = '%m/%d/%Y')
-    values <- as.numeric(values)
-
-    # fit a time-series model
-    train_ts<- ts(values, frequency=data$frequency)
-    fit1 <- auto.arima(train_ts)
-    train_model <- forecast(fit1, h = data$horizon)
-    plot(train_model)
-
-    # produce forecasting
-    train_pred <- round(train_model$mean,2)
-    data.forecast <- as.data.frame(t(train_pred))
-    colnames(data.forecast) <- paste("Forecast", 1:data$horizon, sep="")
-
-    # data output
-    maml.mapOutputPort("data.forecast");
-
-
-## Limitations
-This is a very simple example for ARIMA forecasting. As can be seen from the example code above, no error catching is implemented, and the service assumes that all the variables are continuous/positive values and the frequency should be an integer greater than 1. The length of the date and value vectors should be the same. The date variable should adhere to the format ‘mm/dd/yyyy’.
-
-## FAQ
-For frequently asked questions on consumption of the web service or publishing to marketplace, see [here](machine-learning-marketplace-faq.md).
-
-[1]: ./media/machine-learning-r-csharp-arima/arima-img1.png
-[2]: ./media/machine-learning-r-csharp-arima/arima-img2.png
-[3]: ./media/machine-learning-r-csharp-arima/arima-img3.png
-
-
-<!-- Module References -->
-[execute-r-script]: https://msdn.microsoft.com/library/azure/30806023-392b-42e0-94d6-6b775a6e0fd5/
-
->>>>>>> e8cfaf0d
+---
+title: (deprecated) Forecasting - Autoregressive Integrated Moving Average (ARIMA) - Azure | Microsoft Docs
+description: (deprecated) Forecasting - Autoregressive Integrated Moving Average (ARIMA)
+services: machine-learning
+documentationcenter: ''
+author: yijichen
+manager: jhubbard
+editor: cgronlun
+
+ms.assetid: 1e0d525f-8a9e-4b42-87e0-c9423f059f8c
+ms.service: machine-learning
+ms.workload: data-services
+ms.tgt_pltfrm: na
+ms.devlang: na
+ms.topic: deprecated
+ms.date: 01/06/2017
+ms.author: yijichen
+
+ROBOTS: NOINDEX, NOFOLLOW
+#To remove completely, uncomment the following metadata
+#redirect_url: https://gallery.cortanaintelligence.com/
+
+---
+# (deprecated) Forecasting - Autoregressive Integrated Moving Average (ARIMA)
+
+> [!NOTE]
+> The Microsoft DataMarket is being retired and this API has been deprecated. 
+> 
+> You can find many useful example experiments and APIs in the [Cortana Intelligence Gallery](http://gallery.cortanaintelligence.com). For more information about the Gallery, see [Share and discover resources in the Cortana Intelligence Gallery](machine-learning-gallery-how-to-use-contribute-publish.md).
+
+
+This [service](https://datamarket.azure.com/dataset/aml_labs/arima) implements Autoregressive Integrated Moving Average (ARIMA) to produce predictions based on the historical data provided by the user. Will the demand for a specific product increase this year? Can I predict my product sales for the Christmas season, so that I can effectively plan my inventory? Forecasting models are apt to address such questions. Given the past data, these models examine hidden trends and seasonality to predict future trends. 
+
+[!INCLUDE [machine-learning-free-trial](../../includes/machine-learning-free-trial.md)]
+
+> This web service could be consumed by users – potentially through a mobile app, through a website, or even on a local computer, for example. But the purpose of the web service is also to serve as an example of how Azure Machine Learning can be used to create web services on top of R code. With just a few lines of R code and clicks of a button within Azure Machine Learning Studio, an experiment can be created with R code and published as a web service. The web service can then be published to the Azure Marketplace and consumed by users and devices across the world with no infrastructure setup by the author of the web service.
+> 
+> 
+
+## Consumption of web service
+This service accepts 4 arguments and calculates the ARIMA forecasts.
+The input arguments are:
+
+* Frequency - Indicates the frequency of the raw data (daily/weekly/monthly/quarterly/yearly).
+* Horizon - Future forecast time-frame.
+* Date - Add in the new time series data for time.
+* Value - Add in the new time series data values.
+
+The output of the service is the calculated forecast values. 
+
+Sample input could be: 
+
+* Frequency - 12
+* Horizon - 12
+* Date - 1/15/2012;2/15/2012;3/15/2012;4/15/2012;5/15/2012;6/15/2012;7/15/2012;8/15/2012;9/15/2012;10/15/2012;11/15/2012;12/15/2012;
+  1/15/2013;2/15/2013;3/15/2013;4/15/2013;5/15/2013;6/15/2013;7/15/2013;8/15/2013;9/15/2013;10/15/2013;11/15/2013;12/15/2013;
+  1/15/2014;2/15/2014;3/15/2014;4/15/2014;5/15/2014;6/15/2014;7/15/2014;8/15/2014;9/15/2014
+* Value - 3.479;3.68;3.832;3.941;3.797;3.586;3.508;3.731;3.915;3.844;3.634;3.549;3.557;3.785;3.782;3.601;3.544;3.556;3.65;3.709;3.682;3.511;
+  3.429;3.51;3.523;3.525;3.626;3.695;3.711;3.711;3.693;3.571;3.509
+
+> This service, as hosted on the Azure Marketplace, is an OData service; these may be called through POST or GET methods. 
+> 
+> 
+
+There are multiple ways of consuming the service in an automated fashion (an example app is [here](http://microsoftazuremachinelearning.azurewebsites.net/ArimaForecasting.aspx)).
+
+### Starting C# code for web service consumption:
+    public class Input
+    {
+        public string frequency;
+        public string horizon;
+        public string date;
+        public string value;
+    }
+
+    public AuthenticationHeaderValue CreateBasicHeader(string username, string password)
+    {
+         byte[] byteArray = System.Text.Encoding.UTF8.GetBytes(username + ":" + password);
+         return new AuthenticationHeaderValue("Basic", Convert.ToBase64String(byteArray));
+    }
+
+
+    void Main()
+    {
+          var input = new Input() { frequency = TextBox1.Text, horizon = TextBox2.Text, date = TextBox3.Text, value = TextBox4.Text };
+        var json = JsonConvert.SerializeObject(input);
+        var acitionUri =  "PutAPIURLHere,e.g.https://api.datamarket.azure.com/..../v1/Score";
+
+          var httpClient = new HttpClient();
+           httpClient.DefaultRequestHeaders.Authorization = CreateBasicHeader("PutEmailAddressHere","ChangeToAPIKey");
+           httpClient.DefaultRequestHeaders.Accept.Add(new MediaTypeWithQualityHeaderValue("application/json"));
+          var query = httpClient.PostAsync(acitionUri,new StringContent(json));
+          var result = query.Result.Content;
+          var scoreResult = result.ReadAsStringAsync().Result;
+      }
+
+## Creation of web service
+> This web service was created using Azure Machine Learning. For a free trial, as well as introductory videos on creating experiments and [publishing web services](machine-learning-publish-a-machine-learning-web-service.md), please see [azure.com/ml](http://azure.com/ml). Below is a screenshot of the experiment that created the web service and example code for each of the modules within the experiment.
+> 
+> 
+
+From within Azure Machine Learning, a new blank experiment was created. Sample input data was uploaded with a predefined data schema. Linked to the data schema is an [Execute R Script][execute-r-script] module, which generates the ARIMA forecasting model by using ‘auto.arima’ and ‘forecast’ functions from R. 
+
+### Experiment flow:
+![Create workspace][2]
+
+#### Module 1:
+    # Add in the CSV file with the data in the format shown below 
+![Create workspace][3]    
+
+#### Module 2:
+    # data input
+    data <- maml.mapInputPort(1) # class: data.frame
+    library(forecast)
+
+    # preprocessing
+    colnames(data) <- c("frequency", "horizon", "dates", "values")
+    dates <- strsplit(data$dates, ";")[[1]]
+    values <- strsplit(data$values, ";")[[1]]
+
+    dates <- as.Date(dates, format = '%m/%d/%Y')
+    values <- as.numeric(values)
+
+    # fit a time-series model
+    train_ts<- ts(values, frequency=data$frequency)
+    fit1 <- auto.arima(train_ts)
+    train_model <- forecast(fit1, h = data$horizon)
+    plot(train_model)
+
+    # produce forecasting
+    train_pred <- round(train_model$mean,2)
+    data.forecast <- as.data.frame(t(train_pred))
+    colnames(data.forecast) <- paste("Forecast", 1:data$horizon, sep="")
+
+    # data output
+    maml.mapOutputPort("data.forecast");
+
+
+## Limitations
+This is a very simple example for ARIMA forecasting. As can be seen from the example code above, no error catching is implemented, and the service assumes that all the variables are continuous/positive values and the frequency should be an integer greater than 1. The length of the date and value vectors should be the same. The date variable should adhere to the format ‘mm/dd/yyyy’.
+
+## FAQ
+For frequently asked questions on consumption of the web service or publishing to marketplace, see [here](machine-learning-marketplace-faq.md).
+
+[1]: ./media/machine-learning-r-csharp-arima/arima-img1.png
+[2]: ./media/machine-learning-r-csharp-arima/arima-img2.png
+[3]: ./media/machine-learning-r-csharp-arima/arima-img3.png
+
+
+<!-- Module References -->
+[execute-r-script]: https://msdn.microsoft.com/library/azure/30806023-392b-42e0-94d6-6b775a6e0fd5/
+