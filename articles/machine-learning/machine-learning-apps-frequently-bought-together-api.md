--- conflicted
+++ resolved
@@ -1,44 +1,40 @@
-<properties 
-	pageTitle="Machine Learning example app: Frequently Bought Together | Microsoft Azure" 
-	description="A Machine Learning web service that performs online shopping cart analysis to produce product recommendations of items frequently bought together from historical transactions provided by the user." 
-	services="machine-learning" 
-	documentationCenter="" 
-	authors="CoromT" 
-	manager="paulettm" 
-	editor="cgronlun"/>
-
-<tags 
-	ms.service="machine-learning" 
-	ms.workload="data-services" 
-	ms.tgt_pltfrm="na" 
-	ms.devlang="na" 
-	ms.topic="article" 
-<<<<<<< HEAD
-	ms.date="09/07/2015" 
-=======
-	ms.date="12/08/2015" 
->>>>>>> 08be3281
-	ms.author="luisca"/> 
-
-# Machine Learning example app: Frequently Bought Together
-
-
-## IMPORTANT: THIS SERVICE HAS BEEN DEPRECATED
-
-The Frequently Bought Together functionality that this service provides has now been integrated into our more broad [Recommendations API] (http://gallery.azureml.net/MachineLearningAPI/3574432384684cac9cc766e57729ea4c). We encourage you to use Recommendations instead of this service.
-
-##Overview
-
-The [Frequently Bought Together web service]( https://datamarket.azure.com/dataset/amla/mba) in Machine Learning performs online shopping cart analysis to produce product recommendations of items frequently bought together from historical transactions. Frequently Bought Together recommendations help shoppers identify products in a catalog that are most relevant when purchasing a specific item. Prominently showing these recommendations has proven effective in improving sales for online retailers. 
-
-[AZURE.INCLUDE [machine-learning-free-trial](../../includes/machine-learning-free-trial.md)] 
-  
-##Get started 
-
-After you have subscribed to the Frequently Bought Together web service, you can use the [Market Basket Analysis Service example web application](https://marketbasket.cloudapp.net/) to easily upload your data into a model and discover frequently bought product sets. To use use the application or API, you first need your API key, which you can get from the [Azure Data Market Account Page](https://datamarket.azure.com/account).
-
-##Consumption of web service 
-
-This service contains APIs to create Frequently Bought Together models, upload historical transactions, and retrieve the best-ranked, frequently bought together product set for a given product. Examples that demonstrate how to use these APIs can be found on the [Azure-MachineLearning-DataScience](https://github.com/Azure/Azure-MachineLearning-DataScience/tree/master/Apps/FrequentlyBoughtTogether) repository on GitHub.
-
- 
+<properties 
+	pageTitle="Machine Learning example app: Frequently Bought Together | Microsoft Azure" 
+	description="A Machine Learning web service that performs online shopping cart analysis to produce product recommendations of items frequently bought together from historical transactions provided by the user." 
+	services="machine-learning" 
+	documentationCenter="" 
+	authors="CoromT" 
+	manager="paulettm" 
+	editor="cgronlun"/>
+
+<tags 
+	ms.service="machine-learning" 
+	ms.workload="data-services" 
+	ms.tgt_pltfrm="na" 
+	ms.devlang="na" 
+	ms.topic="article" 
+	ms.date="12/08/2015" 
+	ms.author="luisca"/> 
+
+# Machine Learning example app: Frequently Bought Together
+
+
+## IMPORTANT: THIS SERVICE HAS BEEN DEPRECATED
+
+The Frequently Bought Together functionality that this service provides has now been integrated into our more broad [Recommendations API] (http://gallery.azureml.net/MachineLearningAPI/3574432384684cac9cc766e57729ea4c). We encourage you to use Recommendations instead of this service.
+
+##Overview
+
+The [Frequently Bought Together web service]( https://datamarket.azure.com/dataset/amla/mba) in Machine Learning performs online shopping cart analysis to produce product recommendations of items frequently bought together from historical transactions. Frequently Bought Together recommendations help shoppers identify products in a catalog that are most relevant when purchasing a specific item. Prominently showing these recommendations has proven effective in improving sales for online retailers. 
+
+[AZURE.INCLUDE [machine-learning-free-trial](../../includes/machine-learning-free-trial.md)] 
+  
+##Get started 
+
+After you have subscribed to the Frequently Bought Together web service, you can use the [Market Basket Analysis Service example web application](https://marketbasket.cloudapp.net/) to easily upload your data into a model and discover frequently bought product sets. To use use the application or API, you first need your API key, which you can get from the [Azure Data Market Account Page](https://datamarket.azure.com/account).
+
+##Consumption of web service 
+
+This service contains APIs to create Frequently Bought Together models, upload historical transactions, and retrieve the best-ranked, frequently bought together product set for a given product. Examples that demonstrate how to use these APIs can be found on the [Azure-MachineLearning-DataScience](https://github.com/Azure/Azure-MachineLearning-DataScience/tree/master/Apps/FrequentlyBoughtTogether) repository on GitHub.
+
+ 