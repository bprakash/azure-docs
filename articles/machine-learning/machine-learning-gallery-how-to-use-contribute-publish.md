--- conflicted
+++ resolved
@@ -1,358 +1,211 @@
-<<<<<<< HEAD
-<properties
-	pageTitle="Cortana Intelligence Gallery | Microsoft Azure"
-	description="Share and discover analytics solutions and more in the Cortana Intelligence Gallery. Learn from others and make your own contributions to the community."
-	services="machine-learning"
-	documentationCenter=""
-	authors="garyericson"
-	manager="paulettm"
-	editor="cgronlun"/>
-
-<tags
-	ms.service="machine-learning"
-	ms.workload="data-services"
-	ms.tgt_pltfrm="na"
-	ms.devlang="na"
-	ms.topic="article"
-	ms.date="03/09/2016"
-	ms.author="chhavib;cgronlun;garye"/>
-
-
-# Share and discover solutions in the Cortana Intelligence Gallery
-
-The Cortana Intelligence Gallery is a community driven site for discovering and sharing solutions built with the Cortana Intelligence Suite set of products. It is a destination for users looking to learn from others, to get started developing their own solutions, or to contribute their own work to the advanced analytics community.
-
-**[TAKE ME TO THE GALLERY >>](http://gallery.cortanaintelligence.com)**
-
-[AZURE.INCLUDE [machine-learning-free-trial](../../includes/machine-learning-free-trial.md)]
-
-## Benefits
-Start using the Gallery to enjoy these benefits:
-
-- Discover interesting solutions
-- Learn from others
-
-Sign in using your Microsoft account to enjoy additional benefits, such as:
-
-- Download experiments to your Machine Learning Studio workspace
-- Contribute and showcase your predictive analytic experiments and collections
-
-## Discover and learn
-Search and browse the different types of solutions that have been contributed by Microsoft and the advanced analytics community. Use these to get a head start on solving your own data analysis problems.
-
-You can easily find recently published and popular solutions in the Gallery, or you can search by name, tags, algorithms, and other attributes.
-View contributions from a particular author by clicking the author name from within any of the tiles.
-
-You can comment, provide feedback, or ask questions through the comments section on each solution page.
-You can even share a solution of interest with friends or colleagues using the share capabilities of LinkedIn or Twitter.
-You may also email links to these solutions to invite other users to view the pages.
-
-## Download experiments
-The Cortana Intelligence Gallery allows you to easily copy predictive analytics experiments to your Machine Learning Studio workspace with a single click and immediately start using it for your purpose.
-If you're not already signed in while browsing, you will be prompted to sign in using your Microsoft account before the experiment is copied to your workspace.
-
-## Contribute
-When you sign-in you become a member of the Gallery community, which allows you to contribute your own experiments and collections so that others can benefit from the solutions you've discovered.
-
-### Contribute experiments
-
-An *experiment* is a canvas in Machine Learning Studio that lets you construct a predictive analysis model by connecting together data with various analytical modules. You can try different ideas, do trial runs, and eventually publish your model as a web service in Azure. For an example of creating a simple experiment, see [Machine learning tutorial: Create your first experiment in Azure Machine Learning Studio](machine-learning-create-experiment.md). For a more complete walkthrough of creating a predictive analytics solution, see [Walkthrough: Develop a predictive analytics solution for credit risk assessment in Azure Machine Learning](machine-learning-walkthrough-develop-predictive-solution.md).
-
-Follow these steps to contribute an experiment to the Cortana Intelligence Gallery:
-
-- Sign in to the Machine Learning Studio using your Microsoft account
-- Create your experiment and run it
-- When you’re ready to publish your experiment to the Gallery, click **Publish to Gallery** below the experiment canvas
-
-### Contribute collections
-
-A *collection* is a list of related items from Cortana Intelligence Gallery that are grouped together for later reference, use, or sharing.
-Your collection can contain items that you own or items that have been contributed by the community.
-
-For example, you can use a collection to group together items on a specific topic, or you can group together a multi-step experiment that solves a complex problem.
-The initial collections contributed by Microsoft consist of multi-step machine learning experiment templates for solving real world problems, such as online fraud detection, text classification, retail forecasting, and predictive maintenance.
-
-Follow these steps to create and contribute a collection to the Cortana Intelligence Gallery:
-
-- Sign in to the Gallery using your Microsoft account
-- Click your image at the top of the window and click your name
-- Click **New Collection**
-- Give the collection a name, a brief summary, a description, and any tags that will help users find the collection
-- Add an image to identify the collection
-- Click **Create**
-
-Your collection is now part of the Cortana Intelligence Gallery.
-
-You can add items to your collection by opening the collection, clicking **Edit**, and then clicking **Add Item**. Or, if you find an item while browsing through the Gallery that you want to include, just open the item, click **Add to collection**, and specify the collection you want to add it to.
-
-You can change the summary, description, or tags of your collection by opening the collection and clicking **Edit**.
-While you're editing your collection, you can also change the order of the items in the collection by using the arrow buttons next to an item to move it in the list. And you add notes to the items in your collection by clicking the upper-right corner of an item and selecting **Add/Edit note**.
-
-<!--
-![Publish](./media/machine-learning-gallery-how-to-use-contribute-publish/publish.png)
--->
-
-## We want to hear from you!
-We want the Gallery to be driven by our users and for our users. Use the smiley on the right to tell us what you love or hate about the Gallery.  
-
-![Feedback](./media/machine-learning-gallery-how-to-use-contribute-publish/feedback.png)
-
-## Frequently Asked Questions
-**I would like to make changes to the workflow of the experiment I submitted to the Gallery. How can I do that?**
-
-As of right now we do not support workflow updates to experiments you have already published to the Gallery. You may publish any such changes as a new experiment into the Gallery and delete your old one. We are actively working on enabling publishing updates to workflow for experiments already contributed to the Gallery.
-
-**Will I need to publish a new experiment even if I have to edit only the tags or description?**
-
-The following type of edits can be made to an experiment you have already contributed without having to publish it again:
-
-- Experiment Name
-- Summary Text
-- Description Text
-- Tags
-- Images
-
-In order to edit these fields, click the specific experiment you would like to edit (make sure you're signed in with your Microsoft account). This will open the experiment details page where you can see options to edit or delete. Clicking **Edit** allows you to edit any of the above fields.
-
-**I just published my experiment to the Gallery. I don’t see my profile picture showing up with my name.**
-
-It's possible that you're using an account other than @outlook, @msn, @live or @hotmail. If that's the case, you'll see a placeholder image instead of the profile picture from your Microsoft account configuration settings. Using a Microsoft account and re-submitting the experiment should help solve this issue.
-
-**I updated my profile picture in my Microsoft account configuration settings. Why are my existing experiment contributions not reflecting this new profile picture?**
-
-If you want to reflect the most recent profile change (profile picture, first name, or last name) for all your experiments, you should re-submit the older experiments to the Gallery. In doing so you'll need to delete the older copies that reflect the old profile settings.
-
-**What are the image requirements when submitting or editing an image for my experiment?**
-
-The images you submit along with your experiment will be used to create an experiment tile for your contribution. It's recommended that the images be < 500Kb in size, with an aspect ratio of 3:2. A resolution of 960x640 is recommended
-
-**What happens to the dataset I have used in the experiment? Does the data set get published to the Gallery as well?**
-
-If your dataset is part of your experiment and not being imported through a reader module, it's part of your experiment and gets published to the Gallery with your experiment. For this reason ensure that the dataset you're publishing with the experiment has the appropriate licensing terms that allow sharing and downloading by anyone.
-
-**I have an experiment that uses a Reader module to pull data from HDInsight or SQL. It uses my credentials to retrieve the data. How can I publish such an experiment and be assured that my credentials will not be shared?**
-
-At this time we do not allow publishing of experiments that use credentials.
-
-**How do I de-limit tags?**
-
-You can use tab to de-limit tags.
-
-**I see some experiments have rich descriptions with rich rendering capabilities. However when I try to provide a description, the description is presented in plain text.**
-
-Rich description rendering is not available to all Gallery users widely. We're actively working on making this capability available by supporting markdown rendering.
-
-**[TAKE ME TO THE GALLERY >>](http://gallery.cortanaintelligence.com)**
-=======
-<properties
-	pageTitle="Cortana Intelligence Gallery | Microsoft Azure"
-	description="Share and discover analytics solutions and more in the Cortana Intelligence Gallery. Learn from others and make your own contributions to the community."
-	services="machine-learning"
-	documentationCenter=""
-	authors="garyericson"
-	manager="paulettm"
-	editor="cgronlun"/>
-
-<tags
-	ms.service="machine-learning"
-	ms.workload="data-services"
-	ms.tgt_pltfrm="na"
-	ms.devlang="na"
-	ms.topic="article"
-	ms.date="08/09/2016"
-	ms.author="roopalik;garye"/>
-
-
-# Share and discover solutions in the Cortana Intelligence Gallery
-
-The Cortana Intelligence Gallery is a community driven site for discovering and sharing solutions built with the Cortana Intelligence Suite set of products. It is a destination for users looking to learn from others, to get started developing their own solutions, or to contribute their own work to the advanced analytics community.
-
-**[TAKE ME TO THE GALLERY >>](http://gallery.cortanaintelligence.com)**
-
-[AZURE.INCLUDE [machine-learning-free-trial](../../includes/machine-learning-free-trial.md)]
-
-## What can I find in the Gallery?
-
-The Cortana Intelligence Gallery contains a variety of resources that you can use to develop your own analytics solutions.
-
-- **[Experiments](https://gallery.cortanaintelligence.com/experiments)** - The Gallery contains a wide variety of experiments that have been developed in Azure Machine Learning Studio. These range from quick proof-of-concept experiments that demonstrate a specific machine learning technique, to fully-developed solutions for complex machine learning problems.
-
-- **[Jupyter Notebooks](https://gallery.cortanaintelligence.com/notebooks)** - Jupyter Notebooks include code, data visualizations, and documentation in a single, interactive canvas. 
-Notebooks in the Gallery provide tutorials and detailed explanations of advanced machine learning techniques and solutions.
-
-- **[Machine Learning APIs](https://gallery.cortanaintelligence.com/machineLearningAPIs)** - A solution developed in Azure Machine Learning can be launched as a web service so that the analytics model can be accessed by others through a set of REST APIs. A variety of these solutions are available in the Gallery, such as a product recommendation engine or cloud-based face and speech recognition.
-
--  **[Solution Templates](https://gallery.cortanaintelligence.com/solutionTemplates)** - A Solution Template provides a starting point to quickly build a complete end-to-end solution for an industry-specific problem. These templates include extensive documentation and all the tools you need to get you going on your own solution.
-
-- **[Tutorials](https://gallery.cortanaintelligence.com/tutorials)** - A number of tutorials are available to walk you through machine learning technologies and concepts, or to describe advanced methods for solving various machine learning problems.
-
-These basic Gallery resources can be grouped together logically in a couple different ways:
-
-- **[Collections](https://gallery.cortanaintelligence.com/collections)** - A collection allows you to group together experiments, APIs, and other Gallery items that address a specific solution or concept.
-
-- **[Industry-specific Solutions](https://gallery.cortanaintelligence.com/industries)** - The Industries section of the Gallery brings together various resources that are specific to such industries as retail, manufacturing, banking, and healthcare.
-
-Finally, **[Competitions](https://gallery.cortanaintelligence.com/competitions)** provide an exciting opportunity to compete with the community of data scientsts to solve complex problems using Cortana Intelligence Suite.
-  
-## How can I use the Gallery?
-
-Anyone can browse and search the solutions in the Gallery and learn from others.
-If you log in using your Microsoft account, you can also download experiments to your own Machine Learning Studio workspace, and you can contribute your own solutions to the Gallery.
-
-### Discover and learn
-
-Search and browse the different types of solutions that have been contributed by Microsoft and the advanced analytics community. Use these to get a head start on solving your own data analysis problems.
-
-You can easily find recently published and popular solutions in the Gallery, or you can search by name, tags, algorithms, and other attributes.
-View contributions from a particular author by clicking the author name from within any of the tiles.
-
-Click **Browse all** in the Gallery header, and then select search refinements on the left of the page and enter search terms at the top.
-
-You can comment, provide feedback, or ask questions through the comments section on each solution page.
-You can even share a solution of interest with friends or colleagues using the share capabilities of LinkedIn or Twitter.
-You may also email links to these solutions to invite other users to view the pages.
-
-### Download experiments
-
-The Cortana Intelligence Gallery allows you to easily copy predictive analytics experiments to your Machine Learning Studio workspace with a single click and immediately start customizing and using it for your purpose.
-If you're not already signed in while browsing, you will be prompted to sign in using your Microsoft account before the experiment is copied to your workspace.
-
-### Contribute experiments and collections
-
-When you sign in you become a member of the Gallery community. This allows you to contribute your own experiments and collections so that others can benefit from the solutions you've discovered.
-
-See the section below, [Suggestions for publishing and for quality documentation](#suggestions-for-publishing-and-for-quality-documentation), for more details and tips on how to create a quality gallery contribution.
-
-#### Contribute experiments
-
-An *experiment* is a canvas in Machine Learning Studio that lets you construct a predictive analysis model by connecting together data with various analytical modules. You can try different ideas, do trial runs, and eventually publish your model as a web service in Azure. For an example of creating a simple experiment, see [Machine learning tutorial: Create your first experiment in Azure Machine Learning Studio](machine-learning-create-experiment.md). For a more complete walkthrough of creating a predictive analytics solution, see [Walkthrough: Develop a predictive analytics solution for credit risk assessment in Azure Machine Learning](machine-learning-walkthrough-develop-predictive-solution.md).
-
-Follow these steps to contribute an experiment to the Cortana Intelligence Gallery:
-
-- Sign in to the Machine Learning Studio using your Microsoft account
-- Create your experiment and run it
-- When you’re ready to publish your experiment to the Gallery, click **Publish to Gallery** below the experiment canvas
-
-See the section below, [Process for publishing Azure Machine Learning experiments](#process-for-publishing-azure-ml-experiments), for more details and tips on contributing an experiment.
-
-#### Contribute collections
-
-A *collection* is a list of related items from Cortana Intelligence Gallery that are grouped together for later reference, use, or sharing.
-Your collection can contain items that you own or items that have been contributed by the community.
-
-For example, you can use a collection to group together items on a specific topic, or you can group together a multi-step experiment that solves a complex problem.
-The initial collections contributed by Microsoft consist of multi-step machine learning experiment templates for solving real world problems, such as online fraud detection, text classification, retail forecasting, and predictive maintenance.
-
-Follow these steps to create and contribute a collection to the Cortana Intelligence Gallery:
-
-- Sign in to the Gallery using your Microsoft account
-- Click your image at the top of the window and click your name
-- Click **New Collection**
-- Give the collection a name, a brief summary, a description, and any tags that will help users find the collection
-- Add an image to identify the collection
-- Click **Create**
-
-Your collection is now part of the Cortana Intelligence Gallery.
-
-You can add items to your collection by opening the collection, clicking **Edit**, and then clicking **Add Item**. Or, if you find an item while browsing through the Gallery that you want to include, just open the item, click **Add to collection**, and specify the collection you want to add it to.
-
-You can change the summary, description, or tags of your collection by opening the collection and clicking **Edit**.
-While you're editing your collection, you can also change the order of the items in the collection by using the arrow buttons next to an item to move it in the list. And you add notes to the items in your collection by clicking the upper-right corner of an item and selecting **Add/Edit note**.
-
-<!--
-![Publish](./media/machine-learning-gallery-how-to-use-contribute-publish/publish.png)
--->
-
-## Suggestions for publishing and for quality documentation
-
-- While you can assume that the reader has prior data science experience, it still helps to simplify your language and explain things in detail wherever possible.
-- Not all readers will be familiar with the Cortana Intelligence Suite, given that it is relatively new; therefore, provide enough information and step-by-step explanations to help such readers navigate through your work.
-- Visuals including experiment graphs or screenshots of data can be very helpful for readers to interpret and use your content the right way. See [this collection](https://gallery.cortanaintelligence.com/Collection/Publishing-Guidelines-and-Examples-1) for more information on how to include images in your documentation.
-- If your dataset is part of your experiment and not being imported through a reader module, it is part of your experiment and will get published to the Gallery. Therefore, ensure that the dataset you’re publishing has appropriate licensing terms for sharing and downloading by anyone. Gallery contributions are covered under the Azure [Terms of Use](https://azure.microsoft.com/support/legal/website-terms-of-use/).
-
-## Process for publishing Azure Machine Learning experiments
-
-When you are ready to publish to the Gallery, follow the five steps below.
-
-1. Fill out the title and tags fields. Keep them descriptive, highlighting the techniques used or the real-world problem being solved, for instance, “Binary Classification: Twitter Sentiment Analysis”.
-	![Fill out title and tag fields when publishing](media/machine-learning-gallery-how-to-use-contribute-publish/experiment-description.png)
-
-2. Write a summary of what your content covers. Briefly describe the problem being solved and how you approached it.
-
-3. Use the detailed description box to step through the different parts of your experiment. Some useful topics to include here are:
-	- Experiment graph screenshot.
-	- Data sources and explanation.
-	- Data processing.
-	- Feature engineering.
-	- Model description.
-	- Results and evaluation of model performance.
-
-	You can use Markdown to format as needed. Click the Preview icon to see how things will look when published. The examples in this collection show what to include and how you might organize the information.
-
-	> [AZURE.TIP] The box provided for Markdown editing and preview box is quite small. We recommend that you write your documentation in a Markdown editor and paste the completed document into the text box.  After you have published your experiment, you can use standard web-based tools in Markdown for editing and preview, to make necessary tweaks and corrections.
-
-4. Upload a thumbnail image for your gallery item. This will appear at the top of the item page and in the item tile when browsing the gallery. You can choose an image from your computer or select one of the stock images.
-
-5. Choose whether to publish your content publicly, or have it only accessible to people with the link.
-
-	> [AZURE.TIP] If you want to make sure your documentation looks right before releasing it publicly, you can publish it as unlisted first, and then switch it to Public from the item page.
-
-That’s it – you’re all done.
-
-You can now view your experiment in the Gallery and share the link with others. If you have published it publicly, your experiment will show up in browse and search results in the Gallery. You can also edit your documentation on the item page any time you are logged in.
-
-> [AZURE.TIP] To make changes to the experiment you have published, go back to the experiment in Azure ML Studio, make changes, and publish again. By default, it will update your existing published content and not create a new one.
-
-
-## We want to hear from you!
-We want the Gallery to be driven by our users and for our users. Use the smiley on the right to tell us what you love or hate about the Gallery.  
-
-![Feedback](./media/machine-learning-gallery-how-to-use-contribute-publish/feedback.png)
-
-## Frequently Asked Questions
-**I would like to make changes to the workflow of the experiment I submitted to the Gallery. How can I do that?**
-
-As of right now we do not support workflow updates to experiments you have already published to the Gallery. You may publish any such changes as a new experiment into the Gallery and delete your old one. We are actively working on enabling publishing updates to workflow for experiments already contributed to the Gallery.
-
-**Will I need to publish a new experiment even if I have to edit only the tags or description?**
-
-The following type of edits can be made to an experiment you have already contributed without having to publish it again:
-
-- Experiment Name
-- Summary Text
-- Description Text
-- Tags
-- Images
-
-In order to edit these fields, click the specific experiment you would like to edit (make sure you're signed in with your Microsoft account). This will open the experiment details page where you can see options to edit or delete. Clicking **Edit** allows you to edit any of the above fields.
-
-**I just published my experiment to the Gallery. I don’t see my profile picture showing up with my name.**
-
-It's possible that you're using an account other than @outlook, @msn, @live or @hotmail. If that's the case, you'll see a placeholder image instead of the profile picture from your Microsoft account configuration settings. Using a Microsoft account and re-submitting the experiment should help solve this issue.
-
-**I updated my profile picture in my Microsoft account configuration settings. Why are my existing experiment contributions not reflecting this new profile picture?**
-
-If you want to reflect the most recent profile change (profile picture, first name, or last name) for all your experiments, you should re-submit the older experiments to the Gallery. In doing so you'll need to delete the older copies that reflect the old profile settings.
-
-**What are the image requirements when submitting or editing an image for my experiment?**
-
-The images you submit along with your experiment will be used to create an experiment tile for your contribution. It's recommended that the images be < 500Kb in size, with an aspect ratio of 3:2. A resolution of 960x640 is recommended
-
-**What happens to the dataset I have used in the experiment? Does the data set get published to the Gallery as well?**
-
-If your dataset is part of your experiment and not being imported through a reader module, it's part of your experiment and gets published to the Gallery with your experiment. For this reason ensure that the dataset you're publishing with the experiment has the appropriate licensing terms that allow sharing and downloading by anyone.
-
-**I have an experiment that uses an Import Data module to pull data from HDInsight or SQL. It uses my credentials to retrieve the data. How can I publish such an experiment and be assured that my credentials will not be shared?**
-
-At this time we do not allow publishing of experiments that use credentials.
-
-**How do I de-limit tags?**
-
-You can use tab to de-limit tags.
-
-**I see some experiments have rich descriptions with rich rendering capabilities. However when I try to provide a description, the description is presented in plain text.**
-
-Rich description rendering is not available to all Gallery users widely. We're actively working on making this capability available by supporting markdown rendering.
-
-**[TAKE ME TO THE GALLERY >>](http://gallery.cortanaintelligence.com)**
->>>>>>> c186bb0b
+<properties
+	pageTitle="Cortana Intelligence Gallery | Microsoft Azure"
+	description="Share and discover analytics solutions and more in the Cortana Intelligence Gallery. Learn from others and make your own contributions to the community."
+	services="machine-learning"
+	documentationCenter=""
+	authors="garyericson"
+	manager="paulettm"
+	editor="cgronlun"/>
+
+<tags
+	ms.service="machine-learning"
+	ms.workload="data-services"
+	ms.tgt_pltfrm="na"
+	ms.devlang="na"
+	ms.topic="article"
+	ms.date="08/09/2016"
+	ms.author="roopalik;garye"/>
+
+
+# Share and discover solutions in the Cortana Intelligence Gallery
+
+The Cortana Intelligence Gallery is a community driven site for discovering and sharing solutions built with the Cortana Intelligence Suite set of products. It is a destination for users looking to learn from others, to get started developing their own solutions, or to contribute their own work to the advanced analytics community.
+
+**[TAKE ME TO THE GALLERY >>](http://gallery.cortanaintelligence.com)**
+
+[AZURE.INCLUDE [machine-learning-free-trial](../../includes/machine-learning-free-trial.md)]
+
+## What can I find in the Gallery?
+
+The Cortana Intelligence Gallery contains a variety of resources that you can use to develop your own analytics solutions.
+
+- **[Experiments](https://gallery.cortanaintelligence.com/experiments)** - The Gallery contains a wide variety of experiments that have been developed in Azure Machine Learning Studio. These range from quick proof-of-concept experiments that demonstrate a specific machine learning technique, to fully-developed solutions for complex machine learning problems.
+
+- **[Jupyter Notebooks](https://gallery.cortanaintelligence.com/notebooks)** - Jupyter Notebooks include code, data visualizations, and documentation in a single, interactive canvas. 
+Notebooks in the Gallery provide tutorials and detailed explanations of advanced machine learning techniques and solutions.
+
+- **[Machine Learning APIs](https://gallery.cortanaintelligence.com/machineLearningAPIs)** - A solution developed in Azure Machine Learning can be launched as a web service so that the analytics model can be accessed by others through a set of REST APIs. A variety of these solutions are available in the Gallery, such as a product recommendation engine or cloud-based face and speech recognition.
+
+-  **[Solution Templates](https://gallery.cortanaintelligence.com/solutionTemplates)** - A Solution Template provides a starting point to quickly build a complete end-to-end solution for an industry-specific problem. These templates include extensive documentation and all the tools you need to get you going on your own solution.
+
+- **[Tutorials](https://gallery.cortanaintelligence.com/tutorials)** - A number of tutorials are available to walk you through machine learning technologies and concepts, or to describe advanced methods for solving various machine learning problems.
+
+These basic Gallery resources can be grouped together logically in a couple different ways:
+
+- **[Collections](https://gallery.cortanaintelligence.com/collections)** - A collection allows you to group together experiments, APIs, and other Gallery items that address a specific solution or concept.
+
+- **[Industry-specific Solutions](https://gallery.cortanaintelligence.com/industries)** - The Industries section of the Gallery brings together various resources that are specific to such industries as retail, manufacturing, banking, and healthcare.
+
+Finally, **[Competitions](https://gallery.cortanaintelligence.com/competitions)** provide an exciting opportunity to compete with the community of data scientsts to solve complex problems using Cortana Intelligence Suite.
+  
+## How can I use the Gallery?
+
+Anyone can browse and search the solutions in the Gallery and learn from others.
+If you log in using your Microsoft account, you can also download experiments to your own Machine Learning Studio workspace, and you can contribute your own solutions to the Gallery.
+
+### Discover and learn
+
+Search and browse the different types of solutions that have been contributed by Microsoft and the advanced analytics community. Use these to get a head start on solving your own data analysis problems.
+
+You can easily find recently published and popular solutions in the Gallery, or you can search by name, tags, algorithms, and other attributes.
+View contributions from a particular author by clicking the author name from within any of the tiles.
+
+Click **Browse all** in the Gallery header, and then select search refinements on the left of the page and enter search terms at the top.
+
+You can comment, provide feedback, or ask questions through the comments section on each solution page.
+You can even share a solution of interest with friends or colleagues using the share capabilities of LinkedIn or Twitter.
+You may also email links to these solutions to invite other users to view the pages.
+
+### Download experiments
+
+The Cortana Intelligence Gallery allows you to easily copy predictive analytics experiments to your Machine Learning Studio workspace with a single click and immediately start customizing and using it for your purpose.
+If you're not already signed in while browsing, you will be prompted to sign in using your Microsoft account before the experiment is copied to your workspace.
+
+### Contribute experiments and collections
+
+When you sign in you become a member of the Gallery community. This allows you to contribute your own experiments and collections so that others can benefit from the solutions you've discovered.
+
+See the section below, [Suggestions for publishing and for quality documentation](#suggestions-for-publishing-and-for-quality-documentation), for more details and tips on how to create a quality gallery contribution.
+
+#### Contribute experiments
+
+An *experiment* is a canvas in Machine Learning Studio that lets you construct a predictive analysis model by connecting together data with various analytical modules. You can try different ideas, do trial runs, and eventually publish your model as a web service in Azure. For an example of creating a simple experiment, see [Machine learning tutorial: Create your first experiment in Azure Machine Learning Studio](machine-learning-create-experiment.md). For a more complete walkthrough of creating a predictive analytics solution, see [Walkthrough: Develop a predictive analytics solution for credit risk assessment in Azure Machine Learning](machine-learning-walkthrough-develop-predictive-solution.md).
+
+Follow these steps to contribute an experiment to the Cortana Intelligence Gallery:
+
+- Sign in to the Machine Learning Studio using your Microsoft account
+- Create your experiment and run it
+- When you’re ready to publish your experiment to the Gallery, click **Publish to Gallery** below the experiment canvas
+
+See the section below, [Process for publishing Azure Machine Learning experiments](#process-for-publishing-azure-ml-experiments), for more details and tips on contributing an experiment.
+
+#### Contribute collections
+
+A *collection* is a list of related items from Cortana Intelligence Gallery that are grouped together for later reference, use, or sharing.
+Your collection can contain items that you own or items that have been contributed by the community.
+
+For example, you can use a collection to group together items on a specific topic, or you can group together a multi-step experiment that solves a complex problem.
+The initial collections contributed by Microsoft consist of multi-step machine learning experiment templates for solving real world problems, such as online fraud detection, text classification, retail forecasting, and predictive maintenance.
+
+Follow these steps to create and contribute a collection to the Cortana Intelligence Gallery:
+
+- Sign in to the Gallery using your Microsoft account
+- Click your image at the top of the window and click your name
+- Click **New Collection**
+- Give the collection a name, a brief summary, a description, and any tags that will help users find the collection
+- Add an image to identify the collection
+- Click **Create**
+
+Your collection is now part of the Cortana Intelligence Gallery.
+
+You can add items to your collection by opening the collection, clicking **Edit**, and then clicking **Add Item**. Or, if you find an item while browsing through the Gallery that you want to include, just open the item, click **Add to collection**, and specify the collection you want to add it to.
+
+You can change the summary, description, or tags of your collection by opening the collection and clicking **Edit**.
+While you're editing your collection, you can also change the order of the items in the collection by using the arrow buttons next to an item to move it in the list. And you add notes to the items in your collection by clicking the upper-right corner of an item and selecting **Add/Edit note**.
+
+<!--
+![Publish](./media/machine-learning-gallery-how-to-use-contribute-publish/publish.png)
+-->
+
+## Suggestions for publishing and for quality documentation
+
+- While you can assume that the reader has prior data science experience, it still helps to simplify your language and explain things in detail wherever possible.
+- Not all readers will be familiar with the Cortana Intelligence Suite, given that it is relatively new; therefore, provide enough information and step-by-step explanations to help such readers navigate through your work.
+- Visuals including experiment graphs or screenshots of data can be very helpful for readers to interpret and use your content the right way. See [this collection](https://gallery.cortanaintelligence.com/Collection/Publishing-Guidelines-and-Examples-1) for more information on how to include images in your documentation.
+- If your dataset is part of your experiment and not being imported through a reader module, it is part of your experiment and will get published to the Gallery. Therefore, ensure that the dataset you’re publishing has appropriate licensing terms for sharing and downloading by anyone. Gallery contributions are covered under the Azure [Terms of Use](https://azure.microsoft.com/support/legal/website-terms-of-use/).
+
+## Process for publishing Azure Machine Learning experiments
+
+When you are ready to publish to the Gallery, follow the five steps below.
+
+1. Fill out the title and tags fields. Keep them descriptive, highlighting the techniques used or the real-world problem being solved, for instance, “Binary Classification: Twitter Sentiment Analysis”.
+	![Fill out title and tag fields when publishing](media/machine-learning-gallery-how-to-use-contribute-publish/experiment-description.png)
+
+2. Write a summary of what your content covers. Briefly describe the problem being solved and how you approached it.
+
+3. Use the detailed description box to step through the different parts of your experiment. Some useful topics to include here are:
+	- Experiment graph screenshot.
+	- Data sources and explanation.
+	- Data processing.
+	- Feature engineering.
+	- Model description.
+	- Results and evaluation of model performance.
+
+	You can use Markdown to format as needed. Click the Preview icon to see how things will look when published. The examples in this collection show what to include and how you might organize the information.
+
+	> [AZURE.TIP] The box provided for Markdown editing and preview box is quite small. We recommend that you write your documentation in a Markdown editor and paste the completed document into the text box.  After you have published your experiment, you can use standard web-based tools in Markdown for editing and preview, to make necessary tweaks and corrections.
+
+4. Upload a thumbnail image for your gallery item. This will appear at the top of the item page and in the item tile when browsing the gallery. You can choose an image from your computer or select one of the stock images.
+
+5. Choose whether to publish your content publicly, or have it only accessible to people with the link.
+
+	> [AZURE.TIP] If you want to make sure your documentation looks right before releasing it publicly, you can publish it as unlisted first, and then switch it to Public from the item page.
+
+That’s it – you’re all done.
+
+You can now view your experiment in the Gallery and share the link with others. If you have published it publicly, your experiment will show up in browse and search results in the Gallery. You can also edit your documentation on the item page any time you are logged in.
+
+> [AZURE.TIP] To make changes to the experiment you have published, go back to the experiment in Azure ML Studio, make changes, and publish again. By default, it will update your existing published content and not create a new one.
+
+
+## We want to hear from you!
+We want the Gallery to be driven by our users and for our users. Use the smiley on the right to tell us what you love or hate about the Gallery.  
+
+![Feedback](./media/machine-learning-gallery-how-to-use-contribute-publish/feedback.png)
+
+## Frequently Asked Questions
+**I would like to make changes to the workflow of the experiment I submitted to the Gallery. How can I do that?**
+
+As of right now we do not support workflow updates to experiments you have already published to the Gallery. You may publish any such changes as a new experiment into the Gallery and delete your old one. We are actively working on enabling publishing updates to workflow for experiments already contributed to the Gallery.
+
+**Will I need to publish a new experiment even if I have to edit only the tags or description?**
+
+The following type of edits can be made to an experiment you have already contributed without having to publish it again:
+
+- Experiment Name
+- Summary Text
+- Description Text
+- Tags
+- Images
+
+In order to edit these fields, click the specific experiment you would like to edit (make sure you're signed in with your Microsoft account). This will open the experiment details page where you can see options to edit or delete. Clicking **Edit** allows you to edit any of the above fields.
+
+**I just published my experiment to the Gallery. I don’t see my profile picture showing up with my name.**
+
+It's possible that you're using an account other than @outlook, @msn, @live or @hotmail. If that's the case, you'll see a placeholder image instead of the profile picture from your Microsoft account configuration settings. Using a Microsoft account and re-submitting the experiment should help solve this issue.
+
+**I updated my profile picture in my Microsoft account configuration settings. Why are my existing experiment contributions not reflecting this new profile picture?**
+
+If you want to reflect the most recent profile change (profile picture, first name, or last name) for all your experiments, you should re-submit the older experiments to the Gallery. In doing so you'll need to delete the older copies that reflect the old profile settings.
+
+**What are the image requirements when submitting or editing an image for my experiment?**
+
+The images you submit along with your experiment will be used to create an experiment tile for your contribution. It's recommended that the images be < 500Kb in size, with an aspect ratio of 3:2. A resolution of 960x640 is recommended
+
+**What happens to the dataset I have used in the experiment? Does the data set get published to the Gallery as well?**
+
+If your dataset is part of your experiment and not being imported through a reader module, it's part of your experiment and gets published to the Gallery with your experiment. For this reason ensure that the dataset you're publishing with the experiment has the appropriate licensing terms that allow sharing and downloading by anyone.
+
+**I have an experiment that uses an Import Data module to pull data from HDInsight or SQL. It uses my credentials to retrieve the data. How can I publish such an experiment and be assured that my credentials will not be shared?**
+
+At this time we do not allow publishing of experiments that use credentials.
+
+**How do I de-limit tags?**
+
+You can use tab to de-limit tags.
+
+**I see some experiments have rich descriptions with rich rendering capabilities. However when I try to provide a description, the description is presented in plain text.**
+
+Rich description rendering is not available to all Gallery users widely. We're actively working on making this capability available by supporting markdown rendering.
+
+**[TAKE ME TO THE GALLERY >>](http://gallery.cortanaintelligence.com)**