--- conflicted
+++ resolved
@@ -30,16 +30,9 @@
 
 ## Run Your Experiment in Docker Container
 
-<<<<<<< HEAD
-Your Azure Machine Learning Workbench is configured to use MMLSpark. To get started, create a new project, and select "MMLSpark on Adult Census" Gallery example.
-
-Select "Docker" as the compute context from the project dashboard, and click "Run." Azure Machine Learning Workbench builds the Docker
-container to run the PySpark program, and then executes the program.
-=======
 Your Azure Machine Learning Workbench is configured to use MMLSpark when you run experiments in Docker container, either locally or in remote VM. This capability allows you to easily debug and experiment with your PySpark models, before running them on scale on a cluster. 
 
 To get started using an example, create a new project, and select "MMLSpark on Adult Census" Gallery example. Select "Docker" as the compute context from the project dashboard, and click "Run." Azure Machine Learning Workbench builds the Docker container to run the PySpark program, and then executes the program.
->>>>>>> 4033c1ac
 
 After the run has completed, you can view the results in run history view of Azure Machine Learning Workbench.
 
@@ -84,4 +77,4 @@
 
 *Apache®, Apache Spark, and Spark® are either registered trademarks or
 trademarks of the Apache Software Foundation in the United States and/or other
-countries*+countries.*