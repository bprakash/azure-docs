---
title: Biomedical entity recognition - Team Data Science Process - Azure Machine Learning | Microsoft Docs
description: A Team Data Science Process project quickstart that uses deep learning for biomedical entity recognition in Azure Machine Learning Workbench.
services: machine-learning
documentationcenter: ''
author: bradsev
manager: cgronlun
editor: cgronlun

ms.assetid: 
ms.service: machine-learning
ms.workload: data-services
ms.tgt_pltfrm: na
ms.devlang: na
ms.topic: article
ms.date: 09/10/2017
ms.author: bradsev

---

<<<<<<< HEAD
# Biomedical entity recognition using a Team Data Science Process template
=======
# Biomedical entity recognition using Team Data Science Process (TDSP) template
>>>>>>> ed4d5ef3

The aim of this real-world scenario is to highlight how to use Azure Machine Learning Workbench to solve a complicated Natural Language Processing (NLP) task such as entity extraction from unstructured text:

1. How to train a neural word embeddings model on a text corpus of about 18 million PubMed abstracts using [Spark Word2Vec implementation](https://spark.apache.org/docs/latest/mllib-feature-extraction.html#word2vec).
2. How to build a deep Long Short-Term Memory (LSTM) recurrent neural network model for entity extraction on a GPU-enabled Azure Data Science Virtual Machine (GPU DS VM) on Azure.
2. Demonstrate that domain-specific word embeddings model can outperform generic word embeddings models in the entity recognition task. 
3. Demonstrate how to train and operationalize deep learning models using Azure Machine Learning Workbench.

4. Demonstrate the following capabilities within Azure Machine Learning Workbench:

    * Instantiation of [Team Data Science Process (TDSP) structure and templates](how-to-use-tdsp-in-azure-ml.md).
    * Execution of code in Jupyter notebooks as well as Python scripts.
    * Run history tracking for Python files.
    * Execution of jobs on remote Spark compute context using HDInsight Spark 2.1 clusters.
    * Execution of jobs in remote GPU VMs on Azure.
    * Easy operationalization of deep learning models as web services on Azure Container Services.

## Use case overview
Biomedical named entity recognition is a critical step for complex biomedical NLP tasks such as: 
* Extraction of diseases, symptoms from electronic medical or health records.
* Drug discovery
* Understanding the interactions between different entity types such as drug-drug interaction, drug-disease relationship and gene-protein relationship.

Our use case scenario focuses on how a large amount of unstructured data corpus such as Medline PubMed abstracts can be analyzed to train a word embedding model. Then the output embeddings are considered as automatically generated features to train a neural entity extractor.

Our results show that the biomedical entity extraction model training on the domain-specific word embedding features outperforms the model trained on the generic feature type. The domain-specific model can detect 7012 entities correctly (out of 9475) with F1-score of 0.73 compared to 5274 entities with F1-score of 0.61 for the generic model.

The following figure shows the architecture that was used to process data and train models.

![Architecture](./media/scenario-tdsp-biomedical-recognition/architecture.png)

## Data description

### 1. Word2Vec model training data
We first downloaded the raw MEDLINE abstract data from [MEDLINE](https://www.nlm.nih.gov/pubs/factsheets/medline.html). The data is publically available in the form of XML files on their [FTP server](https://ftp.ncbi.nlm.nih.gov/pubmed/baseline). There are 892 XML files available on the server and each of the XML files has the information of 30,000 articles. More details about the data collection step are provided in the Project Structure section. The fields present in each file are 
        
        abstract
        affiliation
        authors
        country	
        delete: boolean if False means paper got updated so you might have two XMLs for the same paper.
        file_name	
        issn_linking	
        journal	
        keywords	
        medline_ta: this is abbreviation of the journal nam	
        mesh_terms: list of MeSH terms	
        nlm_unique_id	
        other_id: Other IDs	
        pmc: Pubmed Central ID	
        pmid: Pubmed ID
        pubdate: Publication date
        title

### 2. LSTM model training data

The neural entity extraction model has been trained and evaluated on publiclly available datasets. To obtain a detailed description about these datasets, you could refer to the following sources:
 * [Bio-Entity Recognition Task at BioNLP/NLPBA 2004](http://www.nactem.ac.uk/tsujii/GENIA/ERtask/report.html)
 * [BioCreative V CDR task corpus](http://www.biocreative.org/tasks/biocreative-v/track-3-cdr/)
 * [Semeval 2013 - Task 9.1 (Drug Recognition)](https://www.cs.york.ac.uk/semeval-2013/task9/)

## Link to the Azure gallery GitHub repository
Following is the link to the public GitHub repository of the real-world scenario that contains the code and more detailed description: 

[https://github.com/Azure/MachineLearningSamples-BiomedicalEntityExtraction](https://github.com/Azure/MachineLearningSamples-BiomedicalEntityExtraction)


## Prerequisites 

* An Azure [subscription](https://azure.microsoft.com/free/)
* Azure Machine Learning Workbench. See [installation guide](quickstart-installation.md). Currently the Azure Machine Learning Workbench can be installed on the following operating systems only: 
    * Windows 10 or Windows Server 2016
    * macOS Sierra (or newer)


### Azure services
* [HDInsight Spark cluster](https://docs.microsoft.com/azure/hdinsight/hdinsight-apache-spark-jupyter-spark-sql) version Spark 2.1 on Linux (HDI 3.6) for scale-out computation. To process the full amount of MEDLINE abstracts discussed below, you need the minimum configuration of: 
    * Head node: [D13_V2](https://azure.microsoft.com/pricing/details/hdinsight/) size
    * Worker nodes: At least 4 of [D12_V2](https://azure.microsoft.com/pricing/details/hdinsight/). In our work, we used 11 worker nodes of D12_V2 size.
* [NC6 Data Science Virtual Machine (DSVM)](https://docs.microsoft.com/azure/machine-learning/machine-learning-data-science-linux-dsvm-intro) for scale-up computation.

### Python packages

All the required dependencies are defined in the aml_config/conda_dependencies.yml file under the scenario project folder. The dependencies defined in this file will be
automatically provisioned for runs against docker, VM, and HDI cluster targets. For details about the Conda environment file format, refer to [here](https://conda.io/docs/using/envs.html#create-environment-file-by-hand).

* [TensorFlow](https://www.tensorflow.org/install/)
* [CNTK 2.0](https://docs.microsoft.com/en-us/cognitive-toolkit/using-cntk-with-keras)
* [Keras](https://keras.io/#installation)
* NLTK
* Fastparquet

### Basic instructions for Azure Machine Learning (AML) workbench
* [Overview](overview-what-is-azure-ml.md)
* [Installation](quickstart-installation.md)
* [Using TDSP](how-to-use-tdsp-in-azure-ml.md)
* [How to read and write files](how-to-read-write-files.md)
* [How to use Jupyter Notebooks](how-to-use-jupyter-notebooks.md)
* [How to use GPU](how-to-use-gpu.md)

## Scenario structure
For the scenario, we use the TDSP project structure and documentation templates (Figure 1), which follows the [TDSP lifecycle](https://github.com/Azure/Microsoft-TDSP/blob/master/Docs/lifecycle-detail.md). Project is created based on instructions provided [here](./how-to-use-tdsp-in-azure-ml.md).


![Fill in project information](./media/scenario-tdsp-biomedical-recognition/instantiation-3.png) 

The step-by-step data science workflow is as follows:

<<<<<<< HEAD
### 1. [Data acquisition and understanding](https://github.com/Azure/MachineLearningSamples-BiomedicalEntityExtraction/blob/master/Code/01_Data_Acquisition_and_Understanding/ReadMe.md)
=======
### 1. Data acquisition and understanding

See [Data Acquisition and Understanding](https://github.com/Azure/MachineLearningSamples-BiomedicalEntityExtraction/blob/master/Code/01_Data_Acquisition_and_Understanding/ReadMe.md).
>>>>>>> ed4d5ef3

The raw MEDLINE corpus has a total of 27 million abstracts where about 10 million articles have an empty abstract field. Azure HDInsight Spark is used to process big data that cannot be loaded into the memory of a single machine as a [Pandas DataFrame](https://pandas.pydata.org/pandas-docs/stable/generated/pandas.DataFrame.html). First, the data is downloaded into the Spark cluster. Then the following steps are executed on the [Spark DataFrame](https://spark.apache.org/docs/latest/sql-programming-guide.html): 
* parse the XML files using Medline XML Parser
* preprocess the abstract text including sentence splitting, tokenization and case normalization.
* exclude articles where abstract field is empty or has short text 
* create the word vocabulary from the training abstracts
* train the word embedding neural model. For more details, refer to [GitHub code link](https://github.com/Azure/MachineLearningSamples-BiomedicalEntityExtraction/blob/master/Code/01_DataPreparation/ReadMe.md) to get started.


After parsing XML files, data has the following format: 

![Data Sample](./media/scenario-tdsp-biomedical-recognition/datasample.png)

The neural entity extraction model has been trained and evaluated on publiclly available datasets. To obtain a detailed description about these datasets, you could refer to the following sources:
 * [Bio-Entity Recognition Task at BioNLP/NLPBA 2004](http://www.nactem.ac.uk/tsujii/GENIA/ERtask/report.html)
 * [BioCreative V CDR task corpus](http://www.biocreative.org/tasks/biocreative-v/track-3-cdr/)
 * [Semeval 2013 - Task 9.1 (Drug Recognition)](https://www.cs.york.ac.uk/semeval-2013/task9/)

### 2. Modeling

See [Modeling](https://github.com/Azure/MachineLearningSamples-BiomedicalEntityExtraction/tree/master/Code/02_Modeling).

Modeling is the stage where we show how you can use the data downloaded in the previous section for training your own word embedding model and use it for other downstream tasks. Although we are using the PubMed data, the pipeline to generate the embeddings is generic and can be reused to train word embeddings for any other domain. For embeddings to be an accurate representation of the data, it is essential that the word2vec is trained on a large amount of data.
Once we have the word embeddings ready, we can train a deep neural network model that uses the learned embeddings to initialize the Embedding layer. We mark the embedding layer as non-trainable but that is not mandatory. The training of the word embedding model is unsupervised and hence we are able to take advantage of unlabeled texts. However, the training of the entity recognition model is a supervised learnign task and its accuracy depends on the amount and teh quality of a manually-annotated data. 


#### 2.1. Feature generation

See [Feature generation](https://github.com/Azure/MachineLearningSamples-BiomedicalEntityExtraction/tree/master/Code/02_Modeling/01_FeatureEngineering).

Word2Vec is the word embedding learning algorithm that trains a neural network model in an unlabeled training corpus. It produces a continuous vector for each word in the corpus that represents its semantic information. These models are simple neural networks with one hidden layer. The word vectors/embeddings are learned by backpropagation and stochastic gradient descent. There are two types of word2vec models, namely, the Skip-Gram and the continuous-bag-of-words (check [here](https://arxiv.org/pdf/1301.3781.pdf) for more details). Since we are using the MLlib's implementation of the word2vec, which supports the Skip-gram model, we briefly describe it here (image taken from [link](https://ahmedhanibrahim.wordpress.com/2017/04/25/thesis-tutorials-i-understanding-word2vec-for-word-embedding-i/)): 

![Skip Gram Model](./media/scenario-tdsp-biomedical-recognition/skip-gram.png)

The model uses Hierarchical Softmax and Negative sampling to optimize the performance. Hierarchical SoftMax (H-SoftMax) is an approximation inspired by binary trees. H-SoftMax essentially replaces the flat SoftMax layer with a hierarchical layer that has the words as leaves. This allows us to decompose calculating the probability of one word into a sequence of probability calculations, which saves us from having to calculate the expensive normalization over all words. Since a balanced binary tree has a depth of log2(|V|) (V is the Vocabulary), we only need to evaluate at most log2(|V|) nodes to obtain the final probability of a word. The probability of a word w given its context c is then simply the product of the probabilities of taking right and left turns respectively that lead to its leaf node. We can build a Huffman Tree based on the frequency of the words in the dataset to ensure that more frequent words get shorter representations. For more information, refer to [this link](http://sebastianruder.com/word-embeddings-softmax/).
Image taken from [here](https://ahmedhanibrahim.wordpress.com/2017/04/25/thesis-tutorials-i-understanding-word2vec-for-word-embedding-i/).

##### Visualization

Once we have the embeddings, we would like to visualize them and see the relationship between semantically similar words. 

![W2V similarity](./media/scenario-tdsp-biomedical-recognition/w2v-sim.png)

We have shown two different ways of visualizing the embeddings. The first one uses a PCA to project the high dimensional vector to a 2-D vector space. This leads to a significant loss of information and the visualization is not as accurate. The second is to use PCA with [t-SNE](https://distill.pub/2016/misread-tsne/). t-SNE is a nonlinear dimensionality reduction technique that is well-suited for embedding high-dimensional data into a space of two or three dimensions, which can then be visualized in a scatter plot.  It models each high-dimensional object by a two- or three-dimensional point in such a way that similar objects are modeled by nearby points and dissimilar objects are modeled by distant points. It works in two parts. First, it creates a probability distribution over the pairs in the higher dimensional space in a way that similar objects have a high probability of being picked and dissimilar points have  low probability of getting picked. Second, it defines a similar probability distribution over the points in a low dimensional map and minimizes the KL Divergence between the two distributions with respect to location of points on the map. The location of the points in the low dimension is obtained by minimizing the KL Divergence using Gradient Descent. But t-SNE might not be always reliable. Implementation details can be found [here](https://github.com/Azure/MachineLearningSamples-BiomedicalEntityExtraction/tree/master/Code/02_Modeling/01_FeatureEngineering). 


As shown in the following figure, the t-SNE visualization provides more separation of word vectors and potential clustering patterns. 


* Visualization with PCA

![PCA](./media/scenario-tdsp-biomedical-recognition/pca.png)

* Visualization with t-SNE

![t-SNE](./media/scenario-tdsp-biomedical-recognition/tsne.png)

* Points closest to "Cancer" (they are all subtypes of Cancer)

![Points closest to Cancer](./media/scenario-tdsp-biomedical-recognition/nearesttocancer.png)

#### 2.2. Train the neural entity extractor

See [Train the neural entity extractor](https://github.com/Azure/MachineLearningSamples-BiomedicalEntityExtraction/tree/master/Code/02_Modeling/02_ModelCreation/ReadMe.md).

The feed-forward neural network architecture suffer from a problem that they treat each input and output as independent of the other inputs and outputs. This architecture can't model sequence-to-sequence labeling tasks such as machine translation and entity extraction. Recurrent neural network models overcome this problem as they can pass information computed until now to the next node. This property is called having memory in the network since it is able to use the previously computed information as shown in the following figure:

![RNN](./media/scenario-tdsp-biomedical-recognition/rnn-expanded.png)

Vanilla RNNs actually suffer from the [Vanishing Gradient Problem](https://en.wikipedia.org/wiki/Vanishing_gradient_problem) due to which they are not able to utilize all the information they have seen before. The problem becomes evident only when a large amount of context is required to make a prediction. But models like LSTM do not suffer from such a problem, in fact they are designed to remember long-term dependencies. Unlike vanilla RNNs that have a single neural network, the LSTMs have the interactions between four neural networks for each cell. For a detailed explanation of how LSTM work, refer to [this post](http://colah.github.io/posts/2015-08-Understanding-LSTMs/).

![LSTM Cell](./media/scenario-tdsp-biomedical-recognition/lstm-cell.png)

Let’s try to put together our own LSTM-based recurrent neural network and try to extract entity types like drug, disease and symptom mentions from PubMed data. The first step is to obtain a large amount of labeled data and as you would have guessed, that's not easy! Most of the medical data contains lot of sensitive information about the person and hence are not publicly available. We rely on a combination of two different datasets that are publicly available. The first dataset is from Semeval 2013 - Task 9.1 (Drug Recognition) and the other is from BioCreative V CDR task. We are combining and auto labeling these two datasets so that we can detect both drugs and diseases from medical texts and evaluate our word embeddings. For implementation details, refer to [GitHub code link](https://github.com/Azure/MachineLearningSamples-BiomedicalEntityExtraction/tree/master/Code/02_Modeling/02_ModelCreation).

The model architecture that we have used across all the codes and for comparison is presented below. The parameter that changes for different datasets is the maximum sequence length (613 here).

![LSTM model](./media/scenario-tdsp-biomedical-recognition/d-a-d-model.png)

#### 2.3. Model evaluation
We use the evaluation script from the shared task [Bio-Entity Recognition Task at Bio NLP/NLPBA 2004](http://www.nactem.ac.uk/tsujii/GENIA/ERtask/report.html) to evaluate the precision, recall, and F1 score of the model. 

#### In-domain versus generic word embedding models

The following is a comparison between the accuracy of two feature types: (1) word embeddings trained on PubMed abstracts and (2) word embeddings trained on Google News. We clearly see that the in-domain model outperforms the generic model. Hence having a specific word embedding model rather than using a generic one is much more helpful. 

* Task #1: Drugs and Diseases Detection

![Model Comparison 1](./media/scenario-tdsp-biomedical-recognition/mc1.png)

We perform the evaluation of the word embeddings on other datasets in the similar fashion and see that in-domain model is always better.

* Task #2: Proteins, Cell Line, Cell Type, DNA and RNA Detection

![Model Comparison 2](./media/scenario-tdsp-biomedical-recognition/mc2.png)

* Task #3: Chemicals and Diseases Detection

![Model Comparison 3](./media/scenario-tdsp-biomedical-recognition/mc3.png)

* Task #4: Drugs Detection

![Model Comparison 4](./media/scenario-tdsp-biomedical-recognition/mc4.png)

* Task #5: Genes Detection

![Model Comparison 5](./media/scenario-tdsp-biomedical-recognition/mc5.png)

#### TensorFlow versus CNTK
All the reported model are trained using Keras with TensorFlow as backend. Keras with CNTK backend does not support "reverse" at the time this work was done. Therefore, for the sake of comparison, we have trained a unidirectional LSTM model with the CNTK backend and compared it to a unidirectional LSTM model with TensorFlow backend. Install CNTK 2.0 for Keras from [here](https://docs.microsoft.com/cognitive-toolkit/using-cntk-with-keras). 

![Model Comparison 6](./media/scenario-tdsp-biomedical-recognition/mc6.png)

We concluded that CNTK performs as good as Tensorflow both in terms of the training time taken per epoch (60 secs for CNTK and 75 secs for Tensorflow) and the number of test entities detected. We are using the Unidirectional layers for evaluation.


<<<<<<< HEAD
### 3. [Deployment](https://github.com/Azure/MachineLearningSamples-BiomedicalEntityExtraction/tree/master/Code/03_Deployment)
We deployed a web service on a cluster in the [Azure Container Service (ACS)](https://azure.microsoft.com/services/container-service/). The operationalization environment provisions Docker and Kubernetes in the cluster to manage the web-service deployment. You can find further information about the operationalization process [here](model-management-service-deploy.md ).
=======
### 3. Deployment

See [Deployment](https://github.com/Azure/MachineLearningSamples-BiomedicalEntityExtraction/tree/master/Code/03_Deployment).

We deployed a web service on a cluster in the [Azure Container Service (ACS)](https://azure.microsoft.com/en-us/services/container-service/). The operationalization environment provisions Docker and Kubernetes in the cluster to manage the web-service deployment. You can find further information about the operationalization process [here](model-management-service-deploy.md ).
>>>>>>> ed4d5ef3


## Conclusion

We went over the details of how you could train a word embedding model using Word2Vec algorithm on Spark and then use the extracted embeddings as features to train a deep neural network for entity extraction. We have applied the training pipeline on the biomedical domain. However, the pipeline is generic enough to be applied to detect custom entity types of any other domain. You just need enough data and you can easily adapt the workflow presented here for a different domain.

## References

* Tomas Mikolov, Kai Chen, Greg Corrado, and Jeffrey Dean. 2013a. Efficient estimation of word representations in vector space. In Proceedings of ICLR.
* Tomas Mikolov, Ilya Sutskever, Kai Chen, Greg S Corrado, and Jeff Dean. 2013b. Distributed representations of words and phrases and their compositionality. In Proceedings of NIPS, pages 3111–3119.
* Billy Chiu, Gamal Crichton, Anna Korhonen and Sampo Pyysalo. 2016. [How to Train Good Word Embeddings for Biomedical NLP](http://aclweb.org/anthology/W/W16/W16-2922.pdf), In Proceedings of the 15th Workshop on Biomedical Natural Language Processing, pages 166–174.
* [Vector Representations of Words](https://www.tensorflow.org/tutorials/word2vec)
* [Recurrent Neural Networks](https://www.tensorflow.org/tutorials/recurrent)
* [Problems encountered with Spark ml Word2Vec](https://intothedepthsofdataengineering.wordpress.com/2017/06/26/problems-encountered-with-spark-ml-word2vec/)
* [Spark Word2Vec: lessons learned](https://intothedepthsofdataengineering.wordpress.com/2017/06/26/spark-word2vec-lessons-learned/)
<|MERGE_RESOLUTION|>--- conflicted
+++ resolved
@@ -18,11 +18,7 @@
 
 ---
 
-<<<<<<< HEAD
-# Biomedical entity recognition using a Team Data Science Process template
-=======
 # Biomedical entity recognition using Team Data Science Process (TDSP) template
->>>>>>> ed4d5ef3
 
 The aim of this real-world scenario is to highlight how to use Azure Machine Learning Workbench to solve a complicated Natural Language Processing (NLP) task such as entity extraction from unstructured text:
 
@@ -110,7 +106,7 @@
 automatically provisioned for runs against docker, VM, and HDI cluster targets. For details about the Conda environment file format, refer to [here](https://conda.io/docs/using/envs.html#create-environment-file-by-hand).
 
 * [TensorFlow](https://www.tensorflow.org/install/)
-* [CNTK 2.0](https://docs.microsoft.com/en-us/cognitive-toolkit/using-cntk-with-keras)
+* [CNTK 2.0](https://docs.microsoft.com/cognitive-toolkit/using-cntk-with-keras)
 * [Keras](https://keras.io/#installation)
 * NLTK
 * Fastparquet
@@ -131,13 +127,9 @@
 
 The step-by-step data science workflow is as follows:
 
-<<<<<<< HEAD
-### 1. [Data acquisition and understanding](https://github.com/Azure/MachineLearningSamples-BiomedicalEntityExtraction/blob/master/Code/01_Data_Acquisition_and_Understanding/ReadMe.md)
-=======
 ### 1. Data acquisition and understanding
 
 See [Data Acquisition and Understanding](https://github.com/Azure/MachineLearningSamples-BiomedicalEntityExtraction/blob/master/Code/01_Data_Acquisition_and_Understanding/ReadMe.md).
->>>>>>> ed4d5ef3
 
 The raw MEDLINE corpus has a total of 27 million abstracts where about 10 million articles have an empty abstract field. Azure HDInsight Spark is used to process big data that cannot be loaded into the memory of a single machine as a [Pandas DataFrame](https://pandas.pydata.org/pandas-docs/stable/generated/pandas.DataFrame.html). First, the data is downloaded into the Spark cluster. Then the following steps are executed on the [Spark DataFrame](https://spark.apache.org/docs/latest/sql-programming-guide.html): 
 * parse the XML files using Medline XML Parser
@@ -254,16 +246,11 @@
 We concluded that CNTK performs as good as Tensorflow both in terms of the training time taken per epoch (60 secs for CNTK and 75 secs for Tensorflow) and the number of test entities detected. We are using the Unidirectional layers for evaluation.
 
 
-<<<<<<< HEAD
-### 3. [Deployment](https://github.com/Azure/MachineLearningSamples-BiomedicalEntityExtraction/tree/master/Code/03_Deployment)
+### 3. Deployment
+
+See [Deployment](https://github.com/Azure/MachineLearningSamples-BiomedicalEntityExtraction/tree/master/Code/03_Deployment).
+
 We deployed a web service on a cluster in the [Azure Container Service (ACS)](https://azure.microsoft.com/services/container-service/). The operationalization environment provisions Docker and Kubernetes in the cluster to manage the web-service deployment. You can find further information about the operationalization process [here](model-management-service-deploy.md ).
-=======
-### 3. Deployment
-
-See [Deployment](https://github.com/Azure/MachineLearningSamples-BiomedicalEntityExtraction/tree/master/Code/03_Deployment).
-
-We deployed a web service on a cluster in the [Azure Container Service (ACS)](https://azure.microsoft.com/en-us/services/container-service/). The operationalization environment provisions Docker and Kubernetes in the cluster to manage the web-service deployment. You can find further information about the operationalization process [here](model-management-service-deploy.md ).
->>>>>>> ed4d5ef3
 
 
 ## Conclusion
