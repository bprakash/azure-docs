--- conflicted
+++ resolved
@@ -117,16 +117,9 @@
 
 2. A new file named **iris-1.py** opens with the following lines of code:
 
-<<<<<<< HEAD
    ```python
    # Use the Azure Machine Learning data preparation package
    from azureml.dataprep import package
-=======
-   ```Python
-   # This code snippet loads the referenced package and returns a DataFrame.
-   # If you run the code in a PySpark environment, the code returns a
-   # Spark DataFrame. If not, the code returns a pandas DataFrame.
->>>>>>> 3a2d4185
 
    # Use the Azure Machine Learning data collector to log various metrics
    from azureml.logging import get_azureml_logger
