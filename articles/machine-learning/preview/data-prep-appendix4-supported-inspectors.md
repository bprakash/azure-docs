---
title: Supported inspectors available with Azure Machine Learning Data Preparation  | Microsoft Docs
description: This document provides a complete list of inspectors available for Azure ML data prep
services: machine-learning
author: euangMS
ms.author: euang
manager: lanceo
ms.reviewer: 
ms.service: machine-learning
ms.workload: data-services
ms.custom: 
ms.devlang: 
ms.topic: article
ms.date: 09/11/2017
---
<<<<<<< HEAD
# Supported Inspectors for this preview
This document outlines the set of Inspectors available in this preview.
 
=======
# Supported Inspectors for this preview 

The inspectors supported for this preview are described below.

>>>>>>> 9db4255a
## The halo effect 
Some Inspectors support the Halo effect, this effect uses two different colors to immediately show the change visually from a transform. The gray represents the previous value prior to the latest transform, the blue shows the current value. This effect can be enabled/disabled in options.

## Graphical filtering 
Some of the Inspectors support filtering of data by using the Inspector as an editor. Doing so involves selection of graphical elements and then the use of the toolbar in the top right of the Inspector window to filter in or out the selected values. 

## Column statistics
For numeric columns, this inspector provides a variety of different stats about the column. Statistics include;
- Minimum
- Lower Quartile
- Median
- Upper Quartile
- Maximum
- Average
- Standard Deviation


### Options 
- None

## Histogram 
Computes and displays a Histogram of a single numeric column. Default number of buckets is calculated using Scott’s Rule, the rule can be overridden via the Options.
This Inspector supports the Halo effect.


### Options
- Minimum Number of Buckets (applies even when default bucketing is checked)
- Default Number of Buckets (Scott's Rule) 
- Show halo
- Kernel Density Plot Overlay (Gaussian Kernel) 


### Actions
This Inspector supports filtering via the buckets, single or multi select buckets and apply filters as previously described.

## Value Counts
This Inspector presents a frequency table of values for the currently select column. The default display is for the top 6, the limit can be changed to be any number or to count from the bottom not top. This Inspector supports the Halo effect.

### Options 
- Number of Top Values
- Descending
- Include null/error values
- Show halo


### Actions 
This Inspector supports filtering via the bars, single or multi select bars and apply filters as previously described.

## Box Plot 
A box whisker plot of a numeric column

### Options 
- Group By Column

## Scatter Plot
A scatter plot for two numeric columns, the data is down sampled for performance reasons, the sample size can be overridden in the options.

### Options  
- X-Axis Column
- Y-Axis Column
- Sample Size
- Group by Column


## Time Series
A line graph with time awareness on the X- Axis

### Options
- Date Column
- Numeric Column
- Sample Size


### Actions
This inspector supports filtering via a Click and Drag Select method to select a range on the graph. After completing selection, apply filters as previously described.


## Map 
A map with points plotted assuming latitude and longitude have been specified. Latitude must be selected first.

### Options
- Latitude Column
- Longitude Column
- Clustering On
- Group by Column


### Actions
This Inspector supports filtering via point selection on the map. Press the control key and then click and drag with the mouse to form a square around the points. Then apply filters as previously described.
It is possible to quickly size the map to show all the possible points and no more by pressing the **E** on the left-hand side of the map.<|MERGE_RESOLUTION|>--- conflicted
+++ resolved
@@ -13,16 +13,10 @@
 ms.topic: article
 ms.date: 09/11/2017
 ---
-<<<<<<< HEAD
+
 # Supported Inspectors for this preview
-This document outlines the set of Inspectors available in this preview.
- 
-=======
-# Supported Inspectors for this preview 
+This document outlines the set of inspectors available in this preview.
 
-The inspectors supported for this preview are described below.
-
->>>>>>> 9db4255a
 ## The halo effect 
 Some Inspectors support the Halo effect, this effect uses two different colors to immediately show the change visually from a transform. The gray represents the previous value prior to the latest transform, the blue shows the current value. This effect can be enabled/disabled in options.
 
