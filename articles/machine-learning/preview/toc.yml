--- conflicted
+++ resolved
@@ -21,29 +21,16 @@
     href: tutorial-classifying-iris-part-2.md
   - name: 3 - Deploy a model
     href: tutorial-classifying-iris-part-3.md
-<<<<<<< HEAD
   - name: Prepare bike share data
     href: tutorial-bikeshare-dataprep.md   
 - name: Concepts   
   items: 
   - name: Key concepts
     href: overview-general-concepts.md
-=======
   - name: Classify iris - CLI edition
     href: tutorial-iris-azure-cli.md
   - name: Advanced data preparation (Bike-share)
     href: tutorial-bikeshare-dataprep.md  
-  - name: Real-world scenarios
-    items:
-    - name: Classify UCI incomes - with a TDSP project
-      href: tutorial-classifying-uci-incomes.md
-    - name: Biomedical entity recognition with a TDSP project
-      href: sample-tdsp-nlp.md
-    - name: Aerial Image Classification
-      href: scenario-aerial-image-classification.md
-    - name: Document Collection Analysis
-      href: scenario-document-collection-analysis.md
->>>>>>> d5f1edbe
 - name: How-to guides
   items:  
   - name: Use Azure ML Workbench
@@ -93,7 +80,11 @@
     - name: Classify US incomes - TDSP project
       href: tutorial-classifying-uci-incomes.md
     - name: Biomedical entity recognition - TDSP project
-      href: sample-tdsp-nlp.md           
+      href: sample-tdsp-nlp.md  
+    - name: Aerial Image Classification
+      href: scenario-aerial-image-classification.md
+    - name: Document Collection Analysis
+      href: scenario-document-collection-analysis.md         
 - name: Reference
   items:  
   - name: Service limitations
