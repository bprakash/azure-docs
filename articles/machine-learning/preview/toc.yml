
- name: Machine Learning preview Documentation
  href: index.yml
- name: Overview
  expanded: true
  items:
  - name: What is the Azure Machine Learning preview?
    href: what-are-preview-features.md
- name: Quickstarts
  items:
  - name: Provisioning and Installation
    href: quickstart-installation.md
  - name: Iris Quickstart Part
    href: quick-start-iris.md  
- name: Tutorials
  items:
<<<<<<< HEAD
  - name: Classifying Iris
    href: tutorial-classifying-iris.md
  - name: (Bike Share Forecast - Data preparation)
=======
  - name: Bike Share Forecast - Data preparation
    href: tutorial-bikeshare-dataprep.md
  - name: (Bike Share Forecast - Experimentation)
  - name: Bike Share Forecast - Operationalization
    href: tutorial-bikerental-operationalization.md
  - name: Iris tutorial Azure CLI
    href: tutorial-iris-azure-cli.md
  - name: MVC template (temporary)
    href: doc-template-tutorial.md
>>>>>>> 0ca658a3
- name: Samples
  items:
  - name: Azure CLI 2.0
    href: sample-scripts-azure-cli.md
  - name: Python
    href: sample-scripts-python.md
  - name: MVC template (temporary)
    href: scripts/doc-template-sample.md
- name: Concepts
  items:
  - name: Machine Learning Workbench overview
    href: what-is-ml-workbench.md
  - name: Model Management overview
    href: model-management-overview.md 
  - name: (Operationalization overview)
  - name: MVC template (temporary)
    href: doc-template-concepts.md
- name: How-to guides
  items:
  - name: Set up and configure environment
    items:
    - name: (Set up an Experimentation account)
    - name: (Configure execution targets)
    - name: (Use Jupyter notebooks)
    - name: How to use GPU from Workbench
      href: how-to-use-gpu.md
  - name: Acquire and understand data
    items:
    - name: (Work with large datasets)
    - name: (Prepare your data)
  - name: Develop and manage models
    items:
    - name: (Track run history and model metrics)
    - name: Use the MMLSpark library
      href: how-to-use-mmlspark.md
  - name: Operationalize models
    items:
    - name: (Use Model Management Service with CLI)
    - name: (Consume a service with CLI)
  - name: (Use AZ ML CLI from the command line)
  - name: (Use a Git repo for source control)
  - name: MVC template (temporary)
    href: doc-template-how-to.md
- name: Reference
  items:
  - name: (AZ ML CLI Syntax)
  - name: Model Management API
    href: model-management-api-reference.md
- name: Resources
  items:
  - name: (Known issues and troubleshooting)
  - name: (Release notes)
  - name: (Frequently asked questions)<|MERGE_RESOLUTION|>--- conflicted
+++ resolved
@@ -14,11 +14,8 @@
     href: quick-start-iris.md  
 - name: Tutorials
   items:
-<<<<<<< HEAD
   - name: Classifying Iris
     href: tutorial-classifying-iris.md
-  - name: (Bike Share Forecast - Data preparation)
-=======
   - name: Bike Share Forecast - Data preparation
     href: tutorial-bikeshare-dataprep.md
   - name: (Bike Share Forecast - Experimentation)
@@ -28,7 +25,6 @@
     href: tutorial-iris-azure-cli.md
   - name: MVC template (temporary)
     href: doc-template-tutorial.md
->>>>>>> 0ca658a3
 - name: Samples
   items:
   - name: Azure CLI 2.0
