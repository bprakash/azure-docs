<properties 
	pageTitle="Machine Learning Recommendations API Documentation | Microsoft Azure" 
	description="Azure Machine Learning Recommendations API documentation for a recommendations engine available in the Microsoft Azure Marketplace." 
	services="machine-learning" 
	documentationCenter="" 
	authors="AharonGumnik" 
	manager="paulettm" 
	editor="cgronlun"/>

<tags 
	ms.service="machine-learning" 
	ms.workload="data-services" 
	ms.tgt_pltfrm="na" 
	ms.devlang="na" 
	ms.topic="article" 
<<<<<<< HEAD
	ms.date="10/28/2015" 
=======
	ms.date="11/06/2015" 
>>>>>>> e21c384c
	ms.author="LuisCa"/>

#Azure Machine Learning Recommendations API Documentation

This document depicts Microsoft Azure Machine Learning Recommendations APIs.


[AZURE.INCLUDE [machine-learning-free-trial](../../includes/machine-learning-free-trial.md)]

##1. General overview
This document is an API reference. You should start with the “Azure Machine Learning Recommendation – Quick Start” document.

The Azure Machine Learning Recommendations API can be divided into 10 logical groups:

1.	<ins>Model Basic</ins> – APIs that enable you to do the basic operations on model (e.g. create, update and delete a model).
2.	<ins>Model Advanced</ins> – APIs that enable you to get advanced data insights on the model.
3.	<ins>Model Business Rules</ins> – APIs that enable you to manage business rules on the model recommendation results.
4.	<ins>Catalog</ins> – APIs that enable you to do basic operations on a model catalog. A catalog contains metadata information on the items of the usage data.
5.	<ins>Feature</ins> - APIs that enable to get insights on item into the catalog and how to use this information to build better recommendations.
6.	<ins>Usage Data</ins> – APIs that enable you to do basic operations on the model usage data. Usage data in the basic form consists of rows that include pairs of &#60;userId&#62;,&#60;itemId&#62;.
7.	<ins>Build</ins> – APIs that enable you to trigger a model build and do basic operations that are related to this build. You can trigger a model build once you have valuable usage data.
8.	<ins>Recommendation</ins> – APIs that enable you to consume recommendations once the build of a model ends.
9.	<ins>User Data</ins> - APIs that enable you to fetch information on the user usage data.
10.	<ins>Notifications</ins> – APIs that enable you to receive notifications on problems related to your API operations. (For example, you are reporting usage data via Data Acquisition and most of the events processing are failing. An error notification will be raised.)

##2. Advanced topics

###2.1. Recommendation quality

Creating a recommendation model is usually enough to allow the system to provide recommendations. Nevertheless, recommendation quality varies based on the usage processed and the coverage of the catalog. For example if you have a lot of cold items (items without significant usage), the system will have difficulties providing a recommendation for such an item or using such an item as a recommended one. In order to overcome the cold item problem, the system allows the use of metadata of the items to enhance the recommendations. This metadata is referred to as features. Typical features are a book's author or a movie's actor. Features are provided via the catalog in the form of key/value strings. For the full format of the catalog file, please refer to the [import catalog section](#81-import-catalog-data). The following section explains the usage of features to enhance the recommendation model.

###2.2. Rank build

Features can enhance the recommendation model, but to do so requires the use of meaningful features. For this purpose a new build was introduced - a rank build. This build will rank the usefulness of features. A meaningful feature is a feature with a rank score of 2 and up.
After understanding which of the features are meaningful, trigger a recommendation build with the list (or sublist) of meaningful features. It is possible to use these feature for the enhancement of both warm items and cold items. In order to use them for warm items, the `UseFeatureInModel` build parameter should be set up. In order to use features for cold items, the `AllowColdItemPlacement` build parameter should be enabled.
Note: It is not possible to enable `AllowColdItemPlacement` without enabling `UseFeatureInModel`.

###2.3. Recommendation reasoning

Recommendation reasoning is another aspect of feature usage. Indeed, the Azure Machine Learning Recommendations engine can use features to provide recommendation explanations (a.k.a. reasoning), leading to more confidence in the recommended item from the recommendation consumer.
To enable reasoning, the `AllowFeatureCorrelation` and `ReasoningFeatureList` parameters should be setup prior to requesting a recommendation build.

##3. Limitations

- The maximum number of models per subscription is 10.
- The maximum number of items that a catalog can hold is 100,000.
- The maximum number of usage points that are kept is ~5,000,000. The oldest will be deleted if new ones will be uploaded or reported.
- The maximum size of data that can be sent in POST (e.g. import catalog data, import usage data) is 200MB.
- The number of transactions per second for a recommendation model build that is not active is ~2TPS. A recommendation model build that is active can hold up to 20TPS.

##4. APIs - general information

###4.1. Authentication
Please follow the Microsoft Azure Marketplace guidelines regarding authentication. The marketplace supports either the Basic or OAuth authentication method.

###4.2. Service URI
The service root URI for the Azure Machine Learning Recommendations APIs is [here.](https://api.datamarket.azure.com/amla/recommendations/v3/)

The full service URI is expressed using elements of the OData specification.  

###4.3. API version
Each API call will have, at the end, a query parameter called apiVersion that should be set to 1.0.

###4.4. IDs are case sensitive
IDs, returned by any of the APIs, are case sensitive and should be used as such when passed as parameters in subsequent API calls. For instance, model IDs and catalog IDs are case sensitive.

##5. Model Basic

###5.1. Create Model
Creates a “create model” request.

| HTTP Method | URI |
|:--------|:--------|
|POST     |`<rootURI>/CreateModel?modelName=%27<model_name>%27&apiVersion=%271.0%27`<br><br>Example:<br>`<rootURI>/CreateModel?modelName=%27MyFirstModel%27&apiVersion=%271.0%27`|

|	Parameter Name	|	Valid Values						|
|:--------			|:--------								|
|	modelName	|	Only letters (A-Z, a-z), numbers (0-9), hyphens (-) and underscore (_) are allowed.<br>Max length: 20 |
|	apiVersion		| 1.0 |
|||
| Request Body | NONE |


**Response**:

HTTP Status code: 200

- `feed/entry/content/properties/id` – Contains the model ID.
**Note**: model ID is case sensitive.

OData XML

	<feed xmlns:base="https://api.datamarket.azure.com/amla/recommendations/v3/CreateModel" xmlns:d="http://schemas.microsoft.com/ado/2007/08/dataservices" xmlns:m="http://schemas.microsoft.com/ado/2007/08/dataservices/metadata" xmlns="http://www.w3.org/2005/Atom">
	  <title type="text" />
	  <subtitle type="text">Create A New Model</subtitle>
	  <id>https://api.datamarket.azure.com/amla/recommendations/v3/CreateModel?modelName='MyFirstModel'&amp;apiVersion='1.0'</id>
	  <rights type="text" />
	  <updated>2014-10-05T06:35:21Z</updated>
 	 <link rel="self" href="https://api.datamarket.azure.com/amla/recommendations/v3/CreateModel?modelName='MyFirstModel'&amp;apiVersion='1.0'" />
	  <entry>
    <id>https://api.datamarket.azure.com/amla/recommendations/v3/CreateModel?modelName='MyFirstModel'&amp;apiVersion='1.0'&amp;$skip=0&amp;$top=1</id>
    <title type="text">CreateANewModelEntity2</title>
    <updated>2014-10-05T06:35:21Z</updated>
    <link rel="self" href="https://api.datamarket.azure.com/amla/recommendations/v3/CreateModel?modelName='MyFirstModel'&amp;apiVersion='1.0'&amp;$skip=0&amp;$top=1" />
    <content type="application/xml">
      <m:properties>
        <d:Id m:type="Edm.String">a658c626-2baa-43a7-ac98-f6ee26120a12</d:Id>
        <d:Name m:type="Edm.String">MyFirstModel</d:Name>
        <d:Date m:type="Edm.String">10/5/2014 6:35:19 AM</d:Date>
        <d:Status m:type="Edm.String">Created</d:Status>
        <d:HasActiveBuild m:type="Edm.String">false</d:HasActiveBuild>
        <d:BuildId m:type="Edm.String">-1</d:BuildId>
        <d:Mpr m:type="Edm.String">0</d:Mpr>
        <d:UserName m:type="Edm.String">5-4058-ab36-1fe254f05102@dm.com</d:UserName>
        <d:Description m:type="Edm.String"></d:Description>
      </m:properties>
    </content>
	  </entry>
	</feed>

###5.2. Get Model
Creates a “get model” request.

| HTTP Method | URI |
|:--------|:--------|
|GET     |`<rootURI>/GetModel?id=%27<model_id>%27&apiVersion=%271.0%27`<br>Example:<br>`<rootURI>/GetModel?id=%271cac7b76-def4-41f1-bc81-29b806adb1de%27&apiVersion=%271.0%27`|

|	Parameter Name	|	Valid Values						|
|:--------			|:--------								|
|	id	|	Unique identifier of the model (case sensitive) |
|	apiVersion		| 1.0 |
|||
| Request Body | NONE |

**Response**:

HTTP Status code: 200

The model data can be found under the following elements:

- `feed/entry/content/properties/Id` – Model unique ID.
- `feed/entry/content/properties/Name` – Model name.
- `feed/entry/content/properties/Date` – Model creation date.
- `feed/entry/content/properties/Status` – Model status. One of the following:
    - Created - Model is created and does not contain Catalog and Usage.
	- ReadyForBuild – Model is created and contains Catalog and Usage.
- `feed/entry/content/properties/HasActiveBuild` – Indicates if the model was built successfully.
- `feed/entry/content/properties/BuildId` – Model active build ID.
- `feed/entry/content/properties/Mpr` – Model mean percentile ranking (MPR - see ModelInsight for more information).
- `feed/entry/content/properties/UserName` – Model internal user name.

OData XML

	<feed xmlns:base="https://api.datamarket.azure.com/amla/recommendations/v3/GetAllModels" xmlns:d="http://schemas.microsoft.com/ado/2007/08/dataservices" xmlns:m="http://schemas.microsoft.com/ado/2007/08/dataservices/metadata" xmlns="http://www.w3.org/2005/Atom">
	  <title type="text" />
	  <subtitle type="text">Get A List Of All Models</subtitle>
	  <id>https://api.datamarket.azure.com/amla/recommendations/v3/GetAllModels?apiVersion='1.0'</id>
	  <rights type="text" />
	  <updated>2014-10-28T14:35:51Z</updated>
 	 <link rel="self" href="https://api.datamarket.azure.com/amla/recommendations/v3/GetAllModels?apiVersion='1.0'" />
	  <entry>
    <id>https://api.datamarket.azure.com/amla/recommendations/v3/GetAllModels?apiVersion='1.0'&amp;$skip=0&amp;$top=1</id>
    <title type="text">GetAListOfAllModelsEntity</title>
    <updated>2014-10-28T14:35:51Z</updated>
    <link rel="self" href="https://api.datamarket.azure.com/amla/recommendations/v3/GetAllModels?apiVersion='1.0'&amp;$skip=0&amp;$top=1" />
    <content type="application/xml">
      <m:properties>
        <d:Id m:type="Edm.String">68b232f2-1037-45f7-8f49-af822695ee63</d:Id>
        <d:Name m:type="Edm.String">vah-11111</d:Name>
        <d:Date m:type="Edm.String">10/28/2014 2:16:07 PM</d:Date>
        <d:Status m:type="Edm.String">ReadyForBuild</d:Status>
        <d:HasActiveBuild m:type="Edm.String">false</d:HasActiveBuild>
        <d:BuildId m:type="Edm.String">-1</d:BuildId>
        <d:Mpr m:type="Edm.String">0</d:Mpr>
		<d:UsageFileNames m:type="Edm.String">ImplicitMatrix10_Guid_small.txt, ImplicitMatrix11_Guid_small.txt</d:UsageFileNames>
        <d:CatalogId m:type="Edm.String">626babdb-cab6-43a6-82ef-4fb86345700c</d:CatalogId>
        <d:UserName m:type="Edm.String">89dc4722-03ba-4f90-8821-b1db388408b5@dm.com</d:UserName>
        <d:Description m:type="Edm.String">short description</d:Description>
        <d:CatalogFileName m:type="Edm.String">catalog10_small.txt</d:CatalogFileName>
      </m:properties>
    </content>
	  </entry>
	</feed>

###5.3.	Get All Models
Retrieves all models of the current user.

| HTTP Method | URI |
|:--------|:--------|
|GET     |`<rootURI>/GetAllModels?apiVersion=%271.0%27`<br>Example:<br>`<rootURI>/GetAllModels?apiVersion=%271.0%27`|

|	Parameter Name	|	Valid Values						|
|:--------			|:--------								|
|	apiVersion		| 1.0 |
|||
| Request Body | NONE |

**Response**:

HTTP Status code: 200

- `feed/entry/content/properties/Id` – Model unique ID.
- `feed/entry/content/properties/Name` – Model name.
- `feed/entry/content/properties/Date` – Model creation date.
- `feed/entry/content/properties/Status` – Model status. One of the following:
  - Created - Model is created and does not contain Catalog and Usage.
  - ReadyForBuild – Model is created and contains Catalog and Usage.
- `feed/entry/content/properties/HasActiveBuild` – Indicates if the model was built successfully.
- `feed/entry/content/properties/BuildId` – Model active build ID.
- `feed/entry/content/properties/Mpr` – Model MPR (see ModelInsight for more information).
- `feed/entry/content/properties/UserName` – Model internal user name.
- `feed/entry/content/properties/UsageFileNames` – List of model usage files separated by comma.
- `feed/entry/content/properties/CatalogId` – Model catalog ID.
- `feed/entry/content/properties/Description` – Model description.
- `feed/entry/content/properties/CatalogFileName` – Model catalog file name.

OData XML


    <feed xmlns:base="https://api.datamarket.azure.com/amla/recommendations/v3/GetAllModels" xmlns:d="http://schemas.microsoft.com/ado/2007/08/dataservices" xmlns:m="http://schemas.microsoft.com/ado/2007/08/dataservices/metadata" xmlns="http://www.w3.org/2005/Atom">
		<title type="text" />
		<subtitle type="text">Get A List Of All Models</subtitle>
		<id>https://api.datamarket.azure.com/amla/recommendations/v3/GetAllModels?apiVersion='1.0'</id>
		<rights type="text" />
		<updated>2014-10-28T14:35:51Z</updated>
		<link rel="self" href="https://api.datamarket.azure.com/amla/recommendations/v3/GetAllModels?apiVersion='1.0'" />
		<entry>
			<id>https://api.datamarket.azure.com/amla/recommendations/v3/GetAllModels?apiVersion='1.0'&amp;$skip=0&amp;$top=1</id>
			<title type="text">GetAListOfAllModelsEntity</title>
    <updated>2014-10-28T14:35:51Z</updated>
    <link rel="self" href="https://api.datamarket.azure.com/amla/recommendations/v3/GetAllModels?apiVersion='1.0'&amp;$skip=0&amp;$top=1" />
			<content type="application/xml">
				<m:properties>
					<d:Id m:type="Edm.String">68b232f2-1037-45f7-8f49-af822695ee63</d:Id>
					<d:Name m:type="Edm.String">vah-11111</d:Name>
					<d:Date m:type="Edm.String">10/28/2014 2:16:07 PM</d:Date>
					<d:Status m:type="Edm.String">ReadyForBuild</d:Status>
					<d:HasActiveBuild m:type="Edm.String">false</d:HasActiveBuild>
					<d:BuildId m:type="Edm.String">-1</d:BuildId>
					<d:Mpr m:type="Edm.String">0</d:Mpr>
					<d:UsageFileNames m:type="Edm.String">ImplicitMatrix10_Guid_small.txt, ImplicitMatrix11_Guid_small.txt</d:UsageFileNames>
					<d:CatalogId m:type="Edm.String">626babdb-cab6-43a6-82ef-4fb86345700c</d:CatalogId>
					<d:UserName m:type="Edm.String">89dc4722-03ba-4f90-8821-b1db388408b5@dm.com</d:UserName>
					<d:Description m:type="Edm.String">short description</d:Description>
					<d:CatalogFileName m:type="Edm.String">catalog10_small.txt</d:CatalogFileName>
				</m:properties>
			</content>
		</entry>
	</feed>

###5.4.	Update Model

You can update the model description or the active build ID.<br>
<ins>Active build ID</ins> – Every build for every model has a build ID. The active build ID is the first successful build of every new model. Once you have an active build ID and you do additional builds for the same model, you need to explicitly set it as the default build ID if you want to. When you consume recommendations, if you do not specify the build ID that you want to use, the default one will be used automatically.<br>
This mechanism enables you - once you have a recommendation model in production - to build new models and test them before you promote them to production.


| HTTP Method | URI |
|:--------|:--------|
|PUT     |`<rootURI>/UpdateModel?id=%27<modelId>%27&apiVersion=%271.0%27`<br>Example:<br>`<rootURI>/UpdateModel?id=%279559872f-7a53-4076-a3c7-19d9385c1265%27&apiVersion=%271.0%27`|

|	Parameter Name	|	Valid Values						|
|:--------			|:--------								|
|	id		| Unique identifier of the model (case sensitive)  |
|	apiVersion		| 1.0 |
|||
| Request Body | `<ModelUpdateParams xmlns:xsd="http://www.w3.org/2001/XMLSchema" xmlns:xsi="http://www.w3.org/2001/XMLSchema-instance">`<br>`<Description>New Description</Description>`<br>`<ActiveBuildId>-1</ActiveBuildId>`<br>` </ModelUpdateParams>`<br><br>Note that the XML tags Description and ActiveBuildId are optional. If you do not want to set Description or ActiveBuildId, remove the entire tag.|

**Response**:

HTTP Status code: 200

###5.5.	Delete Model
Deletes an existing model by ID.

| HTTP Method | URI |
|:--------|:--------|
|DELETE     |`<rootURI>/DeleteModel?id=%27<model_id>%27&apiVersion=%271.0%27`<br>Example:<br>`<rootURI>/DeleteModel?id=%271cac7b76-def4-41f1-bc81-29b806adb1de%27&apiVersion=%271.0%27`|

|	Parameter Name	|	Valid Values						|
|:--------			|:--------								|
|	id	|	Unique identifier of the model (case sensitive) |
|	apiVersion		| 1.0 |
|||
| Request Body | NONE |

**Response**:

HTTP Status code: 200

OData XML

	<feed xmlns:base="https://api.datamarket.azure.com/amla/recommendations/v3/DeleteModel" xmlns:d="http://schemas.microsoft.com/ado/2007/08/dataservices" xmlns:m="http://schemas.microsoft.com/ado/2007/08/dataservices/metadata" xmlns="http://www.w3.org/2005/Atom">
	  <title type="text" />
	  <subtitle type="text">Delete Model by Id</subtitle>
	  <id>https://api.datamarket.azure.com/amla/recommendations/v3/DeleteModel?id='1cac7b76-def4-41f1-bc81-29b806adb1de'&amp;apiVersion='1.0'</id>
	  <rights type="text" />
	  <updated>2014-10-28T10:39:33Z</updated>
 	 <link rel="self" href="https://api.datamarket.azure.com/amla/recommendations/v3/DeleteModel?id='1cac7b76-def4-41f1-bc81-29b806adb1de'&amp;apiVersion='1.0'" />
	  <entry>
    <id>https://api.datamarket.azure.com/amla/recommendations/v3/DeleteModel?id='1cac7b76-def4-41f1-bc81-29b806adb1de'&amp;apiVersion='1.0'&amp;$skip=0&amp;$top=1</id>
    <title type="text">DeleteModelByIdEntity</title>
    <updated>2014-10-28T10:39:33Z</updated>
    <link rel="self" href="https://api.datamarket.azure.com/amla/recommendations/v3/DeleteModel?id='1cac7b76-def4-41f1-bc81-29b806adb1de'&amp;apiVersion='1.0'&amp;$skip=0&amp;$top=1" />
    <content type="application/xml">
      <m:properties>
		<d:string m:type="Edm.String"></d:string>
      </m:properties>
    </content>
	  </entry>
	</feed>

##6. Model Advanced

###6.1.	Model Data Insight
Returns statistical data on the usage data that this model was built with.

Available only for Recommendation build.

| HTTP Method | URI |
|:--------|:--------|
|GET     |`<rootURI>/GetDataInsight?modelId=%27<model_id>%27&apiVersion=%271.0%27`<br>Example:<br>`<rootURI>/GetDataInsight?modelId=%271cac7b76-def4-41f1-bc81-29b806adb1de%27&apiVersion=%271.0%27`|

|	Parameter Name	|	Valid Values						|
|:--------			|:--------								|
|	modelId	|	Unique identifier of the model |
|	apiVersion		| 1.0 |
|||
| Request Body | NONE |

**Response**:

HTTP Status code: 200

The data is returned as a collection of properties.

- `feed/entry/id/content/properties/key` - Holds the property name.
- `feed/entry/id/content/properties/value` - Holds the property value.

The table below depicts the value that each key represents.

|Key|Description|
|:-----|:----|
| AvgItemLength | Average number of distinct users per item. |
| AvgUserLength | Average number of distinct items per user. |
| DensificationNumberOfItems | Number of items after pruning items that cannot be modelled. |
| DensificationNumberOfUsers | Number of usage points after pruning users and items that can't be modelled. |
| DensificationNumberOfRecords | Number of usage points after pruning users and items that can't be modelled. |
| MaxItemLength | Number of distinct users for the most popular item. |
| MaxUserLength | Maximal number of distinct items for a user. |
| MinItemLength | Maximal number of distinct users for an item. |
| MinUserLength | Minimal number of distinct items for a user. |
| RawNumberOfItems | Number of items in the usage files. |
| RawNumberOfUsers | Number of usage points before any pruning. |
| RawNumberOfRecords | Number of usage points before any pruning. |
| SamplingNumberOfItems | N/A |
| SamplingNumberOfRecords | N/A |
| SamplingNumberOfUsers | N/A |

OData XML

	<feed xmlns:base="https://api.datamarket.azure.com/amla/recommendations/v3/GetDataInsight" xmlns:d="http://schemas.microsoft.com/ado/2007/08/dataservices" xmlns:m="http://schemas.microsoft.com/ado/2007/08/dataservices/metadata" xmlns="http://www.w3.org/2005/Atom">
	<title type="text" />
	<subtitle type="text">Get data insight statistics</subtitle>
	<id>https://api.datamarket.azure.com/amla/recommendations/v3/GetDataInsight?modelId='6254b40d-0514-49cb-a298-b81256d2b3ca'&amp;apiVersion='1.0'</id>
	<rights type="text" />
	<updated>2014-10-27T14:21:21Z</updated>
	<link rel="self" href="https://api.datamarket.azure.com/amla/recommendations/v3/GetDataInsight?modelId='6254b40d-0514-49cb-a298-b81256d2b3ca'&amp;apiVersion='1.0'" />
	<entry>
	<id>https://api.datamarket.azure.com/amla/recommendations/v3/GetDataInsight?modelId='6254b40d-0514-49cb-a298-b81256d2b3ca'&amp;apiVersion='1.0'&amp;$skip=0&amp;$top=1</id>
    <title type="text">GetDataInsightStatisticsEntity</title>
    <updated>2014-10-27T14:21:21Z</updated>
    <link rel="self" href="https://api.datamarket.azure.com/amla/recommendations/v3/GetDataInsight?modelId='6254b40d-0514-49cb-a298-b81256d2b3ca'&amp;apiVersion='1.0'&amp;$skip=0&amp;$top=1" />
    <content type="application/xml">
      <m:properties>
        <d:Key m:type="Edm.String">AvgItemLength</d:Key>
        <d:Value m:type="Edm.String">18.936</d:Value>
      </m:properties>
    </content>
	</entry>
	<entry>
    <id>https://api.datamarket.azure.com/amla/recommendations/v3/GetDataInsight?modelId='6254b40d-0514-49cb-a298-b81256d2b3ca'&amp;apiVersion='1.0'&amp;$skip=1&amp;$top=1</id>
    <title type="text">GetDataInsightStatisticsEntity</title>
    <updated>2014-10-27T14:21:21Z</updated>
    <link rel="self" href="https://api.datamarket.azure.com/amla/recommendations/v3/GetDataInsight?modelId='6254b40d-0514-49cb-a298-b81256d2b3ca'&amp;apiVersion='1.0'&amp;$skip=1&amp;$top=1" />
    <content type="application/xml">
      <m:properties>
        <d:Key m:type="Edm.String">AvgUserLength</d:Key>
        <d:Value m:type="Edm.String">51.879</d:Value>
      </m:properties>
    </content>
    </entry>
    <entry>
	<id>https://api.datamarket.azure.com/amla/recommendations/v3/GetDataInsight?modelId='6254b40d-0514-49cb-a298-b81256d2b3ca'&amp;apiVersion='1.0'&amp;$skip=2&amp;$top=1</id>
    <title type="text">GetDataInsightStatisticsEntity</title>
    <updated>2014-10-27T14:21:21Z</updated>
    <link rel="self" href="https://api.datamarket.azure.com/amla/recommendations/v3/GetDataInsight?modelId='6254b40d-0514-49cb-a298-b81256d2b3ca'&amp;apiVersion='1.0'&amp;$skip=2&amp;$top=1" />
    <content type="application/xml">
      <m:properties>
        <d:Key m:type="Edm.String">DensificationNumberOfItems</d:Key>
        <d:Value m:type="Edm.String">2,000</d:Value>
      </m:properties>
    </content>
    </entry>
    <entry>
    	<id>https://api.datamarket.azure.com/amla/recommendations/v3/GetDataInsight?modelId='6254b40d-0514-49cb-a298-b81256d2b3ca'&amp;apiVersion='1.0'&amp;$skip=3&amp;$top=1</id>
	<title type="text">GetDataInsightStatisticsEntity</title>
	<updated>2014-10-27T14:21:21Z</updated>
	<link rel="self" href="https://api.datamarket.azure.com/amla/recommendations/v3/GetDataInsight?modelId='6254b40d-0514-49cb-a298-b81256d2b3ca'&amp;apiVersion='1.0'&amp;$skip=3&amp;$top=1" />
    <content type="application/xml">
      <m:properties>
        <d:Key m:type="Edm.String">DensificationNumberOfRecords</d:Key>
        <d:Value m:type="Edm.String">37,872</d:Value>
      </m:properties>
    </content>
    </entry>
    <entry>
    	<id>https://api.datamarket.azure.com/amla/recommendations/v3/GetDataInsight?modelId='6254b40d-0514-49cb-a298-b81256d2b3ca'&amp;apiVersion='1.0'&amp;$skip=4&amp;$top=1</id>
	<title type="text">GetDataInsightStatisticsEntity</title>
	<updated>2014-10-27T14:21:21Z</updated>
	<link rel="self" href="https://api.datamarket.azure.com/amla/recommendations/v3/GetDataInsight?modelId='6254b40d-0514-49cb-a298-b81256d2b3ca'&amp;apiVersion='1.0'&amp;$skip=4&amp;$top=1" />
	<content type="application/xml">
		<m:properties>
			<d:Key m:type="Edm.String">DensificationNumberOfUsers</d:Key>
			<d:Value m:type="Edm.String">730</d:Value>
      </m:properties>
    </content>
    </entry>
    <entry>
    	<id>https://api.datamarket.azure.com/amla/recommendations/v3/GetDataInsight?modelId='6254b40d-0514-49cb-a298-b81256d2b3ca'&amp;apiVersion='1.0'&amp;$skip=5&amp;$top=1</id>
		<title type="text">GetDataInsightStatisticsEntity</title>
		<updated>2014-10-27T14:21:21Z</updated>
    	<link rel="self" href="https://api.datamarket.azure.com/amla/recommendations/v3/GetDataInsight?modelId='6254b40d-0514-49cb-a298-b81256d2b3ca'&amp;apiVersion='1.0'&amp;$skip=5&amp;$top=1" />
		<content type="application/xml">
			<m:properties>
				<d:Key m:type="Edm.String">MaxItemLength</d:Key>
				<d:Value m:type="Edm.String">4,704</d:Value>
			</m:properties>
		</content>
    </entry>
    <entry>
    	<id>https://api.datamarket.azure.com/amla/recommendations/v3/GetDataInsight?modelId='6254b40d-0514-49cb-a298-b81256d2b3ca'&amp;apiVersion='1.0'&amp;$skip=6&amp;$top=1</id>
		<title type="text">GetDataInsightStatisticsEntity</title>
		<updated>2014-10-27T14:21:21Z</updated>
    	<link rel="self" href="https://api.datamarket.azure.com/amla/recommendations/v3/GetDataInsight?modelId='6254b40d-0514-49cb-a298-b81256d2b3ca'&amp;apiVersion='1.0'&amp;$skip=6&amp;$top=1" />
    	<content type="application/xml">
			<m:properties>
				<d:Key m:type="Edm.String">MaxUserLength</d:Key>
				<d:Value m:type="Edm.String">190</d:Value>
			</m:properties>
    	</content>
    </entry>
    <entry>
    	<id>https://api.datamarket.azure.com/amla/recommendations/v3/GetDataInsight?modelId='6254b40d-0514-49cb-a298-b81256d2b3ca'&amp;apiVersion='1.0'&amp;$skip=7&amp;$top=1</id>
		<title type="text">GetDataInsightStatisticsEntity</title>
		<updated>2014-10-27T14:21:21Z</updated>
		<link rel="self" href="https://api.datamarket.azure.com/amla/recommendations/v3/GetDataInsight?modelId='6254b40d-0514-49cb-a298-b81256d2b3ca'&amp;apiVersion='1.0'&amp;$skip=7&amp;$top=1" />
		<content type="application/xml">
			<m:properties>
				<d:Key m:type="Edm.String">MinItemLength</d:Key>
				<d:Value m:type="Edm.String">8</d:Value>
			</m:properties>
    	</content>
    </entry>
    <entry>
    	<id>https://api.datamarket.azure.com/amla/recommendations/v3/GetDataInsight?modelId='6254b40d-0514-49cb-a298-b81256d2b3ca'&amp;apiVersion='1.0'&amp;$skip=8&amp;$top=1</id>
		<title type="text">GetDataInsightStatisticsEntity</title>
		<updated>2014-10-27T14:21:21Z</updated>
		<link rel="self" href="https://api.datamarket.azure.com/amla/recommendations/v3/GetDataInsight?modelId='6254b40d-0514-49cb-a298-b81256d2b3ca'&amp;apiVersion='1.0'&amp;$skip=8&amp;$top=1" />
		<content type="application/xml">
			<m:properties>
				<d:Key m:type="Edm.String">MinUserLength</d:Key>
				<d:Value m:type="Edm.String">20</d:Value>
			</m:properties>
		</content>
    </entry>
    <entry>
    	<id>https://api.datamarket.azure.com/amla/recommendations/v3/GetDataInsight?modelId='6254b40d-0514-49cb-a298-b81256d2b3ca'&amp;apiVersion='1.0'&amp;$skip=9&amp;$top=1</id>
		<title type="text">GetDataInsightStatisticsEntity</title>
		<updated>2014-10-27T14:21:21Z</updated>
		<link rel="self" href="https://api.datamarket.azure.com/amla/recommendations/v3/GetDataInsight?modelId='6254b40d-0514-49cb-a298-b81256d2b3ca'&amp;apiVersion='1.0'&amp;$skip=9&amp;$top=1" />
		<content type="application/xml">
			<m:properties>
				<d:Key m:type="Edm.String">RawNumberOfItems</d:Key>
				<d:Value m:type="Edm.String">2,000</d:Value>
			</m:properties>
		</content>
    </entry>
    <entry>
    	<id>https://api.datamarket.azure.com/amla/recommendations/v3/GetDataInsight?modelId='6254b40d-0514-49cb-a298-b81256d2b3ca'&amp;apiVersion='1.0'&amp;$skip=10&amp;$top=1</id>
		<title type="text">GetDataInsightStatisticsEntity</title>
		<updated>2014-10-27T14:21:21Z</updated>
		<link rel="self" href="https://api.datamarket.azure.com/amla/recommendations/v3/GetDataInsight?modelId='6254b40d-0514-49cb-a298-b81256d2b3ca'&amp;apiVersion='1.0'&amp;$skip=10&amp;$top=1" />
		<content type="application/xml">
			<m:properties>
				<d:Key m:type="Edm.String">RawNumberOfRecords</d:Key>
				<d:Value m:type="Edm.String">72,022</d:Value>
			</m:properties>
		</content>
    </entry>
    <entry>
    	<id>https://api.datamarket.azure.com/amla/recommendations/v3/GetDataInsight?modelId='6254b40d-0514-49cb-a298-b81256d2b3ca'&amp;apiVersion='1.0'&amp;$skip=11&amp;$top=1</id>
		<title type="text">GetDataInsightStatisticsEntity</title>
		<updated>2014-10-27T14:21:21Z</updated>
		<link rel="self" href="https://api.datamarket.azure.com/amla/recommendations/v3/GetDataInsight?modelId='6254b40d-0514-49cb-a298-b81256d2b3ca'&amp;apiVersion='1.0'&amp;$skip=11&amp;$top=1" />
		<content type="application/xml">
			<m:properties>
				<d:Key m:type="Edm.String">RawNumberOfUsers</d:Key>
				<d:Value m:type="Edm.String">9,044</d:Value>
			</m:properties>
		</content>
    </entry>
    <entry>
    	<id>https://api.datamarket.azure.com/amla/recommendations/v3/GetDataInsight?modelId='6254b40d-0514-49cb-a298-b81256d2b3ca'&amp;apiVersion='1.0'&amp;$skip=12&amp;$top=1</id>
		<title type="text">GetDataInsightStatisticsEntity</title>
		<updated>2014-10-27T14:21:21Z</updated>
		<link rel="self" href="https://api.datamarket.azure.com/amla/recommendations/v3/GetDataInsight?modelId='6254b40d-0514-49cb-a298-b81256d2b3ca'&amp;apiVersion='1.0'&amp;$skip=12&amp;$top=1" />
		<content type="application/xml">
			<m:properties>
				<d:Key m:type="Edm.String">SampelingNumberOfItems</d:Key>
				<d:Value m:type="Edm.String">2,000</d:Value>
			</m:properties>
		</content>
    </entry>
    <entry>
    	<id>https://api.datamarket.azure.com/amla/recommendations/v3/GetDataInsight?modelId='6254b40d-0514-49cb-a298-b81256d2b3ca'&amp;apiVersion='1.0'&amp;$skip=13&amp;$top=1</id>
		<title type="text">GetDataInsightStatisticsEntity</title>
		<updated>2014-10-27T14:21:21Z</updated>
		<link rel="self" href="https://api.datamarket.azure.com/amla/recommendations/v3/GetDataInsight?modelId='6254b40d-0514-49cb-a298-b81256d2b3ca'&amp;apiVersion='1.0'&amp;$skip=13&amp;$top=1" />
		<content type="application/xml">
			<m:properties>
				<d:Key m:type="Edm.String">SampelingNumberOfRecords</d:Key>
				<d:Value m:type="Edm.String">72,022</d:Value>
			</m:properties>
		</content>
    </entry>
    <entry>
    	<id>https://api.datamarket.azure.com/amla/recommendations/v3/GetDataInsight?modelId='6254b40d-0514-49cb-a298-b81256d2b3ca'&amp;apiVersion='1.0'&amp;$skip=14&amp;$top=1</id>
		<title type="text">GetDataInsightStatisticsEntity</title>
		<updated>2014-10-27T14:21:21Z</updated>
		<link rel="self" href="https://api.datamarket.azure.com/amla/recommendations/v3/GetDataInsight?modelId='6254b40d-0514-49cb-a298-b81256d2b3ca'&amp;apiVersion='1.0'&amp;$skip=14&amp;$top=1" />
		<content type="application/xml">
			<m:properties>
				<d:Key m:type="Edm.String">SampelingNumberOfUsers</d:Key>
				<d:Value m:type="Edm.String">9,044</d:Value>
			</m:properties>
		</content>
    </entry>
    </feed>

###6.2.	Model Insight
Returns model insight on the active build or (if given) on a specific build.

Available only for Recommendation build.

| HTTP Method | URI |
|:--------|:--------|
|GET     |With active build ID:<br>`<rootURI>/GetModelInsight?modelId=%27<model_id>%27&apiVersion=%271.0%27`<br><br>Example:<br>`<rootURI>/GetModelInsight?modelId=%271cac7b76-def4-41f1-bc81-29b806adb1de%27&apiVersion=%271.0%27`<br><br>With specific build ID:<br>`<rootURI>/GetModelInsight?modelId=%27<model_id>%27&buildId=%27<build_id>%27&apiVersion=%271.0%27`|

|	Parameter Name	|	Valid Values						|
|:--------			|:--------								|
|	modelId	|	Unique identifier of the model |
|	buildId	|	Optional – number that identifies a successful build. |
|	apiVersion		| 1.0 |
|||
| Request Body | NONE |

**Response**:

HTTP Status code: 200

The data is returned as a collection of properties.

- `feed/entry/id/content/properties/key`
- `feed/entry/id/content/properties/value`


The table below depicts the value that each key represents.

| Key | Description |
|:---- |:----|
| CatalogCoverage | What part of the catalog can be modelled with usage patterns. The rest of the items will need content-based features. |
| Mpr | Mean percentile ranking of the model. Lower is better. |
| NumberOfDimensions | Number of dimensions used by the matrix factorization algorithm. |


OData XML

	<feed xmlns:base="https://api.datamarket.azure.com/amla/recommendations/v3/GetModelInsight" xmlns:d="http://schemas.microsoft.com/ado/2007/08/dataservices" xmlns:m="http://schemas.microsoft.com/ado/2007/08/dataservices/metadata" xmlns="http://www.w3.org/2005/Atom">
	<title type="text" />
	<subtitle type="text">Get model insight statistics</subtitle>
	<id>https://api.datamarket.azure.com/amla/recommendations/v3/GetModelInsight?modelId='6254b40d-0514-49cb-a298-b81256d2b3ca'&amp;apiVersion='1.0'</id>
	<rights type="text" />
	<updated>2014-10-27T14:27:11Z</updated>
	<link rel="self" href="https://api.datamarket.azure.com/amla/recommendations/v3/GetModelInsight?modelId='6254b40d-0514-49cb-a298-b81256d2b3ca'&amp;apiVersion='1.0'" />
	<entry>
    	<id>https://api.datamarket.azure.com/amla/recommendations/v3/GetModelInsight?modelId='6254b40d-0514-49cb-a298-b81256d2b3ca'&amp;apiVersion='1.0'&amp;$skip=0&amp;$top=1</id>
		<title type="text">GetModelInsightStatisticsEntity</title>
		<updated>2014-10-27T14:27:11Z</updated>
	<link rel="self" href="https://api.datamarket.azure.com/amla/recommendations/v3/GetModelInsight?modelId='6254b40d-0514-49cb-a298-b81256d2b3ca'&amp;apiVersion='1.0'&amp;$skip=0&amp;$top=1" />
		<content type="application/xml">
			<m:properties>
				<d:Key m:type="Edm.String">CatalogCoverage</d:Key>
				<d:Value m:type="Edm.String">1.000</d:Value>
			</m:properties>
		</content>
	</entry>
	<entry>
    	<id>https://api.datamarket.azure.com/amla/recommendations/v3/GetModelInsight?modelId='6254b40d-0514-49cb-a298-b81256d2b3ca'&amp;apiVersion='1.0'&amp;$skip=1&amp;$top=1</id>
		<title type="text">GetModelInsightStatisticsEntity</title>
		<updated>2014-10-27T14:27:11Z</updated>
		<link rel="self" href="https://api.datamarket.azure.com/amla/recommendations/v3/GetModelInsight?modelId='6254b40d-0514-49cb-a298-b81256d2b3ca'&amp;apiVersion='1.0'&amp;$skip=1&amp;$top=1" />
		<content type="application/xml">
			<m:properties>
				<d:Key m:type="Edm.String">Mpr</d:Key>
				<d:Value m:type="Edm.String">0.367</d:Value>
			</m:properties>
		</content>
	</entry>
	<entry>
    	<id>https://api.datamarket.azure.com/amla/recommendations/v3/GetModelInsight?modelId='6254b40d-0514-49cb-a298-b81256d2b3ca'&amp;apiVersion='1.0'&amp;$skip=2&amp;$top=1</id>
		<title type="text">GetModelInsightStatisticsEntity</title>
		<updated>2014-10-27T14:27:11Z</updated>
		<link rel="self" href="https://api.datamarket.azure.com/amla/recommendations/v3/GetModelInsight?modelId='6254b40d-0514-49cb-a298-b81256d2b3ca'&amp;apiVersion='1.0'&amp;$skip=2&amp;$top=1" />
		<content type="application/xml">
			<m:properties>
				<d:Key m:type="Edm.String">NumberOfDimensions</d:Key>
				<d:Value m:type="Edm.String">20</d:Value>
			</m:properties>
		</content>
	</entry>
	</feed>

###6.3.	Get Model Sample
Gets a sample of the recommendation model.

| HTTP Method | URI |
|:--------|:--------|
|GET     |`<rootURI>/GetModelSample?modelId=%27<model_id>%27&apiVersion=%271.0%27`<br>Example:<br>`<rootURI>/GetModelSample?modelId=%271cac7b76-def4-41f1-bc81-29b806adb1de%27&apiVersion=%271.0%27`<br><br>With specific build ID:<br>`<rootURI>/GetModelSample?modelId=%27<model_id>%27&buildId=%27<build_id>%27&apiVersion=%271.0%27`<br>Example:<br>`<rootURI>/GetModelSample?modelId=%271cac7b76-def4-41f1-bc81-29b806adb1de%27&buildId=%271500068%27&apiVersion=%271.0%27`|

|	Parameter Name	|	Valid Values						|
|:--------			|:--------								|
|	modelId	|	Unique identifier of the model |
|	apiVersion		| 1.0 |
|||
| Request Body | NONE |

**Response**:

HTTP Status code: 200

OData XML

Response is returned in raw text format:

<pre>
Level 1
---------------
655fc955-a5a3-4a26-9723-3090859cb27b, Prey: A Novel
	655fc955-a5a3-4a26-9723-3090859cb27b, Prey: A Novel Rating: 0.5215
	3f471802-f84f-44a0-99c8-6d2e7418eec1, Black Hawk Down: A Story of Modern War Rating: 0.5151
	07b10e28-9e7c-4032-90b7-10acab7f2460, Cryptonomicon Rating: 0.5148
	6afc18e4-8c2a-43d1-9021-57543d6b11d8, Imajica Rating: 0.5146
	e4cc5e69-3567-43ab-b00f-f0d8d0506870, Hit List Rating: 0.514
56b61441-0eed-46cc-a8f6-112775b81892, Life and Death in Shanghai
	56b61441-0eed-46cc-a8f6-112775b81892, Life and Death in Shanghai Rating: 0.5218
	53156702-cc0c-443d-b718-6fb74b2491d3, Son of \ Rating: 0.5212
	fb8cf7a6-8719-46ee-97d4-92f931d77a3a, Smoke and Mirrors: Short Fictions and Illusions Rating: 0.5188
	8f5fe006-79e4-4679-816b-950989d1db4b, A Place I've Never Been (Contemporary American Fiction) Rating: 0.5156
	d8db4583-cc0f-49ce-bc95-b7fa3491623f, Happiness: A Novel Rating: 0.5156
50471eec-9aeb-4900-84d7-21567ab18546, If the Buddha Dated: A Handbook for Finding Love on a Spiritual Path
	cfe922a1-7ca0-4f8d-ad9d-b7cc87bfe0ef, Divine Secrets of the Ya-Ya Sisterhood: A Novel Rating: 0.5266
	ff91a483-1ce5-4b37-a6fd-5ffcf21f8745, The Poisonwood Bible: A Novel Rating: 0.5252
	973f8cbd-0846-4f6b-9d28-4dd0d7dc3a19, Pigs in Heaven Rating: 0.5244
	e2cbf7ad-0636-4117-8b30-298da6df7077, Animal Dreams Rating: 0.5227
	6c818fd3-5a09-417d-9ab4-7ffe090f0fef, Confessions of an Ugly Stepsister: A Novel Rating: 0.5222
5e97148f-defb-4d74-af2d-80f4763bf531, The Deep End of the Ocean (Oprah's Book Club)
	5e97148f-defb-4d74-af2d-80f4763bf531, The Deep End of the Ocean (Oprah's Book Club) Rating: 0.537
	5dcbac37-2946-4f2a-a0b3-bbe710f9409a, Up Island: A Novel Rating: 0.5277
	bc5b69db-733b-4346-adde-3927544258f7, Downtown Rating: 0.5275
	31fe5c63-3e5a-48d0-802b-d3b0f989a634, Have a Nice Day: A Tale of Blood and Sweatsocks Rating: 0.5252
	0adf981a-b65b-4c11-b36b-78aca2f948a2, The Perfect Storm: A True Story of Men Against the Sea Rating: 0.5238
68f97068-ae1a-4163-9e94-396b800b743d, Modoc: The True Story of the Greatest Elephant That Ever Lived
	68f97068-ae1a-4163-9e94-396b800b743d, Modoc: The True Story of the Greatest Elephant That Ever Lived Rating: 0.5379
	6724862e-e4e7-4022-9614-1468d8b902ff, Little House on the Prairie Rating: 0.5345
	cdedb837-1620-496d-94c4-6ccfed888320, Little House in the Big Woods Rating: 0.5325
	382164ba-406b-4187-b726-d7a54b9d790d, The Tao of Pooh Rating: 0.5309
	6a068d6a-bb74-4ba3-b3f2-a956c4f9d1b5, On the Banks of Plum Creek Rating: 0.5285
37ef8e74-e348-44e5-aabc-1d7f9efcb25b, Men Are from Mars Women Are from Venus: A Practical Guide for Improving Communication and Getting What You Want in Your Relationships
	37ef8e74-e348-44e5-aabc-1d7f9efcb25b, Men Are from Mars, Women Are from Venus: A Practical Guide for Improving Communication and Getting What You Want in Your Relationships Rating: 0.5397
	f2be16d4-5faf-4d32-ab83-7ba74d29261e, Politically Correct Bedtime Stories: Modern Tales for Our Life and Times Rating: 0.5207
	ef732c5c-334b-4d6b-ab82-7255eb7286d0, Honor Among Thieves Rating: 0.5195
	0b209b8c-7cdd-47fd-b940-05c7ff7c60fc, The Giving Tree Rating: 0.5194
	883b360f-8b42-407f-b977-2f44ad840877, Scary Stories to Tell in the Dark: Collected from American Folklore (Scary Stories) Rating: 0.5184
ff51b67e-fa8e-4c5e-8f4d-02a928de735d, Men at Work: The Craft of Baseball
	d008dae9-c73a-40a1-9a9b-96d5cf546f36, The Gulag Archipelago 1918-1956: An Experiment in Literary Investigation I-II Rating: 0.5416
	ff51b67e-fa8e-4c5e-8f4d-02a928de735d, Men at Work: The Craft of Baseball Rating: 0.5403
	49dec30e-0adb-411a-b186-48eaabf6f8bc, Fatherland Rating: 0.5394
	cc7964fd-d30f-478e-a425-93ddbdf094ed, Magic the Gathering: Arena Vol. 1 Rating: 0.5379
	8a1e9f36-97af-4614-bed9-24e3940a05f3, More Sniglets: Any Word That Doesn't Appear in the Dictionary but Should Rating: 0.5377
12a6d988-be21-4a09-8143-9d5f4261ba16, A Dream of Eagles
	07b10e28-9e7c-4032-90b7-10acab7f2460, Cryptonomicon Rating: 0.5417
	e4cc5e69-3567-43ab-b00f-f0d8d0506870, Hit List Rating: 0.5416
	1f1a34c4-9781-49f5-a3cc-acec3ae3c71d, The Family Rating: 0.5371
	56daeffe-7d48-43cd-8ef8-7dffd0c103d3, Kilo Class Rating: 0.5366
	b2fe511e-5cb9-4a56-b823-2801e63e6a96, Legal Tender Rating: 0.5366
df87525b-e435-4bd6-8701-4e60ad344e28, Finding Fish
	56d33036-dfda-46b9-8e2a-76cb03921bb0, The X-Files: Ground Zero Rating: 0.5417
	0780cde8-6529-4e1d-b6c6-082c1b80e596, Twelve Red Herrings Rating: 0.5416
	df87525b-e435-4bd6-8701-4e60ad344e28, Finding Fish Rating: 0.5408
	400fe331-2c35-490c-adbc-b28b4b73d56c, Shall We Tell the President? Rating: 0.5383
	f86ad7d0-5c03-42b3-aebf-13d44aec8b30, Shades of Grace Rating: 0.5358
de1f62a4-89e6-44d2-aaee-992a4bf093f1, The Map That Changed the World: William Smith and the Birth of Modern Geology
	de1f62a4-89e6-44d2-aaee-992a4bf093f1, The Map That Changed the World: William Smith and the Birth of Modern Geology Rating: 0.5422
	b303538f-e2c6-4a2c-b425-8d21e684fc3e, My Uncle Oswald Rating: 0.5385
	34b84627-48af-4a4c-96c4-b26fb3863f56, Midnight In the Garden of Good and Evil Rating: 0.5379
	306cbaa7-b1a8-4142-9d55-e11b5018a7a8, The Street Lawyer Rating: 0.5376
	e53b4baa-8c09-45c4-95c0-b6a26b98770b, Miss Smillas Feeling for Snow Rating: 0.5367

Level 2
---------------
352aaea1-6b12-454d-a3d5-46379d9e4eb2, The Sinister Pig (Hillerman Tony)
	352aaea1-6b12-454d-a3d5-46379d9e4eb2, The Sinister Pig (Hillerman Tony) Rating: 0.5425
	74c49398-bc10-4af5-a658-a996a1201254, Children of the Storm (Peters Elizabeth) Rating: 0.5387
	9ba80080-196e-43fd-8025-391d963f77e7, The Floating Girl Rating: 0.5372
	e68f81d5-7745-4cc7-b943-fedb8fcc2ced, Killer Smile (Scottoline Lisa) Rating: 0.5353
	b2fe511e-5cb9-4a56-b823-2801e63e6a96, Legal Tender Rating: 0.5332
c65c3995-abf7-4c7b-bb3c-8eb5aa9be7a5, Lake Wobegon days
	0adf981a-b65b-4c11-b36b-78aca2f948a2, The Perfect Storm: A True Story of Men Against the Sea Rating: 0.5433
	c65c3995-abf7-4c7b-bb3c-8eb5aa9be7a5, Lake Wobegon days Rating: 0.543
	a00ae6ad-4a7f-4211-9836-75ce8834eb11, Sniglets (Snig'lit: Any Word That Doesn't Appear in the Dictionary But Should) Rating: 0.5327
	6f6e192e-0d64-49ca-9b63-f09413ea1ee6, Politically Correct Holiday Stories: For an Enlightened Yuletide Season Rating: 0.5307
	798051a8-147d-4d46-b0dc-e836325029e6, AGE OF INNOCENCE (MOVIE TIE-IN) Rating: 0.5301
73f3e25a-e996-4162-9ed8-ff3d34075650, O Pioneers! (Penguin Twentieth-Century Classics)
	cba8163f-6536-436b-8130-47b4a43c827f, Trust No One (The Official Guide to the X-Files Vol. 2) Rating: 0.5434
	5708e4cb-2492-49c0-94a8-cc413eec5d89, Small Gods (Discworld Novels (Paperback)) Rating: 0.5406
	73f3e25a-e996-4162-9ed8-ff3d34075650, O Pioneers! (Penguin Twentieth-Century Classics) Rating: 0.5403
	d885b0bd-ae4b-452d-bdf2-faa90197dbc9, The Color of Magic Rating: 0.539
	b133a9c4-4784-4db3-b100-d0d6dffb94d2, The Truth Is Out There (The Official Guide to the X-Files Vol. 1) Rating: 0.5367
271700a5-854a-4d5a-8409-6b57a5ee4de4, Fluke: Or I Know Why the Winged Whale Sings
	271700a5-854a-4d5a-8409-6b57a5ee4de4, Fluke: Or I Know Why the Winged Whale Sings Rating: 0.5445
	2de1c354-90ff-47c5-a0db-1bad7d88ef94, The Salaryman's Wife (Children of Violence Series) Rating: 0.5329
	d279416e-19c0-43f8-9ec9-a585947879ca, Zen Attitude Rating: 0.5316
	c8f854d7-3de3-4b23-8217-f4f851670fd4, Revenge of the Cootie Girls: A Robin Hudson Mystery (Robin Hudson Mysteries (Paperback)) Rating: 0.5305
	8ef4751c-7074-409e-a3ac-d49b222fc864, Where the Wild Things Are Rating: 0.5289
9ad1b620-0a7b-4543-8673-66d4c3bcb2f1, Their Eyes Were Watching God
	9ad1b620-0a7b-4543-8673-66d4c3bcb2f1, Their Eyes Were Watching God Rating: 0.5446
	da45c4d5-aba1-413b-a9bd-50df98b1e1d2, The Bean Trees Rating: 0.5389
	65ecbdd1-131c-40c3-a3d6-d86ca281377a, The God of Small Things Rating: 0.5387
	c78743bf-7947-4a0c-8db7-8a3bfe69ba70, The Stone Diaries Rating: 0.5355
	973f8cbd-0846-4f6b-9d28-4dd0d7dc3a19, Pigs in Heaven Rating: 0.5344
5f17d90a-2604-4fe8-8977-1a280b9098b1, One for the Money (Stephanie Plum Novels (Paperback))
	5f17d90a-2604-4fe8-8977-1a280b9098b1, One for the Money (Stephanie Plum Novels (Paperback)) Rating: 0.5446
	57169b2b-9a8a-486b-9aac-1ed98ce57168, Final Appeal Rating: 0.5332
	efcb1bc4-7278-4a8f-b491-befde02070d6, Moment of Truth Rating: 0.5329
	1efa91a2-993b-4c43-9f5c-3454fc12612d, Burn Factor Rating: 0.5309
	24c59962-458a-4ec8-b95d-d694e861919c, At Home in Mitford (The Mitford Years) Rating: 0.5303
4fd48c46-1a20-4c57-bc7f-a02ef123dc52, As Nature Made Him: The Boy Who Was Raised As a Girl
	4fd48c46-1a20-4c57-bc7f-a02ef123dc52, As Nature Made Him: The Boy Who Was Raised As a Girl Rating: 0.5449
	cd5f2c03-20cb-43be-a1fb-3b4233e63222, Pigs in Heaven Rating: 0.5329
	19985fdb-d07a-4a25-ae4a-97b9cb61e5d1, Love in the Time of Cholera (Penguin Great Books of the 20th Century) Rating: 0.5267
	15689d09-c711-4844-84d8-130a90237b26, Bel Canto Rating: 0.5245
	ff91a483-1ce5-4b37-a6fd-5ffcf21f8745, The Poisonwood Bible: A Novel Rating: 0.5235
98df28ec-41e7-4fca-b77f-8b0d3109085d, Star Trek Memories
	f874b5a3-5d40-4436-94ff-0fa1c090ddf5, The Sun Also Rises (A Scribner classic) Rating: 0.5451
	98df28ec-41e7-4fca-b77f-8b0d3109085d, Star Trek Memories Rating: 0.5442
	0ce0014a-9a48-4013-a08a-7f2c11877930, H.M.S. Unseen Rating: 0.5421
	15316ca6-1e38-425f-893d-691944a47000, More Scary Stories To Tell In The Dark Rating: 0.5409
	329d5682-3dc3-4206-8aa2-eef4b1032258, Letters from the Earth Rating: 0.54
5b9445d5-c072-419c-8d49-6f669bb1b0a9, Daughter of Fortune: A Novel (Oprah's Book Club (Hardcover))
	5b9445d5-c072-419c-8d49-6f669bb1b0a9, Daughter of Fortune: A Novel (Oprah's Book Club (Hardcover)) Rating: 0.5462
	ff91a483-1ce5-4b37-a6fd-5ffcf21f8745, The Poisonwood Bible: A Novel Rating: 0.5372
	604eb3bd-6026-4f51-bffd-9fb54f180400, Family Pictures: A Novel Rating: 0.5341
	8d06d01d-31cd-4678-b6b1-140a67987ce9, Songs in Ordinary Time (Oprah's Book Club (Paperback)) Rating: 0.5334
	da45c4d5-aba1-413b-a9bd-50df98b1e1d2, The Bean Trees Rating: 0.5319
d5358189-d70f-4e35-8add-34b83b4942b3, Pigs in Heaven
	d5358189-d70f-4e35-8add-34b83b4942b3, Pigs in Heaven Rating: 0.5491
	ff91a483-1ce5-4b37-a6fd-5ffcf21f8745, The Poisonwood Bible: A Novel Rating: 0.5401
	c78743bf-7947-4a0c-8db7-8a3bfe69ba70, The Stone Diaries Rating: 0.5393
	8d06d01d-31cd-4678-b6b1-140a67987ce9, Songs in Ordinary Time (Oprah's Book Club (Paperback)) Rating: 0.5382
	973f8cbd-0846-4f6b-9d28-4dd0d7dc3a19, Pigs in Heaven Rating: 0.5367

</pre>

##7. Model Business Rules
There are 4 types of rules:
<strong>BlockList</strong> - BlockList enables you to provide a list of items that you do not want to return in the recommendation results.
<strong>Upsale</strong> - Upsale enables you to enforce items to return in the recommendation results.
<strong>WhiteList</strong> - White List enables you to provide list of items that only them can be return as recommendation results (opposite of BlockList).
<strong>PerSeedBlockList</strong> - Per Seed Block List enables you to provide per item a list of items that cannot be returned as recommendation results.


###7.1.	Get Model Rules

| HTTP Method | URI |
|:--------|:--------|
|GET     |`<rootURI>/GetModelRules?modelId=%27<model_id>%27&apiVersion=%271.0%27`<br>Example:<br>`<rootURI>/GetModelRules?modelId=%271cac7b76-def4-41f1-bc81-29b806adb1de%27&apiVersion=%271.0%27`|

|	Parameter Name	|	Valid Values						|
|:--------			|:--------								|
|	modelId	|	Unique identifier of the model |
|	apiVersion		| 1.0 |
|||
| Request Body | NONE |

**Response**:

HTTP Status code: 200

- `feed/entry/content/properties/Id` – Unique identifier of this rule.
- `feed/entry/content/properties/Type` – Type of the rule.
- `feed/entry/content/properties/Parameter` – Rule parameter.

OData XML

	<feed xmlns:base="https://api.datamarket.azure.com/amla/recommendations/v3/GetModelRules" xmlns:d="http://schemas.microsoft.com/ado/2007/08/dataservices" xmlns:m="http://schemas.microsoft.com/ado/2007/08/dataservices/metadata" xmlns="http://www.w3.org/2005/Atom">
	<title type="text" />
	<subtitle type="text">Get a list of rules for a model</subtitle>
	<id>https://api.datamarket.azure.com/amla/recommendations/v3/GetModelRules?modelId='5e824626-50d3-469d-a824-564d38453103'&amp;apiVersion='1.0'</id>
	<rights type="text" />
	<updated>2014-11-05T12:58:57Z</updated>
	<link rel="self" href="https://api.datamarket.azure.com/amla/recommendations/v3/GetModelRules?modelId='5e824626-50d3-469d-a824-564d38453103'&amp;apiVersion='1.0'" />
	<entry>
    	<id>https://api.datamarket.azure.com/amla/recommendations/v3/GetModelRules?modelId='5e824626-50d3-469d-a824-564d38453103'&amp;apiVersion='1.0'&amp;$skip=0&amp;$top=1</id>
		<title type="text">GetAListOfRulesForAModelEntity</title>
		<updated>2014-11-05T12:58:57Z</updated>
		<link rel="self" href="https://api.datamarket.azure.com/amla/recommendations/v3/GetModelRules?modelId='5e824626-50d3-469d-a824-564d38453103'&amp;apiVersion='1.0'&amp;$skip=0&amp;$top=1" />
		<content type="application/xml">
			<m:properties>
				<d:Id m:type="Edm.String">1000043</d:Id>
				<d:Type m:type="Edm.String">BlockList</d:Type>
				<d:Parameters m:type="Edm.String">{"ItemsToExclude":["1000"]}</d:Parameters>
			</m:properties>
		</content>
	</entry>
	<entry>
    	<id>https://api.datamarket.azure.com/amla/recommendations/v3/GetModelRules?modelId='5e824626-50d3-469d-a824-564d38453103'&amp;apiVersion='1.0'&amp;$skip=1&amp;$top=1</id>
		<title type="text">GetAListOfRulesForAModelEntity</title>
		<updated>2014-11-05T12:58:57Z</updated>
		<link rel="self" href="https://api.datamarket.azure.com/amla/recommendations/v3/GetModelRules?modelId='5e824626-50d3-469d-a824-564d38453103'&amp;apiVersion='1.0'&amp;$skip=1&amp;$top=1" />
		<content type="application/xml">
			<m:properties>
				<d:Id m:type="Edm.String">1000044</d:Id>
				<d:Type m:type="Edm.String">BlockList</d:Type>
				<d:Parameters m:type="Edm.String">{"ItemsToExclude":["1001"]}</d:Parameters>
			</m:properties>
		</content>
	</entry>
	</feed>

###7.2.	Add Rule

| HTTP Method | URI |
|:--------|:--------|
|POST     |`<rootURI>/AddRule?apiVersion=%271.0%27`|
|HEADER   |`"Content-Type", "text/xml"`|

|	Parameter Name	|	Valid Values						|
|:--------			|:--------								|
|	apiVersion		| 1.0 |
|||
| Request Body | 
<ins>Whenever providing Item Ids for business rules, make sure to use the External Id of the item (the same Id that you used in the catalog file)</ins><br>
<ins>For adding BlockList rule:</ins><br>`<ApiFilter xmlns:xsd="http://www.w3.org/2001/XMLSchema" xmlns:xsi="http://www.w3.org/2001/XMLSchema-instance"><ModelId>24024f7e-b45c-419e-bfa2-dfd947e0d253</ModelId><Type>BlockList</Type><Value>{"ItemsToExclude":["2406E770-769C-4189-89DE-1C9283F93A96","3906E110-769C-4189-89DE-1C9283F98888"]}</Value></ApiFilter>`<br><br><ins>For adding Upsale rule:</ins><br>`<ApiFilter xmlns:xsd="http://www.w3.org/2001/XMLSchema" xmlns:xsi="http://www.w3.org/2001/XMLSchema-instance"><ModelId>24024f7e-b45c-419e-bfa2-dfd947e0d253</ModelId><Type>Upsale</Type><Value>{"ItemsToUpsale":["2406E770-769C-4189-89DE-1C9283F93A96"]}</Value></ApiFilter>`<br><br><ins>For adding WhiteList rule:</ins><br>`<ApiFilter xmlns:xsd="http://www.w3.org/2001/XMLSchema" xmlns:xsi="http://www.w3.org/2001/XMLSchema-instance"><ModelId>24024f7e-b45c-419e-bfa2-dfd947e0d253</ModelId><Type>WhiteList</Type><Value>{"ItemsToInclude":["2406E770-769C-4189-89DE-1C9283F93A96","1116E770-769C-4189-89DE-1C9283F88888"]}</Value></ApiFilter>`<br><br><ins>For adding PerSeedBlockList rule:</ins><br>`<ApiFilter xmlns:xsd="http://www.w3.org/2001/XMLSchema" xmlns:xsi="http://www.w3.org/2001/XMLSchema-instance"><ModelId>24024f7e-b45c-419e-bfa2-dfd947e0d253</ModelId><Type>PerSeedBlockList</Type><Value>{"SeedItems":["9949"],"ItemsToExclude":["9862","8158","8244"]}</Value></ApiFilter>`|

**Response**:

HTTP Status code: 200

The API returns the newly created rule with its details. The rules property can be retrieved from the following paths:

- `feed/entry/content/properties/Id` – Unique identifier of this rule.
- `feed/entry/content/properties/Type` – Type of the rule: BlockList or Upsale.
- `feed/entry/content/properties/Parameter` – Rule parameter.

OData XML

	<feed xmlns:base="https://api.datamarket.azure.com/amla/recommendations/v3/AddRule" xmlns:d="http://schemas.microsoft.com/ado/2007/08/dataservices" xmlns:m="http://schemas.microsoft.com/ado/2007/08/dataservices/metadata" xmlns="http://www.w3.org/2005/Atom">
	<title type="text" />
	<subtitle type="text">Add A Rule</subtitle>
	<id>https://api.datamarket.azure.com/amla/recommendations/v3/AddRule?apiVersion='1.0'</id>
	<rights type="text" />
	<updated>2014-11-05T11:13:28Z</updated>
	<link rel="self" href="https://api.datamarket.azure.com/amla/recommendations/v3/AddRule?apiVersion='1.0'" />
	<entry>
		<id>https://api.datamarket.azure.com/amla/recommendations/v3/AddRule?apiVersion='1.0'&amp;$skip=0&amp;$top=1</id>
		<title type="text">AddARuleEntity</title>
		<updated>2014-11-05T11:13:28Z</updated>
		<link rel="self" href="https://api.datamarket.azure.com/amla/recommendations/v3/AddRule?apiVersion='1.0'&amp;$skip=0&amp;$top=1" />
		<content type="application/xml">
			<m:properties>
				<d:Id m:type="Edm.String">1000041</d:Id>
				<d:Type m:type="Edm.String">BlockList</d:Type>
				<d:Parameters m:type="Edm.String">{"ItemsToExclude":["1002"]}</d:Parameters>
			</m:properties>
		</content>
	</entry>
	</feed>

###7.3.	Delete Rule

| HTTP Method | URI |
|:--------|:--------|
|DELETE     |`<rootURI>/DeleteRule?modelId=%27<model_id>%27&filterId=%27<filter_Id>%27&apiVersion=%271.0%27`<br><br>Example:<br>`DeleteRule?modelId=%2724024f7e-b45c-419e-bfa2-dfd947e0d253%27&filterId=%271000011%27&apiVersion=%271.0%27`|

|	Parameter Name	|	Valid Values						|
|:--------			|:--------								|
|	modelId	|	Unique identifier of the model |
|	filterId	|	Unique identifier of the filter |
|	apiVersion		| 1.0 |
|||
| Request Body | NONE |

**Response**:

HTTP Status code: 200

###7.4.	Delete All Rules

| HTTP Method | URI |
|:--------|:--------|
|DELETE     |`<rootURI>/DeleteAllRules?modelId=%27<model_id>%27&apiVersion=%271.0%27`<br><br>Example:<br>`DeleteAllRules?modelId=%2724024f7e-b45c-419e-bfa2-dfd947e0d253%27&apiVersion=%271.0%27`|

|	Parameter Name	|	Valid Values						|
|:--------			|:--------								|
|	modelId	|	Unique identifier of the model |
|	apiVersion		| 1.0 |
|||
| Request Body | NONE |

**Response**:

HTTP Status code: 200

##8. Catalog

###8.1.	Import Catalog Data

If you upload several catalog files to the same model with several calls, we will insert only the new catalog items. Existing items will remain with the original values. You cannot update catalog data by using this method.

The catalog data should follow the following format:

- Without features - `<Item Id>,<Item Name>,<Item Category>[,<Description>]`

- With features - `<Item Id>,<Item Name>,<Item Category>,[<Description>],<Features list>`

Note: The maximum file size is 200MB.

** Format details **

| Name | Mandatory | Type |  Description |
|:---|:---|:---|:---|
| Item Id |Yes | [A-z], [a-z], [0-9], [_] &#40;Underscore&#41;, [-] &#40;Dash&#41;<br> Max length: 50 | Unique identifier of an item. |
| Item Name | Yes | Any alphanumeric characters<br> Max length: 255 | Item name. | 
| Item Category | Yes | Any alphanumeric characters <br> Max length: 255 | Category to which this item belongs (e.g. Cooking Books, Drama…); can be empty. |
| Description | No, unless features are present (but can be empty) | Any alphanumeric characters <br> Max length: 4000 | Description of this item. |
| Features list | No | Any alphanumeric characters <br> Max length: 4000 | Comma-separated list of feature name=feature value that can be used to enhance model recommendation; see [Advanced topics](#2-advanced-topics) section. |


| HTTP Method | URI |
|:--------|:--------|
|POST     |`<rootURI>/ImportCatalogFile?modelId=%27<modelId>%27&filename=%27<fileName>%27&apiVersion=%271.0%27`<br><br>Example:<br>`<rootURI>/ImportCatalogFile?modelId=%27a658c626-2baa-43a7-ac98-f6ee26120a12%27&filename=%27catalog10_small.txt%27&apiVersion=%271.0%27`|
|HEADER   |`"Content-Type", "text/xml"`|

|	Parameter Name	|	Valid Values						|
|:--------			|:--------								|
|	modelId	|	Unique identifier of the model  |
| filename | Textual identifier of the catalog.<br>Only letters (A-Z, a-z), numbers (0-9), hyphens (-) and underscore (_) are allowed.<br>Max length: 50 |
|	apiVersion		| 1.0 |
|||
| Request Body | Example (with features):<br/>2406e770-769c-4189-89de-1c9283f93a96,Clara Callan,Book,the book  description,author=Richard Wright,publisher=Harper Flamingo Canada,year=2001<br>21bf8088-b6c0-4509-870c-e1c7ac78304a,The Forgetting Room: A Fiction (Byzantium Book),Book,,author=Nick Bantock,publisher=Harpercollins,year=1997<br>3bb5cb44-d143-4bdd-a55c-443964bf4b23,Spadework,Book,,author=Timothy Findley, publisher=HarperFlamingo Canada, year=2001<br>552a1940-21e4-4399-82bb-594b46d7ed54,Restraint of Beasts,Book,the book description,author=Magnus Mills, publisher=Arcade Publishing, year=1998</pre> |


**Response**:

HTTP Status code: 200

The API returns a report of the import.
- `feed\entry\content\properties\LineCount` – Number of lines accepted.
- `feed\entry\content\properties\ErrorCount` – Number of lines that were not inserted due to an error.

OData XML

    <feed xmlns:base="https://api.datamarket.azure.com/amla/recommendations/v3/ImportCatalogFile" xmlns:d="http://schemas.microsoft.com/ado/2007/08/dataservices" xmlns:m="http://schemas.microsoft.com/ado/2007/08/dataservices/metadata" xmlns="http://www.w3.org/2005/Atom">
	<title type="text" />
	<subtitle type="text">Import catalog file</subtitle>
	<id>https://api.datamarket.azure.com/amla/recommendations/v3/ImportCatalogFile?modelId='a658c626-2baa-43a7-ac98-f6ee26120a12'&amp;filename='catalog10_small.txt'&amp;apiVersion='1.0'</id>
	<rights type="text" />
	<updated>2014-10-05T06:58:04Z</updated>
	<link rel="self" href="https://api.datamarket.azure.com/amla/recommendations/v3/ImportCatalogFile?modelId='a658c626-2baa-43a7-ac98-f6ee26120a12'&amp;filename='catalog10_small.txt'&amp;apiVersion='1.0'" />
	<entry>
   	<id>https://api.datamarket.azure.com/amla/recommendations/v3/ImportCatalogFile?modelId='a658c626-2baa-43a7-ac98-f6ee26120a12'&amp;filename='catalog10_small.txt'&amp;apiVersion='1.0'&amp;$skip=0&amp;$top=1</id>
		<title type="text">ImportCatalogFileEntity2</title>
		<updated>2014-10-05T06:58:04Z</updated>
		<link rel="self" href="https://api.datamarket.azure.com/amla/recommendations/v3/ImportCatalogFile?modelId='a658c626-2baa-43a7-ac98-f6ee26120a12'&amp;filename='catalog10_small.txt'&amp;apiVersion='1.0'&amp;$skip=0&amp;$top=1" />
		<content type="application/xml">
			<m:properties>
				<d:LineCount m:type="Edm.String">4</d:LineCount>
				<d:ErrorCount m:type="Edm.String">0</d:ErrorCount>
			</m:properties>
		</content>
	</entry>
	</feed>

###8.2.	Get Catalog
Retrieves all catalog items.

| HTTP Method | URI |
|:--------|:--------|
|GET     |`<rootURI>/GetCatalog?modelId=%27<model_id>%27&apiVersion=%271.0%27`<br><br>Example:<br>`GetCatalog?modelId=%2724024f7e-b45c-419e-bfa2-dfd947e0d253%27&apiVersion=%271.0%27`|

|	Parameter Name	|	Valid Values						|
|:--------			|:--------								|
|	modelId	|	Unique identifier of the model |
|	apiVersion		| 1.0 |
|||
| Request Body | NONE |

**Response**:

HTTP Status code: 200

The response includes one entry per catalog item. Each entry has the following data:

- `feed/entry/content/properties/ExternalId` – Catalog item external ID, the one provided by the customer.
- `feed/entry/content/properties/InternalId` – Catalog item internal ID, the one that Azure Machine Learning Recommendations has generated.
- `feed/entry/content/properties/Name` – Catalog item name.
- `feed/entry/content/properties/Category` – Catalog item category.
- `feed/entry/content/properties/Description` – Catalog item description.
- `feed/entry/content/properties/Metadata` – Catalog item metadata.


OData XML

    <feed xmlns:base="https://api.datamarket.azure.com/amla/recommendations/v3/GetCatalog" xmlns:d="http://schemas.microsoft.com/ado/2007/08/dataservices" xmlns:m="http://schemas.microsoft.com/ado/2007/08/dataservices/metadata" xmlns="http://www.w3.org/2005/Atom">
		<title type="text" />
		<subtitle type="text">Get All Catalog Items</subtitle>
		<id>https://api.datamarket.azure.com/amla/recommendations/v3/GetCatalog?modelId='0dbb55fa-7f11-418d-8537-8ff2d9d1d9c6'&amp;apiVersion='1.0'</id>
		<rights type="text" />
		<updated>2014-10-29T11:13:26Z</updated>
		<link rel="self" href="https://api.datamarket.azure.com/amla/recommendations/v3/GetCatalog?modelId='0dbb55fa-7f11-418d-8537-8ff2d9d1d9c6'&amp;apiVersion='1.0'" />
		<entry>
        	<id>https://api.datamarket.azure.com/amla/recommendations/v3/GetCatalog?modelId='0dbb55fa-7f11-418d-8537-8ff2d9d1d9c6'&amp;apiVersion='1.0'&amp;$skip=0&amp;$top=1</id>
		<title type="text">AllCatalogItemsEntity</title>
		<updated>2014-10-29T11:13:26Z</updated>
		<link rel="self" href="https://api.datamarket.azure.com/amla/recommendations/v3/GetCatalog?modelId='0dbb55fa-7f11-418d-8537-8ff2d9d1d9c6'&amp;apiVersion='1.0'&amp;$skip=0&amp;$top=1" />
		<content type="application/xml">
			<m:properties>
				<d:ExternalId m:type="Edm.String">552A1940-21E4-4399-82BB-594B46D7ED54</d:ExternalId>
				<d:InternalId m:type="Edm.String">060db26a-e6a6-464e-bb52-436d2da82a50</d:InternalId>
				<d:Name m:type="Edm.String">Restraint of Beasts</d:Name>
				<d:Category m:type="Edm.String">Book</d:Category>
				<d:Description m:type="Edm.String"></d:Description>
				<d:Metadata m:type="Edm.String"></d:Metadata>
			</m:properties>
		</content>
	</entry>
	<entry>
    	<id>https://api.datamarket.azure.com/amla/recommendations/v3/GetCatalog?modelId='0dbb55fa-7f11-418d-8537-8ff2d9d1d9c6'&amp;apiVersion='1.0'&amp;$skip=1&amp;$top=1</id>
		<title type="text">AllCatalogItemsEntity</title>
		<updated>2014-10-29T11:13:26Z</updated>
		<link rel="self" href="https://api.datamarket.azure.com/amla/recommendations/v3/GetCatalog?modelId='0dbb55fa-7f11-418d-8537-8ff2d9d1d9c6'&amp;apiVersion='1.0'&amp;$skip=1&amp;$top=1" />
		<content type="application/xml">
			<m:properties>
				<d:ExternalId m:type="Edm.String">2406E770-769C-4189-89DE-1C9283F93A96</d:ExternalId>
				<d:InternalId m:type="Edm.String">209d7bfe-2eb9-4455-92a3-7c867a41a74a</d:InternalId>
				<d:Name m:type="Edm.String">Clara Callan</d:Name>
				<d:Category m:type="Edm.String">Book</d:Category>
				<d:Description m:type="Edm.String"></d:Description>
				<d:Metadata m:type="Edm.String"></d:Metadata>
			</m:properties>
		</content>
	</entry>
	<entry>
		<id>https://api.datamarket.azure.com/amla/recommendations/v3/GetCatalog?modelId='0dbb55fa-7f11-418d-8537-8ff2d9d1d9c6'&amp;apiVersion='1.0'&amp;$skip=2&amp;$top=1</id>
		<title type="text">AllCatalogItemsEntity</title>
		<updated>2014-10-29T11:13:26Z</updated>
		<link rel="self" href="https://api.datamarket.azure.com/amla/recommendations/v3/GetCatalog?modelId='0dbb55fa-7f11-418d-8537-8ff2d9d1d9c6'&amp;apiVersion='1.0'&amp;$skip=2&amp;$top=1" />
		<content type="application/xml">
			<m:properties>
				<d:ExternalId m:type="Edm.String">3BB5CB44-D143-4BDD-A55C-443964BF4B23</d:ExternalId>
				<d:InternalId m:type="Edm.String">913ff79b-059b-4d4d-8042-6fa4cc1391dd</d:InternalId>
				<d:Name m:type="Edm.String">Spadework</d:Name>
				<d:Category m:type="Edm.String">Book</d:Category>
				<d:Description m:type="Edm.String"></d:Description>
				<d:Metadata m:type="Edm.String"></d:Metadata>
			</m:properties>
		</content>
	</entry>
	<entry>
    		<id>https://api.datamarket.azure.com/amla/recommendations/v3/GetCatalog?modelId='0dbb55fa-7f11-418d-8537-8ff2d9d1d9c6'&amp;apiVersion='1.0'&amp;$skip=3&amp;$top=1</id>
		<title type="text">AllCatalogItemsEntity</title>
		<updated>2014-10-29T11:13:26Z</updated>
		<link rel="self" href="https://api.datamarket.azure.com/amla/recommendations/v3/GetCatalog?modelId='0dbb55fa-7f11-418d-8537-8ff2d9d1d9c6'&amp;apiVersion='1.0'&amp;$skip=3&amp;$top=1" />
		<content type="application/xml">
			<m:properties>
				<d:ExternalId m:type="Edm.String">21BF8088-B6C0-4509-870C-E1C7AC78304A</d:ExternalId>
				<d:InternalId m:type="Edm.String">ea65e4fa-768c-40b4-92c3-69d3e8178691</d:InternalId>
				<d:Name m:type="Edm.String">The Forgetting Room: A Fiction (Byzantium Book)</d:Name>
				<d:Category m:type="Edm.String">Book</d:Category>
				<d:Description m:type="Edm.String"></d:Description>
				<d:Metadata m:type="Edm.String"></d:Metadata>
			</m:properties>
		</content>
	</entry>
	</feed>

###8.3.	Get Catalog Items by Token

| HTTP Method | URI |
|:--------|:--------|
|GET     |`<rootURI>/GetCatalogItemsByToken?modelId=%27<modelId>%27&token=%27<token>%27&apiVersion=%271.0%27`<br><br>Example:<br>`GetCatalogItemsByToken?modelId=%270dbb55fa-7f11-418d-8537-8ff2d9d1d9c6%27&token=%27Cla%27&apiVersion=%271.0%27`|

|	Parameter Name	|	Valid Values						|
|:--------			|:--------								|
|	modelId	|	Unique identifier of the model |
|	token	|	Token of the catalog item’s name. Should contain at least 3 characters. |
|	apiVersion		| 1.0 |
|||
| Request Body | NONE |

**Response**:

HTTP Status code: 200

The response includes one entry per catalog item. Each entry has the following data:

- `feed/entry/content/properties/ExternalId` – Catalog item external ID, the one provided by the customer.
- `feed/entry/content/properties/InternalId` – Catalog item internal ID, the one that Azure Machine Learning Recommendations has generated.
- `feed/entry/content/properties/Name` – Catalog item name.
- `feed/entry/content/properties/Category` – Catalog item category.
- `feed/entry/content/properties/Description` – Catalog item description.
- `feed/entry/content/properties/Metadata` – Catalog item metadata.

OData XML

	<feed xmlns:base="https://api.datamarket.azure.com/amla/recommendations/v3/GetCatalogItemsByToken" xmlns:d="http://schemas.microsoft.com/ado/2007/08/dataservices" xmlns:m="http://schemas.microsoft.com/ado/2007/08/dataservices/metadata" xmlns="http://www.w3.org/2005/Atom">
		<title type="text" />
		<subtitle type="text">Get Catalog items that contain a token</subtitle>
		<id>https://api.datamarket.azure.com/amla/recommendations/v3/GetCatalogItemsByToken?modelId='0dbb55fa-7f11-418d-8537-8ff2d9d1d9c6'&amp;token='Cla'&amp;apiVersion='1.0'</id>
		<rights type="text" />
		<updated>2014-10-29T11:48:19Z</updated>
		<link rel="self" href="https://api.datamarket.azure.com/amla/recommendations/v3/GetCatalogItemsByToken?modelId='0dbb55fa-7f11-418d-8537-8ff2d9d1d9c6'&amp;token='Cla'&amp;apiVersion='1.0'" />
		<entry>
			<id>https://api.datamarket.azure.com/amla/recommendations/v3/GetCatalogItemsByToken?modelId='0dbb55fa-7f11-418d-8537-8ff2d9d1d9c6'&amp;token='Cla'&amp;apiVersion='1.0'&amp;$skip=0&amp;$top=1</id>
			<title type="text">CatalogItemsThatContainATokenEntity</title>
			<updated>2014-10-29T11:48:19Z</updated>
			<link rel="self" href="https://api.datamarket.azure.com/amla/recommendations/v3/GetCatalogItemsByToken?modelId='0dbb55fa-7f11-418d-8537-8ff2d9d1d9c6'&amp;token='Cla'&amp;apiVersion='1.0'&amp;$skip=0&amp;$top=1" />
    		<content type="application/xml">
      			<m:properties>
					<d:Id m:type="Edm.String">2406E770-769C-4189-89DE-1C9283F93A96</d:Id>
        			<d:Name m:type="Edm.String">Clara Callan</d:Name>
        			<d:Rating m:type="Edm.Double">0</d:Rating>
        			<d:Reasoning m:type="Edm.String"></d:Reasoning>
        			<d:Metadata m:type="Edm.String"></d:Metadata>
        			<d:FormattedRating m:type="Edm.Double" m:null="true"></d:FormattedRating>
      			</m:properties>
			</content>
		</entry>
	</feed>

##9. Usage data
###9.1.	Import Usage Data
####9.1.1. Uploading File
This section shows how to upload usage data by using a file. You can call this API several times with usage data. All usage data will be saved for all calls.

| HTTP Method | URI |
|:--------|:--------|
|POST     |`<rootURI>/ImportUsageFile?modelId=%27<modelId>%27&filename=%27<fileName>%27&apiVersion=%271.0%27`<br><br>Example:<br>`<rootURI>/ImportUsageFile?modelId=%27a658c626-2baa-43a7-ac98-f6ee26120a12%27&filename=%27ImplicitMatrix10_Guid_small.txt%27&apiVersion=%271.0%27`|

|	Parameter Name	|	Valid Values						|
|:--------			|:--------								|
|	modelId	|	Unique identifier of the model  |
| filename | Textual identifier of the catalog.<br>Only letters (A-Z, a-z), numbers (0-9), hyphens (-) and underscore (_) are allowed.<br>Max length: 50 |
|	apiVersion		| 1.0 |
|||
| Request Body | Usage data. Format:<br>`<User Id>,<Item Id>[,<Time>,<Event>]`<br><br><table><tr><th>Name</th><th>Mandatory</th><th>Type</th><th>Description</th></tr><tr><td>User Id</td><td>Yes</td><td>[A-z], [a-z], [0-9], [_] &#40;Underscore&#41;, [-] &#40;Dash&#41;<br> Max length: 255 </td><td>Unique identifier of a user.</td></tr><tr><td>Item Id</td><td>Yes</td><td>[A-z], [a-z], [0-9], [&#95;] &#40;Underscore&#41;, [-] &#40;Dash&#41;<br> Max length: 50</td><td>Unique identifier of an item.</td></tr><tr><td>Time</td><td>No</td><td>Date in format: YYYY/MM/DDTHH:MM:SS (e.g. 2013/06/20T10:00:00)</td><td>Time of data.</td></tr><tr><td>Event</td><td>No; if supplied then must also put date</td><td>One of the following:<br>• Click<br>• RecommendationClick<br>•	AddShopCart<br>• RemoveShopCart<br>• Purchase</td><td></td></tr></table><br>Maximum file size: 200MB<br><br>Example:<br><pre>149452,1b3d95e2-84e4-414c-bb38-be9cf461c347<br>6360,1b3d95e2-84e4-414c-bb38-be9cf461c347<br>50321,1b3d95e2-84e4-414c-bb38-be9cf461c347<br>71285,1b3d95e2-84e4-414c-bb38-be9cf461c347<br>224450,1b3d95e2-84e4-414c-bb38-be9cf461c347<br>236645,1b3d95e2-84e4-414c-bb38-be9cf461c347<br>107951,1b3d95e2-84e4-414c-bb38-be9cf461c347</pre> |

**Response**:

HTTP Status code: 200

- `Feed\entry\content\properties\LineCount` – Number of lines accepted.
- `Feed\entry\content\properties\ErrorCount` – Number of lines that were not inserted due to an error.
- `Feed\entry\content\properties\FileId` – File identifier.

OData XML

	<feed xmlns:base="https://api.datamarket.azure.com/amla/recommendations/v3/ImportUsageFile" xmlns:d="http://schemas.microsoft.com/ado/2007/08/dataservices" xmlns:m="http://schemas.microsoft.com/ado/2007/08/dataservices/metadata" xmlns="http://www.w3.org/2005/Atom">
  	<title type="text" />
  	<subtitle type="text">Add bulk usage data (usage file)</subtitle>
  	<id>https://api.datamarket.azure.com/amla/recommendations/v3/ImportUsageFile?modelId='a658c626-2baa-43a7-ac98-f6ee26120a12'&amp;filename='ImplicitMatrix10_Guid_small.txt'&amp;apiVersion='1.0'</id>
  	<rights type="text" />
  	<updated>2014-10-05T07:21:44Z</updated>
  	<link rel="self" href="https://api.datamarket.azure.com/amla/recommendations/v3/ImportUsageFile?modelId='a658c626-2baa-43a7-ac98-f6ee26120a12'&amp;filename='ImplicitMatrix10_Guid_small.txt'&amp;apiVersion='1.0'" />
  	<entry>
    <id>https://api.datamarket.azure.com/amla/recommendations/v3/ImportUsageFile?modelId='a658c626-2baa-43a7-ac98-f6ee26120a12'&amp;filename='ImplicitMatrix10_Guid_small.txt'&amp;apiVersion='1.0'&amp;$skip=0&amp;$top=1</id>
    <title type="text">AddBulkUsageDataUsageFileEntity2</title>
    <updated>2014-10-05T07:21:44Z</updated>
    <link rel="self" href="https://api.datamarket.azure.com/amla/recommendations/v3/ImportUsageFile?modelId='a658c626-2baa-43a7-ac98-f6ee26120a12'&amp;filename='ImplicitMatrix10_Guid_small.txt'&amp;apiVersion='1.0'&amp;$skip=0&amp;$top=1" />
    <content type="application/xml">
      <m:properties>
        <d:LineCount m:type="Edm.String">33</d:LineCount>
        <d:ErrorCount m:type="Edm.String">0</d:ErrorCount>
        <d:FileId m:type="Edm.String">fead7c1c-db01-46c0-872f-65bcda36025d</d:FileId>
      </m:properties>
    </content>
  	</entry>
	</feed>


####9.1.2. Using Data Acquisition
This section shows how to send events in real time to Azure Machine Learning Recommendations, usually from your website.

| HTTP Method | URI |
|:--------|:--------|
|POST     |`<rootURI>/AddUsageEvent?apiVersion=%271.0%27`|
|HEADER   |`"Content-Type", "text/xml"`|

|	Parameter Name	|	Valid Values						|
|:--------			|:--------								|
|	apiVersion		| 1.0 |
|Request body| Event data entry for each event you want to send. You should send for the same user or browser session the same ID in the SessionId field. (See sample of event body below.)|


- Example for event 'Click':

		<Event xmlns:xsd="http://www.w3.org/2001/XMLSchema" xmlns:xsi="http://www.w3.org/2001/XMLSchema-instance">
		<ModelId>2779c063-48fb-46c1-bae3-74acddc8c1d1</ModelId>
		<SessionId>11112222</SessionId>
		<EventData>
		<EventData>
		<Name>Click</Name>
		<ItemId>21BF8088-B6C0-4509-870C-E1C7AC78304A</ItemId>
		</EventData>
		</EventData>
		</Event>

- Example for event 'RecommendationClick':

		<Event xmlns:xsd="http://www.w3.org/2001/XMLSchema" xmlns:xsi="http://www.w3.org/2001/XMLSchema-instance">
  		<ModelId>2779c063-48fb-46c1-bae3-74acddc8c1d1</ModelId>
  		<SessionId>11112222</SessionId>
  		<EventData>
    	<EventData>
      	<Name>RecommendationClick</Name>
      	<ItemId>21BF8088-B6C0-4509-870C-E1C7AC78304A</ItemId>
    	</EventData>
  		</EventData>
		</Event>

- Example for event 'AddShopCart':

		<Event xmlns:xsd="http://www.w3.org/2001/XMLSchema" xmlns:xsi="http://www.w3.org/2001/XMLSchema-instance">
  		<ModelId>2779c063-48fb-46c1-bae3-74acddc8c1d1</ModelId>
  		<SessionId>11112222</SessionId>
  		<EventData>
    	<EventData>
      	<Name>AddShopCart</Name>
      	<ItemId>21BF8088-B6C0-4509-870C-E1C7AC78304A</ItemId>
    	</EventData>
  		</EventData>
		</Event>

- Example for event 'RemoveShopCart':

		<Event xmlns:xsd="http://www.w3.org/2001/XMLSchema" xmlns:xsi="http://www.w3.org/2001/XMLSchema-instance">
  		<ModelId>2779c063-48fb-46c1-bae3-74acddc8c1d1</ModelId>
  		<SessionId>11112222</SessionId>
  		<EventData>
		  	<EventData>
      				<Name>RemoveShopCart</Name>
      				<ItemId>21BF8088-B6C0-4509-870C-E1C7AC78304A</ItemId>
    			</EventData>
  		</EventData>
		</Event>

- Example for event 'Purchase':

		<Event xmlns:xsd="http://www.w3.org/2001/XMLSchema" xmlns:xsi="http://www.w3.org/2001/XMLSchema-instance">
		<ModelId>2779c063-48fb-46c1-bae3-74acddc8c1d1</ModelId>
		<SessionId>11112222</SessionId>
		<EventData>
			<EventData>
				<Name>Purchase</Name>
				<PurchaseItems>
					<PurchaseItem>
						<ItemId>ABBF8081-C5C0-4F09-9701-E1C7AC78304A</ItemId>
						<Count>1</Count>
					</PurchaseItem>
					<PurchaseItem>
						<ItemId>21BF8088-B6C0-4509-870C-11C0AC7F304B</ItemId>
						<Count>3</Count>
					</PurchaseItem>
				</PurchaseItems>
			</EventData>
		</EventData>
		</Event>
		
		
		



- Example sending 2 events, 'Click' and 'AddShopCart':

		<Event xmlns:xsd="http://www.w3.org/2001/XMLSchema" xmlns:xsi="http://www.w3.org/2001/XMLSchema-instance">
  		<ModelId>2779c063-48fb-46c1-bae3-74acddc8c1d1</ModelId>
  		<SessionId>11112222</SessionId>
  		<EventData>
    	<EventData>
      	<Name>Click</Name>
      	<ItemId>21BF8088-B6C0-4509-870C-E1C7AC78304A</ItemId>
      	<ItemName>itemName</ItemName>
      	<ItemDescription>item description</ItemDescription>
      	<ItemCategory>category</ItemCategory>
    	</EventData>
    	<EventData>
      	<Name>AddShopCart</Name>
      	<ItemId>552A1940-21E4-4399-82BB-594B46D7ED54</ItemId>
    	</EventData>
  		</EventData>
		</Event>

**Response**:
HTTP Status code: 200

###9.2.	List Model Usage Files
Retrieves metadata of all model usage files.

| HTTP Method | URI |
|:--------|:--------|
|GET     |`<rootURI>/ListModelUsageFiles?forModelId=%27<model_id>%27&apiVersion=%271.0%27`<br><br>Example:<br>`<rootURI>/ListModelUsageFiles?forModelId=%270dbb55fa-7f11-418d-8537-8ff2d9d1d9c6%27&apiVersion=%271.0%27`|

|	Parameter Name	|	Valid Values						|
|:--------			|:--------								|
|	forModelId	|	Unique identifier of the model |
|	apiVersion		| 1.0 |
|||
| Request Body | NONE |

**Response**:

HTTP Status code: 200

The response includes one entry per usage file. Each entry has the following data:

- `feed\entry\content\properties\Id` – Usage file ID.
- `feed\entry\content\properties\Length` – Usage file length in MB.
- `feed\entry\content\properties\DateModified` – Date when the usage file was created.
- `feed\entry\content\properties\UseInModel` – Whether the usage file is used in the model.

OData XML

	<feed xmlns:base="https://api.datamarket.azure.com/amla/recommendations/v3/ListModelUsageFiles" xmlns:d="http://schemas.microsoft.com/ado/2007/08/dataservices" xmlns:m="http://schemas.microsoft.com/ado/2007/08/dataservices/metadata" xmlns="http://www.w3.org/2005/Atom">
		<title type="text" />
		<subtitle type="text">Get a list of model's usage files info</subtitle>
    	<id>https://api.datamarket.azure.com/amla/recommendations/v3/ListModelUsageFiles?forModelId='1c1110f8-7d9f-4c64-a807-4c9c5329993a'&amp;apiVersion='1.0'</id>
		<rights type="text" />
		<updated>2014-10-30T09:40:25Z</updated>
		<link rel="self" href="https://api.datamarket.azure.com/amla/recommendations/v3/ListModelUsageFiles?forModelId='1c1110f8-7d9f-4c64-a807-4c9c5329993a'&amp;apiVersion='1.0'" />
		<entry>
			<id>https://api.datamarket.azure.com/amla/recommendations/v3/ListModelUsageFiles?forModelId='1c1110f8-7d9f-4c64-a807-4c9c5329993a'&amp;apiVersion='1.0'&amp;$skip=0&amp;$top=1</id>
			<title type="text">GetAListOfModelsUsageFilesInfoEntity</title>
			<updated>2014-10-30T09:40:25Z</updated>
			<link rel="self" href="https://api.datamarket.azure.com/amla/recommendations/v3/ListModelUsageFiles?forModelId='1c1110f8-7d9f-4c64-a807-4c9c5329993a'&amp;apiVersion='1.0'&amp;$skip=0&amp;$top=1" />
			<content type="application/xml">
				<m:properties>
					<d:Id m:type="Edm.String">4c067b42-e975-4cb2-8c98-a6ab80ed6d63</d:Id>
					<d:Length m:type="Edm.Double">0</d:Length>
					<d:DateModified m:type="Edm.String">10/30/2014 9:19:57 AM</d:DateModified>
					<d:UseInModel m:type="Edm.String">true</d:UseInModel>
				</m:properties>
			</content>
		</entry>
	<entry>
		<id>https://api.datamarket.azure.com/amla/recommendations/v3/ListModelUsageFiles?forModelId='1c1110f8-7d9f-4c64-a807-4c9c5329993a'&amp;apiVersion='1.0'&amp;$skip=1&amp;$top=1</id>
		<title type="text">GetAListOfModelsUsageFilesInfoEntity</title>
		<updated>2014-10-30T09:40:25Z</updated>
		<link rel="self" href="https://api.datamarket.azure.com/amla/recommendations/v3/ListModelUsageFiles?forModelId='1c1110f8-7d9f-4c64-a807-4c9c5329993a'&amp;apiVersion='1.0'&amp;$skip=1&amp;$top=1" />
		<content type="application/xml">
			<m:properties>
				<d:Id m:type="Edm.String">3126d816-4e80-4248-8339-1ebbdb9d544d</d:Id>
				<d:Length m:type="Edm.Double">0.001</d:Length>
				<d:DateModified m:type="Edm.String">10/30/2014 9:21:44 AM</d:DateModified>
				<d:UseInModel m:type="Edm.String">true</d:UseInModel>
          	</m:properties>
		</content>
	</entry>
</feed>

###9.3.	Get Usage Statistics
Gets usage statistics.

| HTTP Method | URI |
|:--------|:--------|
|GET     |`<rootURI>/GetUsageStatistics?modelId=%27<modelId>%27& startDate=%27<date>%27&endDate=%27<date>%27&eventTypes=%27<types>%27&apiVersion=%271.0%27`<br><br>Example:<br>`<rootURI>/GetUsageStatistics?modelId=%271d20c34f-dca1-4eac-8e5d-f299e4e4ad66%27&startDate=%272014%2F10%2F17T00%3A00%3A00%27&endDate=%272014%2F11%2F16T00%3A00%3A00%27&eventTypes=%271%2C2%2C3%2C4%2C5%27&apiVersion=%271.0%27`|

|	Parameter Name	|	Valid Values						|
|:--------			|:--------								|
| modelId |	Unique identifier of the model  |
| startDate |	Start date. Format: yyyy/MM/ddTHH:mm:ss |
| endDate |	End date. Format: yyyy/MM/ddTHH:mm:ss |
| eventTypes |	Comma-separated string of event types or null to get all events  |
| apiVersion | 1.0 |
|||
| Request Body | NONE |

**Response**:

HTTP Status code: 200

A collection of key/value elements. Each one contains the sum of events for a specific event type grouped by hour.

- `feed\entry[i]\content\properties\Key` – Contains the time (grouped by hour) and the event type.
- `feed\entry[i]\content\properties\Value` – Total event count.

OData XML

	<feed xmlns:base="https://api.datamarket.azure.com/amla/recommendations/v3/GetUsageStatistics" xmlns:d="http://schemas.microsoft.com/ado/2007/08/dataservices" xmlns:m="http://schemas.microsoft.com/ado/2007/08/dataservices/metadata" xmlns="http://www.w3.org/2005/Atom">
		<title type="text" />
		<subtitle type="text">Get usage statistics</subtitle>
        <id>https://api.datamarket.azure.com/amla/recommendations/v3/GetUsageStatistics?modelId='1d20c34f-dca1-4eac-8e5d-f299e4e4ad66'&amp;startDate='2014/10/12T00:00:00'&amp;endDate='2014/11/10T00:00:00'&amp;eventTypes=''&amp;apiVersion='1.0'</id>
	<rights type="text" />
	<updated>2014-11-18T11:39:16Z</updated>
	<link rel="self" href="https://api.datamarket.azure.com/amla/recommendations/v3/GetUsageStatistics?modelId='1d20c34f-dca1-4eac-8e5d-f299e4e4ad66'&amp;startDate='2014/10/12T00:00:00'&amp;endDate='2014/11/10T00:00:00'&amp;eventTypes=''&amp;apiVersion='1.0'" />
	<entry>
    	<id>https://api.datamarket.azure.com/amla/recommendations/v3/GetUsageStatistics?modelId='1d20c34f-dca1-4eac-8e5d-f299e4e4ad66'&amp;startDate='2014/10/12T00:00:00'&amp;endDate='2014/11/10T00:00:00'&amp;eventTypes=''&amp;apiVersion='1.0'&amp;$skip=0&amp;$top=1</id>
		<title type="text">GetUsageStatisticsEntity</title>
		<updated>2014-11-18T11:39:16Z</updated>
		<link rel="self" href="https://api.datamarket.azure.com/amla/recommendations/v3/GetUsageStatistics?modelId='1d20c34f-dca1-4eac-8e5d-f299e4e4ad66'&amp;startDate='2014/10/12T00:00:00'&amp;endDate='2014/11/10T00:00:00'&amp;eventTypes=''&amp;apiVersion='1.0'&amp;$skip=0&amp;$top=1" />
		<content type="application/xml">
			<m:properties>
				<d:Event m:type="Edm.String">11/9/2014 8:00:00 AM;Click</d:Event>
				<d:Value m:type="Edm.String">5</d:Value>
			</m:properties>
		</content>
	</entry>
	<entry>
    	<id>https://api.datamarket.azure.com/amla/recommendations/v3/GetUsageStatistics?modelId='1d20c34f-dca1-4eac-8e5d-f299e4e4ad66'&amp;startDate='2014/10/12T00:00:00'&amp;endDate='2014/11/10T00:00:00'&amp;eventTypes=''&amp;apiVersion='1.0'&amp;$skip=1&amp;$top=1</id>
		<title type="text">GetUsageStatisticsEntity</title>
		<updated>2014-11-18T11:39:16Z</updated>
		<link rel="self" href="https://api.datamarket.azure.com/amla/recommendations/v3/GetUsageStatistics?modelId='1d20c34f-dca1-4eac-8e5d-f299e4e4ad66'&amp;startDate='2014/10/12T00:00:00'&amp;endDate='2014/11/10T00:00:00'&amp;eventTypes=''&amp;apiVersion='1.0'&amp;$skip=1&amp;$top=1" />
		<content type="application/xml">
			<m:properties>
				<d:Event m:type="Edm.String">11/9/2014 8:00:00 AM;RecommendationClick</d:Event>
				<d:Value m:type="Edm.String">10</d:Value>
          	</m:properties>
		</content>
	</entry>
	<entry>
    	<id>https://api.datamarket.azure.com/amla/recommendations/v3/GetUsageStatistics?modelId='1d20c34f-dca1-4eac-8e5d-f299e4e4ad66'&amp;startDate='2014/10/12T00:00:00'&amp;endDate='2014/11/10T00:00:00'&amp;eventTypes=''&amp;apiVersion='1.0'&amp;$skip=2&amp;$top=1</id>
		<title type="text">GetUsageStatisticsEntity</title>
		<updated>2014-11-18T11:39:16Z</updated>
		<link rel="self" href="https://api.datamarket.azure.com/amla/recommendations/v3/GetUsageStatistics?modelId='1d20c34f-dca1-4eac-8e5d-f299e4e4ad66'&amp;startDate='2014/10/12T00:00:00'&amp;endDate='2014/11/10T00:00:00'&amp;eventTypes=''&amp;apiVersion='1.0'&amp;$skip=2&amp;$top=1" />
        <content type="application/xml">
			<m:properties>
				<d:Event m:type="Edm.String">11/1/2014 8:00:00 AM;RemoveShopCart</d:Event>
            	<d:Value m:type="Edm.String">10</d:Value>
			</m:properties>
        </content>
	</entry>
	<entry>
    	<id>https://api.datamarket.azure.com/amla/recommendations/v3/GetUsageStatistics?modelId='1d20c34f-dca1-4eac-8e5d-f299e4e4ad66'&amp;startDate='2014/10/12T00:00:00'&amp;endDate='2014/11/10T00:00:00'&amp;eventTypes=''&amp;apiVersion='1.0'&amp;$skip=3&amp;$top=1</id>
		<title type="text">GetUsageStatisticsEntity</title>
		<updated>2014-11-18T11:39:16Z</updated>
		<link rel="self" href="https://api.datamarket.azure.com/amla/recommendations/v3/GetUsageStatistics?modelId='1d20c34f-dca1-4eac-8e5d-f299e4e4ad66'&amp;startDate='2014/10/12T00:00:00'&amp;endDate='2014/11/10T00:00:00'&amp;eventTypes=''&amp;apiVersion='1.0'&amp;$skip=3&amp;$top=1" />
		<content type="application/xml">
			<m:properties>
				<d:Event m:type="Edm.String">11/5/2014 8:00:00 AM;RemoveShopCart</d:Event>
				<d:Value m:type="Edm.String">10</d:Value>
			</m:properties>
		</content>
	</entry>
	</feed>

###9.4.	Get Usage File Sample
Retrieves the first 2KB of usage file content.

| HTTP Method | URI |
|:--------|:--------|
|GET     |`<rootURI>/GetUsageFileSample?modelId=%27<modelId>%27& fileId=%27<fileId>%27&apiVersion=%271.0%27`<br><br>Example:<br>`<rootURI>/GetUsageFileSample?modelId=%271c1110f8-7d9f-4c64-a807-4c9c5329993a%27&fileId=%274c067b42-e975-4cb2-8c98-a6ab80ed6d63%27&apiVersion=%271.0%27`|

|	Parameter Name	|	Valid Values						|
|:--------			|:--------								|
| modelId |	Unique identifier of the model  |
| fileId |	Unique identifier of the model usage file  |
| apiVersion | 1.0 |
|||
| Request Body | NONE |

**Response**:

HTTP Status code: 200

Response is returned in raw text format:
<pre>
85526,2406E770-769C-4189-89DE-1C9283F93A96,2014/11/02T13:40:15,True,1
210926,2406E770-769C-4189-89DE-1C9283F93A96,2014/11/02T13:40:15,True,1
116866,2406E770-769C-4189-89DE-1C9283F93A96,2014/11/02T13:40:15,True,1
177458,2406E770-769C-4189-89DE-1C9283F93A96,2014/11/02T13:40:15,True,1
274004,21BF8088-B6C0-4509-870C-E1C7AC78304A,2014/11/02T13:40:15,True,1
123883,21BF8088-B6C0-4509-870C-E1C7AC78304A,2014/11/02T13:40:15,True,1
37712,21BF8088-B6C0-4509-870C-E1C7AC78304A,2014/11/02T13:40:15,True,1
152249,21BF8088-B6C0-4509-870C-E1C7AC78304A,2014/11/02T13:40:15,True,1
250948,21BF8088-B6C0-4509-870C-E1C7AC78304A,2014/11/02T13:40:15,True,1
235588,21BF8088-B6C0-4509-870C-E1C7AC78304A,2014/11/02T13:40:15,True,1
158254,21BF8088-B6C0-4509-870C-E1C7AC78304A,2014/11/02T13:40:15,True,1
271195,21BF8088-B6C0-4509-870C-E1C7AC78304A,2014/11/02T13:40:15,True,1
141157,21BF8088-B6C0-4509-870C-E1C7AC78304A,2014/11/02T13:40:15,True,1
171118,3BB5CB44-D143-4BDD-A55C-443964BF4B23,2014/11/02T13:40:15,True,1
225087,3BB5CB44-D143-4BDD-A55C-443964BF4B23,2014/11/02T13:40:15,True,1
</pre>


###9.5.	Get Model Usage File
Retrieves the full content of the usage file.

| HTTP Method | URI |
|:--------|:--------|
|GET     |`<rootURI>/GetModelUsageFile?mid=%27<modelId>%27& fid=%27<fileId>%27&download=%27<download_value>%27&apiVersion=%271.0%27`<br><br>Example:<br>`<rootURI>/GetModelUsageFile?mid=%271c1110f8-7d9f-4c64-a807-4c9c5329993a%27&fid=%273126d816-4e80-4248-8339-1ebbdb9d544d%27&download=%271%27&apiVersion=%271.0%27`|

|	Parameter Name	|	Valid Values						|
|:--------			|:--------								|
| mid |	Unique identifier of the model  |
| fid |	Unique identifier of the model usage file |
| download | 1 |
| apiVersion | 1.0 |
|||
| Request Body | NONE |

**Response**:

HTTP Status code: 200

Response is returned in raw text format:
<pre>
85526,2406E770-769C-4189-89DE-1C9283F93A96,2014/11/02T13:40:15,True,1
210926,2406E770-769C-4189-89DE-1C9283F93A96,2014/11/02T13:40:15,True,1
116866,2406E770-769C-4189-89DE-1C9283F93A96,2014/11/02T13:40:15,True,1
177458,2406E770-769C-4189-89DE-1C9283F93A96,2014/11/02T13:40:15,True,1
274004,21BF8088-B6C0-4509-870C-E1C7AC78304A,2014/11/02T13:40:15,True,1
123883,21BF8088-B6C0-4509-870C-E1C7AC78304A,2014/11/02T13:40:15,True,1
37712,21BF8088-B6C0-4509-870C-E1C7AC78304A,2014/11/02T13:40:15,True,1
152249,21BF8088-B6C0-4509-870C-E1C7AC78304A,2014/11/02T13:40:15,True,1
250948,21BF8088-B6C0-4509-870C-E1C7AC78304A,2014/11/02T13:40:15,True,1
235588,21BF8088-B6C0-4509-870C-E1C7AC78304A,2014/11/02T13:40:15,True,1
158254,21BF8088-B6C0-4509-870C-E1C7AC78304A,2014/11/02T13:40:15,True,1
271195,21BF8088-B6C0-4509-870C-E1C7AC78304A,2014/11/02T13:40:15,True,1
141157,21BF8088-B6C0-4509-870C-E1C7AC78304A,2014/11/02T13:40:15,True,1
171118,3BB5CB44-D143-4BDD-A55C-443964BF4B23,2014/11/02T13:40:15,True,1
225087,3BB5CB44-D143-4BDD-A55C-443964BF4B23,2014/11/02T13:40:15,True,1
244881,3BB5CB44-D143-4BDD-A55C-443964BF4B23,2014/11/02T13:40:15,True,1
50547,3BB5CB44-D143-4BDD-A55C-443964BF4B23,2014/11/02T13:40:15,True,1
213090,3BB5CB44-D143-4BDD-A55C-443964BF4B23,2014/11/02T13:40:15,True,1
260655,3BB5CB44-D143-4BDD-A55C-443964BF4B23,2014/11/02T13:40:15,True,1
72214,3BB5CB44-D143-4BDD-A55C-443964BF4B23,2014/11/02T13:40:15,True,1
189334,3BB5CB44-D143-4BDD-A55C-443964BF4B23,2014/11/02T13:40:15,True,1
36326,3BB5CB44-D143-4BDD-A55C-443964BF4B23,2014/11/02T13:40:15,True,1
189336,3BB5CB44-D143-4BDD-A55C-443964BF4B23,2014/11/02T13:40:15,True,1
189334,552A1940-21E4-4399-82BB-594B46D7ED54,2014/11/02T13:40:15,True,1
260655,552A1940-21E4-4399-82BB-594B46D7ED54,2014/11/02T13:40:15,True,1
162100,552A1940-21E4-4399-82BB-594B46D7ED54,2014/11/02T13:40:15,True,1
54946,552A1940-21E4-4399-82BB-594B46D7ED54,2014/11/02T13:40:15,True,1
260965,552A1940-21E4-4399-82BB-594B46D7ED54,2014/11/02T13:40:15,True,1
102758,552A1940-21E4-4399-82BB-594B46D7ED54,2014/11/02T13:40:15,True,1
112602,552A1940-21E4-4399-82BB-594B46D7ED54,2014/11/02T13:40:15,True,1
163925,552A1940-21E4-4399-82BB-594B46D7ED54,2014/11/02T13:40:15,True,1
262998,552A1940-21E4-4399-82BB-594B46D7ED54,2014/11/02T13:40:15,True,1
144717,552A1940-21E4-4399-82BB-594B46D7ED54,2014/11/02T13:40:15,True,1
</pre>

###9.6.	Delete Usage File
Deletes the specified model usage file.

| HTTP Method | URI |
|:--------|:--------|
|DELETE     |`<rootURI>/DeleteUsageFile?modelId=%27<modelId>%27&fileId=%27<fileId>%27&apiVersion=%271.0%27`<br><br>Example:<br>`<rootURI>/DeleteUsageFile?modelId=%270f86d698-d0f4-4406-a684-d13d22c47a73%27&fileId=%27f2e0b09d-be5c-46b2-9ac2-c7f622e5e1a5%27&apiVersion=%271.0%27`|

| Parameter Name	|	Valid Values						|
|:--------			|:--------								|
| modelId |	Unique identifier of the model  |
| fileId | Unique identifier of the file to be deleted |
| apiVersion | 1.0 |
|||
| Request Body | NONE |

**Response**:

HTTP Status code: 200


###9.7.	Delete All Usage Files
Deletes all model usage files.

| HTTP Method | URI |
|:--------|:--------|
|DELETE     |`<rootURI>/DeleteAllUsageFiles?modelId=%27<modelId>%27&apiVersion=%271.0%27`<br><br>Example:<br>`<rootURI>/DeleteAllUsageFiles?modelId=%271c1110f8-7d9f-4c64-a807-4c9c5329993a%27&apiVersion=%271.0%27`|

| Parameter Name	|	Valid Values						|
|:--------			|:--------								|
| modelId |	Unique identifier of the model  |
| apiVersion | 1.0 |
|||
| Request Body | NONE |

**Response**:

HTTP Status code: 200

##10. Features
This section shows how to retrieve feature information, such as the imported features and their values, their rank, and when this rank was allocated. Features are imported as part of the catalog data, and then their rank is associated when a rank build is done.
Feature rank can change according to the pattern of usage data and type of items. But for consistent usage/items, the rank should have only small fluctuations.
The rank of features is a non-negative number. The  number 0 means that the feature was not ranked (happens if you invoke this API prior to the completion of the first rank build). The date at which the rank was attributed is called the score freshness.

###10.1. Get Features Info (For Last Rank Build)
Retrieves the feature information, including ranking, for the last successful rank build.

| HTTP Method | URI |
|:--------|:--------|
|GET      |`<rootURI>/GetModelFeatures?modelId=%27<modelId>%27&samplingSize=%27<samplingSize>%27&apiVersion=%271.0%27`<br><br>Example:<br>`<rootURI>/GetModelFeatures?modelId=%271c1110f8-7d9f-4c64-a807-4c9c5329993a%27&samplingSize=10%27&apiVersion=%271.0%27`

| Parameter Name	|	Valid Values						|
|:--------			|:--------								|
| modelId |	Unique identifier of the model  |
|samplingSize| Number of values to include for each feature according to the data present in the catalog. <br/>Possible values are:<br> -1 - All samples. <br>0 - No sampling. <br>N - Return N samples for each feature name.|
| apiVersion | 1.0 |
|||
| Request Body | NONE |


**Response**:

HTTP Status code: 200

The response contains a list of feature info entries. Each entry contains:

- `feed/entry/content/m:properties/d:Name` - Feature name.
- `feed/entry/content/m:properties/d:RankUpdateDate` - Date at which the rank was allocated to this feature, a.k.a. score freshness feature. A historical date ('0001-01-01T00:00:00') means that no rank build was performed.
- `feed/entry/content/m:properties/d:Rank` - Feature rank (float). A rank of 2.0 and up is considered a good feature.
- `feed/entry/content/m:properties/d:SampleValues` - Comma-separated list of values up to the sampling size requested.

OData XML

	<feed xmlns:base="https://api.datamarket.azure.com/amla/recommendations/v3/GetModelFeatures" xmlns:d="http://schemas.microsoft.com/ado/2007/08/dataservices" xmlns:m="http://schemas.microsoft.com/ado/2007/08/dataservices/metadata" xmlns="http://www.w3.org/2005/Atom">
	<title type="text" />
	<subtitle type="text">Get the features of a model</subtitle>
	<id>https://api.datamarket.azure.com/amla/recommendations/v3/GetModelFeatures?modelId='f13ab2e8-b530-4aa1-86f7-2f4a24714765'&amp;samplingSize='10'&amp;apiVersion='1.0'</id>
	<rights type="text" />
	<updated>2015-01-08T13:15:02Z</updated>
	<link rel="self" href="https://api.datamarket.azure.com/amla/recommendations/v3/GetModelFeatures?modelId='f13ab2e8-b530-4aa1-86f7-2f4a24714765'&amp;samplingSize='10'&amp;apiVersion='1.0'" />
	<entry>
		<id>https://api.datamarket.azure.com/amla/recommendations/v3/GetModelFeatures?modelId='f13ab2e8-b530-4aa1-86f7-2f4a24714765'&amp;samplingSize='10'&amp;apiVersion='1.0'&amp;$skip=0&amp;$top=1</id>
		<title type="text">ModelFeaturesEntity</title>
		<updated>2015-01-08T13:15:02Z</updated>
		<link rel="self" href="https://api.datamarket.azure.com/amla/recommendations/v3/GetModelFeatures?modelId='f13ab2e8-b530-4aa1-86f7-2f4a24714765'&amp;samplingSize='10'&amp;apiVersion='1.0'&amp;$skip=0&amp;$top=1" />
		<content type="application/xml">
			<m:properties>
				<d:Name m:type="Edm.String">Author</d:Name>
				<d:RankUpdateDate m:type="Edm.String">0001-01-01T00:00:00</d:RankUpdateDate>
				<d:Rank m:type="Edm.String">0</d:Rank>
				<d:SampleValues m:type="Edm.String">A. A. Attanasio, A. A. Milne, A. Bates, A. C. Bhaktivedanta Swami Prabhupada et al., A. C. Crispin, A. C. Doyle, A. C. H. Smith, A. E. Parker, A. J. Holt, A. J. Matthews</d:SampleValues>
			</m:properties>
		</content>
	</entry>
	<entry>
		<id>https://api.datamarket.azure.com/amla/recommendations/v3/GetModelFeatures?modelId='f13ab2e8-b530-4aa1-86f7-2f4a24714765'&amp;samplingSize='10'&amp;apiVersion='1.0'&amp;$skip=1&amp;$top=1</id>
		<title type="text">ModelFeaturesEntity</title>
		<updated>2015-01-08T13:15:02Z</updated>
		<link rel="self" href="https://api.datamarket.azure.com/amla/recommendations/v3/GetModelFeatures?modelId='f13ab2e8-b530-4aa1-86f7-2f4a24714765'&amp;samplingSize='10'&amp;apiVersion='1.0'&amp;$skip=1&amp;$top=1" />
		<content type="application/xml">
			<m:properties>
				<d:Name m:type="Edm.String">Publisher</d:Name>
				<d:RankUpdateDate m:type="Edm.String">0001-01-01T00:00:00</d:RankUpdateDate>
				<d:Rank m:type="Edm.String">0</d:Rank>
				<d:SampleValues m:type="Edm.String">A. Mondadori, Abacus, Abacus Press, Abacus Uk, Abstract Studio, Acacia Press, Academy Chicago Publishers, Ace Books, ACE Charter, Actar</d:SampleValues>
			</m:properties>
		</content>
	</entry>
	<entry>
		<id>https://api.datamarket.azure.com/amla/recommendations/v3/GetModelFeatures?modelId='f13ab2e8-b530-4aa1-86f7-2f4a24714765'&amp;samplingSize='10'&amp;apiVersion='1.0'&amp;$skip=2&amp;$top=1</id>
		<title type="text">ModelFeaturesEntity</title>
		<updated>2015-01-08T13:15:02Z</updated>
		<link rel="self" href="https://api.datamarket.azure.com/amla/recommendations/v3/GetModelFeatures?modelId='f13ab2e8-b530-4aa1-86f7-2f4a24714765'&amp;samplingSize='10'&amp;apiVersion='1.0'&amp;$skip=2&amp;$top=1"/>
		<contenttype="application/xml">
		<m:properties>
			<d:Name m:type="Edm.String">Year</d:Name>
			<d:RankUpdateDate m:type="Edm.String">0001-01-01T00:00:00</d:RankUpdateDate>
			<d:Rank m:type="Edm.String">0</d:Rank>
			<d:SampleValues m:type="Edm.String">0, 1920, 1926, 1927, 1929, 1930, 1932, 1942, 1943, 1946</d:SampleValues>
		</m:properties>
		</content>
	</entry>
</feed>


###10.2. Get Features Info (For Specific Rank Build)

Retrieves the feature information, including the ranking for a specific rank build.

| HTTP Method | URI |
|:--------|:--------|
|GET      |`<rootURI>/GetModelFeatures?modelId=%27<modelId>%27&samplingSize=%27<samplingSize>%27&rankBuildId=<rankBuildId>&apiVersion=%271.0%27`<br><br>Example:<br>`<rootURI>/GetModelFeatures?modelId=%271c1110f8-7d9f-4c64-a807-4c9c5329993a%27&samplingSize=10%27&rankBuildId=1000551&apiVersion=%271.0%27`

| Parameter Name	|	Valid Values	|
|:--------			|:--------			|
| modelId |	Unique identifier of the model  |
|samplingSize| Number of values to include for each feature according to the data present in the catalog.<br/> Possible values are:<br> -1 - All samples. <br>0 - No sampling. <br>N - Return N samples for each feature name.|
|rankBuildId| Unique identifier of the rank build or -1 for the last rank build|
| apiVersion | 1.0 |
|||
| Request Body | NONE |


**Response**:

HTTP Status code: 200

The response contains a list of feature info entries. Each entry contains:

- `feed/entry/content/m:properties/d:Name` - Feature name.
- `feed/entry/content/m:properties/d:RankUpdateDate` - Date at which the rank was allocated to this feature, a.k.a. score freshness feature. A historical date ('0001-01-01T00:00:00') means that no rank build was performed.
- `feed/entry/content/m:properties/d:Rank` - Feature rank (float). A rank of 2.0 and up is considered a good feature.
- `feed/entry/content/m:properties/d:SampleValues` - Comma-separated list of values up to the sampling size requested.

OData

	<feed xmlns:base="https://api.datamarket.azure.com/amla/recommendations/v3/GetModelFeatures" xmlns:d="http://schemas.microsoft.com/ado/2007/08/dataservices" xmlns:m="http://schemas.microsoft.com/ado/2007/08/dataservices/metadata" xmlns="http://www.w3.org/2005/Atom">
		<title type="text" />
		<subtitle type="text">Get the features of a model</subtitle>
		<id>https://api.datamarket.azure.com/amla/recommendations/v3/GetModelFeatures?modelId='f13ab2e8-b530-4aa1-86f7-2f4a24714765'&amp;samplingSize='10'&amp;rankBuildId=1000653&amp;apiVersion='1.0'</id>
		<rights type="text" />
		<updated>2015-01-08T13:54:22Z</updated>
		<link rel="self" href="https://api.datamarket.azure.com/amla/recommendations/v3/GetModelFeatures?modelId='f13ab2e8-b530-4aa1-86f7-2f4a24714765'&amp;samplingSize='10'&amp;rankBuildId=1000653&amp;apiVersion='1.0'" />
		<entry>
			<id>https://api.datamarket.azure.com/amla/recommendations/v3/GetModelFeatures?modelId='f13ab2e8-b530-4aa1-86f7-2f4a24714765'&amp;samplingSize='10'&amp;rankBuildId=1000653&amp;apiVersion='1.0'&amp;$skip=0&amp;$top=1</id>
			<title type="text">ModelFeaturesEntity</title>
			<updated>2015-01-08T13:54:22Z</updated>
			<link rel="self" href="https://api.datamarket.azure.com/amla/recommendations/v3/GetModelFeatures?modelId='f13ab2e8-b530-4aa1-86f7-2f4a24714765'&amp;samplingSize='10'&amp;rankBuildId=1000653&amp;apiVersion='1.0'&amp;$skip=0&amp;$top=1" />
			<content type="application/xml">
				<m:properties>
					<d:Name m:type="Edm.String">Author</d:Name>
					<d:RankUpdateDate m:type="Edm.String">2015-01-08T13:52:14.673</d:RankUpdateDate>
					<d:Rank m:type="Edm.String">3.38867426</d:Rank>
					<d:SampleValues m:type="Edm.String">A. A. Attanasio, A. A. Milne, A. Bates, A. C. Bhaktivedanta Swami Prabhupada et al., A. C. Crispin, A. C. Doyle, A. C. H. Smith, A. E. Parker, A. J. Holt, A. J. Matthews</d:SampleValues>
				</m:properties>
			</content>
		</entry>
		<entry>
			<id>https://api.datamarket.azure.com/amla/recommendations/v3/GetModelFeatures?modelId='f13ab2e8-b530-4aa1-86f7-2f4a24714765'&amp;samplingSize='10'&amp;rankBuildId=1000653&amp;apiVersion='1.0'&amp;$skip=1&amp;$top=1</id>
			<title type="text">ModelFeaturesEntity</title>
			<updated>2015-01-08T13:54:22Z</updated>
			<link rel="self" href="https://api.datamarket.azure.com/amla/recommendations/v3/GetModelFeatures?modelId='f13ab2e8-b530-4aa1-86f7-2f4a24714765'&amp;samplingSize='10'&amp;rankBuildId=1000653&amp;apiVersion='1.0'&amp;$skip=1&amp;$top=1" />
			<content type="application/xml">
				<m:properties>
					<d:Name m:type="Edm.String">Publisher</d:Name>
					<d:RankUpdateDate m:type="Edm.String">2015-01-08T13:52:14.673</d:RankUpdateDate>
					<d:Rank m:type="Edm.String">1.67839336</d:Rank>
					<d:SampleValues m:type="Edm.String">A. Mondadori, Abacus, Abacus Press, Abacus Uk, Abstract Studio, Acacia Press, Academy Chicago Publishers, Ace Books, ACE Charter, Actar</d:SampleValues>
				</m:properties>
			</content>
		</entry>
		<entry>
			<id>https://api.datamarket.azure.com/amla/recommendations/v3/GetModelFeatures?modelId='f13ab2e8-b530-4aa1-86f7-2f4a24714765'&amp;samplingSize='10'&amp;rankBuildId=1000653&amp;apiVersion='1.0'&amp;$skip=2&amp;$top=1</id>
			<title type="text">ModelFeaturesEntity</title>
			<updated>2015-01-08T13:54:22Z</updated>
			<link rel="self" href="https://api.datamarket.azure.com/amla/recommendations/v3/GetModelFeatures?modelId='f13ab2e8-b530-4aa1-86f7-2f4a24714765'&amp;samplingSize='10'&amp;rankBuildId=1000653&amp;apiVersion='1.0'&amp;$skip=2&amp;$top=1" />
			<content type="application/xml">
				<m:properties>
					<d:Name m:type="Edm.String">Year</d:Name>
					<d:RankUpdateDate m:type="Edm.String">2015-01-08T13:52:14.673</d:RankUpdateDate>
					<d:Rank m:type="Edm.String">1.12352145</d:Rank>
					<d:SampleValues m:type="Edm.String">0, 1920, 1926, 1927, 1929, 1930, 1932, 1942, 1943, 1946</d:SampleValues>
				</m:properties>
			</content>
		</entry>
	</feed>


##11. Build

  This section explains the different APIs related to builds. There are 3 types of builds: a recommendation build, a rank build and an FBT (frequently bought together) build.

The recommendation build's purpose is to generate a recommendation model used for predictions. Predictions (for this type of build) come in two flavors:
* I2I - a.k.a. Item to Item recommendations - given an item or a list of items this option will predict a list of items that are likely to be of high interest.
* U2I - a.k.a. User to Item recommendations - given a user id (and optionally a list of items) this option will predict a list of items that are likely to be of high interest for the given user (and its additional choice of items). The U2I recommendations are based on the history of items that were of interest for the user up to the time the model was built.

A rank build is a technical build that allows you to learn about the usefulness of your features. Usually, in order to get the best result for a recommendation model involving features, you should take the following steps:
- Trigger a rank build (unless the score of your features is stable) and wait till you get the feature score.
- Retrieve the rank of your features by calling the [Get Features Info](#101-get-features-info-for-last-rank-build) API.
- Configure a recommendation build with the following parameters:
	- `useFeatureInModel` - Set to True.
	- `ModelingFeatureList` - Set to a comma-separated list of features with a score of 2.0 or more (according to the ranks you retrieved in the previous step).
	- `AllowColdItemPlacement` - Set to True.
	- Optionally you can set `EnableFeatureCorrelation` to True and `ReasoningFeatureList` to the list of features you want to use for explanations (usually the same list of features used in modelling or a sublist).
- Trigger the recommendation build with the configured parameters.

Note: If you do not configure any parameters (e.g. invoke the recommendation build without parameters) or you do not explicitly disable the usage of features (e.g. `UseFeatureInModel` set to False), the system will set up the feature-related parameters to the explained values above in case a rank build exists.

There is no restriction on running a rank build and a recommendation build concurrently for the same model. Nevertheless, you cannot run two builds of the same type on the same model in parallel.

An FBT (Frequently bought together) build is yet another recommendations algorithm called sometimes "conservative" recommender, which is good for catalogs that are not homogeneous in nature (homogeneous: books, movies, some food, fashion; non-homogeneous: computer and devices, cross-domain, highly diverse).

Note: if the usage files that you uploaded contain the optional field "event type" then for FBT modelling only "Purchase" events will be used. If no event type is provided all events will be considered as purchase.


####11.1 Build parameters

Each build type can be configured via a set of parameters (depicted below). If you don't configure the parameters, the system will automatically attribute values to the parameters according to the information present at the time you trigger a build.

#####11.1.1. Usage condenser
Users or items with few usage points might contain more noise than information. The system attempts to predict the minimal number of usage points per user/item to be used in a model. This number will be within the range defined by the ItemCutoffLowerBound and ItemCutoffUpperBound parameters for items, and the range defined by the UserCutOffLowerBound and UserCutoffUpperBound parameters for users. The condenser effect on items or users can be minimized by setting at least one of the corresponding bounds to zero.

#####11.1.2. Rank build parameters

The table below depicts the build parameters for a rank build.

|Key|Description|Type|Valid Value|
|:-----|:----|:----|:---|
|NumberOfModelIterations | The number of iterations the model performs is reflected by the overall compute time and the model accuracy. The higher the number, the better accuracy you will get, but the compute time will take longer.| Integer | 10-50 |
| NumberOfModelDimensions | The number of dimensions relates to the number of 'features' the model will try to find within your data. Increasing the number of dimensions will allow better fine-tuning of the results into smaller clusters. However, too many dimensions will prevent the model from finding correlations between items. | Integer | 10-40 |
|ItemCutOffLowerBound| Defines the item lower bound for the condenser. See usage condenser above. | Integer | 2 or more (0 disable condenser) |
|ItemCutOffUpperBound| Defines the item upper bound for the condenser. See usage condenser above. | Integer | 2 or more (0 disable condenser) |
|UserCutOffLowerBound| Defines the user lower bound for the condenser. See usage condenser above. | Integer | 2 or more (0 disable condenser) |
|UserCutOffUpperBound| Defines the user upper bound for the condenser. See usage condenser above. | Integer | 2 or more (0 disable condenser) |

#####11.1.3. Recommendation build parameters
The table below depicts the build parameters for recommendation build.

|Key|Description|Type|Valid Value|
|:-----|:----|:----|:---|
|NumberOfModelIterations | The number of iterations the model performs is reflected by the overall compute time and the model accuracy. The higher the number, the better accuracy you will get, but the compute time will take longer.| Integer | 10-50 |
| NumberOfModelDimensions | The number of dimensions relates to the number of 'features' the model will try to find within your data. Increasing the number of dimensions will allow better fine-tuning of the results into smaller clusters. However, too many dimensions will prevent the model from finding correlations between items. | Integer | 10-40 |
|ItemCutOffLowerBound| Defines the item lower bound for the condenser. See usage condenser above. | Integer | 2 or more (0 disable condenser) |
|ItemCutOffUpperBound| Defines the item upper bound for the condenser. See usage condenser above. | Integer | 2 or more (0 disable condenser) |
|UserCutOffLowerBound| Defines the user lower bound for the condenser. See usage condenser above. | Integer | 2 or more (0 disable condenser) |
|UserCutOffUpperBound| Defines the user upper bound for the condenser. See usage condenser above. | Integer | 2 or more (0 disable condenser) |
| Description | Build description. | String | Any text, maximum 512 chars |
| EnableModelingInsights | Allows you to compute metrics on the recommendation model. | Boolean | True/False |
| UseFeaturesInModel | Indicates if features can be used in order to enhance the recommendation model. | Boolean | True/False |
| ModelingFeatureList | Comma-separated list of feature names to be used in the recommendation build, in order to enhance the recommendation. | String | Feature names, up to 512 chars |
| AllowColdItemPlacement | Indicates if the recommendation should also push cold items via feature similarity. | Boolean | True/False |
| EnableFeatureCorrelation | Indicates if features can be used in reasoning. | Boolean | True/False |
| ReasoningFeatureList | Comma-separated list of feature names to be used for reasoning sentences (e.g. recommendation explanations).  | String | Feature names, up to 512 chars |
| EnableU2I | Allow the personalized recommendation a.k.a. U2I (user to item recommendations). | Boolean | True/False (default true) |

#####11.1.4. FBT build parameters
The table below depicts the build parameters for recommendation build.

|Key|Description|Type|Valid Value (Default)|
|:-----|:----|:----|:---|
|FbtSupportThreshold | How conservative the model is. Number of co-occurrences of items to be considered for modeling.| Integer | 3-50 (6) |
|FbtMaxItemSetSize | Bounds the number of items in a frequent set.| Integer | 2-3 (2) |
|FbtMinimalScore | Minimal score that a frequent set should have in order to be included in the returned results. The higher the better.| Double | 0 and above (0) |

###11.2. Trigger a Recommendation Build

  By default this API will trigger a recommendation model build. To trigger a rank build (in order to score  features), the build API variant with build type parameter should be used.


| HTTP Method | URI |
|:--------|:--------|
|POST     |`<rootURI>/BuildModel?modelId=%27<modelId>%27&userDescription=%27<description>%27&apiVersion=%271.0%27`<br><br>Example:<br>`<rootURI>/BuildModel?modelId=%27a658c626-2baa-43a7-ac98-f6ee26120a12%27&userDescription=%27First%20build%27&apiVersion=%271.0%27`|
|HEADER   |`"Content-Type", "text/xml"` (If sending Request Body)|

|	Parameter Name	|	Valid Values						|
|:--------			|:--------								|
| modelId |	Unique identifier of the model  |
| userDescription | Textual identifier of the catalog. Note that if you use spaces you must encode it with %20 instead. See example above.<br>Max length: 50 |
| apiVersion | 1.0 |
|||
| Request Body | If left empty then the build will be executed with the default build parameters.<br><br>If you want to set the build parameters, send the parameters as XML into the body as in the following sample. (See the "Build parameters" section for an explanation of the parameters.)`<NumberOfModelIterations>40</NumberOfModelIterations><NumberOfModelDimensions>20</NumberOfModelDimensions><MinItemAppearance>5</MinItemAppearance><MinUserAppearance>5</MinUserAppearance><EnableModelingInsights>true</EnableModelingInsights><UseFeaturesInModel>false</UseFeaturesInModel><ModelingFeatureList>feature_name_1,feature_name_2,...</ModelingFeatureList><AllowColdItemPlacement>false</AllowColdItemPlacement><EnableFeatureCorrelation>false</EnableFeatureCorrelation><ReasoningFeatureList>feature_name_a,feature_name_b,...</ReasoningFeatureList></BuildParametersList>` |

**Response**:

HTTP Status code: 200

This is an asynchronous API. You will get a build ID as a response. To know when the build has ended, you should call the “Get Builds Status of a Model” API and locate this build ID in the response. Note that a build can take from minutes to hours depending on the size of the data.

You cannot consume recommendations till the build ends.

Valid build status:

- Create – Build request was created.
- Queued – Build request was sent and it is queued.
- Building – Build is in progress.
- Success – Build ended successfully.
- Error – Build ended with a failure.
- Cancelled – Build was cancelled.
- Cancelling – A cancel request for the build was sent.


Note that the build ID can be found under the following path: `Feed\entry\content\properties\Id`

OData XML

    <feed xmlns:base="https://api.datamarket.azure.com/amla/recommendations/v3/BuildModel" xmlns:d="http://schemas.microsoft.com/ado/2007/08/dataservices" xmlns:m="http://schemas.microsoft.com/ado/2007/08/dataservices/metadata" xmlns="http://www.w3.org/2005/Atom">
  	<title type="text" />
  	<subtitle type="text">Build a Model with RequestBody</subtitle>
  	<id>https://api.datamarket.azure.com/amla/recommendations/v3/BuildModel?modelId='9559872f-7a53-4076-a3c7-19d9385c1265'&amp;userDescription='First build'&amp;apiVersion='1.0'</id>
  	<rights type="text" />
  	<updated>2014-10-05T08:56:34Z</updated>
  	<link rel="self" href="https://api.datamarket.azure.com/amla/recommendations/v3/BuildModel?modelId='9559872f-7a53-4076-a3c7-19d9385c1265'&amp;userDescription='First%20build'&amp;apiVersion='1.0'" />
  	<entry>
    <id>https://api.datamarket.azure.com/amla/recommendations/v3/BuildModel?modelId='9559872f-7a53-4076-a3c7-19d9385c1265'&amp;userDescription='First build'&amp;apiVersion='1.0'&amp;$skip=0&amp;$top=1</id>
    <title type="text">BuildAModelEntity2</title>
    <updated>2014-10-05T08:56:34Z</updated>
    <link rel="self" href="https://api.datamarket.azure.com/amla/recommendations/v3/BuildModel?modelId='9559872f-7a53-4076-a3c7-19d9385c1265'&amp;userDescription='First%20build'&amp;apiVersion='1.0'&amp;$skip=0&amp;$top=1" />
    <content type="application/xml">
      <m:properties>
        <d:Id m:type="Edm.String">1000272</d:Id>
        <d:UserName m:type="Edm.String"></d:UserName>
        <d:ModelId m:type="Edm.String">9559872f-7a53-4076-a3c7-19d9385c1265</d:ModelId>
        <d:ModelName m:type="Edm.String">docTest</d:ModelName>
        <d:Type m:type="Edm.String">Recommendation</d:Type>
        <d:CreationTime m:type="Edm.String">2014-10-05T08:56:31.893</d:CreationTime>
        <d:Progress_BuildId m:type="Edm.String">1000272</d:Progress_BuildId>
        <d:Progress_ModelId m:type="Edm.String">9559872f-7a53-4076-a3c7-19d9385c1265</d:Progress_ModelId>
        <d:Progress_UserName m:type="Edm.String">5-4058-ab36-1fe254f05102@dm.com</d:Progress_UserName>
        <d:Progress_IsExecutionStarted m:type="Edm.String">false</d:Progress_IsExecutionStarted>
        <d:Progress_IsExecutionEnded m:type="Edm.String">false</d:Progress_IsExecutionEnded>
        <d:Progress_Percent m:type="Edm.String">0</d:Progress_Percent>
        <d:Progress_StartTime m:type="Edm.String">0001-01-01T00:00:00</d:Progress_StartTime>
        <d:Progress_EndTime m:type="Edm.String">0001-01-01T00:00:00</d:Progress_EndTime>
        <d:Progress_UpdateDateUTC m:type="Edm.String"></d:Progress_UpdateDateUTC>
        <d:Status m:type="Edm.String">Queued</d:Status>
        <d:Key1 m:type="Edm.String">UseFeaturesInModel</d:Key1>
        <d:Value1 m:type="Edm.String">False</d:Value1>
      </m:properties>
    </content>
  	</entry>
	</feed>

###11.3. Trigger Build (Recommendation, Rank or FBT)

| HTTP Method | URI |
|:--------|:--------|
|POST     |`<rootURI>/BuildModel?modelId=%27<modelId>%27&userDescription=%27<description>%27&buildType=%27<buildType>%27&apiVersion=%271.0%27`<br><br>Example:<br>`<rootURI>/BuildModel?modelId=%27a658c626-2baa-43a7-ac98-f6ee26120a12%27&userDescription=%27First%20build%27&buildType=%27Ranking%27&apiVersion=%271.0%27`|
|HEADER   |`"Content-Type", "text/xml"` (If sending Request Body)|

|	Parameter Name	|	Valid Values						|
|:--------			|:--------								|
| modelId |	Unique identifier of the model  |
| userDescription | Textual identifier of the catalog. Note that if you use spaces you must encode it with %20 instead. See example above.<br>Max length: 50 |
| buildType | Type of the build to invoke: <br/> - 'Recommendation' for recommendation build <br> - 'Ranking' for rank build <br/> - 'Fbt' for FBT build
| apiVersion | 1.0 |
|||
| Request Body | If left empty then the build will be executed with the default build parameters.<br><br>If you want to set build parameters, send them as XML into the body like in the following sample. (See the "Build parameters" section for an explanation and full list of the parameters.)`<BuildParametersList><NumberOfModelIterations>40</NumberOfModelIterations><NumberOfModelDimensions>20</NumberOfModelDimensions><MinItemAppearance>5</MinItemAppearance><MinUserAppearance>5</MinUserAppearance></BuildParametersList>` |

**Response**:

HTTP Status code: 200

This is an asynchronous API. You will get a build ID as a response. To know when the build has ended, you should call the “Get Builds Status of a Model” API and locate this build ID in the response. Note that a build can take from minutes to hours depending on the size of the data.

You cannot consume recommendations till the build ends.

Valid build status:

- Create – Model was created.
- Queued – Model build was triggered and it is queued.
- Building – Model is being built.
- Success – Build ended successfully.
- Error – Build ended with a failure.
- Cancelled – Build was cancelled.
- Cancelling – Build is being cancelled.

Note that the build ID can be found under the following path: `Feed\entry\content\properties\Id`

OData XML

    <feed xmlns:base="https://api.datamarket.azure.com/amla/recommendations/v3/BuildModel" xmlns:d="http://schemas.microsoft.com/ado/2007/08/dataservices" xmlns:m="http://schemas.microsoft.com/ado/2007/08/dataservices/metadata" xmlns="http://www.w3.org/2005/Atom">
  	<title type="text" />
  	<subtitle type="text">Build a Model with RequestBody</subtitle>
  	<id>https://api.datamarket.azure.com/amla/recommendations/v3/BuildModel?modelId='9559872f-7a53-4076-a3c7-19d9385c1265'&amp;userDescription='First build'&amp;apiVersion='1.0'</id>
  	<rights type="text" />
  	<updated>2014-10-05T08:56:34Z</updated>
  	<link rel="self" href="https://api.datamarket.azure.com/amla/recommendations/v3/BuildModel?modelId='9559872f-7a53-4076-a3c7-19d9385c1265'&amp;userDescription='First%20build'&amp;apiVersion='1.0'" />
  	<entry>
    <id>https://api.datamarket.azure.com/amla/recommendations/v3/BuildModel?modelId='9559872f-7a53-4076-a3c7-19d9385c1265'&amp;userDescription='First build'&amp;apiVersion='1.0'&amp;$skip=0&amp;$top=1</id>
    <title type="text">BuildAModelEntity2</title>
    <updated>2014-10-05T08:56:34Z</updated>
    <link rel="self" href="https://api.datamarket.azure.com/amla/recommendations/v3/BuildModel?modelId='9559872f-7a53-4076-a3c7-19d9385c1265'&amp;userDescription='First%20build'&amp;apiVersion='1.0'&amp;$skip=0&amp;$top=1" />
    <content type="application/xml">
      <m:properties>
        <d:Id m:type="Edm.String">1000272</d:Id>
        <d:UserName m:type="Edm.String"></d:UserName>
        <d:ModelId m:type="Edm.String">9559872f-7a53-4076-a3c7-19d9385c1265</d:ModelId>
        <d:ModelName m:type="Edm.String">docTest</d:ModelName>
        <d:Type m:type="Edm.String">Recommendation</d:Type>
        <d:CreationTime m:type="Edm.String">2014-10-05T08:56:31.893</d:CreationTime>
        <d:Progress_BuildId m:type="Edm.String">1000272</d:Progress_BuildId>
        <d:Progress_ModelId m:type="Edm.String">9559872f-7a53-4076-a3c7-19d9385c1265</d:Progress_ModelId>
        <d:Progress_UserName m:type="Edm.String">5-4058-ab36-1fe254f05102@dm.com</d:Progress_UserName>
        <d:Progress_IsExecutionStarted m:type="Edm.String">false</d:Progress_IsExecutionStarted>
        <d:Progress_IsExecutionEnded m:type="Edm.String">false</d:Progress_IsExecutionEnded>
        <d:Progress_Percent m:type="Edm.String">0</d:Progress_Percent>
        <d:Progress_StartTime m:type="Edm.String">0001-01-01T00:00:00</d:Progress_StartTime>
        <d:Progress_EndTime m:type="Edm.String">0001-01-01T00:00:00</d:Progress_EndTime>
        <d:Progress_UpdateDateUTC m:type="Edm.String"></d:Progress_UpdateDateUTC>
        <d:Status m:type="Edm.String">Queued</d:Status>
        <d:Key1 m:type="Edm.String">UseFeaturesInModel</d:Key1>
        <d:Value1 m:type="Edm.String">False</d:Value1>
      </m:properties>
    </content>
  	</entry>
	</feed>




###11.4. Get Builds Status of a Model
Retrieves builds and their status for a specified model.

| HTTP Method | URI |
|:--------|:--------|
|GET     |`<rootURI>/GetModelBuildsStatus?modelId=%27<modelId>%27&onlyLastBuild=<bool>&apiVersion=%271.0%27`<br><br>Example:<br>`<rootURI>/GetModelBuildsStatus?modelId=%279559872f-7a53-4076-a3c7-19d9385c1265%27&onlyLastBuild=true&apiVersion=%271.0%27`|


|	Parameter Name	|	Valid Values						|
|:--------			|:--------								|
|	modelId			|	Unique identifier of the model	|
|	onlyLastBuild	|	Indicates whether to return all the build history of the model or only the status of the most recent build	|
|	apiVersion		|	1.0									|


**Response**:

HTTP Status code: 200

The response includes one entry per build. Each entry has the following data:

- `feed/entry/content/properties/UserName` – Name of the user.
- `feed/entry/content/properties/ModelName` – Name of the model.
- `feed/entry/content/properties/ModelId` – Model unique identifier.
- `feed/entry/content/properties/IsDeployed` – Whether the build is deployed (a.k.a. active build).
- `feed/entry/content/properties/BuildId` – Build unique identifier.
- `feed/entry/content/properties/BuildType` - Type of the build.
- `feed/entry/content/properties/Status` – Build status. Can be one of the following: Error, Building, Queued, Cancelling, Cancelled, Success.
- `feed/entry/content/properties/StatusMessage` – Detailed status message (applies only to specific states).
- `feed/entry/content/properties/Progress` – Build progress (%).
- `feed/entry/content/properties/StartTime` – Build start time.
- `feed/entry/content/properties/EndTime` – Build end time.
- `feed/entry/content/properties/ExecutionTime` – Build duration.
- `feed/entry/content/properties/ProgressStep` – Details about the current stage of a build in progress.

Valid build status:
- Created – Build request entry was created.
- Queued – Build request was triggered and it is queued.
- Building – Build is in process.
- Success – Build ended successfully.
- Error – Build ended with a failure.
- Cancelled – Build was cancelled.
- Cancelling – Build is being cancelled.

Valid values for build type:
- Rank - Rank build.
- Recommendation - Recommendation build.


OData XML

	<feed xmlns:base="https://api.datamarket.azure.com/amla/recommendations/v3/GetModelBuildsStatus" xmlns:d="http://schemas.microsoft.com/ado/2007/08/dataservices" xmlns:m="http://schemas.microsoft.com/ado/2007/08/dataservices/metadata" xmlns="http://www.w3.org/2005/Atom">
		<title type="text" />
		<subtitle type="text">Get builds status of a model</subtitle>
    	<id>https://api.datamarket.azure.com/amla/recommendations/v3/GetModelBuildsStatus?modelId='1d20c34f-dca1-4eac-8e5d-f299e4e4ad66'&amp;onlyLastBuild=False&amp;apiVersion='1.0'</id>
		<rights type="text" />
		<updated>2014-11-05T17:51:10Z</updated>
		<link rel="self" href="https://api.datamarket.azure.com/amla/recommendations/v3/GetModelBuildsStatus?modelId='1d20c34f-dca1-4eac-8e5d-f299e4e4ad66'&amp;onlyLastBuild=False&amp;apiVersion='1.0'" />
		<entry>
    		<id>https://api.datamarket.azure.com/amla/recommendations/v3/GetModelBuildsStatus?modelId='1d20c34f-dca1-4eac-8e5d-f299e4e4ad66'&amp;onlyLastBuild=False&amp;apiVersion='1.0'&amp;$skip=0&amp;$top=1</id>
			<title type="text">GetBuildsStatusEntity</title>
			<updated>2014-11-05T17:51:10Z</updated>
    		<link rel="self" href="https://api.datamarket.azure.com/amla/recommendations/v3/GetModelBuildsStatus?modelId='1d20c34f-dca1-4eac-8e5d-f299e4e4ad66'&amp;onlyLastBuild=False&amp;apiVersion='1.0'&amp;$skip=0&amp;$top=1" />
			<content type="application/xml">
				<m:properties>
					<d:UserName m:type="Edm.String">b-434e-b2c9-84935664ff20@dm.com</d:UserName>
					<d:ModelName m:type="Edm.String">ModelName</d:ModelName>
					<d:ModelId m:type="Edm.String">1d20c34f-dca1-4eac-8e5d-f299e4e4ad66</d:ModelId>
					<d:IsDeployed m:type="Edm.String">true</d:IsDeployed>
					<d:BuildId m:type="Edm.String">1000272</d:BuildId>
                    <d:BuildType m:type="Edm.String">Recommendation</d:BuildType>
					<d:Status m:type="Edm.String">Success</d:Status>
					<d:StatusMessage m:type="Edm.String"></d:StatusMessage>
					<d:Progress m:type="Edm.String">0</d:Progress>
					<d:StartTime m:type="Edm.String">2014-11-02T13:43:51</d:StartTime>
					<d:EndTime m:type="Edm.String">2014-11-02T13:45:10</d:EndTime>
					<d:ExecutionTime m:type="Edm.String">00:01:19</d:ExecutionTime>
					<d:IsExecutionStarted m:type="Edm.String">false</d:IsExecutionStarted>
					<d:ProgressStep m:type="Edm.String"></d:ProgressStep>
				</m:properties>
			</content>
		</entry>
	</feed>


###11.5. Get Builds Status
Retrieves build statuses of all models of a user.

| HTTP Method | URI |
|:--------|:--------|
|GET     |`<rootURI>/GetUserBuildsStatus?onlyLastBuilds=<bool>&apiVersion=%271.0%27`<br><br>Example:<br>`<rootURI>/GetUserBuildsStatus?onlyLastBuilds=true&apiVersion=%271.0%27`|


|	Parameter Name	|	Valid Values						|
|:--------			|:--------								|
|	onlyLastBuild	|	Indicates whether to return all the build history of the model or only the status of the most recent build.	|
|	apiVersion		|	1.0									|


**Response**:

HTTP Status code: 200

The response includes one entry per build. Each entry has the following data:

- `feed/entry/content/properties/UserName` – Name of the user.
- `feed/entry/content/properties/ModelName` – Name of the model.
- `feed/entry/content/properties/ModelId` – Model unique identifier.
- `feed/entry/content/properties/IsDeployed` – Whether the build is deployed.
- `feed/entry/content/properties/BuildId` – Build unique identifier.
- `feed/entry/content/properties/BuildType` - Type of the build.
- `feed/entry/content/properties/Status` – Build status. Can be one of the following: Error, Building, Queued, Cancelled, Cancelling, Success.
- `feed/entry/content/properties/StatusMessage` – Detailed status message (applies only to specific states).
- `feed/entry/content/properties/Progress` – Build progress (%).
- `feed/entry/content/properties/StartTime` – Build start time.
- `feed/entry/content/properties/EndTime` – Build end time.
- `feed/entry/content/properties/ExecutionTime` – Build duration.
- `feed/entry/content/properties/ProgressStep` – Details about the current stage of a build in progress.

Valid build status:
- Created – Build request entry was created.
- Queued – Build request was triggered and it is queued.
- Building – Build is in process.
- Success – Build ended successfully.
- Error – Build ended with a failure.
- Cancelled – Build was cancelled.
- Cancelling – Build is being cancelled.


Valid values for build type:
- Rank - Rank build.
- Recommendation - Recommendation build.


OData XML

	<feed xmlns:base="https://api.datamarket.azure.com/amla/recommendations/v3/GetUserBuildsStatus" xmlns:d="http://schemas.microsoft.com/ado/2007/08/dataservices" xmlns:m="http://schemas.microsoft.com/ado/2007/08/dataservices/metadata" xmlns="http://www.w3.org/2005/Atom">
		<title type="text" />
		<subtitle type="text">Get builds status of a user</subtitle>
		<id>https://api.datamarket.azure.com/amla/recommendations/v3/GetUserBuildsStatus?onlyLastBuilds=False&amp;apiVersion='1.0'</id>
		<rights type="text" />
		<updated>2014-11-05T18:41:21Z</updated>
		<link rel="self" href="https://api.datamarket.azure.com/amla/recommendations/v3/GetUserBuildsStatus?onlyLastBuilds=False&amp;apiVersion='1.0'" />
		<entry>
			<id>https://api.datamarket.azure.com/amla/recommendations/v3/GetUserBuildsStatus?onlyLastBuilds=False&amp;apiVersion='1.0'&amp;$skip=0&amp;$top=1</id>
			<title type="text">GetBuildsStatusEntity</title>
			<updated>2014-11-05T18:41:21Z</updated>
			<link rel="self" href="https://api.datamarket.azure.com/amla/recommendations/v3/GetUserBuildsStatus?onlyLastBuilds=False&amp;apiVersion='1.0'&amp;$skip=0&amp;$top=1" />
			<content type="application/xml">
				<m:properties>
					<d:UserName m:type="Edm.String">b-434e-b2c9-84935664ff20@dm.com</d:UserName>
					<d:ModelName m:type="Edm.String">ModelName</d:ModelName>
					<d:ModelId m:type="Edm.String">1d20c34f-dca1-4eac-8e5d-f299e4e4ad66</d:ModelId>
					<d:IsDeployed m:type="Edm.String">true</d:IsDeployed>
					<d:BuildId m:type="Edm.String">1000272</d:BuildId>
                    <d:BuildType m:type="Edm.String">Recommendation</d:BuildType>
					<d:Status m:type="Edm.String">Success</d:Status>
					<d:StatusMessage m:type="Edm.String"></d:StatusMessage>
					<d:Progress m:type="Edm.String">0</d:Progress>
					<d:StartTime m:type="Edm.String">2014-11-02T13:43:51</d:StartTime>
					<d:EndTime m:type="Edm.String">2014-11-02T13:45:10</d:EndTime>
					<d:ExecutionTime m:type="Edm.String">00:01:19</d:ExecutionTime>
					<d:IsExecutionStarted m:type="Edm.String">false</d:IsExecutionStarted>
					<d:ProgressStep m:type="Edm.String"></d:ProgressStep>
				</m:properties>
			</content>
		</entry>
	</feed>


###11.6. Delete Build
Deletes a build.

NOTE: <br>You cannot delete an active build. The model should be updated to a different active build before you delete it.<br>You cannot delete an in-progress build. You should cancel the build first by calling <strong>Cancel Build</strong>.

| HTTP Method | URI |
|:--------|:--------|
|DELETE     |`<rootURI>/DeleteBuild?buildId=%27<buildId>%27&apiVersion=%271.0%27`<br><br>Example:<br>`<rootURI>/DeleteBuild?buildId=%271500068%27&apiVersion=%271.0%27`|

|	Parameter Name	|	Valid Values						|
|:--------			|:--------								|
| buildId | Unique identifier of the build. |
| apiVersion | 1.0 |

**Response:**

HTTP Status code: 200

###11.7. Cancel Build
Cancels a build that is in building status.

| HTTP Method | URI |
|:--------|:--------|
|PUT     |`<rootURI>/CancelBuild?buildId=%27<buildId>%27&apiVersion=%271.0%27`<br><br>Example:<br>`<rootURI>/CancelBuild?buildId=%271500076%27&apiVersion=%271.0%27`|

|	Parameter Name	|	Valid Values						|
|:--------			|:--------								|
| buildId | Unique identifier of the build. |
| apiVersion | 1.0 |

**Response:**

HTTP Status code: 200

###11.8. Get Build Parameters
Retrieves build parameters.

| HTTP Method | URI |
|:--------|:--------|
|GET     |`<rootURI>/GetBuildParameters?buildId=%27<buildId>%27&apiVersion=%271.0%27`<br><br>Example:<br>`<rootURI>/GetBuildParameters?buildId=%271000653%27&apiVersion=%271.0%27`|

|	Parameter Name	|	Valid Values						|
|:--------			|:--------								|
| buildId | Unique identifier of the build. |
| apiVersion | 1.0 |

**Response:**

HTTP Status code: 200

This API returns a collection of key/value elements. Each element represents a parameter and its value:
- `feed/entry/content/properties/Key` – Build parameter name.
- `feed/entry/content/properties/Value` – Build parameter value.

The table below depicts the value that each key represents.

|Key|Description|Type|Valid Value|
|:-----|:----|:----|:---|
|NumberOfModelIterations | The number of iterations the model performs is reflected by the overall compute time and the model accuracy. The higher the number, the better accuracy you will get, but the compute time will take longer.| Integer | 10-50 |
| NumberOfModelDimensions | The number of dimensions relates to the number of 'features' the model will try to find within your data. Increasing the number of dimensions will allow better fine-tuning of the results into smaller clusters. However, too many dimensions will prevent the model from finding correlations between items. | Integer | 10-40 |
|ItemCutOffLowerBound| Defines the item lower bound for the condenser. See usage condenser above. | Integer | 2 or more (0 disable condenser) |
|ItemCutOffUpperBound| Defines the item upper bound for the condenser. See usage condenser above. | Integer | 2 or more (0 disable condenser) |
|UserCutOffLowerBound| Defines the user lower bound for the condenser. See usage condenser above. | Integer | 2 or more (0 disable condenser) |
|UserCutOffUpperBound| Defines the user upper bound for the condenser. See usage condenser above. | Integer | 2 or more (0 disable condenser) |
| Description | Build description. | String | Any text, maximum 512 chars |
| EnableModelingInsights | Allows you to compute metrics on the recommendation model. | Boolean | True/False |
| UseFeaturesInModel | Indicates if features can be used in order to enhance the recommendation model. | Boolean | True/False |
| ModelingFeatureList | Comma-separated list of feature names to be used in the recommendation build, in order to enhance the recommendation. | String | Feature names, up to 512 chars |
| AllowColdItemPlacement | Indicates if the recommendation should also push cold items via feature similarity. | Boolean | True/False |
| EnableFeatureCorrelation | Indicates if features can be used in reasoning. | Boolean | True/False |
| ReasoningFeatureList | Comma-separated list of feature names to be used for reasoning sentences (e.g. recommendation explanations).  | String | Feature names, up to 512 chars |


OData XML

	<feed xmlns:base="https://api.datamarket.azure.com/amla/recommendations/v3/GetBuildParameters" xmlns:d="http://schemas.microsoft.com/ado/2007/08/dataservices" xmlns:m="http://schemas.microsoft.com/ado/2007/08/dataservices/metadata" xmlns="http://www.w3.org/2005/Atom">
		<title type="text" />
		<subtitle type="text">Get build parameters</subtitle>
		<id>https://api.datamarket.azure.com/amla/recommendations/v3/GetBuildParameters?buildId='1000653'&amp;apiVersion='1.0'</id>
		<rights type="text" />
		<updated>2015-01-08T13:50:57Z</updated>
		<link rel="self" href="https://api.datamarket.azure.com/amla/recommendations/v3/GetBuildParameters?buildId='1000653'&amp;apiVersion='1.0'" />
		<entry>
			<id>https://api.datamarket.azure.com/amla/recommendations/v3/GetBuildParameters?buildId='1000653'&amp;apiVersion='1.0'&amp;$skip=0&amp;$top=1</id>
			<title type="text">GetBuildParametersEntity</title>
			<updated>2015-01-08T13:50:57Z</updated>
			<link rel="self" href="https://api.datamarket.azure.com/amla/recommendations/v3/GetBuildParameters?buildId='1000653'&amp;apiVersion='1.0'&amp;$skip=0&amp;$top=1" />
			<content type="application/xml">
				<m:properties>
					<d:Key m:type="Edm.String">UseFeaturesInModel</d:Key>
					<d:Value m:type="Edm.String">False</d:Value>
				</m:properties>
			</content>
		</entry>
		<entry>
			<id>https://api.datamarket.azure.com/amla/recommendations/v3/GetBuildParameters?buildId='1000653'&amp;apiVersion='1.0'&amp;$skip=1&amp;$top=1</id>
			<title type="text">GetBuildParametersEntity</title>
			<updated>2015-01-08T13:50:57Z</updated>
			<link rel="self" href="https://api.datamarket.azure.com/amla/recommendations/v3/GetBuildParameters?buildId='1000653'&amp;apiVersion='1.0'&amp;$skip=1&amp;$top=1" />
			<content type="application/xml">
				<m:properties>
					<d:Key m:type="Edm.String">AllowColdItemPlacement</d:Key>
					<d:Value m:type="Edm.String">False</d:Value>
				</m:properties>
			</content>
		</entry>
		<entry>
			<id>https://api.datamarket.azure.com/amla/recommendations/v3/GetBuildParameters?buildId='1000653'&amp;apiVersion='1.0'&amp;$skip=2&amp;$top=1</id>
			<title type="text">GetBuildParametersEntity</title>
			<updated>2015-01-08T13:50:57Z</updated>
			<link rel="self" href="https://api.datamarket.azure.com/amla/recommendations/v3/GetBuildParameters?buildId='1000653'&amp;apiVersion='1.0'&amp;$skip=2&amp;$top=1" />
			<content type="application/xml">
				<m:properties>
					<d:Key m:type="Edm.String">EnableFeatureCorrelation</d:Key>
					<d:Value m:type="Edm.String">False</d:Value>
				</m:properties>
			</content>
		</entry>
		<entry>
			<id>https://api.datamarket.azure.com/amla/recommendations/v3/GetBuildParameters?buildId='1000653'&amp;apiVersion='1.0'&amp;$skip=3&amp;$top=1</id>
			<title type="text">GetBuildParametersEntity</title>
			<updated>2015-01-08T13:50:57Z</updated>
			<link rel="self" href="https://api.datamarket.azure.com/amla/recommendations/v3/GetBuildParameters?buildId='1000653'&amp;apiVersion='1.0'&amp;$skip=3&amp;$top=1" />
			<content type="application/xml">
				<m:properties>
					<d:Key m:type="Edm.String">EnableModelingInsights</d:Key>
					<d:Value m:type="Edm.String">False</d:Value>
				</m:properties>
			</content>
		</entry>
		<entry>
			<id>https://api.datamarket.azure.com/amla/recommendations/v3/GetBuildParameters?buildId='1000653'&amp;apiVersion='1.0'&amp;$skip=4&amp;$top=1</id>
			<title type="text">GetBuildParametersEntity</title>
			<updated>2015-01-08T13:50:57Z</updated>
			<link rel="self" href="https://api.datamarket.azure.com/amla/recommendations/v3/GetBuildParameters?buildId='1000653'&amp;apiVersion='1.0'&amp;$skip=4&amp;$top=1" />
			<content type="application/xml">
				<m:properties>
					<d:Key m:type="Edm.String">NumberOfModelIterations</d:Key>
					<d:Value m:type="Edm.String">10</d:Value>
				</m:properties>
			</content>
		</entry>
		<entry>
			<id>https://api.datamarket.azure.com/amla/recommendations/v3/GetBuildParameters?buildId='1000653'&amp;apiVersion='1.0'&amp;$skip=5&amp;$top=1</id>
			<titletype="text">GetBuildParametersEntity</title>
			<updated>2015-01-08T13:50:57Z</updated>
			<link rel="self" href="https://api.datamarket.azure.com/amla/recommendations/v3/GetBuildParameters?buildId='1000653'&amp;apiVersion='1.0'&amp;$skip=5&amp;$top=1" />
			<content type="application/xml">
				<m:properties>
					<d:Key m:type="Edm.String">NumberOfModelDimensions</d:Key>
					<d:Value m:type="Edm.String">10</d:Value>
				</m:properties>
			</content>
		</entry>
		<entry>
			<id>https://api.datamarket.azure.com/amla/recommendations/v3/GetBuildParameters?buildId='1000653'&amp;apiVersion='1.0'&amp;$skip=6&amp;$top=1</id>
			<title type="text">GetBuildParametersEntity</title>
			<updated>2015-01-08T13:50:57Z</updated>
			<linkrel="self" href="https://api.datamarket.azure.com/amla/recommendations/v3/GetBuildParameters?buildId='1000653'&amp;apiVersion='1.0'&amp;$skip=6&amp;$top=1" />
			<content type="application/xml">
				<m:properties>
					<d:Key m:type="Edm.String">ItemCutOffLowerBound</d:Key>
					<d:Value m:type="Edm.String">2</d:Value>
				</m:properties>
			</content>
		</entry>
		<entry>
			<id>https://api.datamarket.azure.com/amla/recommendations/v3/GetBuildParameters?buildId='1000653'&amp;apiVersion='1.0'&amp;$skip=7&amp;$top=1</id>
			<title type="text">GetBuildParametersEntity</title>
			<updated>2015-01-08T13:50:57Z</updated>
			<link rel="self" href="https://api.datamarket.azure.com/amla/recommendations/v3/GetBuildParameters?buildId='1000653'&amp;apiVersion='1.0'&amp;$skip=7&amp;$top=1" />
			<content type="application/xml">
				<m:properties>
					<d:Key m:type="Edm.String">ItemCutOffUpperBound</d:Key>
					<d:Value m:type="Edm.String">2147483647</d:Value>
				</m:properties>
			</content>
		</entry>
		<entry>
			<id>https://api.datamarket.azure.com/amla/recommendations/v3/GetBuildParameters?buildId='1000653'&amp;apiVersion='1.0'&amp;$skip=8&amp;$top=1</id>
			<title type="text">GetBuildParametersEntity</title>
			<updated>2015-01-08T13:50:57Z</updated>
			<link rel="self" href="https://api.datamarket.azure.com/amla/recommendations/v3/GetBuildParameters?buildId='1000653'&amp;apiVersion='1.0'&amp;$skip=8&amp;$top=1" />
			<content type="application/xml">
				<m:properties>
					<d:Key m:type="Edm.String">UserCutOffLowerBound</d:Key>
					<d:Value m:type="Edm.String">2</d:Value>
				</m:properties>
			</content>
		</entry>
		<entry>
			<id>https://api.datamarket.azure.com/amla/recommendations/v3/GetBuildParameters?buildId='1000653'&amp;apiVersion='1.0'&amp;$skip=9&amp;$top=1</id>
			<title type="text">GetBuildParametersEntity</title>
			<updated>2015-01-08T13:50:57Z</updated>
			<link rel="self" href="https://api.datamarket.azure.com/amla/recommendations/v3/GetBuildParameters?buildId='1000653'&amp;apiVersion='1.0'&amp;$skip=9&amp;$top=1" />
			<content type="application/xml">
				<m:properties>
					<d:Key m:type="Edm.String">UserCutOffUpperBound</d:Key>
					<d:Value m:type="Edm.String">2147483647</d:Value>
				</m:properties>
			</content>
		</entry>
		<entry>
			<id>https://api.datamarket.azure.com/amla/recommendations/v3/GetBuildParameters?buildId='1000653'&amp;apiVersion='1.0'&amp;$skip=10&amp;$top=1</id>
			<title type="text">GetBuildParametersEntity</title>
			<updated>2015-01-08T13:50:57Z</updated>
			<link rel="self" href="https://api.datamarket.azure.com/amla/recommendations/v3/GetBuildParameters?buildId='1000653'&amp;apiVersion='1.0'&amp;$skip=10&amp;$top=1" />
			<content type="application/xml">
				<m:properties>
					<d:Key m:type="Edm.String">ModelingFeatureList</d:Key>
					<d:Value m:type="Edm.String"/>
				</m:properties>
			</content>
		</entry>
		<entry>
			<id>https://api.datamarket.azure.com/amla/recommendations/v3/GetBuildParameters?buildId='1000653'&amp;apiVersion='1.0'&amp;$skip=11&amp;$top=1</id>
			<title type="text">GetBuildParametersEntity</title>
			<updated>2015-01-08T13:50:57Z</updated>
			<link rel="self" href="https://api.datamarket.azure.com/amla/recommendations/v3/GetBuildParameters?buildId='1000653'&amp;apiVersion='1.0'&amp;$skip=11&amp;$top=1" />
			<content type="application/xml">
				<m:properties>
					<d:Key m:type="Edm.String">ReasoningFeatureList</d:Key>
					<d:Value m:type="Edm.String"/>
				</m:properties>
			</content>
		</entry>
		<entry>
			<id>https://api.datamarket.azure.com/amla/recommendations/v3/GetBuildParameters?buildId='1000653'&amp;apiVersion='1.0'&amp;$skip=12&amp;$top=1</id>
			<title type="text">GetBuildParametersEntity</title>
			<updated>2015-01-08T13:50:57Z</updated>
			<link rel="self" href="https://api.datamarket.azure.com/amla/recommendations/v3/GetBuildParameters?buildId='1000653'&amp;apiVersion='1.0'&amp;$skip=12&amp;$top=1" />
			<content type="application/xml">
				<m:properties>
					<d:Key m:type="Edm.String">Description</d:Key>
					<d:Value m:type="Edm.String">rankBuild</d:Value>
				</m:properties>
			</content>
		</entry>
	</feed>

##12. Recommendation
###12.1. Get Item Recommendations (for active build)

Get recommendations of the active build of type "Recommendation" or "Fbt" based on a list of seeds (input) items.

| HTTP Method | URI |
|:--------|:--------|
|GET     |`<rootURI>/ItemRecommend?modelId=%27<modelId>%27&itemIds=%27<itemId>%27&numberOfResults=<int>&includeMetadata=<bool>&apiVersion=%271.0%27`<br><br>Example:<br>`<rootURI>/ItemRecommend?modelId=%272779c063-48fb-46c1-bae3-74acddc8c1d1%27&itemIds=%271003%27&numberOfResults=10&includeMetadata=false&apiVersion=%271.0%27`|

|	Parameter Name	|	Valid Values						|
|:--------			|:--------								|
| modelId | Unique identifier of the model |
| itemIds | Comma-separated list of the items to recommend for. <br>If the active build is of type FBT then you can send only one item. <br>Max length: 1024 |
| numberOfResults | Number of required results |
| includeMetatadata | Future use, always false |
| apiVersion | 1.0 |

**Response:**

HTTP Status code: 200


The response includes one entry per recommended item. Each entry has the following data:
- `Feed\entry\content\properties\Id` – Recommended item ID.
- `Feed\entry\content\properties\Name` – Name of the item.
- `Feed\entry\content\properties\Rating` – Rating of the recommendation; higher number means higher confidence.
- `Feed\entry\content\properties\Reasoning` – Recommendation reasoning (e.g. recommendation explanations).

The example response below includes 10 recommended items.

OData XML

	<feed xmlns:base="https://api.datamarket.azure.com/amla/recommendations/v3/ItemRecommend" xmlns:d="http://schemas.microsoft.com/ado/2007/08/dataservices" xmlns:m="http://schemas.microsoft.com/ado/2007/08/dataservices/metadata" xmlns="http://www.w3.org/2005/Atom">
  	<title type="text" />
 	 <subtitle type="text">Get Recommendation</subtitle>
 	 <id>https://api.datamarket.azure.com/amla/recommendations/v3/ItemRecommend?modelId='2779c063-48fb-46c1-bae3-74acddc8c1d1'&amp;itemIds='1003'&amp;numberOfResults=10&amp;includeMetadata=false&amp;apiVersion='1.0'</id>
  	<rights type="text" />
  	<updated>2014-10-05T12:28:48Z</updated>
  	<link rel="self" href="https://api.datamarket.azure.com/amla/recommendations/v3/ItemRecommend?modelId='2779c063-48fb-46c1-bae3-74acddc8c1d1'&amp;itemIds='1003'&amp;numberOfResults=10&amp;includeMetadata=false&amp;apiVersion='1.0'" />
  	<entry>
    <id>https://api.datamarket.azure.com/amla/recommendations/v3/ItemRecommend?modelId='2779c063-48fb-46c1-bae3-74acddc8c1d1'&amp;itemIds='1003'&amp;numberOfResults=10&amp;includeMetadata=false&amp;apiVersion='1.0'&amp;$skip=0&amp;$top=1</id>
    <title type="text">GetRecommendationEntity</title>
    <updated>2014-10-05T12:28:48Z</updated>
    <link rel="self" href="https://api.datamarket.azure.com/amla/recommendations/v3/ItemRecommend?modelId='2779c063-48fb-46c1-bae3-74acddc8c1d1'&amp;itemIds='1003'&amp;numberOfResults=10&amp;includeMetadata=false&amp;apiVersion='1.0'&amp;$skip=0&amp;$top=1" />
    <content type="application/xml">
      <m:properties>
        <d:Id m:type="Edm.String">159</d:Id>
        <d:Name m:type="Edm.String">159</d:Name>
        <d:Rating m:type="Edm.Double">0.543343480387708</d:Rating>
        <d:Reasoning m:type="Edm.String">People who like '1003' also like '159'</d:Reasoning>
      </m:properties>
    </content>
 	 </entry>
 	 <entry>
    <id>https://api.datamarket.azure.com/amla/recommendations/v3/ItemRecommend?modelId='2779c063-48fb-46c1-bae3-74acddc8c1d1'&amp;itemIds='1003'&amp;numberOfResults=10&amp;includeMetadata=false&amp;apiVersion='1.0'&amp;$skip=1&amp;$top=1</id>
    <title type="text">GetRecommendationEntity</title>
    <updated>2014-10-05T12:28:48Z</updated>
    <link rel="self" href="https://api.datamarket.azure.com/amla/recommendations/v3/ItemRecommend?modelId='2779c063-48fb-46c1-bae3-74acddc8c1d1'&amp;itemIds='1003'&amp;numberOfResults=10&amp;includeMetadata=false&amp;apiVersion='1.0'&amp;$skip=1&amp;$top=1" />
    <content type="application/xml">
      <m:properties>
        <d:Id m:type="Edm.String">52</d:Id>
        <d:Name m:type="Edm.String">52</d:Name>
        <d:Rating m:type="Edm.Double">0.539588900748721</d:Rating>
        <d:Reasoning m:type="Edm.String">People who like '1003' also like '52'</d:Reasoning>
      </m:properties>
    </content>
 	 </entry>
 	 <entry>
    <id>https://api.datamarket.azure.com/amla/recommendations/v3/ItemRecommend?modelId='2779c063-48fb-46c1-bae3-74acddc8c1d1'&amp;itemIds='1003'&amp;numberOfResults=10&amp;includeMetadata=false&amp;apiVersion='1.0'&amp;$skip=2&amp;$top=1</id>
    <title type="text">GetRecommendationEntity</title>
    <updated>2014-10-05T12:28:48Z</updated>
    <link rel="self" href="https://api.datamarket.azure.com/amla/recommendations/v3/ItemRecommend?modelId='2779c063-48fb-46c1-bae3-74acddc8c1d1'&amp;itemIds='1003'&amp;numberOfResults=10&amp;includeMetadata=false&amp;apiVersion='1.0'&amp;$skip=2&amp;$top=1" />
    <content type="application/xml">
      <m:properties>
        <d:Id m:type="Edm.String">35</d:Id>
        <d:Name m:type="Edm.String">35</d:Name>
        <d:Rating m:type="Edm.Double">0.53842946443853</d:Rating>
        <d:Reasoning m:type="Edm.String">People who like '1003' also like '35'</d:Reasoning>
      </m:properties>
    </content>
 	 </entry>
 	 <entry>
    <id>https://api.datamarket.azure.com/amla/recommendations/v3/ItemRecommend?modelId='2779c063-48fb-46c1-bae3-74acddc8c1d1'&amp;itemIds='1003'&amp;numberOfResults=10&amp;includeMetadata=false&amp;apiVersion='1.0'&amp;$skip=3&amp;$top=1</id>
    <title type="text">GetRecommendationEntity</title>
    <updated>2014-10-05T12:28:48Z</updated>
    <link rel="self" href="https://api.datamarket.azure.com/amla/recommendations/v3/ItemRecommend?modelId='2779c063-48fb-46c1-bae3-74acddc8c1d1'&amp;itemIds='1003'&amp;numberOfResults=10&amp;includeMetadata=false&amp;apiVersion='1.0'&amp;$skip=3&amp;$top=1" />
    <content type="application/xml">
      <m:properties>
        <d:Id m:type="Edm.String">124</d:Id>
        <d:Name m:type="Edm.String">124</d:Name>
        <d:Rating m:type="Edm.Double">0.536712832792886</d:Rating>
        <d:Reasoning m:type="Edm.String">People who like '1003' also like '124'</d:Reasoning>
      </m:properties>
    </content>
  	</entry>
 	 <entry>
    <id>https://api.datamarket.azure.com/amla/recommendations/v3/ItemRecommend?modelId='2779c063-48fb-46c1-bae3-74acddc8c1d1'&amp;itemIds='1003'&amp;numberOfResults=10&amp;includeMetadata=false&amp;apiVersion='1.0'&amp;$skip=4&amp;$top=1</id>
    <title type="text">GetRecommendationEntity</title>
    <updated>2014-10-05T12:28:48Z</updated>
    <link rel="self" href="https://api.datamarket.azure.com/amla/recommendations/v3/ItemRecommend?modelId='2779c063-48fb-46c1-bae3-74acddc8c1d1'&amp;itemIds='1003'&amp;numberOfResults=10&amp;includeMetadata=false&amp;apiVersion='1.0'&amp;$skip=4&amp;$top=1" />
    <content type="application/xml">
      <m:properties>
        <d:Id m:type="Edm.String">120</d:Id>
        <d:Name m:type="Edm.String">120</d:Name>
        <d:Rating m:type="Edm.Double">0.533673023762878</d:Rating>
        <d:Reasoning m:type="Edm.String">People who like '1003' also like '120'</d:Reasoning>
      </m:properties>
    </content>
 	 </entry>
 	 <entry>
    <id>https://api.datamarket.azure.com/amla/recommendations/v3/ItemRecommend?modelId='2779c063-48fb-46c1-bae3-74acddc8c1d1'&amp;itemIds='1003'&amp;numberOfResults=10&amp;includeMetadata=false&amp;apiVersion='1.0'&amp;$skip=5&amp;$top=1</id>
    <title type="text">GetRecommendationEntity</title>
    <updated>2014-10-05T12:28:48Z</updated>
    <link rel="self" href="https://api.datamarket.azure.com/amla/recommendations/v3/ItemRecommend?modelId='2779c063-48fb-46c1-bae3-74acddc8c1d1'&amp;itemIds='1003'&amp;numberOfResults=10&amp;includeMetadata=false&amp;apiVersion='1.0'&amp;$skip=5&amp;$top=1" />
    <content type="application/xml">
      <m:properties>
        <d:Id m:type="Edm.String">96</d:Id>
        <d:Name m:type="Edm.String">96</d:Name>
        <d:Rating m:type="Edm.Double">0.532544826370521</d:Rating>
        <d:Reasoning m:type="Edm.String">People who like '1003' also like '96'</d:Reasoning>
      </m:properties>
    </content>
  	</entry>
 	 <entry>
    <id>https://api.datamarket.azure.com/amla/recommendations/v3/ItemRecommend?modelId='2779c063-48fb-46c1-bae3-74acddc8c1d1'&amp;itemIds='1003'&amp;numberOfResults=10&amp;includeMetadata=false&amp;apiVersion='1.0'&amp;$skip=6&amp;$top=1</id>
    <title type="text">GetRecommendationEntity</title>
    <updated>2014-10-05T12:28:48Z</updated>
    <link rel="self" href="https://api.datamarket.azure.com/amla/recommendations/v3/ItemRecommend?modelId='2779c063-48fb-46c1-bae3-74acddc8c1d1'&amp;itemIds='1003'&amp;numberOfResults=10&amp;includeMetadata=false&amp;apiVersion='1.0'&amp;$skip=6&amp;$top=1" />
    <content type="application/xml">
      <m:properties>
        <d:Id m:type="Edm.String">69</d:Id>
        <d:Name m:type="Edm.String">69</d:Name>
        <d:Rating m:type="Edm.Double">0.531678607847759</d:Rating>
        <d:Reasoning m:type="Edm.String">People who like '1003' also like '69'</d:Reasoning>
      </m:properties>
    </content>
 	 </entry>
 	 <entry>
    <id>https://api.datamarket.azure.com/amla/recommendations/v3/ItemRecommend?modelId='2779c063-48fb-46c1-bae3-74acddc8c1d1'&amp;itemIds='1003'&amp;numberOfResults=10&amp;includeMetadata=false&amp;apiVersion='1.0'&amp;$skip=7&amp;$top=1</id>
    <title type="text">GetRecommendationEntity</title>
    <updated>2014-10-05T12:28:48Z</updated>
    <link rel="self" href="https://api.datamarket.azure.com/amla/recommendations/v3/ItemRecommend?modelId='2779c063-48fb-46c1-bae3-74acddc8c1d1'&amp;itemIds='1003'&amp;numberOfResults=10&amp;includeMetadata=false&amp;apiVersion='1.0'&amp;$skip=7&amp;$top=1" />
    <content type="application/xml">
      <m:properties>
        <d:Id m:type="Edm.String">172</d:Id>
        <d:Name m:type="Edm.String">172</d:Name>
        <d:Rating m:type="Edm.Double">0.530957821375951</d:Rating>
        <d:Reasoning m:type="Edm.String">People who like '1003' also like '172'</d:Reasoning>
      </m:properties>
    </content>
 	 </entry>
 	 <entry>
    <id>https://api.datamarket.azure.com/amla/recommendations/v3/ItemRecommend?modelId='2779c063-48fb-46c1-bae3-74acddc8c1d1'&amp;itemIds='1003'&amp;numberOfResults=10&amp;includeMetadata=false&amp;apiVersion='1.0'&amp;$skip=8&amp;$top=1</id>
    <title type="text">GetRecommendationEntity</title>
    <updated>2014-10-05T12:28:48Z</updated>
    <link rel="self" href="https://api.datamarket.azure.com/amla/recommendations/v3/ItemRecommend?modelId='2779c063-48fb-46c1-bae3-74acddc8c1d1'&amp;itemIds='1003'&amp;numberOfResults=10&amp;includeMetadata=false&amp;apiVersion='1.0'&amp;$skip=8&amp;$top=1" />
    <content type="application/xml">
      <m:properties>
        <d:Id m:type="Edm.String">155</d:Id>
        <d:Name m:type="Edm.String">155</d:Name>
        <d:Rating m:type="Edm.Double">0.529093541481333</d:Rating>
        <d:Reasoning m:type="Edm.String">People who like '1003' also like '155'</d:Reasoning>
      </m:properties>
    </content>
 	 </entry>
 	 <entry>
    <id>https://api.datamarket.azure.com/amla/recommendations/v3/ItemRecommend?modelId='2779c063-48fb-46c1-bae3-74acddc8c1d1'&amp;itemIds='1003'&amp;numberOfResults=10&amp;includeMetadata=false&amp;apiVersion='1.0'&amp;$skip=9&amp;$top=1</id>
    <title type="text">GetRecommendationEntity</title>
    <updated>2014-10-05T12:28:48Z</updated>
    <link rel="self" href="https://api.datamarket.azure.com/amla/recommendations/v3/ItemRecommend?modelId='2779c063-48fb-46c1-bae3-74acddc8c1d1'&amp;itemIds='1003'&amp;numberOfResults=10&amp;includeMetadata=false&amp;apiVersion='1.0'&amp;$skip=9&amp;$top=1" />
    <content type="application/xml">
      <m:properties>
        <d:Id m:type="Edm.String">32</d:Id>
        <d:Name m:type="Edm.String">32</d:Name>
        <d:Rating m:type="Edm.Double">0.528917978168322</d:Rating>
        <d:Reasoning m:type="Edm.String">People who like '1003' also like '32'</d:Reasoning>
      </m:properties>
    </content>
 	 </entry>
	</feed>

###12.2. Get Item Recommendations (of a specific build)

Get recommendations of a specific build of type "Recommendation" or "Fbt".

| HTTP Method | URI |
|:--------|:--------|
|GET     |`<rootURI>/ItemRecommend?modelId=%27<modelId>%27&itemIds=%27<itemId>%27&numberOfResults=<int>&includeMetadata=<bool>&buildId=<int>&apiVersion=%271.0%27`<br><br>Example:<br>`<rootURI>/ItemRecommend?modelId=%272779c063-48fb-46c1-bae3-74acddc8c1d1%27&itemIds=%271003%27&numberOfResults=10&includeMetadata=false&buildId=1234&apiVersion=%271.0%27`|

|	Parameter Name	|	Valid Values						|
|:--------			|:--------								|
| modelId | Unique identifier of the model |
| itemIds | Comma-separated list of the items to recommend for. <br>If the active build is of type FBT then you can send only one item. <br>Max length: 1024 |
| numberOfResults | Number of required results |
| includeMetatadata | Future use, always false
| buildId | the build id to use for this recommendation request |
| apiVersion | 1.0 |

**Response:**

HTTP Status code: 200


The response includes one entry per recommended item. Each entry has the following data:
- `Feed\entry\content\properties\Id` – Recommended item ID.
- `Feed\entry\content\properties\Name` – Name of the item.
- `Feed\entry\content\properties\Rating` – Rating of the recommendation; higher number means higher confidence.
- `Feed\entry\content\properties\Reasoning` – Recommendation reasoning (e.g. recommendation explanations).

See a response example in 12.1

###12.3. Get FBT Recommendations (for active build)

Get recommendations of the active build of type "Fbt" based on a seed (input) item.

| HTTP Method | URI |
|:--------|:--------|
|GET     |`<rootURI>/ItemFbtRecommend?modelId=%27<modelId>%27&itemId=%27<itemId>%27&numberOfResults=<int>&minimalScore=<double>&includeMetadata=<bool>&apiVersion=%271.0%27`<br><br>Example:<br>`<rootURI>/ItemFbtRecommend?modelId=%272779c063-48fb-46c1-bae3-74acddc8c1d1%27&itemId=%271003%27&numberOfResults=10&minimalScore=<double>&includeMetadata=false&apiVersion=%271.0%27`|

|	Parameter Name	|	Valid Values						|
|:--------			|:--------								|
| modelId | Unique identifier of the model |
| itemId | Item to recommend for. <br>Max length: 1024 |
| numberOfResults | Number of required results |
| minimalScore | Minimal score that a frequent set should have in order to be included in the returned results |
| includeMetatadata | Future use, always false |
| apiVersion | 1.0 |

**Response:**

HTTP Status code: 200


The response includes one entry per recommended item set (a set of items which are usually bought together with the seed/input item). Each entry has the following data:
- `Feed\entry\content\properties\Id1` – Recommended item ID.
- `Feed\entry\content\properties\Name1` – Name of the item.
- `Feed\entry\content\properties\Id2` – 2nd recommended item ID (optional).
- `Feed\entry\content\properties\Name2` – Name of the 2nd item (optional).
- `Feed\entry\content\properties\Rating` – Rating of the recommendation; higher number means higher confidence.
- `Feed\entry\content\properties\Reasoning` – Recommendation reasoning (e.g. recommendation explanations).

The example response below includes 3 recommended item sets.

OData XML

	<feed xmlns:base="https://api.datamarket.azure.com/amla/recommendations/v3/ItemFbtRecommend" xmlns:d="http://schemas.microsoft.com/ado/2007/08/dataservices" xmlns:m="http://schemas.microsoft.com/ado/2007/08/dataservices/metadata" xmlns="http://www.w3.org/2005/Atom">
  	<title type="text" />
 	 <subtitle type="text">Get Recommendation</subtitle>
 	 <id>https://api.datamarket.azure.com/amla/recommendations/v3/ItemFbtRecommend?modelId='2779c063-48fb-46c1-bae3-74acddc8c1d1'&amp;itemId='1003'&amp;numberOfResults=3&amp;minimalScore=0.1&amp;includeMetadata=false&amp;apiVersion='1.0'</id>
  	<rights type="text" />
  	<updated>2014-10-05T12:28:48Z</updated>
  	<link rel="self" href="https://api.datamarket.azure.com/amla/recommendations/v3/ItemFbtRecommend?modelId='2779c063-48fb-46c1-bae3-74acddc8c1d1'&amp;itemIds='1003'&amp;numberOfResults=3&amp;minimalScore=0.1&amp;includeMetadata=false&amp;apiVersion='1.0'" />
  	<entry>
    <id>https://api.datamarket.azure.com/amla/recommendations/v3/ItemFbtRecommend?modelId='2779c063-48fb-46c1-bae3-74acddc8c1d1'&amp;itemIds='1003'&amp;numberOfResults=3&amp;minimalScore=0.1&amp;includeMetadata=false&amp;apiVersion='1.0'&amp;$skip=0&amp;$top=1</id>
    <title type="text">GetFbtRecommendationEntity</title>
    <updated>2014-10-05T12:28:48Z</updated>
    <link rel="self" href="https://api.datamarket.azure.com/amla/recommendations/v3/ItemFbtRecommend?modelId='2779c063-48fb-46c1-bae3-74acddc8c1d1'&amp;itemIds='1003'&amp;numberOfResults=3&amp;minimalScore=0.1&amp;includeMetadata=false&amp;apiVersion='1.0'&amp;$skip=0&amp;$top=1" />
    <content type="application/xml">
      <m:properties>
        <d:Id1 m:type="Edm.String">159</d:Id1>
        <d:Name1 m:type="Edm.String">159</d:Name1>
		<d:Id2 m:type="Edm.String"></d:Id2>
        <d:Name2 m:type="Edm.String"></d:Name2>
        <d:Rating m:type="Edm.Double">0.543343480387708</d:Rating>
        <d:Reasoning m:type="Edm.String">People who bought '1003' also bought '159'</d:Reasoning>
      </m:properties>
    </content>
 	 </entry>
 	 <entry>
    <id>https://api.datamarket.azure.com/amla/recommendations/v3/ItemFbtRecommend?modelId='2779c063-48fb-46c1-bae3-74acddc8c1d1'&amp;itemIds='1003'&amp;numberOfResults=3&amp;minimalScore=0.1&amp;includeMetadata=false&amp;apiVersion='1.0'&amp;$skip=1&amp;$top=1</id>
    <title type="text">GetFbtRecommendationEntity</title>
    <updated>2014-10-05T12:28:48Z</updated>
    <link rel="self" href="https://api.datamarket.azure.com/amla/recommendations/v3/ItemFbtRecommend?modelId='2779c063-48fb-46c1-bae3-74acddc8c1d1'&amp;itemIds='1003'&amp;numberOfResults=3&amp;minimalScore=0.1&amp;includeMetadata=false&amp;apiVersion='1.0'&amp;$skip=1&amp;$top=1" />
    <content type="application/xml">
      <m:properties>
        <d:Id1 m:type="Edm.String">52</d:Id1>
        <d:Name1 m:type="Edm.String">52</d:Name1>
		<d:Id2 m:type="Edm.String"></d:Id2>
        <d:Name2 m:type="Edm.String"></d:Name2>
        <d:Rating m:type="Edm.Double">0.533343480387708</d:Rating>
        <d:Reasoning m:type="Edm.String">People who bought '1003' also bought '52'</d:Reasoning>
      </m:properties>
    </content>
 	 </entry>
 	 <entry>
    <id>https://api.datamarket.azure.com/amla/recommendations/v3/ItemFbtRecommend?modelId='2779c063-48fb-46c1-bae3-74acddc8c1d1'&amp;itemIds='1003'&amp;numberOfResults=3&amp;minimalScore=0.1&amp;includeMetadata=false&amp;apiVersion='1.0'&amp;$skip=2&amp;$top=1</id>
    <title type="text">GetFbtRecommendationEntity</title>
    <updated>2014-10-05T12:28:48Z</updated>
    <link rel="self" href="https://api.datamarket.azure.com/amla/recommendations/v3/ItemFbtRecommend?modelId='2779c063-48fb-46c1-bae3-74acddc8c1d1'&amp;itemIds='1003'&amp;numberOfResults=3&amp;minimalScore=0.1&amp;includeMetadata=false&amp;apiVersion='1.0'&amp;$skip=2&amp;$top=1" />
    <content type="application/xml">
      <m:properties>
        <d:Id1 m:type="Edm.String">35</d:Id1>
        <d:Name1 m:type="Edm.String">35</d:Name1>
		<d:Id2 m:type="Edm.String">102</d:Id2>
        <d:Name2 m:type="Edm.String">102</d:Name2>
        <d:Rating m:type="Edm.Double">0.523343480387708</d:Rating>
        <d:Reasoning m:type="Edm.String">People who bought '1003' also bought '35' and '102'</d:Reasoning>
      </m:properties>
    </content>
 	 </entry>
	</feed>

###12.4. Get FBT Recommendations (of a specific build)

Get recommendations of a specific build of type "Fbt".

| HTTP Method | URI |
|:--------|:--------|
|GET     |`<rootURI>/ItemFbtRecommend?modelId=%27<modelId>%27&itemId=%27<itemId>%27&numberOfResults=<int>&minimalScore=<double>&includeMetadata=<bool>&buildId=<int>&apiVersion=%271.0%27`<br><br>Example:<br>`<rootURI>/ItemFbtRecommend?modelId=%272779c063-48fb-46c1-bae3-74acddc8c1d1%27&itemId=%271003%27&numberOfResults=10&minimalScore=0.1&includeMetadata=false&buildId=1234&apiVersion=%271.0%27`|

|	Parameter Name	|	Valid Values						|
|:--------			|:--------								|
| modelId | Unique identifier of the model |
| itemId | Item to recommend for. <br>Max length: 1024 |
| numberOfResults | Number of required results |
| minimalScore | Minimal score that a frequent set should have in order to be included in the returned results |
| includeMetatadata | Future use, always false |
| buildId | the build id to use for this recommendation request |
| apiVersion | 1.0 |

**Response:**

HTTP Status code: 200


The response includes one entry per recommended item set (a set of items which are usually bought together with the seed/input item). Each entry has the following data:
- `Feed\entry\content\properties\Id1` – Recommended item ID.
- `Feed\entry\content\properties\Name1` – Name of the item.
- `Feed\entry\content\properties\Id2` – 2nd recommended item ID (optional).
- `Feed\entry\content\properties\Name2` – Name of the 2nd item (optional).
- `Feed\entry\content\properties\Rating` – Rating of the recommendation; higher number means higher confidence.
- `Feed\entry\content\properties\Reasoning` – Recommendation reasoning (e.g. recommendation explanations).

See a response example in 12.3

###12.5. Get User Recommendations (for active build)

Get user recommendations of a build of type "Recommendation" marked as active build.

The API will return a list of predicted item according to the usage history of the user.

Notes: 
 1. There is no user recommendation for FBT build.
 2. If the active build is FBT this method will returns an error.

| HTTP Method | URI |
|:--------|:--------|
|GET     |`<rootURI>/UserRecommend?modelId=%27<modelId>%27&userId=%27<userId>%27&numberOfResults=<int>&includeMetadata=<bool>&apiVersion=%271.0%27`<br><br>Example:<br>`<rootURI>/UserRecommend?modelId=%272779c063-48fb-46c1-bae3-74acddc8c1d1%27&userId=%27u1101%27&numberOfResults=10&includeMetadata=false&apiVersion=%271.0%27`|

|	Parameter Name	|	Valid Values						|
|:--------			|:--------								|
| modelId | Unique identifier of the model |
| userId  | Unique identifier of the user |
| numberOfResults | Number of required results |
| includeMetatadata | Future use, always false |
| apiVersion | 1.0 |

**Response:**

HTTP Status code: 200


The response includes one entry per recommended item. Each entry has the following data:
- `Feed\entry\content\properties\Id` – Recommended item ID.
- `Feed\entry\content\properties\Name` – Name of the item.
- `Feed\entry\content\properties\Rating` – Rating of the recommendation; higher number means higher confidence.
- `Feed\entry\content\properties\Reasoning` – Recommendation reasoning (e.g. recommendation explanations).

See a response example in 12.1

###12.6. Get User Recommendations with item list (for active build)

Get user recommendations of a build of type "Recommendation" marked as active build with an additional list of items

The API will return a list of predicted item according to the usage history of the user and the additional provided items.

Notes: 
 1. There is no user recommendation for FBT build.
 2. If the active build is FBT this method will returns an error.


| HTTP Method | URI |
|:--------|:--------|
|GET     |`<rootURI>/UserRecommend?modelId=%27<modelId>%27&userId=%27<userId>&itemsIds=%27<itemsIds>%27&numberOfResults=<int>&includeMetadata=<bool>&apiVersion=%271.0%27`<br><br>Example:<br>`<rootURI>/UserRecommend?modelId=%272779c063-48fb-46c1-bae3-74acddc8c1d1%27&userId=%27u1101%27&itemsIds=%271003%27&numberOfResults=10&includeMetadata=false&apiVersion=%271.0%27`|

|	Parameter Name	|	Valid Values						|
|:--------			|:--------								|
| modelId | Unique identifier of the model |
| userId  | Unique identifier of the user |
| itemIds | Comma-separated list of the items to recommend for. Max length: 1024 |
| numberOfResults | Number of required results |
| includeMetatadata | Future use, always false |
| apiVersion | 1.0 |

**Response:**

HTTP Status code: 200


The response includes one entry per recommended item. Each entry has the following data:
- `Feed\entry\content\properties\Id` – Recommended item ID.
- `Feed\entry\content\properties\Name` – Name of the item.
- `Feed\entry\content\properties\Rating` – Rating of the recommendation; higher number means higher confidence.
- `Feed\entry\content\properties\Reasoning` – Recommendation reasoning (e.g. recommendation explanations).

See a response example in 12.1

###12.7. Get User Recommendations  (of a specific build)

Get user recommendations of a specific build of type "Recommendation".

The API will return a list of predicted item according to the usage history of the user (used in the specific build).

Note: There is no user recommendation for FBT build.

| HTTP Method | URI |
|:--------|:--------|
|GET     |`<rootURI>/UserRecommend?modelId=%27<modelId>%27&userId=%27<userId>%27&numberOfResults=<int>&includeMetadata=<bool>&buildId=<int>&apiVersion=%271.0%27`<br><br>Example:<br>`<rootURI>/UserRecommend?modelId=%272779c063-48fb-46c1-bae3-74acddc8c1d1%27&userId=%27u1101%27&numberOfResults=10&includeMetadata=false&buildId=50012&apiVersion=%271.0%27`|


|	Parameter Name	|	Valid Values						|
|:--------			|:--------								|
| modelId | Unique identifier of the model |
| userId  | Unique identifier of the user |
| numberOfResults | Number of required results |
| includeMetatadata | Future use, always false |
| buildId | the build id to use for this recommendation request |
| apiVersion | 1.0 |

**Response:**

HTTP Status code: 200


The response includes one entry per recommended item. Each entry has the following data:
- `Feed\entry\content\properties\Id` – Recommended item ID.
- `Feed\entry\content\properties\Name` – Name of the item.
- `Feed\entry\content\properties\Rating` – Rating of the recommendation; higher number means higher confidence.
- `Feed\entry\content\properties\Reasoning` – Recommendation reasoning (e.g. recommendation explanations).

See a response example in 12.1


###12.8. Get User Recommendations with item list (of a specific build)

Get user recommendations of a specific build of type "Recommendation" and the list of additional items.

The API will return a list of predicted item according to the usage history of the user and the additional list of items.

Note: Tthere is no user recommendation for FBT build.

| HTTP Method | URI |
|:--------|:--------|
|GET     |`<rootURI>/UserRecommend?modelId=%27<modelId>%27&userId=%27<userId>%27&itemsIds=%27<itemsIds>%27&numberOfResults=<int>&includeMetadata=<bool>&buildId=<int>&apiVersion=%271.0%27`<br><br>Example:<br>`<rootURI>/UserRecommend?modelId=%272779c063-48fb-46c1-bae3-74acddc8c1d1%27&userId=%27u1101%27&itemsIds=%271003%27&numberOfResults=10&includeMetadata=false&buildId=50012&apiVersion=%271.0%27`|



|	Parameter Name	|	Valid Values						|
|:--------			|:--------								|
| modelId | Unique identifier of the model |
| userId  | Unique identifier of the user |
| itemIds | Comma-separated list of the items to recommend for. Max length: 1024 |
| numberOfResults | Number of required results |
| includeMetatadata | Future use, always false |
| buildId | the build id to use for this recommendation request |
| apiVersion | 1.0 |

**Response:**

HTTP Status code: 200


The response includes one entry per recommended item. Each entry has the following data:
- `Feed\entry\content\properties\Id` – Recommended item ID.
- `Feed\entry\content\properties\Name` – Name of the item.
- `Feed\entry\content\properties\Rating` – Rating of the recommendation; higher number means higher confidence.
- `Feed\entry\content\properties\Reasoning` – Recommendation reasoning (e.g. recommendation explanations).

See a response example in 12.1

##13. User Usage History
Once a recommendation model was built the system will allow to retrieve the user history (items associated to a specific user) used for the build.
This API allow to retrieve the user history

Note: the user history is currently available only for recommendation builds.

###13.1 Retrieve user history
Retrieve the list of item used in the active build or in the specified build for the given user id.

| HTTP Method | URI |
|:--------|:--------|
|GET     | Get the user history for the active build.<br/>`<rootURI>/GetUserHistory?modelId=%27<model_id>%27&userId=%27<userId>%27&apiVersion=%271.0%27`<br/><br/>Get the user history for the given build `<rootURI>/GetUserHistory?modelId=%27<model_id>%27&userId=%27<userId>%27&buildId=<int>&apiVersion=%271.0%27`<br/><br/>Example:`<rootURI>/GetUserHistory?modelId=%2727967136e8-f868-4258-9331-10d567f87fae%27&&userId=%27u_1013%27&apiVersion=%271.0%277`|


|	Parameter Name	|	Valid Values						|
|:--------			|:--------								|
| modelId | the unique identifier of the model.|
| userId | the unique identifier of the user.
| buildId | optional parameter, allow to indicate from which build the user history should be fetch
| apiVersion | 1.0 |


**Response:**

HTTP Status code: 200

The response includes one entry per recommended item. Each entry has the following data:
- `Feed\entry\content\properties\Id` – Recommended item ID.
- `Feed\entry\content\properties\Name` – Name of the item.
- `Feed\entry\content\properties\Rating` – N/A.
- `Feed\entry\content\properties\Reasoning` – N/A.

OData XML

	<feed xmlns:base="https://api.datamarket.azure.com/amla/recommendations/v3/GetUserHistory" xmlns:d="http://schemas.microsoft.com/ado/2007/08/dataservices" xmlns:m="http://schemas.microsoft.com/ado/2007/08/dataservices/metadata" xmlns="http://www.w3.org/2005/Atom">
	<title type="text" />
	<subtitle type="text">Get User History</subtitle>
	<id>https://api.datamarket.azure.com/amla/recommendations/v3/GetUserHistory?modelId='2779c063-48fb-46c1-bae3-74acddc8c1d1'&amp;userId='u_1013'&amp;apiVersion='1.0'</id>
	<rights type="text" />
	<updated>2015-05-26T15:32:47Z</updated>
	<link rel="self" href="https://api.datamarket.azure.com/amla/recommendations/v3/GetUserHistory?modelId='2779c063-48fb-46c1-bae3-74acddc8c1d1'&amp;userId='u_1013'&amp;apiVersion='1.0'" />
	<entry>
		<id>https://api.datamarket.azure.com/amla/recommendations/v3/GetUserHistory?modelId='2779c063-48fb-46c1-bae3-74acddc8c1d1'&amp;userId='u_1013'&amp;apiVersion='1.0'&amp;$skip=0&amp;$top=1</id>
		<title type="text">CatalogItemsThatContainATokenEntity</title>
		<updated>2015-05-26T15:32:47Z</updated>
		<link rel="self" href="https://api.datamarket.azure.com/amla/recommendations/v3/GetUserHistory?modelId='2779c063-48fb-46c1-bae3-74acddc8c1d1'&amp;userId='u_1013'&amp;apiVersion='1.0'&amp;$skip=0&amp;$top=1" />
		<content type="application/xml">
			<m:properties>
				<d:Id m:type="Edm.String">2406E770-769C-4189-89DE-1C9283F93A96</d:Id>
				<d:Name m:type="Edm.String">Clara Callan</d:Name>
				<d:Rating m:type="Edm.Double">0</d:Rating>
				<d:Reasoning m:type="Edm.String"/>
				<d:Metadata m:type="Edm.String"/>
				<d:FormattedRating m:type="Edm.Double" m:null="true"/>
			</m:properties>
		</content>
	</entry>
</feed>

##14. Notifications
Azure Machine Learning Recommendations creates notifications when persistent errors happen in the system. There are 3 types of notifications:
1.	Build failure - This notification is triggered for every build failure.
2.	Data acquisition processing failure - This notification is triggered when we have more than 100 errors in the last 5 minutes in the processing of usage events per model.
3.	Recommendation consumption failure - This notification is triggered when we have more than 100 errors in the last 5 minutes in the processing of recommendation requests per model.


###14.1. Get Notifications
Retrieves all the notifications for all models or for a single model.

| HTTP Method | URI |
|:--------|:--------|
|GET     |`<rootURI>/GetNotifications?modelId=%27<model_id>%27&apiVersion=%271.0%27`<br><br>Getting all notifications for all models:<br>`<rootURI>/GetNotifications?apiVersion=%271.0%27`<br><br>Example for getting notifications for a specific model:<br>`<rootURI>/GetNotifications?modelId=%27967136e8-f868-4258-9331-10d567f87fae%27&apiVersion=%271.0%277`|


|	Parameter Name	|	Valid Values						|
|:--------			|:--------								|
| modelId | Optional parameter. When omitted, you will get all notifications for all models. <br>Valid value: unique identifier of the model.|
| apiVersion | 1.0 |
|||
| Request Body | NONE |

**Response:**

HTTP Status code: 200

OData XML

    The response includes one entry per notification. Each entry has the following data:
		* feed\entry\content\properties\UserName – Internal user name identification.
		* feed\entry\content\properties\ModelId – Model ID.
		* feed\entry\content\properties\Message – Notification message.
		* feed\entry\content\properties\DateCreated – Date that this notification was created in UTC format.
		* feed\entry\content\properties\NotificationType – Notification types. Values are BuildFailure, RecommendationFailure, and DataAquisitionFailure.

	<feed xmlns:base="https://api.datamarket.azure.com/amla/recommendations/v3/GetNotifications" xmlns:d="http://schemas.microsoft.com/ado/2007/08/dataservices" xmlns:m="http://schemas.microsoft.com/ado/2007/08/dataservices/metadata" xmlns="http://www.w3.org/2005/Atom">
		<title type="text" />
		<subtitle type="text">Get a list of Notifications for a user</subtitle>
		<id>https://api.datamarket.azure.com/amla/recommendations/v3/GetNotifications?modelId='967136e8-f868-4258-9331-10d567f87fae'&amp;apiVersion='1.0'</id>
		<rights type="text" />
		<updated>2014-11-04T13:24:23Z</updated>
		<link rel="self" href="https://api.datamarket.azure.com/amla/recommendations/v3/GetNotifications?modelId='967136e8-f868-4258-9331-10d567f87fae'&amp;apiVersion='1.0'" />
		<entry>
				<id>https://api.datamarket.azure.com/amla/recommendations/v3/GetNotifications?modelId='967136e8-f868-4258-9331-10d567f87fae'&amp;apiVersion='1.0'&amp;$skip=0&amp;$top=1</id>
			<title type="text">GetAListOfNotificationsForAUserEntity</title>
			<updated>2014-11-04T13:24:23Z</updated>
    		<link rel="self" href="https://api.datamarket.azure.com/amla/recommendations/v3/GetNotifications?modelId='967136e8-f868-4258-9331-10d567f87fae'&amp;apiVersion='1.0'&amp;$skip=0&amp;$top=1" />
			<content type="application/xml">
				<m:properties>
					<d:UserName m:type="Edm.String">515506bc-3693-4dce-a5e2-81cb3e8efb56@dm.com</d:UserName>
					<d:ModelId m:type="Edm.String">967136e8-f868-4258-9331-10d567f87fae</d:ModelId>
					<d:Message m:type="Edm.String">Build failed for user</d:Message>
					<d:DateCreated m:type="Edm.String">2014-11-04T13:23:14.383</d:DateCreated>
					<d:NotificationType m:type="Edm.String">BuildFailure</d:NotificationType>
				</m:properties>
			</content>
		</entry>
	</feed>

###14.2. Delete Model Notifications
Deletes all read notifications for a model.

| HTTP Method | URI |
|:--------|:--------|
|DELETE     |`<rootURI>/DeleteModelNotifications?modelId=%<model_id>%27&apiVersion=%271.0%27`<br><br>Example:<br>`<rootURI>/DeleteModelNotifications?modelId=%27967136e8-f868-4258-9331-10d567f87fae%27&apiVersion=%271.0%27`|


|	Parameter Name	|	Valid Values						|
|:--------			|:--------								|
| modelId | Unique identifier of the model |
| apiVersion | 1.0 |
|||
| Request Body | NONE |

**Response**:

HTTP Status code: 200

###14.3. Delete User Notifications
Deletes all notifications for all models.

| HTTP Method | URI |
|:--------|:--------|
|DELETE     |`<rootURI>/DeleteUserNotifications?apiVersion=%271.0%27`|


|	Parameter Name	|	Valid Values						|
|:--------			|:--------								|
| apiVersion | 1.0 |
|||
| Request Body | NONE |

**Response**:

HTTP Status code: 200




##15. Legal
This document is provided “as-is”. Information and views expressed in this document, including URL and other Internet Web site references, may change without notice.<br><br>
Some examples depicted herein are provided for illustration only and are fictitious. No real association or connection is intended or should be inferred.<br><br>
This document does not provide you with any legal rights to any intellectual property in any Microsoft product. You may copy and use this document for your internal, reference purposes.<br><br>
© 2015 Microsoft. All rights reserved.
 
<|MERGE_RESOLUTION|>--- conflicted
+++ resolved
@@ -1,3085 +1,3081 @@
-<properties 
-	pageTitle="Machine Learning Recommendations API Documentation | Microsoft Azure" 
-	description="Azure Machine Learning Recommendations API documentation for a recommendations engine available in the Microsoft Azure Marketplace." 
-	services="machine-learning" 
-	documentationCenter="" 
-	authors="AharonGumnik" 
-	manager="paulettm" 
-	editor="cgronlun"/>
-
-<tags 
-	ms.service="machine-learning" 
-	ms.workload="data-services" 
-	ms.tgt_pltfrm="na" 
-	ms.devlang="na" 
-	ms.topic="article" 
-<<<<<<< HEAD
-	ms.date="10/28/2015" 
-=======
-	ms.date="11/06/2015" 
->>>>>>> e21c384c
-	ms.author="LuisCa"/>
-
-#Azure Machine Learning Recommendations API Documentation
-
-This document depicts Microsoft Azure Machine Learning Recommendations APIs.
-
-
-[AZURE.INCLUDE [machine-learning-free-trial](../../includes/machine-learning-free-trial.md)]
-
-##1. General overview
-This document is an API reference. You should start with the “Azure Machine Learning Recommendation – Quick Start” document.
-
-The Azure Machine Learning Recommendations API can be divided into 10 logical groups:
-
-1.	<ins>Model Basic</ins> – APIs that enable you to do the basic operations on model (e.g. create, update and delete a model).
-2.	<ins>Model Advanced</ins> – APIs that enable you to get advanced data insights on the model.
-3.	<ins>Model Business Rules</ins> – APIs that enable you to manage business rules on the model recommendation results.
-4.	<ins>Catalog</ins> – APIs that enable you to do basic operations on a model catalog. A catalog contains metadata information on the items of the usage data.
-5.	<ins>Feature</ins> - APIs that enable to get insights on item into the catalog and how to use this information to build better recommendations.
-6.	<ins>Usage Data</ins> – APIs that enable you to do basic operations on the model usage data. Usage data in the basic form consists of rows that include pairs of &#60;userId&#62;,&#60;itemId&#62;.
-7.	<ins>Build</ins> – APIs that enable you to trigger a model build and do basic operations that are related to this build. You can trigger a model build once you have valuable usage data.
-8.	<ins>Recommendation</ins> – APIs that enable you to consume recommendations once the build of a model ends.
-9.	<ins>User Data</ins> - APIs that enable you to fetch information on the user usage data.
-10.	<ins>Notifications</ins> – APIs that enable you to receive notifications on problems related to your API operations. (For example, you are reporting usage data via Data Acquisition and most of the events processing are failing. An error notification will be raised.)
-
-##2. Advanced topics
-
-###2.1. Recommendation quality
-
-Creating a recommendation model is usually enough to allow the system to provide recommendations. Nevertheless, recommendation quality varies based on the usage processed and the coverage of the catalog. For example if you have a lot of cold items (items without significant usage), the system will have difficulties providing a recommendation for such an item or using such an item as a recommended one. In order to overcome the cold item problem, the system allows the use of metadata of the items to enhance the recommendations. This metadata is referred to as features. Typical features are a book's author or a movie's actor. Features are provided via the catalog in the form of key/value strings. For the full format of the catalog file, please refer to the [import catalog section](#81-import-catalog-data). The following section explains the usage of features to enhance the recommendation model.
-
-###2.2. Rank build
-
-Features can enhance the recommendation model, but to do so requires the use of meaningful features. For this purpose a new build was introduced - a rank build. This build will rank the usefulness of features. A meaningful feature is a feature with a rank score of 2 and up.
-After understanding which of the features are meaningful, trigger a recommendation build with the list (or sublist) of meaningful features. It is possible to use these feature for the enhancement of both warm items and cold items. In order to use them for warm items, the `UseFeatureInModel` build parameter should be set up. In order to use features for cold items, the `AllowColdItemPlacement` build parameter should be enabled.
-Note: It is not possible to enable `AllowColdItemPlacement` without enabling `UseFeatureInModel`.
-
-###2.3. Recommendation reasoning
-
-Recommendation reasoning is another aspect of feature usage. Indeed, the Azure Machine Learning Recommendations engine can use features to provide recommendation explanations (a.k.a. reasoning), leading to more confidence in the recommended item from the recommendation consumer.
-To enable reasoning, the `AllowFeatureCorrelation` and `ReasoningFeatureList` parameters should be setup prior to requesting a recommendation build.
-
-##3. Limitations
-
-- The maximum number of models per subscription is 10.
-- The maximum number of items that a catalog can hold is 100,000.
-- The maximum number of usage points that are kept is ~5,000,000. The oldest will be deleted if new ones will be uploaded or reported.
-- The maximum size of data that can be sent in POST (e.g. import catalog data, import usage data) is 200MB.
-- The number of transactions per second for a recommendation model build that is not active is ~2TPS. A recommendation model build that is active can hold up to 20TPS.
-
-##4. APIs - general information
-
-###4.1. Authentication
-Please follow the Microsoft Azure Marketplace guidelines regarding authentication. The marketplace supports either the Basic or OAuth authentication method.
-
-###4.2. Service URI
-The service root URI for the Azure Machine Learning Recommendations APIs is [here.](https://api.datamarket.azure.com/amla/recommendations/v3/)
-
-The full service URI is expressed using elements of the OData specification.  
-
-###4.3. API version
-Each API call will have, at the end, a query parameter called apiVersion that should be set to 1.0.
-
-###4.4. IDs are case sensitive
-IDs, returned by any of the APIs, are case sensitive and should be used as such when passed as parameters in subsequent API calls. For instance, model IDs and catalog IDs are case sensitive.
-
-##5. Model Basic
-
-###5.1. Create Model
-Creates a “create model” request.
-
-| HTTP Method | URI |
-|:--------|:--------|
-|POST     |`<rootURI>/CreateModel?modelName=%27<model_name>%27&apiVersion=%271.0%27`<br><br>Example:<br>`<rootURI>/CreateModel?modelName=%27MyFirstModel%27&apiVersion=%271.0%27`|
-
-|	Parameter Name	|	Valid Values						|
-|:--------			|:--------								|
-|	modelName	|	Only letters (A-Z, a-z), numbers (0-9), hyphens (-) and underscore (_) are allowed.<br>Max length: 20 |
-|	apiVersion		| 1.0 |
-|||
-| Request Body | NONE |
-
-
-**Response**:
-
-HTTP Status code: 200
-
-- `feed/entry/content/properties/id` – Contains the model ID.
-**Note**: model ID is case sensitive.
-
-OData XML
-
-	<feed xmlns:base="https://api.datamarket.azure.com/amla/recommendations/v3/CreateModel" xmlns:d="http://schemas.microsoft.com/ado/2007/08/dataservices" xmlns:m="http://schemas.microsoft.com/ado/2007/08/dataservices/metadata" xmlns="http://www.w3.org/2005/Atom">
-	  <title type="text" />
-	  <subtitle type="text">Create A New Model</subtitle>
-	  <id>https://api.datamarket.azure.com/amla/recommendations/v3/CreateModel?modelName='MyFirstModel'&amp;apiVersion='1.0'</id>
-	  <rights type="text" />
-	  <updated>2014-10-05T06:35:21Z</updated>
- 	 <link rel="self" href="https://api.datamarket.azure.com/amla/recommendations/v3/CreateModel?modelName='MyFirstModel'&amp;apiVersion='1.0'" />
-	  <entry>
-    <id>https://api.datamarket.azure.com/amla/recommendations/v3/CreateModel?modelName='MyFirstModel'&amp;apiVersion='1.0'&amp;$skip=0&amp;$top=1</id>
-    <title type="text">CreateANewModelEntity2</title>
-    <updated>2014-10-05T06:35:21Z</updated>
-    <link rel="self" href="https://api.datamarket.azure.com/amla/recommendations/v3/CreateModel?modelName='MyFirstModel'&amp;apiVersion='1.0'&amp;$skip=0&amp;$top=1" />
-    <content type="application/xml">
-      <m:properties>
-        <d:Id m:type="Edm.String">a658c626-2baa-43a7-ac98-f6ee26120a12</d:Id>
-        <d:Name m:type="Edm.String">MyFirstModel</d:Name>
-        <d:Date m:type="Edm.String">10/5/2014 6:35:19 AM</d:Date>
-        <d:Status m:type="Edm.String">Created</d:Status>
-        <d:HasActiveBuild m:type="Edm.String">false</d:HasActiveBuild>
-        <d:BuildId m:type="Edm.String">-1</d:BuildId>
-        <d:Mpr m:type="Edm.String">0</d:Mpr>
-        <d:UserName m:type="Edm.String">5-4058-ab36-1fe254f05102@dm.com</d:UserName>
-        <d:Description m:type="Edm.String"></d:Description>
-      </m:properties>
-    </content>
-	  </entry>
-	</feed>
-
-###5.2. Get Model
-Creates a “get model” request.
-
-| HTTP Method | URI |
-|:--------|:--------|
-|GET     |`<rootURI>/GetModel?id=%27<model_id>%27&apiVersion=%271.0%27`<br>Example:<br>`<rootURI>/GetModel?id=%271cac7b76-def4-41f1-bc81-29b806adb1de%27&apiVersion=%271.0%27`|
-
-|	Parameter Name	|	Valid Values						|
-|:--------			|:--------								|
-|	id	|	Unique identifier of the model (case sensitive) |
-|	apiVersion		| 1.0 |
-|||
-| Request Body | NONE |
-
-**Response**:
-
-HTTP Status code: 200
-
-The model data can be found under the following elements:
-
-- `feed/entry/content/properties/Id` – Model unique ID.
-- `feed/entry/content/properties/Name` – Model name.
-- `feed/entry/content/properties/Date` – Model creation date.
-- `feed/entry/content/properties/Status` – Model status. One of the following:
-    - Created - Model is created and does not contain Catalog and Usage.
-	- ReadyForBuild – Model is created and contains Catalog and Usage.
-- `feed/entry/content/properties/HasActiveBuild` – Indicates if the model was built successfully.
-- `feed/entry/content/properties/BuildId` – Model active build ID.
-- `feed/entry/content/properties/Mpr` – Model mean percentile ranking (MPR - see ModelInsight for more information).
-- `feed/entry/content/properties/UserName` – Model internal user name.
-
-OData XML
-
-	<feed xmlns:base="https://api.datamarket.azure.com/amla/recommendations/v3/GetAllModels" xmlns:d="http://schemas.microsoft.com/ado/2007/08/dataservices" xmlns:m="http://schemas.microsoft.com/ado/2007/08/dataservices/metadata" xmlns="http://www.w3.org/2005/Atom">
-	  <title type="text" />
-	  <subtitle type="text">Get A List Of All Models</subtitle>
-	  <id>https://api.datamarket.azure.com/amla/recommendations/v3/GetAllModels?apiVersion='1.0'</id>
-	  <rights type="text" />
-	  <updated>2014-10-28T14:35:51Z</updated>
- 	 <link rel="self" href="https://api.datamarket.azure.com/amla/recommendations/v3/GetAllModels?apiVersion='1.0'" />
-	  <entry>
-    <id>https://api.datamarket.azure.com/amla/recommendations/v3/GetAllModels?apiVersion='1.0'&amp;$skip=0&amp;$top=1</id>
-    <title type="text">GetAListOfAllModelsEntity</title>
-    <updated>2014-10-28T14:35:51Z</updated>
-    <link rel="self" href="https://api.datamarket.azure.com/amla/recommendations/v3/GetAllModels?apiVersion='1.0'&amp;$skip=0&amp;$top=1" />
-    <content type="application/xml">
-      <m:properties>
-        <d:Id m:type="Edm.String">68b232f2-1037-45f7-8f49-af822695ee63</d:Id>
-        <d:Name m:type="Edm.String">vah-11111</d:Name>
-        <d:Date m:type="Edm.String">10/28/2014 2:16:07 PM</d:Date>
-        <d:Status m:type="Edm.String">ReadyForBuild</d:Status>
-        <d:HasActiveBuild m:type="Edm.String">false</d:HasActiveBuild>
-        <d:BuildId m:type="Edm.String">-1</d:BuildId>
-        <d:Mpr m:type="Edm.String">0</d:Mpr>
-		<d:UsageFileNames m:type="Edm.String">ImplicitMatrix10_Guid_small.txt, ImplicitMatrix11_Guid_small.txt</d:UsageFileNames>
-        <d:CatalogId m:type="Edm.String">626babdb-cab6-43a6-82ef-4fb86345700c</d:CatalogId>
-        <d:UserName m:type="Edm.String">89dc4722-03ba-4f90-8821-b1db388408b5@dm.com</d:UserName>
-        <d:Description m:type="Edm.String">short description</d:Description>
-        <d:CatalogFileName m:type="Edm.String">catalog10_small.txt</d:CatalogFileName>
-      </m:properties>
-    </content>
-	  </entry>
-	</feed>
-
-###5.3.	Get All Models
-Retrieves all models of the current user.
-
-| HTTP Method | URI |
-|:--------|:--------|
-|GET     |`<rootURI>/GetAllModels?apiVersion=%271.0%27`<br>Example:<br>`<rootURI>/GetAllModels?apiVersion=%271.0%27`|
-
-|	Parameter Name	|	Valid Values						|
-|:--------			|:--------								|
-|	apiVersion		| 1.0 |
-|||
-| Request Body | NONE |
-
-**Response**:
-
-HTTP Status code: 200
-
-- `feed/entry/content/properties/Id` – Model unique ID.
-- `feed/entry/content/properties/Name` – Model name.
-- `feed/entry/content/properties/Date` – Model creation date.
-- `feed/entry/content/properties/Status` – Model status. One of the following:
-  - Created - Model is created and does not contain Catalog and Usage.
-  - ReadyForBuild – Model is created and contains Catalog and Usage.
-- `feed/entry/content/properties/HasActiveBuild` – Indicates if the model was built successfully.
-- `feed/entry/content/properties/BuildId` – Model active build ID.
-- `feed/entry/content/properties/Mpr` – Model MPR (see ModelInsight for more information).
-- `feed/entry/content/properties/UserName` – Model internal user name.
-- `feed/entry/content/properties/UsageFileNames` – List of model usage files separated by comma.
-- `feed/entry/content/properties/CatalogId` – Model catalog ID.
-- `feed/entry/content/properties/Description` – Model description.
-- `feed/entry/content/properties/CatalogFileName` – Model catalog file name.
-
-OData XML
-
-
-    <feed xmlns:base="https://api.datamarket.azure.com/amla/recommendations/v3/GetAllModels" xmlns:d="http://schemas.microsoft.com/ado/2007/08/dataservices" xmlns:m="http://schemas.microsoft.com/ado/2007/08/dataservices/metadata" xmlns="http://www.w3.org/2005/Atom">
-		<title type="text" />
-		<subtitle type="text">Get A List Of All Models</subtitle>
-		<id>https://api.datamarket.azure.com/amla/recommendations/v3/GetAllModels?apiVersion='1.0'</id>
-		<rights type="text" />
-		<updated>2014-10-28T14:35:51Z</updated>
-		<link rel="self" href="https://api.datamarket.azure.com/amla/recommendations/v3/GetAllModels?apiVersion='1.0'" />
-		<entry>
-			<id>https://api.datamarket.azure.com/amla/recommendations/v3/GetAllModels?apiVersion='1.0'&amp;$skip=0&amp;$top=1</id>
-			<title type="text">GetAListOfAllModelsEntity</title>
-    <updated>2014-10-28T14:35:51Z</updated>
-    <link rel="self" href="https://api.datamarket.azure.com/amla/recommendations/v3/GetAllModels?apiVersion='1.0'&amp;$skip=0&amp;$top=1" />
-			<content type="application/xml">
-				<m:properties>
-					<d:Id m:type="Edm.String">68b232f2-1037-45f7-8f49-af822695ee63</d:Id>
-					<d:Name m:type="Edm.String">vah-11111</d:Name>
-					<d:Date m:type="Edm.String">10/28/2014 2:16:07 PM</d:Date>
-					<d:Status m:type="Edm.String">ReadyForBuild</d:Status>
-					<d:HasActiveBuild m:type="Edm.String">false</d:HasActiveBuild>
-					<d:BuildId m:type="Edm.String">-1</d:BuildId>
-					<d:Mpr m:type="Edm.String">0</d:Mpr>
-					<d:UsageFileNames m:type="Edm.String">ImplicitMatrix10_Guid_small.txt, ImplicitMatrix11_Guid_small.txt</d:UsageFileNames>
-					<d:CatalogId m:type="Edm.String">626babdb-cab6-43a6-82ef-4fb86345700c</d:CatalogId>
-					<d:UserName m:type="Edm.String">89dc4722-03ba-4f90-8821-b1db388408b5@dm.com</d:UserName>
-					<d:Description m:type="Edm.String">short description</d:Description>
-					<d:CatalogFileName m:type="Edm.String">catalog10_small.txt</d:CatalogFileName>
-				</m:properties>
-			</content>
-		</entry>
-	</feed>
-
-###5.4.	Update Model
-
-You can update the model description or the active build ID.<br>
-<ins>Active build ID</ins> – Every build for every model has a build ID. The active build ID is the first successful build of every new model. Once you have an active build ID and you do additional builds for the same model, you need to explicitly set it as the default build ID if you want to. When you consume recommendations, if you do not specify the build ID that you want to use, the default one will be used automatically.<br>
-This mechanism enables you - once you have a recommendation model in production - to build new models and test them before you promote them to production.
-
-
-| HTTP Method | URI |
-|:--------|:--------|
-|PUT     |`<rootURI>/UpdateModel?id=%27<modelId>%27&apiVersion=%271.0%27`<br>Example:<br>`<rootURI>/UpdateModel?id=%279559872f-7a53-4076-a3c7-19d9385c1265%27&apiVersion=%271.0%27`|
-
-|	Parameter Name	|	Valid Values						|
-|:--------			|:--------								|
-|	id		| Unique identifier of the model (case sensitive)  |
-|	apiVersion		| 1.0 |
-|||
-| Request Body | `<ModelUpdateParams xmlns:xsd="http://www.w3.org/2001/XMLSchema" xmlns:xsi="http://www.w3.org/2001/XMLSchema-instance">`<br>`<Description>New Description</Description>`<br>`<ActiveBuildId>-1</ActiveBuildId>`<br>` </ModelUpdateParams>`<br><br>Note that the XML tags Description and ActiveBuildId are optional. If you do not want to set Description or ActiveBuildId, remove the entire tag.|
-
-**Response**:
-
-HTTP Status code: 200
-
-###5.5.	Delete Model
-Deletes an existing model by ID.
-
-| HTTP Method | URI |
-|:--------|:--------|
-|DELETE     |`<rootURI>/DeleteModel?id=%27<model_id>%27&apiVersion=%271.0%27`<br>Example:<br>`<rootURI>/DeleteModel?id=%271cac7b76-def4-41f1-bc81-29b806adb1de%27&apiVersion=%271.0%27`|
-
-|	Parameter Name	|	Valid Values						|
-|:--------			|:--------								|
-|	id	|	Unique identifier of the model (case sensitive) |
-|	apiVersion		| 1.0 |
-|||
-| Request Body | NONE |
-
-**Response**:
-
-HTTP Status code: 200
-
-OData XML
-
-	<feed xmlns:base="https://api.datamarket.azure.com/amla/recommendations/v3/DeleteModel" xmlns:d="http://schemas.microsoft.com/ado/2007/08/dataservices" xmlns:m="http://schemas.microsoft.com/ado/2007/08/dataservices/metadata" xmlns="http://www.w3.org/2005/Atom">
-	  <title type="text" />
-	  <subtitle type="text">Delete Model by Id</subtitle>
-	  <id>https://api.datamarket.azure.com/amla/recommendations/v3/DeleteModel?id='1cac7b76-def4-41f1-bc81-29b806adb1de'&amp;apiVersion='1.0'</id>
-	  <rights type="text" />
-	  <updated>2014-10-28T10:39:33Z</updated>
- 	 <link rel="self" href="https://api.datamarket.azure.com/amla/recommendations/v3/DeleteModel?id='1cac7b76-def4-41f1-bc81-29b806adb1de'&amp;apiVersion='1.0'" />
-	  <entry>
-    <id>https://api.datamarket.azure.com/amla/recommendations/v3/DeleteModel?id='1cac7b76-def4-41f1-bc81-29b806adb1de'&amp;apiVersion='1.0'&amp;$skip=0&amp;$top=1</id>
-    <title type="text">DeleteModelByIdEntity</title>
-    <updated>2014-10-28T10:39:33Z</updated>
-    <link rel="self" href="https://api.datamarket.azure.com/amla/recommendations/v3/DeleteModel?id='1cac7b76-def4-41f1-bc81-29b806adb1de'&amp;apiVersion='1.0'&amp;$skip=0&amp;$top=1" />
-    <content type="application/xml">
-      <m:properties>
-		<d:string m:type="Edm.String"></d:string>
-      </m:properties>
-    </content>
-	  </entry>
-	</feed>
-
-##6. Model Advanced
-
-###6.1.	Model Data Insight
-Returns statistical data on the usage data that this model was built with.
-
-Available only for Recommendation build.
-
-| HTTP Method | URI |
-|:--------|:--------|
-|GET     |`<rootURI>/GetDataInsight?modelId=%27<model_id>%27&apiVersion=%271.0%27`<br>Example:<br>`<rootURI>/GetDataInsight?modelId=%271cac7b76-def4-41f1-bc81-29b806adb1de%27&apiVersion=%271.0%27`|
-
-|	Parameter Name	|	Valid Values						|
-|:--------			|:--------								|
-|	modelId	|	Unique identifier of the model |
-|	apiVersion		| 1.0 |
-|||
-| Request Body | NONE |
-
-**Response**:
-
-HTTP Status code: 200
-
-The data is returned as a collection of properties.
-
-- `feed/entry/id/content/properties/key` - Holds the property name.
-- `feed/entry/id/content/properties/value` - Holds the property value.
-
-The table below depicts the value that each key represents.
-
-|Key|Description|
-|:-----|:----|
-| AvgItemLength | Average number of distinct users per item. |
-| AvgUserLength | Average number of distinct items per user. |
-| DensificationNumberOfItems | Number of items after pruning items that cannot be modelled. |
-| DensificationNumberOfUsers | Number of usage points after pruning users and items that can't be modelled. |
-| DensificationNumberOfRecords | Number of usage points after pruning users and items that can't be modelled. |
-| MaxItemLength | Number of distinct users for the most popular item. |
-| MaxUserLength | Maximal number of distinct items for a user. |
-| MinItemLength | Maximal number of distinct users for an item. |
-| MinUserLength | Minimal number of distinct items for a user. |
-| RawNumberOfItems | Number of items in the usage files. |
-| RawNumberOfUsers | Number of usage points before any pruning. |
-| RawNumberOfRecords | Number of usage points before any pruning. |
-| SamplingNumberOfItems | N/A |
-| SamplingNumberOfRecords | N/A |
-| SamplingNumberOfUsers | N/A |
-
-OData XML
-
-	<feed xmlns:base="https://api.datamarket.azure.com/amla/recommendations/v3/GetDataInsight" xmlns:d="http://schemas.microsoft.com/ado/2007/08/dataservices" xmlns:m="http://schemas.microsoft.com/ado/2007/08/dataservices/metadata" xmlns="http://www.w3.org/2005/Atom">
-	<title type="text" />
-	<subtitle type="text">Get data insight statistics</subtitle>
-	<id>https://api.datamarket.azure.com/amla/recommendations/v3/GetDataInsight?modelId='6254b40d-0514-49cb-a298-b81256d2b3ca'&amp;apiVersion='1.0'</id>
-	<rights type="text" />
-	<updated>2014-10-27T14:21:21Z</updated>
-	<link rel="self" href="https://api.datamarket.azure.com/amla/recommendations/v3/GetDataInsight?modelId='6254b40d-0514-49cb-a298-b81256d2b3ca'&amp;apiVersion='1.0'" />
-	<entry>
-	<id>https://api.datamarket.azure.com/amla/recommendations/v3/GetDataInsight?modelId='6254b40d-0514-49cb-a298-b81256d2b3ca'&amp;apiVersion='1.0'&amp;$skip=0&amp;$top=1</id>
-    <title type="text">GetDataInsightStatisticsEntity</title>
-    <updated>2014-10-27T14:21:21Z</updated>
-    <link rel="self" href="https://api.datamarket.azure.com/amla/recommendations/v3/GetDataInsight?modelId='6254b40d-0514-49cb-a298-b81256d2b3ca'&amp;apiVersion='1.0'&amp;$skip=0&amp;$top=1" />
-    <content type="application/xml">
-      <m:properties>
-        <d:Key m:type="Edm.String">AvgItemLength</d:Key>
-        <d:Value m:type="Edm.String">18.936</d:Value>
-      </m:properties>
-    </content>
-	</entry>
-	<entry>
-    <id>https://api.datamarket.azure.com/amla/recommendations/v3/GetDataInsight?modelId='6254b40d-0514-49cb-a298-b81256d2b3ca'&amp;apiVersion='1.0'&amp;$skip=1&amp;$top=1</id>
-    <title type="text">GetDataInsightStatisticsEntity</title>
-    <updated>2014-10-27T14:21:21Z</updated>
-    <link rel="self" href="https://api.datamarket.azure.com/amla/recommendations/v3/GetDataInsight?modelId='6254b40d-0514-49cb-a298-b81256d2b3ca'&amp;apiVersion='1.0'&amp;$skip=1&amp;$top=1" />
-    <content type="application/xml">
-      <m:properties>
-        <d:Key m:type="Edm.String">AvgUserLength</d:Key>
-        <d:Value m:type="Edm.String">51.879</d:Value>
-      </m:properties>
-    </content>
-    </entry>
-    <entry>
-	<id>https://api.datamarket.azure.com/amla/recommendations/v3/GetDataInsight?modelId='6254b40d-0514-49cb-a298-b81256d2b3ca'&amp;apiVersion='1.0'&amp;$skip=2&amp;$top=1</id>
-    <title type="text">GetDataInsightStatisticsEntity</title>
-    <updated>2014-10-27T14:21:21Z</updated>
-    <link rel="self" href="https://api.datamarket.azure.com/amla/recommendations/v3/GetDataInsight?modelId='6254b40d-0514-49cb-a298-b81256d2b3ca'&amp;apiVersion='1.0'&amp;$skip=2&amp;$top=1" />
-    <content type="application/xml">
-      <m:properties>
-        <d:Key m:type="Edm.String">DensificationNumberOfItems</d:Key>
-        <d:Value m:type="Edm.String">2,000</d:Value>
-      </m:properties>
-    </content>
-    </entry>
-    <entry>
-    	<id>https://api.datamarket.azure.com/amla/recommendations/v3/GetDataInsight?modelId='6254b40d-0514-49cb-a298-b81256d2b3ca'&amp;apiVersion='1.0'&amp;$skip=3&amp;$top=1</id>
-	<title type="text">GetDataInsightStatisticsEntity</title>
-	<updated>2014-10-27T14:21:21Z</updated>
-	<link rel="self" href="https://api.datamarket.azure.com/amla/recommendations/v3/GetDataInsight?modelId='6254b40d-0514-49cb-a298-b81256d2b3ca'&amp;apiVersion='1.0'&amp;$skip=3&amp;$top=1" />
-    <content type="application/xml">
-      <m:properties>
-        <d:Key m:type="Edm.String">DensificationNumberOfRecords</d:Key>
-        <d:Value m:type="Edm.String">37,872</d:Value>
-      </m:properties>
-    </content>
-    </entry>
-    <entry>
-    	<id>https://api.datamarket.azure.com/amla/recommendations/v3/GetDataInsight?modelId='6254b40d-0514-49cb-a298-b81256d2b3ca'&amp;apiVersion='1.0'&amp;$skip=4&amp;$top=1</id>
-	<title type="text">GetDataInsightStatisticsEntity</title>
-	<updated>2014-10-27T14:21:21Z</updated>
-	<link rel="self" href="https://api.datamarket.azure.com/amla/recommendations/v3/GetDataInsight?modelId='6254b40d-0514-49cb-a298-b81256d2b3ca'&amp;apiVersion='1.0'&amp;$skip=4&amp;$top=1" />
-	<content type="application/xml">
-		<m:properties>
-			<d:Key m:type="Edm.String">DensificationNumberOfUsers</d:Key>
-			<d:Value m:type="Edm.String">730</d:Value>
-      </m:properties>
-    </content>
-    </entry>
-    <entry>
-    	<id>https://api.datamarket.azure.com/amla/recommendations/v3/GetDataInsight?modelId='6254b40d-0514-49cb-a298-b81256d2b3ca'&amp;apiVersion='1.0'&amp;$skip=5&amp;$top=1</id>
-		<title type="text">GetDataInsightStatisticsEntity</title>
-		<updated>2014-10-27T14:21:21Z</updated>
-    	<link rel="self" href="https://api.datamarket.azure.com/amla/recommendations/v3/GetDataInsight?modelId='6254b40d-0514-49cb-a298-b81256d2b3ca'&amp;apiVersion='1.0'&amp;$skip=5&amp;$top=1" />
-		<content type="application/xml">
-			<m:properties>
-				<d:Key m:type="Edm.String">MaxItemLength</d:Key>
-				<d:Value m:type="Edm.String">4,704</d:Value>
-			</m:properties>
-		</content>
-    </entry>
-    <entry>
-    	<id>https://api.datamarket.azure.com/amla/recommendations/v3/GetDataInsight?modelId='6254b40d-0514-49cb-a298-b81256d2b3ca'&amp;apiVersion='1.0'&amp;$skip=6&amp;$top=1</id>
-		<title type="text">GetDataInsightStatisticsEntity</title>
-		<updated>2014-10-27T14:21:21Z</updated>
-    	<link rel="self" href="https://api.datamarket.azure.com/amla/recommendations/v3/GetDataInsight?modelId='6254b40d-0514-49cb-a298-b81256d2b3ca'&amp;apiVersion='1.0'&amp;$skip=6&amp;$top=1" />
-    	<content type="application/xml">
-			<m:properties>
-				<d:Key m:type="Edm.String">MaxUserLength</d:Key>
-				<d:Value m:type="Edm.String">190</d:Value>
-			</m:properties>
-    	</content>
-    </entry>
-    <entry>
-    	<id>https://api.datamarket.azure.com/amla/recommendations/v3/GetDataInsight?modelId='6254b40d-0514-49cb-a298-b81256d2b3ca'&amp;apiVersion='1.0'&amp;$skip=7&amp;$top=1</id>
-		<title type="text">GetDataInsightStatisticsEntity</title>
-		<updated>2014-10-27T14:21:21Z</updated>
-		<link rel="self" href="https://api.datamarket.azure.com/amla/recommendations/v3/GetDataInsight?modelId='6254b40d-0514-49cb-a298-b81256d2b3ca'&amp;apiVersion='1.0'&amp;$skip=7&amp;$top=1" />
-		<content type="application/xml">
-			<m:properties>
-				<d:Key m:type="Edm.String">MinItemLength</d:Key>
-				<d:Value m:type="Edm.String">8</d:Value>
-			</m:properties>
-    	</content>
-    </entry>
-    <entry>
-    	<id>https://api.datamarket.azure.com/amla/recommendations/v3/GetDataInsight?modelId='6254b40d-0514-49cb-a298-b81256d2b3ca'&amp;apiVersion='1.0'&amp;$skip=8&amp;$top=1</id>
-		<title type="text">GetDataInsightStatisticsEntity</title>
-		<updated>2014-10-27T14:21:21Z</updated>
-		<link rel="self" href="https://api.datamarket.azure.com/amla/recommendations/v3/GetDataInsight?modelId='6254b40d-0514-49cb-a298-b81256d2b3ca'&amp;apiVersion='1.0'&amp;$skip=8&amp;$top=1" />
-		<content type="application/xml">
-			<m:properties>
-				<d:Key m:type="Edm.String">MinUserLength</d:Key>
-				<d:Value m:type="Edm.String">20</d:Value>
-			</m:properties>
-		</content>
-    </entry>
-    <entry>
-    	<id>https://api.datamarket.azure.com/amla/recommendations/v3/GetDataInsight?modelId='6254b40d-0514-49cb-a298-b81256d2b3ca'&amp;apiVersion='1.0'&amp;$skip=9&amp;$top=1</id>
-		<title type="text">GetDataInsightStatisticsEntity</title>
-		<updated>2014-10-27T14:21:21Z</updated>
-		<link rel="self" href="https://api.datamarket.azure.com/amla/recommendations/v3/GetDataInsight?modelId='6254b40d-0514-49cb-a298-b81256d2b3ca'&amp;apiVersion='1.0'&amp;$skip=9&amp;$top=1" />
-		<content type="application/xml">
-			<m:properties>
-				<d:Key m:type="Edm.String">RawNumberOfItems</d:Key>
-				<d:Value m:type="Edm.String">2,000</d:Value>
-			</m:properties>
-		</content>
-    </entry>
-    <entry>
-    	<id>https://api.datamarket.azure.com/amla/recommendations/v3/GetDataInsight?modelId='6254b40d-0514-49cb-a298-b81256d2b3ca'&amp;apiVersion='1.0'&amp;$skip=10&amp;$top=1</id>
-		<title type="text">GetDataInsightStatisticsEntity</title>
-		<updated>2014-10-27T14:21:21Z</updated>
-		<link rel="self" href="https://api.datamarket.azure.com/amla/recommendations/v3/GetDataInsight?modelId='6254b40d-0514-49cb-a298-b81256d2b3ca'&amp;apiVersion='1.0'&amp;$skip=10&amp;$top=1" />
-		<content type="application/xml">
-			<m:properties>
-				<d:Key m:type="Edm.String">RawNumberOfRecords</d:Key>
-				<d:Value m:type="Edm.String">72,022</d:Value>
-			</m:properties>
-		</content>
-    </entry>
-    <entry>
-    	<id>https://api.datamarket.azure.com/amla/recommendations/v3/GetDataInsight?modelId='6254b40d-0514-49cb-a298-b81256d2b3ca'&amp;apiVersion='1.0'&amp;$skip=11&amp;$top=1</id>
-		<title type="text">GetDataInsightStatisticsEntity</title>
-		<updated>2014-10-27T14:21:21Z</updated>
-		<link rel="self" href="https://api.datamarket.azure.com/amla/recommendations/v3/GetDataInsight?modelId='6254b40d-0514-49cb-a298-b81256d2b3ca'&amp;apiVersion='1.0'&amp;$skip=11&amp;$top=1" />
-		<content type="application/xml">
-			<m:properties>
-				<d:Key m:type="Edm.String">RawNumberOfUsers</d:Key>
-				<d:Value m:type="Edm.String">9,044</d:Value>
-			</m:properties>
-		</content>
-    </entry>
-    <entry>
-    	<id>https://api.datamarket.azure.com/amla/recommendations/v3/GetDataInsight?modelId='6254b40d-0514-49cb-a298-b81256d2b3ca'&amp;apiVersion='1.0'&amp;$skip=12&amp;$top=1</id>
-		<title type="text">GetDataInsightStatisticsEntity</title>
-		<updated>2014-10-27T14:21:21Z</updated>
-		<link rel="self" href="https://api.datamarket.azure.com/amla/recommendations/v3/GetDataInsight?modelId='6254b40d-0514-49cb-a298-b81256d2b3ca'&amp;apiVersion='1.0'&amp;$skip=12&amp;$top=1" />
-		<content type="application/xml">
-			<m:properties>
-				<d:Key m:type="Edm.String">SampelingNumberOfItems</d:Key>
-				<d:Value m:type="Edm.String">2,000</d:Value>
-			</m:properties>
-		</content>
-    </entry>
-    <entry>
-    	<id>https://api.datamarket.azure.com/amla/recommendations/v3/GetDataInsight?modelId='6254b40d-0514-49cb-a298-b81256d2b3ca'&amp;apiVersion='1.0'&amp;$skip=13&amp;$top=1</id>
-		<title type="text">GetDataInsightStatisticsEntity</title>
-		<updated>2014-10-27T14:21:21Z</updated>
-		<link rel="self" href="https://api.datamarket.azure.com/amla/recommendations/v3/GetDataInsight?modelId='6254b40d-0514-49cb-a298-b81256d2b3ca'&amp;apiVersion='1.0'&amp;$skip=13&amp;$top=1" />
-		<content type="application/xml">
-			<m:properties>
-				<d:Key m:type="Edm.String">SampelingNumberOfRecords</d:Key>
-				<d:Value m:type="Edm.String">72,022</d:Value>
-			</m:properties>
-		</content>
-    </entry>
-    <entry>
-    	<id>https://api.datamarket.azure.com/amla/recommendations/v3/GetDataInsight?modelId='6254b40d-0514-49cb-a298-b81256d2b3ca'&amp;apiVersion='1.0'&amp;$skip=14&amp;$top=1</id>
-		<title type="text">GetDataInsightStatisticsEntity</title>
-		<updated>2014-10-27T14:21:21Z</updated>
-		<link rel="self" href="https://api.datamarket.azure.com/amla/recommendations/v3/GetDataInsight?modelId='6254b40d-0514-49cb-a298-b81256d2b3ca'&amp;apiVersion='1.0'&amp;$skip=14&amp;$top=1" />
-		<content type="application/xml">
-			<m:properties>
-				<d:Key m:type="Edm.String">SampelingNumberOfUsers</d:Key>
-				<d:Value m:type="Edm.String">9,044</d:Value>
-			</m:properties>
-		</content>
-    </entry>
-    </feed>
-
-###6.2.	Model Insight
-Returns model insight on the active build or (if given) on a specific build.
-
-Available only for Recommendation build.
-
-| HTTP Method | URI |
-|:--------|:--------|
-|GET     |With active build ID:<br>`<rootURI>/GetModelInsight?modelId=%27<model_id>%27&apiVersion=%271.0%27`<br><br>Example:<br>`<rootURI>/GetModelInsight?modelId=%271cac7b76-def4-41f1-bc81-29b806adb1de%27&apiVersion=%271.0%27`<br><br>With specific build ID:<br>`<rootURI>/GetModelInsight?modelId=%27<model_id>%27&buildId=%27<build_id>%27&apiVersion=%271.0%27`|
-
-|	Parameter Name	|	Valid Values						|
-|:--------			|:--------								|
-|	modelId	|	Unique identifier of the model |
-|	buildId	|	Optional – number that identifies a successful build. |
-|	apiVersion		| 1.0 |
-|||
-| Request Body | NONE |
-
-**Response**:
-
-HTTP Status code: 200
-
-The data is returned as a collection of properties.
-
-- `feed/entry/id/content/properties/key`
-- `feed/entry/id/content/properties/value`
-
-
-The table below depicts the value that each key represents.
-
-| Key | Description |
-|:---- |:----|
-| CatalogCoverage | What part of the catalog can be modelled with usage patterns. The rest of the items will need content-based features. |
-| Mpr | Mean percentile ranking of the model. Lower is better. |
-| NumberOfDimensions | Number of dimensions used by the matrix factorization algorithm. |
-
-
-OData XML
-
-	<feed xmlns:base="https://api.datamarket.azure.com/amla/recommendations/v3/GetModelInsight" xmlns:d="http://schemas.microsoft.com/ado/2007/08/dataservices" xmlns:m="http://schemas.microsoft.com/ado/2007/08/dataservices/metadata" xmlns="http://www.w3.org/2005/Atom">
-	<title type="text" />
-	<subtitle type="text">Get model insight statistics</subtitle>
-	<id>https://api.datamarket.azure.com/amla/recommendations/v3/GetModelInsight?modelId='6254b40d-0514-49cb-a298-b81256d2b3ca'&amp;apiVersion='1.0'</id>
-	<rights type="text" />
-	<updated>2014-10-27T14:27:11Z</updated>
-	<link rel="self" href="https://api.datamarket.azure.com/amla/recommendations/v3/GetModelInsight?modelId='6254b40d-0514-49cb-a298-b81256d2b3ca'&amp;apiVersion='1.0'" />
-	<entry>
-    	<id>https://api.datamarket.azure.com/amla/recommendations/v3/GetModelInsight?modelId='6254b40d-0514-49cb-a298-b81256d2b3ca'&amp;apiVersion='1.0'&amp;$skip=0&amp;$top=1</id>
-		<title type="text">GetModelInsightStatisticsEntity</title>
-		<updated>2014-10-27T14:27:11Z</updated>
-	<link rel="self" href="https://api.datamarket.azure.com/amla/recommendations/v3/GetModelInsight?modelId='6254b40d-0514-49cb-a298-b81256d2b3ca'&amp;apiVersion='1.0'&amp;$skip=0&amp;$top=1" />
-		<content type="application/xml">
-			<m:properties>
-				<d:Key m:type="Edm.String">CatalogCoverage</d:Key>
-				<d:Value m:type="Edm.String">1.000</d:Value>
-			</m:properties>
-		</content>
-	</entry>
-	<entry>
-    	<id>https://api.datamarket.azure.com/amla/recommendations/v3/GetModelInsight?modelId='6254b40d-0514-49cb-a298-b81256d2b3ca'&amp;apiVersion='1.0'&amp;$skip=1&amp;$top=1</id>
-		<title type="text">GetModelInsightStatisticsEntity</title>
-		<updated>2014-10-27T14:27:11Z</updated>
-		<link rel="self" href="https://api.datamarket.azure.com/amla/recommendations/v3/GetModelInsight?modelId='6254b40d-0514-49cb-a298-b81256d2b3ca'&amp;apiVersion='1.0'&amp;$skip=1&amp;$top=1" />
-		<content type="application/xml">
-			<m:properties>
-				<d:Key m:type="Edm.String">Mpr</d:Key>
-				<d:Value m:type="Edm.String">0.367</d:Value>
-			</m:properties>
-		</content>
-	</entry>
-	<entry>
-    	<id>https://api.datamarket.azure.com/amla/recommendations/v3/GetModelInsight?modelId='6254b40d-0514-49cb-a298-b81256d2b3ca'&amp;apiVersion='1.0'&amp;$skip=2&amp;$top=1</id>
-		<title type="text">GetModelInsightStatisticsEntity</title>
-		<updated>2014-10-27T14:27:11Z</updated>
-		<link rel="self" href="https://api.datamarket.azure.com/amla/recommendations/v3/GetModelInsight?modelId='6254b40d-0514-49cb-a298-b81256d2b3ca'&amp;apiVersion='1.0'&amp;$skip=2&amp;$top=1" />
-		<content type="application/xml">
-			<m:properties>
-				<d:Key m:type="Edm.String">NumberOfDimensions</d:Key>
-				<d:Value m:type="Edm.String">20</d:Value>
-			</m:properties>
-		</content>
-	</entry>
-	</feed>
-
-###6.3.	Get Model Sample
-Gets a sample of the recommendation model.
-
-| HTTP Method | URI |
-|:--------|:--------|
-|GET     |`<rootURI>/GetModelSample?modelId=%27<model_id>%27&apiVersion=%271.0%27`<br>Example:<br>`<rootURI>/GetModelSample?modelId=%271cac7b76-def4-41f1-bc81-29b806adb1de%27&apiVersion=%271.0%27`<br><br>With specific build ID:<br>`<rootURI>/GetModelSample?modelId=%27<model_id>%27&buildId=%27<build_id>%27&apiVersion=%271.0%27`<br>Example:<br>`<rootURI>/GetModelSample?modelId=%271cac7b76-def4-41f1-bc81-29b806adb1de%27&buildId=%271500068%27&apiVersion=%271.0%27`|
-
-|	Parameter Name	|	Valid Values						|
-|:--------			|:--------								|
-|	modelId	|	Unique identifier of the model |
-|	apiVersion		| 1.0 |
-|||
-| Request Body | NONE |
-
-**Response**:
-
-HTTP Status code: 200
-
-OData XML
-
-Response is returned in raw text format:
-
-<pre>
-Level 1
----------------
-655fc955-a5a3-4a26-9723-3090859cb27b, Prey: A Novel
-	655fc955-a5a3-4a26-9723-3090859cb27b, Prey: A Novel Rating: 0.5215
-	3f471802-f84f-44a0-99c8-6d2e7418eec1, Black Hawk Down: A Story of Modern War Rating: 0.5151
-	07b10e28-9e7c-4032-90b7-10acab7f2460, Cryptonomicon Rating: 0.5148
-	6afc18e4-8c2a-43d1-9021-57543d6b11d8, Imajica Rating: 0.5146
-	e4cc5e69-3567-43ab-b00f-f0d8d0506870, Hit List Rating: 0.514
-56b61441-0eed-46cc-a8f6-112775b81892, Life and Death in Shanghai
-	56b61441-0eed-46cc-a8f6-112775b81892, Life and Death in Shanghai Rating: 0.5218
-	53156702-cc0c-443d-b718-6fb74b2491d3, Son of \ Rating: 0.5212
-	fb8cf7a6-8719-46ee-97d4-92f931d77a3a, Smoke and Mirrors: Short Fictions and Illusions Rating: 0.5188
-	8f5fe006-79e4-4679-816b-950989d1db4b, A Place I've Never Been (Contemporary American Fiction) Rating: 0.5156
-	d8db4583-cc0f-49ce-bc95-b7fa3491623f, Happiness: A Novel Rating: 0.5156
-50471eec-9aeb-4900-84d7-21567ab18546, If the Buddha Dated: A Handbook for Finding Love on a Spiritual Path
-	cfe922a1-7ca0-4f8d-ad9d-b7cc87bfe0ef, Divine Secrets of the Ya-Ya Sisterhood: A Novel Rating: 0.5266
-	ff91a483-1ce5-4b37-a6fd-5ffcf21f8745, The Poisonwood Bible: A Novel Rating: 0.5252
-	973f8cbd-0846-4f6b-9d28-4dd0d7dc3a19, Pigs in Heaven Rating: 0.5244
-	e2cbf7ad-0636-4117-8b30-298da6df7077, Animal Dreams Rating: 0.5227
-	6c818fd3-5a09-417d-9ab4-7ffe090f0fef, Confessions of an Ugly Stepsister: A Novel Rating: 0.5222
-5e97148f-defb-4d74-af2d-80f4763bf531, The Deep End of the Ocean (Oprah's Book Club)
-	5e97148f-defb-4d74-af2d-80f4763bf531, The Deep End of the Ocean (Oprah's Book Club) Rating: 0.537
-	5dcbac37-2946-4f2a-a0b3-bbe710f9409a, Up Island: A Novel Rating: 0.5277
-	bc5b69db-733b-4346-adde-3927544258f7, Downtown Rating: 0.5275
-	31fe5c63-3e5a-48d0-802b-d3b0f989a634, Have a Nice Day: A Tale of Blood and Sweatsocks Rating: 0.5252
-	0adf981a-b65b-4c11-b36b-78aca2f948a2, The Perfect Storm: A True Story of Men Against the Sea Rating: 0.5238
-68f97068-ae1a-4163-9e94-396b800b743d, Modoc: The True Story of the Greatest Elephant That Ever Lived
-	68f97068-ae1a-4163-9e94-396b800b743d, Modoc: The True Story of the Greatest Elephant That Ever Lived Rating: 0.5379
-	6724862e-e4e7-4022-9614-1468d8b902ff, Little House on the Prairie Rating: 0.5345
-	cdedb837-1620-496d-94c4-6ccfed888320, Little House in the Big Woods Rating: 0.5325
-	382164ba-406b-4187-b726-d7a54b9d790d, The Tao of Pooh Rating: 0.5309
-	6a068d6a-bb74-4ba3-b3f2-a956c4f9d1b5, On the Banks of Plum Creek Rating: 0.5285
-37ef8e74-e348-44e5-aabc-1d7f9efcb25b, Men Are from Mars Women Are from Venus: A Practical Guide for Improving Communication and Getting What You Want in Your Relationships
-	37ef8e74-e348-44e5-aabc-1d7f9efcb25b, Men Are from Mars, Women Are from Venus: A Practical Guide for Improving Communication and Getting What You Want in Your Relationships Rating: 0.5397
-	f2be16d4-5faf-4d32-ab83-7ba74d29261e, Politically Correct Bedtime Stories: Modern Tales for Our Life and Times Rating: 0.5207
-	ef732c5c-334b-4d6b-ab82-7255eb7286d0, Honor Among Thieves Rating: 0.5195
-	0b209b8c-7cdd-47fd-b940-05c7ff7c60fc, The Giving Tree Rating: 0.5194
-	883b360f-8b42-407f-b977-2f44ad840877, Scary Stories to Tell in the Dark: Collected from American Folklore (Scary Stories) Rating: 0.5184
-ff51b67e-fa8e-4c5e-8f4d-02a928de735d, Men at Work: The Craft of Baseball
-	d008dae9-c73a-40a1-9a9b-96d5cf546f36, The Gulag Archipelago 1918-1956: An Experiment in Literary Investigation I-II Rating: 0.5416
-	ff51b67e-fa8e-4c5e-8f4d-02a928de735d, Men at Work: The Craft of Baseball Rating: 0.5403
-	49dec30e-0adb-411a-b186-48eaabf6f8bc, Fatherland Rating: 0.5394
-	cc7964fd-d30f-478e-a425-93ddbdf094ed, Magic the Gathering: Arena Vol. 1 Rating: 0.5379
-	8a1e9f36-97af-4614-bed9-24e3940a05f3, More Sniglets: Any Word That Doesn't Appear in the Dictionary but Should Rating: 0.5377
-12a6d988-be21-4a09-8143-9d5f4261ba16, A Dream of Eagles
-	07b10e28-9e7c-4032-90b7-10acab7f2460, Cryptonomicon Rating: 0.5417
-	e4cc5e69-3567-43ab-b00f-f0d8d0506870, Hit List Rating: 0.5416
-	1f1a34c4-9781-49f5-a3cc-acec3ae3c71d, The Family Rating: 0.5371
-	56daeffe-7d48-43cd-8ef8-7dffd0c103d3, Kilo Class Rating: 0.5366
-	b2fe511e-5cb9-4a56-b823-2801e63e6a96, Legal Tender Rating: 0.5366
-df87525b-e435-4bd6-8701-4e60ad344e28, Finding Fish
-	56d33036-dfda-46b9-8e2a-76cb03921bb0, The X-Files: Ground Zero Rating: 0.5417
-	0780cde8-6529-4e1d-b6c6-082c1b80e596, Twelve Red Herrings Rating: 0.5416
-	df87525b-e435-4bd6-8701-4e60ad344e28, Finding Fish Rating: 0.5408
-	400fe331-2c35-490c-adbc-b28b4b73d56c, Shall We Tell the President? Rating: 0.5383
-	f86ad7d0-5c03-42b3-aebf-13d44aec8b30, Shades of Grace Rating: 0.5358
-de1f62a4-89e6-44d2-aaee-992a4bf093f1, The Map That Changed the World: William Smith and the Birth of Modern Geology
-	de1f62a4-89e6-44d2-aaee-992a4bf093f1, The Map That Changed the World: William Smith and the Birth of Modern Geology Rating: 0.5422
-	b303538f-e2c6-4a2c-b425-8d21e684fc3e, My Uncle Oswald Rating: 0.5385
-	34b84627-48af-4a4c-96c4-b26fb3863f56, Midnight In the Garden of Good and Evil Rating: 0.5379
-	306cbaa7-b1a8-4142-9d55-e11b5018a7a8, The Street Lawyer Rating: 0.5376
-	e53b4baa-8c09-45c4-95c0-b6a26b98770b, Miss Smillas Feeling for Snow Rating: 0.5367
-
-Level 2
----------------
-352aaea1-6b12-454d-a3d5-46379d9e4eb2, The Sinister Pig (Hillerman Tony)
-	352aaea1-6b12-454d-a3d5-46379d9e4eb2, The Sinister Pig (Hillerman Tony) Rating: 0.5425
-	74c49398-bc10-4af5-a658-a996a1201254, Children of the Storm (Peters Elizabeth) Rating: 0.5387
-	9ba80080-196e-43fd-8025-391d963f77e7, The Floating Girl Rating: 0.5372
-	e68f81d5-7745-4cc7-b943-fedb8fcc2ced, Killer Smile (Scottoline Lisa) Rating: 0.5353
-	b2fe511e-5cb9-4a56-b823-2801e63e6a96, Legal Tender Rating: 0.5332
-c65c3995-abf7-4c7b-bb3c-8eb5aa9be7a5, Lake Wobegon days
-	0adf981a-b65b-4c11-b36b-78aca2f948a2, The Perfect Storm: A True Story of Men Against the Sea Rating: 0.5433
-	c65c3995-abf7-4c7b-bb3c-8eb5aa9be7a5, Lake Wobegon days Rating: 0.543
-	a00ae6ad-4a7f-4211-9836-75ce8834eb11, Sniglets (Snig'lit: Any Word That Doesn't Appear in the Dictionary But Should) Rating: 0.5327
-	6f6e192e-0d64-49ca-9b63-f09413ea1ee6, Politically Correct Holiday Stories: For an Enlightened Yuletide Season Rating: 0.5307
-	798051a8-147d-4d46-b0dc-e836325029e6, AGE OF INNOCENCE (MOVIE TIE-IN) Rating: 0.5301
-73f3e25a-e996-4162-9ed8-ff3d34075650, O Pioneers! (Penguin Twentieth-Century Classics)
-	cba8163f-6536-436b-8130-47b4a43c827f, Trust No One (The Official Guide to the X-Files Vol. 2) Rating: 0.5434
-	5708e4cb-2492-49c0-94a8-cc413eec5d89, Small Gods (Discworld Novels (Paperback)) Rating: 0.5406
-	73f3e25a-e996-4162-9ed8-ff3d34075650, O Pioneers! (Penguin Twentieth-Century Classics) Rating: 0.5403
-	d885b0bd-ae4b-452d-bdf2-faa90197dbc9, The Color of Magic Rating: 0.539
-	b133a9c4-4784-4db3-b100-d0d6dffb94d2, The Truth Is Out There (The Official Guide to the X-Files Vol. 1) Rating: 0.5367
-271700a5-854a-4d5a-8409-6b57a5ee4de4, Fluke: Or I Know Why the Winged Whale Sings
-	271700a5-854a-4d5a-8409-6b57a5ee4de4, Fluke: Or I Know Why the Winged Whale Sings Rating: 0.5445
-	2de1c354-90ff-47c5-a0db-1bad7d88ef94, The Salaryman's Wife (Children of Violence Series) Rating: 0.5329
-	d279416e-19c0-43f8-9ec9-a585947879ca, Zen Attitude Rating: 0.5316
-	c8f854d7-3de3-4b23-8217-f4f851670fd4, Revenge of the Cootie Girls: A Robin Hudson Mystery (Robin Hudson Mysteries (Paperback)) Rating: 0.5305
-	8ef4751c-7074-409e-a3ac-d49b222fc864, Where the Wild Things Are Rating: 0.5289
-9ad1b620-0a7b-4543-8673-66d4c3bcb2f1, Their Eyes Were Watching God
-	9ad1b620-0a7b-4543-8673-66d4c3bcb2f1, Their Eyes Were Watching God Rating: 0.5446
-	da45c4d5-aba1-413b-a9bd-50df98b1e1d2, The Bean Trees Rating: 0.5389
-	65ecbdd1-131c-40c3-a3d6-d86ca281377a, The God of Small Things Rating: 0.5387
-	c78743bf-7947-4a0c-8db7-8a3bfe69ba70, The Stone Diaries Rating: 0.5355
-	973f8cbd-0846-4f6b-9d28-4dd0d7dc3a19, Pigs in Heaven Rating: 0.5344
-5f17d90a-2604-4fe8-8977-1a280b9098b1, One for the Money (Stephanie Plum Novels (Paperback))
-	5f17d90a-2604-4fe8-8977-1a280b9098b1, One for the Money (Stephanie Plum Novels (Paperback)) Rating: 0.5446
-	57169b2b-9a8a-486b-9aac-1ed98ce57168, Final Appeal Rating: 0.5332
-	efcb1bc4-7278-4a8f-b491-befde02070d6, Moment of Truth Rating: 0.5329
-	1efa91a2-993b-4c43-9f5c-3454fc12612d, Burn Factor Rating: 0.5309
-	24c59962-458a-4ec8-b95d-d694e861919c, At Home in Mitford (The Mitford Years) Rating: 0.5303
-4fd48c46-1a20-4c57-bc7f-a02ef123dc52, As Nature Made Him: The Boy Who Was Raised As a Girl
-	4fd48c46-1a20-4c57-bc7f-a02ef123dc52, As Nature Made Him: The Boy Who Was Raised As a Girl Rating: 0.5449
-	cd5f2c03-20cb-43be-a1fb-3b4233e63222, Pigs in Heaven Rating: 0.5329
-	19985fdb-d07a-4a25-ae4a-97b9cb61e5d1, Love in the Time of Cholera (Penguin Great Books of the 20th Century) Rating: 0.5267
-	15689d09-c711-4844-84d8-130a90237b26, Bel Canto Rating: 0.5245
-	ff91a483-1ce5-4b37-a6fd-5ffcf21f8745, The Poisonwood Bible: A Novel Rating: 0.5235
-98df28ec-41e7-4fca-b77f-8b0d3109085d, Star Trek Memories
-	f874b5a3-5d40-4436-94ff-0fa1c090ddf5, The Sun Also Rises (A Scribner classic) Rating: 0.5451
-	98df28ec-41e7-4fca-b77f-8b0d3109085d, Star Trek Memories Rating: 0.5442
-	0ce0014a-9a48-4013-a08a-7f2c11877930, H.M.S. Unseen Rating: 0.5421
-	15316ca6-1e38-425f-893d-691944a47000, More Scary Stories To Tell In The Dark Rating: 0.5409
-	329d5682-3dc3-4206-8aa2-eef4b1032258, Letters from the Earth Rating: 0.54
-5b9445d5-c072-419c-8d49-6f669bb1b0a9, Daughter of Fortune: A Novel (Oprah's Book Club (Hardcover))
-	5b9445d5-c072-419c-8d49-6f669bb1b0a9, Daughter of Fortune: A Novel (Oprah's Book Club (Hardcover)) Rating: 0.5462
-	ff91a483-1ce5-4b37-a6fd-5ffcf21f8745, The Poisonwood Bible: A Novel Rating: 0.5372
-	604eb3bd-6026-4f51-bffd-9fb54f180400, Family Pictures: A Novel Rating: 0.5341
-	8d06d01d-31cd-4678-b6b1-140a67987ce9, Songs in Ordinary Time (Oprah's Book Club (Paperback)) Rating: 0.5334
-	da45c4d5-aba1-413b-a9bd-50df98b1e1d2, The Bean Trees Rating: 0.5319
-d5358189-d70f-4e35-8add-34b83b4942b3, Pigs in Heaven
-	d5358189-d70f-4e35-8add-34b83b4942b3, Pigs in Heaven Rating: 0.5491
-	ff91a483-1ce5-4b37-a6fd-5ffcf21f8745, The Poisonwood Bible: A Novel Rating: 0.5401
-	c78743bf-7947-4a0c-8db7-8a3bfe69ba70, The Stone Diaries Rating: 0.5393
-	8d06d01d-31cd-4678-b6b1-140a67987ce9, Songs in Ordinary Time (Oprah's Book Club (Paperback)) Rating: 0.5382
-	973f8cbd-0846-4f6b-9d28-4dd0d7dc3a19, Pigs in Heaven Rating: 0.5367
-
-</pre>
-
-##7. Model Business Rules
-There are 4 types of rules:
-<strong>BlockList</strong> - BlockList enables you to provide a list of items that you do not want to return in the recommendation results.
-<strong>Upsale</strong> - Upsale enables you to enforce items to return in the recommendation results.
-<strong>WhiteList</strong> - White List enables you to provide list of items that only them can be return as recommendation results (opposite of BlockList).
-<strong>PerSeedBlockList</strong> - Per Seed Block List enables you to provide per item a list of items that cannot be returned as recommendation results.
-
-
-###7.1.	Get Model Rules
-
-| HTTP Method | URI |
-|:--------|:--------|
-|GET     |`<rootURI>/GetModelRules?modelId=%27<model_id>%27&apiVersion=%271.0%27`<br>Example:<br>`<rootURI>/GetModelRules?modelId=%271cac7b76-def4-41f1-bc81-29b806adb1de%27&apiVersion=%271.0%27`|
-
-|	Parameter Name	|	Valid Values						|
-|:--------			|:--------								|
-|	modelId	|	Unique identifier of the model |
-|	apiVersion		| 1.0 |
-|||
-| Request Body | NONE |
-
-**Response**:
-
-HTTP Status code: 200
-
-- `feed/entry/content/properties/Id` – Unique identifier of this rule.
-- `feed/entry/content/properties/Type` – Type of the rule.
-- `feed/entry/content/properties/Parameter` – Rule parameter.
-
-OData XML
-
-	<feed xmlns:base="https://api.datamarket.azure.com/amla/recommendations/v3/GetModelRules" xmlns:d="http://schemas.microsoft.com/ado/2007/08/dataservices" xmlns:m="http://schemas.microsoft.com/ado/2007/08/dataservices/metadata" xmlns="http://www.w3.org/2005/Atom">
-	<title type="text" />
-	<subtitle type="text">Get a list of rules for a model</subtitle>
-	<id>https://api.datamarket.azure.com/amla/recommendations/v3/GetModelRules?modelId='5e824626-50d3-469d-a824-564d38453103'&amp;apiVersion='1.0'</id>
-	<rights type="text" />
-	<updated>2014-11-05T12:58:57Z</updated>
-	<link rel="self" href="https://api.datamarket.azure.com/amla/recommendations/v3/GetModelRules?modelId='5e824626-50d3-469d-a824-564d38453103'&amp;apiVersion='1.0'" />
-	<entry>
-    	<id>https://api.datamarket.azure.com/amla/recommendations/v3/GetModelRules?modelId='5e824626-50d3-469d-a824-564d38453103'&amp;apiVersion='1.0'&amp;$skip=0&amp;$top=1</id>
-		<title type="text">GetAListOfRulesForAModelEntity</title>
-		<updated>2014-11-05T12:58:57Z</updated>
-		<link rel="self" href="https://api.datamarket.azure.com/amla/recommendations/v3/GetModelRules?modelId='5e824626-50d3-469d-a824-564d38453103'&amp;apiVersion='1.0'&amp;$skip=0&amp;$top=1" />
-		<content type="application/xml">
-			<m:properties>
-				<d:Id m:type="Edm.String">1000043</d:Id>
-				<d:Type m:type="Edm.String">BlockList</d:Type>
-				<d:Parameters m:type="Edm.String">{"ItemsToExclude":["1000"]}</d:Parameters>
-			</m:properties>
-		</content>
-	</entry>
-	<entry>
-    	<id>https://api.datamarket.azure.com/amla/recommendations/v3/GetModelRules?modelId='5e824626-50d3-469d-a824-564d38453103'&amp;apiVersion='1.0'&amp;$skip=1&amp;$top=1</id>
-		<title type="text">GetAListOfRulesForAModelEntity</title>
-		<updated>2014-11-05T12:58:57Z</updated>
-		<link rel="self" href="https://api.datamarket.azure.com/amla/recommendations/v3/GetModelRules?modelId='5e824626-50d3-469d-a824-564d38453103'&amp;apiVersion='1.0'&amp;$skip=1&amp;$top=1" />
-		<content type="application/xml">
-			<m:properties>
-				<d:Id m:type="Edm.String">1000044</d:Id>
-				<d:Type m:type="Edm.String">BlockList</d:Type>
-				<d:Parameters m:type="Edm.String">{"ItemsToExclude":["1001"]}</d:Parameters>
-			</m:properties>
-		</content>
-	</entry>
-	</feed>
-
-###7.2.	Add Rule
-
-| HTTP Method | URI |
-|:--------|:--------|
-|POST     |`<rootURI>/AddRule?apiVersion=%271.0%27`|
-|HEADER   |`"Content-Type", "text/xml"`|
-
-|	Parameter Name	|	Valid Values						|
-|:--------			|:--------								|
-|	apiVersion		| 1.0 |
-|||
-| Request Body | 
-<ins>Whenever providing Item Ids for business rules, make sure to use the External Id of the item (the same Id that you used in the catalog file)</ins><br>
-<ins>For adding BlockList rule:</ins><br>`<ApiFilter xmlns:xsd="http://www.w3.org/2001/XMLSchema" xmlns:xsi="http://www.w3.org/2001/XMLSchema-instance"><ModelId>24024f7e-b45c-419e-bfa2-dfd947e0d253</ModelId><Type>BlockList</Type><Value>{"ItemsToExclude":["2406E770-769C-4189-89DE-1C9283F93A96","3906E110-769C-4189-89DE-1C9283F98888"]}</Value></ApiFilter>`<br><br><ins>For adding Upsale rule:</ins><br>`<ApiFilter xmlns:xsd="http://www.w3.org/2001/XMLSchema" xmlns:xsi="http://www.w3.org/2001/XMLSchema-instance"><ModelId>24024f7e-b45c-419e-bfa2-dfd947e0d253</ModelId><Type>Upsale</Type><Value>{"ItemsToUpsale":["2406E770-769C-4189-89DE-1C9283F93A96"]}</Value></ApiFilter>`<br><br><ins>For adding WhiteList rule:</ins><br>`<ApiFilter xmlns:xsd="http://www.w3.org/2001/XMLSchema" xmlns:xsi="http://www.w3.org/2001/XMLSchema-instance"><ModelId>24024f7e-b45c-419e-bfa2-dfd947e0d253</ModelId><Type>WhiteList</Type><Value>{"ItemsToInclude":["2406E770-769C-4189-89DE-1C9283F93A96","1116E770-769C-4189-89DE-1C9283F88888"]}</Value></ApiFilter>`<br><br><ins>For adding PerSeedBlockList rule:</ins><br>`<ApiFilter xmlns:xsd="http://www.w3.org/2001/XMLSchema" xmlns:xsi="http://www.w3.org/2001/XMLSchema-instance"><ModelId>24024f7e-b45c-419e-bfa2-dfd947e0d253</ModelId><Type>PerSeedBlockList</Type><Value>{"SeedItems":["9949"],"ItemsToExclude":["9862","8158","8244"]}</Value></ApiFilter>`|
-
-**Response**:
-
-HTTP Status code: 200
-
-The API returns the newly created rule with its details. The rules property can be retrieved from the following paths:
-
-- `feed/entry/content/properties/Id` – Unique identifier of this rule.
-- `feed/entry/content/properties/Type` – Type of the rule: BlockList or Upsale.
-- `feed/entry/content/properties/Parameter` – Rule parameter.
-
-OData XML
-
-	<feed xmlns:base="https://api.datamarket.azure.com/amla/recommendations/v3/AddRule" xmlns:d="http://schemas.microsoft.com/ado/2007/08/dataservices" xmlns:m="http://schemas.microsoft.com/ado/2007/08/dataservices/metadata" xmlns="http://www.w3.org/2005/Atom">
-	<title type="text" />
-	<subtitle type="text">Add A Rule</subtitle>
-	<id>https://api.datamarket.azure.com/amla/recommendations/v3/AddRule?apiVersion='1.0'</id>
-	<rights type="text" />
-	<updated>2014-11-05T11:13:28Z</updated>
-	<link rel="self" href="https://api.datamarket.azure.com/amla/recommendations/v3/AddRule?apiVersion='1.0'" />
-	<entry>
-		<id>https://api.datamarket.azure.com/amla/recommendations/v3/AddRule?apiVersion='1.0'&amp;$skip=0&amp;$top=1</id>
-		<title type="text">AddARuleEntity</title>
-		<updated>2014-11-05T11:13:28Z</updated>
-		<link rel="self" href="https://api.datamarket.azure.com/amla/recommendations/v3/AddRule?apiVersion='1.0'&amp;$skip=0&amp;$top=1" />
-		<content type="application/xml">
-			<m:properties>
-				<d:Id m:type="Edm.String">1000041</d:Id>
-				<d:Type m:type="Edm.String">BlockList</d:Type>
-				<d:Parameters m:type="Edm.String">{"ItemsToExclude":["1002"]}</d:Parameters>
-			</m:properties>
-		</content>
-	</entry>
-	</feed>
-
-###7.3.	Delete Rule
-
-| HTTP Method | URI |
-|:--------|:--------|
-|DELETE     |`<rootURI>/DeleteRule?modelId=%27<model_id>%27&filterId=%27<filter_Id>%27&apiVersion=%271.0%27`<br><br>Example:<br>`DeleteRule?modelId=%2724024f7e-b45c-419e-bfa2-dfd947e0d253%27&filterId=%271000011%27&apiVersion=%271.0%27`|
-
-|	Parameter Name	|	Valid Values						|
-|:--------			|:--------								|
-|	modelId	|	Unique identifier of the model |
-|	filterId	|	Unique identifier of the filter |
-|	apiVersion		| 1.0 |
-|||
-| Request Body | NONE |
-
-**Response**:
-
-HTTP Status code: 200
-
-###7.4.	Delete All Rules
-
-| HTTP Method | URI |
-|:--------|:--------|
-|DELETE     |`<rootURI>/DeleteAllRules?modelId=%27<model_id>%27&apiVersion=%271.0%27`<br><br>Example:<br>`DeleteAllRules?modelId=%2724024f7e-b45c-419e-bfa2-dfd947e0d253%27&apiVersion=%271.0%27`|
-
-|	Parameter Name	|	Valid Values						|
-|:--------			|:--------								|
-|	modelId	|	Unique identifier of the model |
-|	apiVersion		| 1.0 |
-|||
-| Request Body | NONE |
-
-**Response**:
-
-HTTP Status code: 200
-
-##8. Catalog
-
-###8.1.	Import Catalog Data
-
-If you upload several catalog files to the same model with several calls, we will insert only the new catalog items. Existing items will remain with the original values. You cannot update catalog data by using this method.
-
-The catalog data should follow the following format:
-
-- Without features - `<Item Id>,<Item Name>,<Item Category>[,<Description>]`
-
-- With features - `<Item Id>,<Item Name>,<Item Category>,[<Description>],<Features list>`
-
-Note: The maximum file size is 200MB.
-
-** Format details **
-
-| Name | Mandatory | Type |  Description |
-|:---|:---|:---|:---|
-| Item Id |Yes | [A-z], [a-z], [0-9], [_] &#40;Underscore&#41;, [-] &#40;Dash&#41;<br> Max length: 50 | Unique identifier of an item. |
-| Item Name | Yes | Any alphanumeric characters<br> Max length: 255 | Item name. | 
-| Item Category | Yes | Any alphanumeric characters <br> Max length: 255 | Category to which this item belongs (e.g. Cooking Books, Drama…); can be empty. |
-| Description | No, unless features are present (but can be empty) | Any alphanumeric characters <br> Max length: 4000 | Description of this item. |
-| Features list | No | Any alphanumeric characters <br> Max length: 4000 | Comma-separated list of feature name=feature value that can be used to enhance model recommendation; see [Advanced topics](#2-advanced-topics) section. |
-
-
-| HTTP Method | URI |
-|:--------|:--------|
-|POST     |`<rootURI>/ImportCatalogFile?modelId=%27<modelId>%27&filename=%27<fileName>%27&apiVersion=%271.0%27`<br><br>Example:<br>`<rootURI>/ImportCatalogFile?modelId=%27a658c626-2baa-43a7-ac98-f6ee26120a12%27&filename=%27catalog10_small.txt%27&apiVersion=%271.0%27`|
-|HEADER   |`"Content-Type", "text/xml"`|
-
-|	Parameter Name	|	Valid Values						|
-|:--------			|:--------								|
-|	modelId	|	Unique identifier of the model  |
-| filename | Textual identifier of the catalog.<br>Only letters (A-Z, a-z), numbers (0-9), hyphens (-) and underscore (_) are allowed.<br>Max length: 50 |
-|	apiVersion		| 1.0 |
-|||
-| Request Body | Example (with features):<br/>2406e770-769c-4189-89de-1c9283f93a96,Clara Callan,Book,the book  description,author=Richard Wright,publisher=Harper Flamingo Canada,year=2001<br>21bf8088-b6c0-4509-870c-e1c7ac78304a,The Forgetting Room: A Fiction (Byzantium Book),Book,,author=Nick Bantock,publisher=Harpercollins,year=1997<br>3bb5cb44-d143-4bdd-a55c-443964bf4b23,Spadework,Book,,author=Timothy Findley, publisher=HarperFlamingo Canada, year=2001<br>552a1940-21e4-4399-82bb-594b46d7ed54,Restraint of Beasts,Book,the book description,author=Magnus Mills, publisher=Arcade Publishing, year=1998</pre> |
-
-
-**Response**:
-
-HTTP Status code: 200
-
-The API returns a report of the import.
-- `feed\entry\content\properties\LineCount` – Number of lines accepted.
-- `feed\entry\content\properties\ErrorCount` – Number of lines that were not inserted due to an error.
-
-OData XML
-
-    <feed xmlns:base="https://api.datamarket.azure.com/amla/recommendations/v3/ImportCatalogFile" xmlns:d="http://schemas.microsoft.com/ado/2007/08/dataservices" xmlns:m="http://schemas.microsoft.com/ado/2007/08/dataservices/metadata" xmlns="http://www.w3.org/2005/Atom">
-	<title type="text" />
-	<subtitle type="text">Import catalog file</subtitle>
-	<id>https://api.datamarket.azure.com/amla/recommendations/v3/ImportCatalogFile?modelId='a658c626-2baa-43a7-ac98-f6ee26120a12'&amp;filename='catalog10_small.txt'&amp;apiVersion='1.0'</id>
-	<rights type="text" />
-	<updated>2014-10-05T06:58:04Z</updated>
-	<link rel="self" href="https://api.datamarket.azure.com/amla/recommendations/v3/ImportCatalogFile?modelId='a658c626-2baa-43a7-ac98-f6ee26120a12'&amp;filename='catalog10_small.txt'&amp;apiVersion='1.0'" />
-	<entry>
-   	<id>https://api.datamarket.azure.com/amla/recommendations/v3/ImportCatalogFile?modelId='a658c626-2baa-43a7-ac98-f6ee26120a12'&amp;filename='catalog10_small.txt'&amp;apiVersion='1.0'&amp;$skip=0&amp;$top=1</id>
-		<title type="text">ImportCatalogFileEntity2</title>
-		<updated>2014-10-05T06:58:04Z</updated>
-		<link rel="self" href="https://api.datamarket.azure.com/amla/recommendations/v3/ImportCatalogFile?modelId='a658c626-2baa-43a7-ac98-f6ee26120a12'&amp;filename='catalog10_small.txt'&amp;apiVersion='1.0'&amp;$skip=0&amp;$top=1" />
-		<content type="application/xml">
-			<m:properties>
-				<d:LineCount m:type="Edm.String">4</d:LineCount>
-				<d:ErrorCount m:type="Edm.String">0</d:ErrorCount>
-			</m:properties>
-		</content>
-	</entry>
-	</feed>
-
-###8.2.	Get Catalog
-Retrieves all catalog items.
-
-| HTTP Method | URI |
-|:--------|:--------|
-|GET     |`<rootURI>/GetCatalog?modelId=%27<model_id>%27&apiVersion=%271.0%27`<br><br>Example:<br>`GetCatalog?modelId=%2724024f7e-b45c-419e-bfa2-dfd947e0d253%27&apiVersion=%271.0%27`|
-
-|	Parameter Name	|	Valid Values						|
-|:--------			|:--------								|
-|	modelId	|	Unique identifier of the model |
-|	apiVersion		| 1.0 |
-|||
-| Request Body | NONE |
-
-**Response**:
-
-HTTP Status code: 200
-
-The response includes one entry per catalog item. Each entry has the following data:
-
-- `feed/entry/content/properties/ExternalId` – Catalog item external ID, the one provided by the customer.
-- `feed/entry/content/properties/InternalId` – Catalog item internal ID, the one that Azure Machine Learning Recommendations has generated.
-- `feed/entry/content/properties/Name` – Catalog item name.
-- `feed/entry/content/properties/Category` – Catalog item category.
-- `feed/entry/content/properties/Description` – Catalog item description.
-- `feed/entry/content/properties/Metadata` – Catalog item metadata.
-
-
-OData XML
-
-    <feed xmlns:base="https://api.datamarket.azure.com/amla/recommendations/v3/GetCatalog" xmlns:d="http://schemas.microsoft.com/ado/2007/08/dataservices" xmlns:m="http://schemas.microsoft.com/ado/2007/08/dataservices/metadata" xmlns="http://www.w3.org/2005/Atom">
-		<title type="text" />
-		<subtitle type="text">Get All Catalog Items</subtitle>
-		<id>https://api.datamarket.azure.com/amla/recommendations/v3/GetCatalog?modelId='0dbb55fa-7f11-418d-8537-8ff2d9d1d9c6'&amp;apiVersion='1.0'</id>
-		<rights type="text" />
-		<updated>2014-10-29T11:13:26Z</updated>
-		<link rel="self" href="https://api.datamarket.azure.com/amla/recommendations/v3/GetCatalog?modelId='0dbb55fa-7f11-418d-8537-8ff2d9d1d9c6'&amp;apiVersion='1.0'" />
-		<entry>
-        	<id>https://api.datamarket.azure.com/amla/recommendations/v3/GetCatalog?modelId='0dbb55fa-7f11-418d-8537-8ff2d9d1d9c6'&amp;apiVersion='1.0'&amp;$skip=0&amp;$top=1</id>
-		<title type="text">AllCatalogItemsEntity</title>
-		<updated>2014-10-29T11:13:26Z</updated>
-		<link rel="self" href="https://api.datamarket.azure.com/amla/recommendations/v3/GetCatalog?modelId='0dbb55fa-7f11-418d-8537-8ff2d9d1d9c6'&amp;apiVersion='1.0'&amp;$skip=0&amp;$top=1" />
-		<content type="application/xml">
-			<m:properties>
-				<d:ExternalId m:type="Edm.String">552A1940-21E4-4399-82BB-594B46D7ED54</d:ExternalId>
-				<d:InternalId m:type="Edm.String">060db26a-e6a6-464e-bb52-436d2da82a50</d:InternalId>
-				<d:Name m:type="Edm.String">Restraint of Beasts</d:Name>
-				<d:Category m:type="Edm.String">Book</d:Category>
-				<d:Description m:type="Edm.String"></d:Description>
-				<d:Metadata m:type="Edm.String"></d:Metadata>
-			</m:properties>
-		</content>
-	</entry>
-	<entry>
-    	<id>https://api.datamarket.azure.com/amla/recommendations/v3/GetCatalog?modelId='0dbb55fa-7f11-418d-8537-8ff2d9d1d9c6'&amp;apiVersion='1.0'&amp;$skip=1&amp;$top=1</id>
-		<title type="text">AllCatalogItemsEntity</title>
-		<updated>2014-10-29T11:13:26Z</updated>
-		<link rel="self" href="https://api.datamarket.azure.com/amla/recommendations/v3/GetCatalog?modelId='0dbb55fa-7f11-418d-8537-8ff2d9d1d9c6'&amp;apiVersion='1.0'&amp;$skip=1&amp;$top=1" />
-		<content type="application/xml">
-			<m:properties>
-				<d:ExternalId m:type="Edm.String">2406E770-769C-4189-89DE-1C9283F93A96</d:ExternalId>
-				<d:InternalId m:type="Edm.String">209d7bfe-2eb9-4455-92a3-7c867a41a74a</d:InternalId>
-				<d:Name m:type="Edm.String">Clara Callan</d:Name>
-				<d:Category m:type="Edm.String">Book</d:Category>
-				<d:Description m:type="Edm.String"></d:Description>
-				<d:Metadata m:type="Edm.String"></d:Metadata>
-			</m:properties>
-		</content>
-	</entry>
-	<entry>
-		<id>https://api.datamarket.azure.com/amla/recommendations/v3/GetCatalog?modelId='0dbb55fa-7f11-418d-8537-8ff2d9d1d9c6'&amp;apiVersion='1.0'&amp;$skip=2&amp;$top=1</id>
-		<title type="text">AllCatalogItemsEntity</title>
-		<updated>2014-10-29T11:13:26Z</updated>
-		<link rel="self" href="https://api.datamarket.azure.com/amla/recommendations/v3/GetCatalog?modelId='0dbb55fa-7f11-418d-8537-8ff2d9d1d9c6'&amp;apiVersion='1.0'&amp;$skip=2&amp;$top=1" />
-		<content type="application/xml">
-			<m:properties>
-				<d:ExternalId m:type="Edm.String">3BB5CB44-D143-4BDD-A55C-443964BF4B23</d:ExternalId>
-				<d:InternalId m:type="Edm.String">913ff79b-059b-4d4d-8042-6fa4cc1391dd</d:InternalId>
-				<d:Name m:type="Edm.String">Spadework</d:Name>
-				<d:Category m:type="Edm.String">Book</d:Category>
-				<d:Description m:type="Edm.String"></d:Description>
-				<d:Metadata m:type="Edm.String"></d:Metadata>
-			</m:properties>
-		</content>
-	</entry>
-	<entry>
-    		<id>https://api.datamarket.azure.com/amla/recommendations/v3/GetCatalog?modelId='0dbb55fa-7f11-418d-8537-8ff2d9d1d9c6'&amp;apiVersion='1.0'&amp;$skip=3&amp;$top=1</id>
-		<title type="text">AllCatalogItemsEntity</title>
-		<updated>2014-10-29T11:13:26Z</updated>
-		<link rel="self" href="https://api.datamarket.azure.com/amla/recommendations/v3/GetCatalog?modelId='0dbb55fa-7f11-418d-8537-8ff2d9d1d9c6'&amp;apiVersion='1.0'&amp;$skip=3&amp;$top=1" />
-		<content type="application/xml">
-			<m:properties>
-				<d:ExternalId m:type="Edm.String">21BF8088-B6C0-4509-870C-E1C7AC78304A</d:ExternalId>
-				<d:InternalId m:type="Edm.String">ea65e4fa-768c-40b4-92c3-69d3e8178691</d:InternalId>
-				<d:Name m:type="Edm.String">The Forgetting Room: A Fiction (Byzantium Book)</d:Name>
-				<d:Category m:type="Edm.String">Book</d:Category>
-				<d:Description m:type="Edm.String"></d:Description>
-				<d:Metadata m:type="Edm.String"></d:Metadata>
-			</m:properties>
-		</content>
-	</entry>
-	</feed>
-
-###8.3.	Get Catalog Items by Token
-
-| HTTP Method | URI |
-|:--------|:--------|
-|GET     |`<rootURI>/GetCatalogItemsByToken?modelId=%27<modelId>%27&token=%27<token>%27&apiVersion=%271.0%27`<br><br>Example:<br>`GetCatalogItemsByToken?modelId=%270dbb55fa-7f11-418d-8537-8ff2d9d1d9c6%27&token=%27Cla%27&apiVersion=%271.0%27`|
-
-|	Parameter Name	|	Valid Values						|
-|:--------			|:--------								|
-|	modelId	|	Unique identifier of the model |
-|	token	|	Token of the catalog item’s name. Should contain at least 3 characters. |
-|	apiVersion		| 1.0 |
-|||
-| Request Body | NONE |
-
-**Response**:
-
-HTTP Status code: 200
-
-The response includes one entry per catalog item. Each entry has the following data:
-
-- `feed/entry/content/properties/ExternalId` – Catalog item external ID, the one provided by the customer.
-- `feed/entry/content/properties/InternalId` – Catalog item internal ID, the one that Azure Machine Learning Recommendations has generated.
-- `feed/entry/content/properties/Name` – Catalog item name.
-- `feed/entry/content/properties/Category` – Catalog item category.
-- `feed/entry/content/properties/Description` – Catalog item description.
-- `feed/entry/content/properties/Metadata` – Catalog item metadata.
-
-OData XML
-
-	<feed xmlns:base="https://api.datamarket.azure.com/amla/recommendations/v3/GetCatalogItemsByToken" xmlns:d="http://schemas.microsoft.com/ado/2007/08/dataservices" xmlns:m="http://schemas.microsoft.com/ado/2007/08/dataservices/metadata" xmlns="http://www.w3.org/2005/Atom">
-		<title type="text" />
-		<subtitle type="text">Get Catalog items that contain a token</subtitle>
-		<id>https://api.datamarket.azure.com/amla/recommendations/v3/GetCatalogItemsByToken?modelId='0dbb55fa-7f11-418d-8537-8ff2d9d1d9c6'&amp;token='Cla'&amp;apiVersion='1.0'</id>
-		<rights type="text" />
-		<updated>2014-10-29T11:48:19Z</updated>
-		<link rel="self" href="https://api.datamarket.azure.com/amla/recommendations/v3/GetCatalogItemsByToken?modelId='0dbb55fa-7f11-418d-8537-8ff2d9d1d9c6'&amp;token='Cla'&amp;apiVersion='1.0'" />
-		<entry>
-			<id>https://api.datamarket.azure.com/amla/recommendations/v3/GetCatalogItemsByToken?modelId='0dbb55fa-7f11-418d-8537-8ff2d9d1d9c6'&amp;token='Cla'&amp;apiVersion='1.0'&amp;$skip=0&amp;$top=1</id>
-			<title type="text">CatalogItemsThatContainATokenEntity</title>
-			<updated>2014-10-29T11:48:19Z</updated>
-			<link rel="self" href="https://api.datamarket.azure.com/amla/recommendations/v3/GetCatalogItemsByToken?modelId='0dbb55fa-7f11-418d-8537-8ff2d9d1d9c6'&amp;token='Cla'&amp;apiVersion='1.0'&amp;$skip=0&amp;$top=1" />
-    		<content type="application/xml">
-      			<m:properties>
-					<d:Id m:type="Edm.String">2406E770-769C-4189-89DE-1C9283F93A96</d:Id>
-        			<d:Name m:type="Edm.String">Clara Callan</d:Name>
-        			<d:Rating m:type="Edm.Double">0</d:Rating>
-        			<d:Reasoning m:type="Edm.String"></d:Reasoning>
-        			<d:Metadata m:type="Edm.String"></d:Metadata>
-        			<d:FormattedRating m:type="Edm.Double" m:null="true"></d:FormattedRating>
-      			</m:properties>
-			</content>
-		</entry>
-	</feed>
-
-##9. Usage data
-###9.1.	Import Usage Data
-####9.1.1. Uploading File
-This section shows how to upload usage data by using a file. You can call this API several times with usage data. All usage data will be saved for all calls.
-
-| HTTP Method | URI |
-|:--------|:--------|
-|POST     |`<rootURI>/ImportUsageFile?modelId=%27<modelId>%27&filename=%27<fileName>%27&apiVersion=%271.0%27`<br><br>Example:<br>`<rootURI>/ImportUsageFile?modelId=%27a658c626-2baa-43a7-ac98-f6ee26120a12%27&filename=%27ImplicitMatrix10_Guid_small.txt%27&apiVersion=%271.0%27`|
-
-|	Parameter Name	|	Valid Values						|
-|:--------			|:--------								|
-|	modelId	|	Unique identifier of the model  |
-| filename | Textual identifier of the catalog.<br>Only letters (A-Z, a-z), numbers (0-9), hyphens (-) and underscore (_) are allowed.<br>Max length: 50 |
-|	apiVersion		| 1.0 |
-|||
-| Request Body | Usage data. Format:<br>`<User Id>,<Item Id>[,<Time>,<Event>]`<br><br><table><tr><th>Name</th><th>Mandatory</th><th>Type</th><th>Description</th></tr><tr><td>User Id</td><td>Yes</td><td>[A-z], [a-z], [0-9], [_] &#40;Underscore&#41;, [-] &#40;Dash&#41;<br> Max length: 255 </td><td>Unique identifier of a user.</td></tr><tr><td>Item Id</td><td>Yes</td><td>[A-z], [a-z], [0-9], [&#95;] &#40;Underscore&#41;, [-] &#40;Dash&#41;<br> Max length: 50</td><td>Unique identifier of an item.</td></tr><tr><td>Time</td><td>No</td><td>Date in format: YYYY/MM/DDTHH:MM:SS (e.g. 2013/06/20T10:00:00)</td><td>Time of data.</td></tr><tr><td>Event</td><td>No; if supplied then must also put date</td><td>One of the following:<br>• Click<br>• RecommendationClick<br>•	AddShopCart<br>• RemoveShopCart<br>• Purchase</td><td></td></tr></table><br>Maximum file size: 200MB<br><br>Example:<br><pre>149452,1b3d95e2-84e4-414c-bb38-be9cf461c347<br>6360,1b3d95e2-84e4-414c-bb38-be9cf461c347<br>50321,1b3d95e2-84e4-414c-bb38-be9cf461c347<br>71285,1b3d95e2-84e4-414c-bb38-be9cf461c347<br>224450,1b3d95e2-84e4-414c-bb38-be9cf461c347<br>236645,1b3d95e2-84e4-414c-bb38-be9cf461c347<br>107951,1b3d95e2-84e4-414c-bb38-be9cf461c347</pre> |
-
-**Response**:
-
-HTTP Status code: 200
-
-- `Feed\entry\content\properties\LineCount` – Number of lines accepted.
-- `Feed\entry\content\properties\ErrorCount` – Number of lines that were not inserted due to an error.
-- `Feed\entry\content\properties\FileId` – File identifier.
-
-OData XML
-
-	<feed xmlns:base="https://api.datamarket.azure.com/amla/recommendations/v3/ImportUsageFile" xmlns:d="http://schemas.microsoft.com/ado/2007/08/dataservices" xmlns:m="http://schemas.microsoft.com/ado/2007/08/dataservices/metadata" xmlns="http://www.w3.org/2005/Atom">
-  	<title type="text" />
-  	<subtitle type="text">Add bulk usage data (usage file)</subtitle>
-  	<id>https://api.datamarket.azure.com/amla/recommendations/v3/ImportUsageFile?modelId='a658c626-2baa-43a7-ac98-f6ee26120a12'&amp;filename='ImplicitMatrix10_Guid_small.txt'&amp;apiVersion='1.0'</id>
-  	<rights type="text" />
-  	<updated>2014-10-05T07:21:44Z</updated>
-  	<link rel="self" href="https://api.datamarket.azure.com/amla/recommendations/v3/ImportUsageFile?modelId='a658c626-2baa-43a7-ac98-f6ee26120a12'&amp;filename='ImplicitMatrix10_Guid_small.txt'&amp;apiVersion='1.0'" />
-  	<entry>
-    <id>https://api.datamarket.azure.com/amla/recommendations/v3/ImportUsageFile?modelId='a658c626-2baa-43a7-ac98-f6ee26120a12'&amp;filename='ImplicitMatrix10_Guid_small.txt'&amp;apiVersion='1.0'&amp;$skip=0&amp;$top=1</id>
-    <title type="text">AddBulkUsageDataUsageFileEntity2</title>
-    <updated>2014-10-05T07:21:44Z</updated>
-    <link rel="self" href="https://api.datamarket.azure.com/amla/recommendations/v3/ImportUsageFile?modelId='a658c626-2baa-43a7-ac98-f6ee26120a12'&amp;filename='ImplicitMatrix10_Guid_small.txt'&amp;apiVersion='1.0'&amp;$skip=0&amp;$top=1" />
-    <content type="application/xml">
-      <m:properties>
-        <d:LineCount m:type="Edm.String">33</d:LineCount>
-        <d:ErrorCount m:type="Edm.String">0</d:ErrorCount>
-        <d:FileId m:type="Edm.String">fead7c1c-db01-46c0-872f-65bcda36025d</d:FileId>
-      </m:properties>
-    </content>
-  	</entry>
-	</feed>
-
-
-####9.1.2. Using Data Acquisition
-This section shows how to send events in real time to Azure Machine Learning Recommendations, usually from your website.
-
-| HTTP Method | URI |
-|:--------|:--------|
-|POST     |`<rootURI>/AddUsageEvent?apiVersion=%271.0%27`|
-|HEADER   |`"Content-Type", "text/xml"`|
-
-|	Parameter Name	|	Valid Values						|
-|:--------			|:--------								|
-|	apiVersion		| 1.0 |
-|Request body| Event data entry for each event you want to send. You should send for the same user or browser session the same ID in the SessionId field. (See sample of event body below.)|
-
-
-- Example for event 'Click':
-
-		<Event xmlns:xsd="http://www.w3.org/2001/XMLSchema" xmlns:xsi="http://www.w3.org/2001/XMLSchema-instance">
-		<ModelId>2779c063-48fb-46c1-bae3-74acddc8c1d1</ModelId>
-		<SessionId>11112222</SessionId>
-		<EventData>
-		<EventData>
-		<Name>Click</Name>
-		<ItemId>21BF8088-B6C0-4509-870C-E1C7AC78304A</ItemId>
-		</EventData>
-		</EventData>
-		</Event>
-
-- Example for event 'RecommendationClick':
-
-		<Event xmlns:xsd="http://www.w3.org/2001/XMLSchema" xmlns:xsi="http://www.w3.org/2001/XMLSchema-instance">
-  		<ModelId>2779c063-48fb-46c1-bae3-74acddc8c1d1</ModelId>
-  		<SessionId>11112222</SessionId>
-  		<EventData>
-    	<EventData>
-      	<Name>RecommendationClick</Name>
-      	<ItemId>21BF8088-B6C0-4509-870C-E1C7AC78304A</ItemId>
-    	</EventData>
-  		</EventData>
-		</Event>
-
-- Example for event 'AddShopCart':
-
-		<Event xmlns:xsd="http://www.w3.org/2001/XMLSchema" xmlns:xsi="http://www.w3.org/2001/XMLSchema-instance">
-  		<ModelId>2779c063-48fb-46c1-bae3-74acddc8c1d1</ModelId>
-  		<SessionId>11112222</SessionId>
-  		<EventData>
-    	<EventData>
-      	<Name>AddShopCart</Name>
-      	<ItemId>21BF8088-B6C0-4509-870C-E1C7AC78304A</ItemId>
-    	</EventData>
-  		</EventData>
-		</Event>
-
-- Example for event 'RemoveShopCart':
-
-		<Event xmlns:xsd="http://www.w3.org/2001/XMLSchema" xmlns:xsi="http://www.w3.org/2001/XMLSchema-instance">
-  		<ModelId>2779c063-48fb-46c1-bae3-74acddc8c1d1</ModelId>
-  		<SessionId>11112222</SessionId>
-  		<EventData>
-		  	<EventData>
-      				<Name>RemoveShopCart</Name>
-      				<ItemId>21BF8088-B6C0-4509-870C-E1C7AC78304A</ItemId>
-    			</EventData>
-  		</EventData>
-		</Event>
-
-- Example for event 'Purchase':
-
-		<Event xmlns:xsd="http://www.w3.org/2001/XMLSchema" xmlns:xsi="http://www.w3.org/2001/XMLSchema-instance">
-		<ModelId>2779c063-48fb-46c1-bae3-74acddc8c1d1</ModelId>
-		<SessionId>11112222</SessionId>
-		<EventData>
-			<EventData>
-				<Name>Purchase</Name>
-				<PurchaseItems>
-					<PurchaseItem>
-						<ItemId>ABBF8081-C5C0-4F09-9701-E1C7AC78304A</ItemId>
-						<Count>1</Count>
-					</PurchaseItem>
-					<PurchaseItem>
-						<ItemId>21BF8088-B6C0-4509-870C-11C0AC7F304B</ItemId>
-						<Count>3</Count>
-					</PurchaseItem>
-				</PurchaseItems>
-			</EventData>
-		</EventData>
-		</Event>
-		
-		
-		
-
-
-
-- Example sending 2 events, 'Click' and 'AddShopCart':
-
-		<Event xmlns:xsd="http://www.w3.org/2001/XMLSchema" xmlns:xsi="http://www.w3.org/2001/XMLSchema-instance">
-  		<ModelId>2779c063-48fb-46c1-bae3-74acddc8c1d1</ModelId>
-  		<SessionId>11112222</SessionId>
-  		<EventData>
-    	<EventData>
-      	<Name>Click</Name>
-      	<ItemId>21BF8088-B6C0-4509-870C-E1C7AC78304A</ItemId>
-      	<ItemName>itemName</ItemName>
-      	<ItemDescription>item description</ItemDescription>
-      	<ItemCategory>category</ItemCategory>
-    	</EventData>
-    	<EventData>
-      	<Name>AddShopCart</Name>
-      	<ItemId>552A1940-21E4-4399-82BB-594B46D7ED54</ItemId>
-    	</EventData>
-  		</EventData>
-		</Event>
-
-**Response**:
-HTTP Status code: 200
-
-###9.2.	List Model Usage Files
-Retrieves metadata of all model usage files.
-
-| HTTP Method | URI |
-|:--------|:--------|
-|GET     |`<rootURI>/ListModelUsageFiles?forModelId=%27<model_id>%27&apiVersion=%271.0%27`<br><br>Example:<br>`<rootURI>/ListModelUsageFiles?forModelId=%270dbb55fa-7f11-418d-8537-8ff2d9d1d9c6%27&apiVersion=%271.0%27`|
-
-|	Parameter Name	|	Valid Values						|
-|:--------			|:--------								|
-|	forModelId	|	Unique identifier of the model |
-|	apiVersion		| 1.0 |
-|||
-| Request Body | NONE |
-
-**Response**:
-
-HTTP Status code: 200
-
-The response includes one entry per usage file. Each entry has the following data:
-
-- `feed\entry\content\properties\Id` – Usage file ID.
-- `feed\entry\content\properties\Length` – Usage file length in MB.
-- `feed\entry\content\properties\DateModified` – Date when the usage file was created.
-- `feed\entry\content\properties\UseInModel` – Whether the usage file is used in the model.
-
-OData XML
-
-	<feed xmlns:base="https://api.datamarket.azure.com/amla/recommendations/v3/ListModelUsageFiles" xmlns:d="http://schemas.microsoft.com/ado/2007/08/dataservices" xmlns:m="http://schemas.microsoft.com/ado/2007/08/dataservices/metadata" xmlns="http://www.w3.org/2005/Atom">
-		<title type="text" />
-		<subtitle type="text">Get a list of model's usage files info</subtitle>
-    	<id>https://api.datamarket.azure.com/amla/recommendations/v3/ListModelUsageFiles?forModelId='1c1110f8-7d9f-4c64-a807-4c9c5329993a'&amp;apiVersion='1.0'</id>
-		<rights type="text" />
-		<updated>2014-10-30T09:40:25Z</updated>
-		<link rel="self" href="https://api.datamarket.azure.com/amla/recommendations/v3/ListModelUsageFiles?forModelId='1c1110f8-7d9f-4c64-a807-4c9c5329993a'&amp;apiVersion='1.0'" />
-		<entry>
-			<id>https://api.datamarket.azure.com/amla/recommendations/v3/ListModelUsageFiles?forModelId='1c1110f8-7d9f-4c64-a807-4c9c5329993a'&amp;apiVersion='1.0'&amp;$skip=0&amp;$top=1</id>
-			<title type="text">GetAListOfModelsUsageFilesInfoEntity</title>
-			<updated>2014-10-30T09:40:25Z</updated>
-			<link rel="self" href="https://api.datamarket.azure.com/amla/recommendations/v3/ListModelUsageFiles?forModelId='1c1110f8-7d9f-4c64-a807-4c9c5329993a'&amp;apiVersion='1.0'&amp;$skip=0&amp;$top=1" />
-			<content type="application/xml">
-				<m:properties>
-					<d:Id m:type="Edm.String">4c067b42-e975-4cb2-8c98-a6ab80ed6d63</d:Id>
-					<d:Length m:type="Edm.Double">0</d:Length>
-					<d:DateModified m:type="Edm.String">10/30/2014 9:19:57 AM</d:DateModified>
-					<d:UseInModel m:type="Edm.String">true</d:UseInModel>
-				</m:properties>
-			</content>
-		</entry>
-	<entry>
-		<id>https://api.datamarket.azure.com/amla/recommendations/v3/ListModelUsageFiles?forModelId='1c1110f8-7d9f-4c64-a807-4c9c5329993a'&amp;apiVersion='1.0'&amp;$skip=1&amp;$top=1</id>
-		<title type="text">GetAListOfModelsUsageFilesInfoEntity</title>
-		<updated>2014-10-30T09:40:25Z</updated>
-		<link rel="self" href="https://api.datamarket.azure.com/amla/recommendations/v3/ListModelUsageFiles?forModelId='1c1110f8-7d9f-4c64-a807-4c9c5329993a'&amp;apiVersion='1.0'&amp;$skip=1&amp;$top=1" />
-		<content type="application/xml">
-			<m:properties>
-				<d:Id m:type="Edm.String">3126d816-4e80-4248-8339-1ebbdb9d544d</d:Id>
-				<d:Length m:type="Edm.Double">0.001</d:Length>
-				<d:DateModified m:type="Edm.String">10/30/2014 9:21:44 AM</d:DateModified>
-				<d:UseInModel m:type="Edm.String">true</d:UseInModel>
-          	</m:properties>
-		</content>
-	</entry>
-</feed>
-
-###9.3.	Get Usage Statistics
-Gets usage statistics.
-
-| HTTP Method | URI |
-|:--------|:--------|
-|GET     |`<rootURI>/GetUsageStatistics?modelId=%27<modelId>%27& startDate=%27<date>%27&endDate=%27<date>%27&eventTypes=%27<types>%27&apiVersion=%271.0%27`<br><br>Example:<br>`<rootURI>/GetUsageStatistics?modelId=%271d20c34f-dca1-4eac-8e5d-f299e4e4ad66%27&startDate=%272014%2F10%2F17T00%3A00%3A00%27&endDate=%272014%2F11%2F16T00%3A00%3A00%27&eventTypes=%271%2C2%2C3%2C4%2C5%27&apiVersion=%271.0%27`|
-
-|	Parameter Name	|	Valid Values						|
-|:--------			|:--------								|
-| modelId |	Unique identifier of the model  |
-| startDate |	Start date. Format: yyyy/MM/ddTHH:mm:ss |
-| endDate |	End date. Format: yyyy/MM/ddTHH:mm:ss |
-| eventTypes |	Comma-separated string of event types or null to get all events  |
-| apiVersion | 1.0 |
-|||
-| Request Body | NONE |
-
-**Response**:
-
-HTTP Status code: 200
-
-A collection of key/value elements. Each one contains the sum of events for a specific event type grouped by hour.
-
-- `feed\entry[i]\content\properties\Key` – Contains the time (grouped by hour) and the event type.
-- `feed\entry[i]\content\properties\Value` – Total event count.
-
-OData XML
-
-	<feed xmlns:base="https://api.datamarket.azure.com/amla/recommendations/v3/GetUsageStatistics" xmlns:d="http://schemas.microsoft.com/ado/2007/08/dataservices" xmlns:m="http://schemas.microsoft.com/ado/2007/08/dataservices/metadata" xmlns="http://www.w3.org/2005/Atom">
-		<title type="text" />
-		<subtitle type="text">Get usage statistics</subtitle>
-        <id>https://api.datamarket.azure.com/amla/recommendations/v3/GetUsageStatistics?modelId='1d20c34f-dca1-4eac-8e5d-f299e4e4ad66'&amp;startDate='2014/10/12T00:00:00'&amp;endDate='2014/11/10T00:00:00'&amp;eventTypes=''&amp;apiVersion='1.0'</id>
-	<rights type="text" />
-	<updated>2014-11-18T11:39:16Z</updated>
-	<link rel="self" href="https://api.datamarket.azure.com/amla/recommendations/v3/GetUsageStatistics?modelId='1d20c34f-dca1-4eac-8e5d-f299e4e4ad66'&amp;startDate='2014/10/12T00:00:00'&amp;endDate='2014/11/10T00:00:00'&amp;eventTypes=''&amp;apiVersion='1.0'" />
-	<entry>
-    	<id>https://api.datamarket.azure.com/amla/recommendations/v3/GetUsageStatistics?modelId='1d20c34f-dca1-4eac-8e5d-f299e4e4ad66'&amp;startDate='2014/10/12T00:00:00'&amp;endDate='2014/11/10T00:00:00'&amp;eventTypes=''&amp;apiVersion='1.0'&amp;$skip=0&amp;$top=1</id>
-		<title type="text">GetUsageStatisticsEntity</title>
-		<updated>2014-11-18T11:39:16Z</updated>
-		<link rel="self" href="https://api.datamarket.azure.com/amla/recommendations/v3/GetUsageStatistics?modelId='1d20c34f-dca1-4eac-8e5d-f299e4e4ad66'&amp;startDate='2014/10/12T00:00:00'&amp;endDate='2014/11/10T00:00:00'&amp;eventTypes=''&amp;apiVersion='1.0'&amp;$skip=0&amp;$top=1" />
-		<content type="application/xml">
-			<m:properties>
-				<d:Event m:type="Edm.String">11/9/2014 8:00:00 AM;Click</d:Event>
-				<d:Value m:type="Edm.String">5</d:Value>
-			</m:properties>
-		</content>
-	</entry>
-	<entry>
-    	<id>https://api.datamarket.azure.com/amla/recommendations/v3/GetUsageStatistics?modelId='1d20c34f-dca1-4eac-8e5d-f299e4e4ad66'&amp;startDate='2014/10/12T00:00:00'&amp;endDate='2014/11/10T00:00:00'&amp;eventTypes=''&amp;apiVersion='1.0'&amp;$skip=1&amp;$top=1</id>
-		<title type="text">GetUsageStatisticsEntity</title>
-		<updated>2014-11-18T11:39:16Z</updated>
-		<link rel="self" href="https://api.datamarket.azure.com/amla/recommendations/v3/GetUsageStatistics?modelId='1d20c34f-dca1-4eac-8e5d-f299e4e4ad66'&amp;startDate='2014/10/12T00:00:00'&amp;endDate='2014/11/10T00:00:00'&amp;eventTypes=''&amp;apiVersion='1.0'&amp;$skip=1&amp;$top=1" />
-		<content type="application/xml">
-			<m:properties>
-				<d:Event m:type="Edm.String">11/9/2014 8:00:00 AM;RecommendationClick</d:Event>
-				<d:Value m:type="Edm.String">10</d:Value>
-          	</m:properties>
-		</content>
-	</entry>
-	<entry>
-    	<id>https://api.datamarket.azure.com/amla/recommendations/v3/GetUsageStatistics?modelId='1d20c34f-dca1-4eac-8e5d-f299e4e4ad66'&amp;startDate='2014/10/12T00:00:00'&amp;endDate='2014/11/10T00:00:00'&amp;eventTypes=''&amp;apiVersion='1.0'&amp;$skip=2&amp;$top=1</id>
-		<title type="text">GetUsageStatisticsEntity</title>
-		<updated>2014-11-18T11:39:16Z</updated>
-		<link rel="self" href="https://api.datamarket.azure.com/amla/recommendations/v3/GetUsageStatistics?modelId='1d20c34f-dca1-4eac-8e5d-f299e4e4ad66'&amp;startDate='2014/10/12T00:00:00'&amp;endDate='2014/11/10T00:00:00'&amp;eventTypes=''&amp;apiVersion='1.0'&amp;$skip=2&amp;$top=1" />
-        <content type="application/xml">
-			<m:properties>
-				<d:Event m:type="Edm.String">11/1/2014 8:00:00 AM;RemoveShopCart</d:Event>
-            	<d:Value m:type="Edm.String">10</d:Value>
-			</m:properties>
-        </content>
-	</entry>
-	<entry>
-    	<id>https://api.datamarket.azure.com/amla/recommendations/v3/GetUsageStatistics?modelId='1d20c34f-dca1-4eac-8e5d-f299e4e4ad66'&amp;startDate='2014/10/12T00:00:00'&amp;endDate='2014/11/10T00:00:00'&amp;eventTypes=''&amp;apiVersion='1.0'&amp;$skip=3&amp;$top=1</id>
-		<title type="text">GetUsageStatisticsEntity</title>
-		<updated>2014-11-18T11:39:16Z</updated>
-		<link rel="self" href="https://api.datamarket.azure.com/amla/recommendations/v3/GetUsageStatistics?modelId='1d20c34f-dca1-4eac-8e5d-f299e4e4ad66'&amp;startDate='2014/10/12T00:00:00'&amp;endDate='2014/11/10T00:00:00'&amp;eventTypes=''&amp;apiVersion='1.0'&amp;$skip=3&amp;$top=1" />
-		<content type="application/xml">
-			<m:properties>
-				<d:Event m:type="Edm.String">11/5/2014 8:00:00 AM;RemoveShopCart</d:Event>
-				<d:Value m:type="Edm.String">10</d:Value>
-			</m:properties>
-		</content>
-	</entry>
-	</feed>
-
-###9.4.	Get Usage File Sample
-Retrieves the first 2KB of usage file content.
-
-| HTTP Method | URI |
-|:--------|:--------|
-|GET     |`<rootURI>/GetUsageFileSample?modelId=%27<modelId>%27& fileId=%27<fileId>%27&apiVersion=%271.0%27`<br><br>Example:<br>`<rootURI>/GetUsageFileSample?modelId=%271c1110f8-7d9f-4c64-a807-4c9c5329993a%27&fileId=%274c067b42-e975-4cb2-8c98-a6ab80ed6d63%27&apiVersion=%271.0%27`|
-
-|	Parameter Name	|	Valid Values						|
-|:--------			|:--------								|
-| modelId |	Unique identifier of the model  |
-| fileId |	Unique identifier of the model usage file  |
-| apiVersion | 1.0 |
-|||
-| Request Body | NONE |
-
-**Response**:
-
-HTTP Status code: 200
-
-Response is returned in raw text format:
-<pre>
-85526,2406E770-769C-4189-89DE-1C9283F93A96,2014/11/02T13:40:15,True,1
-210926,2406E770-769C-4189-89DE-1C9283F93A96,2014/11/02T13:40:15,True,1
-116866,2406E770-769C-4189-89DE-1C9283F93A96,2014/11/02T13:40:15,True,1
-177458,2406E770-769C-4189-89DE-1C9283F93A96,2014/11/02T13:40:15,True,1
-274004,21BF8088-B6C0-4509-870C-E1C7AC78304A,2014/11/02T13:40:15,True,1
-123883,21BF8088-B6C0-4509-870C-E1C7AC78304A,2014/11/02T13:40:15,True,1
-37712,21BF8088-B6C0-4509-870C-E1C7AC78304A,2014/11/02T13:40:15,True,1
-152249,21BF8088-B6C0-4509-870C-E1C7AC78304A,2014/11/02T13:40:15,True,1
-250948,21BF8088-B6C0-4509-870C-E1C7AC78304A,2014/11/02T13:40:15,True,1
-235588,21BF8088-B6C0-4509-870C-E1C7AC78304A,2014/11/02T13:40:15,True,1
-158254,21BF8088-B6C0-4509-870C-E1C7AC78304A,2014/11/02T13:40:15,True,1
-271195,21BF8088-B6C0-4509-870C-E1C7AC78304A,2014/11/02T13:40:15,True,1
-141157,21BF8088-B6C0-4509-870C-E1C7AC78304A,2014/11/02T13:40:15,True,1
-171118,3BB5CB44-D143-4BDD-A55C-443964BF4B23,2014/11/02T13:40:15,True,1
-225087,3BB5CB44-D143-4BDD-A55C-443964BF4B23,2014/11/02T13:40:15,True,1
-</pre>
-
-
-###9.5.	Get Model Usage File
-Retrieves the full content of the usage file.
-
-| HTTP Method | URI |
-|:--------|:--------|
-|GET     |`<rootURI>/GetModelUsageFile?mid=%27<modelId>%27& fid=%27<fileId>%27&download=%27<download_value>%27&apiVersion=%271.0%27`<br><br>Example:<br>`<rootURI>/GetModelUsageFile?mid=%271c1110f8-7d9f-4c64-a807-4c9c5329993a%27&fid=%273126d816-4e80-4248-8339-1ebbdb9d544d%27&download=%271%27&apiVersion=%271.0%27`|
-
-|	Parameter Name	|	Valid Values						|
-|:--------			|:--------								|
-| mid |	Unique identifier of the model  |
-| fid |	Unique identifier of the model usage file |
-| download | 1 |
-| apiVersion | 1.0 |
-|||
-| Request Body | NONE |
-
-**Response**:
-
-HTTP Status code: 200
-
-Response is returned in raw text format:
-<pre>
-85526,2406E770-769C-4189-89DE-1C9283F93A96,2014/11/02T13:40:15,True,1
-210926,2406E770-769C-4189-89DE-1C9283F93A96,2014/11/02T13:40:15,True,1
-116866,2406E770-769C-4189-89DE-1C9283F93A96,2014/11/02T13:40:15,True,1
-177458,2406E770-769C-4189-89DE-1C9283F93A96,2014/11/02T13:40:15,True,1
-274004,21BF8088-B6C0-4509-870C-E1C7AC78304A,2014/11/02T13:40:15,True,1
-123883,21BF8088-B6C0-4509-870C-E1C7AC78304A,2014/11/02T13:40:15,True,1
-37712,21BF8088-B6C0-4509-870C-E1C7AC78304A,2014/11/02T13:40:15,True,1
-152249,21BF8088-B6C0-4509-870C-E1C7AC78304A,2014/11/02T13:40:15,True,1
-250948,21BF8088-B6C0-4509-870C-E1C7AC78304A,2014/11/02T13:40:15,True,1
-235588,21BF8088-B6C0-4509-870C-E1C7AC78304A,2014/11/02T13:40:15,True,1
-158254,21BF8088-B6C0-4509-870C-E1C7AC78304A,2014/11/02T13:40:15,True,1
-271195,21BF8088-B6C0-4509-870C-E1C7AC78304A,2014/11/02T13:40:15,True,1
-141157,21BF8088-B6C0-4509-870C-E1C7AC78304A,2014/11/02T13:40:15,True,1
-171118,3BB5CB44-D143-4BDD-A55C-443964BF4B23,2014/11/02T13:40:15,True,1
-225087,3BB5CB44-D143-4BDD-A55C-443964BF4B23,2014/11/02T13:40:15,True,1
-244881,3BB5CB44-D143-4BDD-A55C-443964BF4B23,2014/11/02T13:40:15,True,1
-50547,3BB5CB44-D143-4BDD-A55C-443964BF4B23,2014/11/02T13:40:15,True,1
-213090,3BB5CB44-D143-4BDD-A55C-443964BF4B23,2014/11/02T13:40:15,True,1
-260655,3BB5CB44-D143-4BDD-A55C-443964BF4B23,2014/11/02T13:40:15,True,1
-72214,3BB5CB44-D143-4BDD-A55C-443964BF4B23,2014/11/02T13:40:15,True,1
-189334,3BB5CB44-D143-4BDD-A55C-443964BF4B23,2014/11/02T13:40:15,True,1
-36326,3BB5CB44-D143-4BDD-A55C-443964BF4B23,2014/11/02T13:40:15,True,1
-189336,3BB5CB44-D143-4BDD-A55C-443964BF4B23,2014/11/02T13:40:15,True,1
-189334,552A1940-21E4-4399-82BB-594B46D7ED54,2014/11/02T13:40:15,True,1
-260655,552A1940-21E4-4399-82BB-594B46D7ED54,2014/11/02T13:40:15,True,1
-162100,552A1940-21E4-4399-82BB-594B46D7ED54,2014/11/02T13:40:15,True,1
-54946,552A1940-21E4-4399-82BB-594B46D7ED54,2014/11/02T13:40:15,True,1
-260965,552A1940-21E4-4399-82BB-594B46D7ED54,2014/11/02T13:40:15,True,1
-102758,552A1940-21E4-4399-82BB-594B46D7ED54,2014/11/02T13:40:15,True,1
-112602,552A1940-21E4-4399-82BB-594B46D7ED54,2014/11/02T13:40:15,True,1
-163925,552A1940-21E4-4399-82BB-594B46D7ED54,2014/11/02T13:40:15,True,1
-262998,552A1940-21E4-4399-82BB-594B46D7ED54,2014/11/02T13:40:15,True,1
-144717,552A1940-21E4-4399-82BB-594B46D7ED54,2014/11/02T13:40:15,True,1
-</pre>
-
-###9.6.	Delete Usage File
-Deletes the specified model usage file.
-
-| HTTP Method | URI |
-|:--------|:--------|
-|DELETE     |`<rootURI>/DeleteUsageFile?modelId=%27<modelId>%27&fileId=%27<fileId>%27&apiVersion=%271.0%27`<br><br>Example:<br>`<rootURI>/DeleteUsageFile?modelId=%270f86d698-d0f4-4406-a684-d13d22c47a73%27&fileId=%27f2e0b09d-be5c-46b2-9ac2-c7f622e5e1a5%27&apiVersion=%271.0%27`|
-
-| Parameter Name	|	Valid Values						|
-|:--------			|:--------								|
-| modelId |	Unique identifier of the model  |
-| fileId | Unique identifier of the file to be deleted |
-| apiVersion | 1.0 |
-|||
-| Request Body | NONE |
-
-**Response**:
-
-HTTP Status code: 200
-
-
-###9.7.	Delete All Usage Files
-Deletes all model usage files.
-
-| HTTP Method | URI |
-|:--------|:--------|
-|DELETE     |`<rootURI>/DeleteAllUsageFiles?modelId=%27<modelId>%27&apiVersion=%271.0%27`<br><br>Example:<br>`<rootURI>/DeleteAllUsageFiles?modelId=%271c1110f8-7d9f-4c64-a807-4c9c5329993a%27&apiVersion=%271.0%27`|
-
-| Parameter Name	|	Valid Values						|
-|:--------			|:--------								|
-| modelId |	Unique identifier of the model  |
-| apiVersion | 1.0 |
-|||
-| Request Body | NONE |
-
-**Response**:
-
-HTTP Status code: 200
-
-##10. Features
-This section shows how to retrieve feature information, such as the imported features and their values, their rank, and when this rank was allocated. Features are imported as part of the catalog data, and then their rank is associated when a rank build is done.
-Feature rank can change according to the pattern of usage data and type of items. But for consistent usage/items, the rank should have only small fluctuations.
-The rank of features is a non-negative number. The  number 0 means that the feature was not ranked (happens if you invoke this API prior to the completion of the first rank build). The date at which the rank was attributed is called the score freshness.
-
-###10.1. Get Features Info (For Last Rank Build)
-Retrieves the feature information, including ranking, for the last successful rank build.
-
-| HTTP Method | URI |
-|:--------|:--------|
-|GET      |`<rootURI>/GetModelFeatures?modelId=%27<modelId>%27&samplingSize=%27<samplingSize>%27&apiVersion=%271.0%27`<br><br>Example:<br>`<rootURI>/GetModelFeatures?modelId=%271c1110f8-7d9f-4c64-a807-4c9c5329993a%27&samplingSize=10%27&apiVersion=%271.0%27`
-
-| Parameter Name	|	Valid Values						|
-|:--------			|:--------								|
-| modelId |	Unique identifier of the model  |
-|samplingSize| Number of values to include for each feature according to the data present in the catalog. <br/>Possible values are:<br> -1 - All samples. <br>0 - No sampling. <br>N - Return N samples for each feature name.|
-| apiVersion | 1.0 |
-|||
-| Request Body | NONE |
-
-
-**Response**:
-
-HTTP Status code: 200
-
-The response contains a list of feature info entries. Each entry contains:
-
-- `feed/entry/content/m:properties/d:Name` - Feature name.
-- `feed/entry/content/m:properties/d:RankUpdateDate` - Date at which the rank was allocated to this feature, a.k.a. score freshness feature. A historical date ('0001-01-01T00:00:00') means that no rank build was performed.
-- `feed/entry/content/m:properties/d:Rank` - Feature rank (float). A rank of 2.0 and up is considered a good feature.
-- `feed/entry/content/m:properties/d:SampleValues` - Comma-separated list of values up to the sampling size requested.
-
-OData XML
-
-	<feed xmlns:base="https://api.datamarket.azure.com/amla/recommendations/v3/GetModelFeatures" xmlns:d="http://schemas.microsoft.com/ado/2007/08/dataservices" xmlns:m="http://schemas.microsoft.com/ado/2007/08/dataservices/metadata" xmlns="http://www.w3.org/2005/Atom">
-	<title type="text" />
-	<subtitle type="text">Get the features of a model</subtitle>
-	<id>https://api.datamarket.azure.com/amla/recommendations/v3/GetModelFeatures?modelId='f13ab2e8-b530-4aa1-86f7-2f4a24714765'&amp;samplingSize='10'&amp;apiVersion='1.0'</id>
-	<rights type="text" />
-	<updated>2015-01-08T13:15:02Z</updated>
-	<link rel="self" href="https://api.datamarket.azure.com/amla/recommendations/v3/GetModelFeatures?modelId='f13ab2e8-b530-4aa1-86f7-2f4a24714765'&amp;samplingSize='10'&amp;apiVersion='1.0'" />
-	<entry>
-		<id>https://api.datamarket.azure.com/amla/recommendations/v3/GetModelFeatures?modelId='f13ab2e8-b530-4aa1-86f7-2f4a24714765'&amp;samplingSize='10'&amp;apiVersion='1.0'&amp;$skip=0&amp;$top=1</id>
-		<title type="text">ModelFeaturesEntity</title>
-		<updated>2015-01-08T13:15:02Z</updated>
-		<link rel="self" href="https://api.datamarket.azure.com/amla/recommendations/v3/GetModelFeatures?modelId='f13ab2e8-b530-4aa1-86f7-2f4a24714765'&amp;samplingSize='10'&amp;apiVersion='1.0'&amp;$skip=0&amp;$top=1" />
-		<content type="application/xml">
-			<m:properties>
-				<d:Name m:type="Edm.String">Author</d:Name>
-				<d:RankUpdateDate m:type="Edm.String">0001-01-01T00:00:00</d:RankUpdateDate>
-				<d:Rank m:type="Edm.String">0</d:Rank>
-				<d:SampleValues m:type="Edm.String">A. A. Attanasio, A. A. Milne, A. Bates, A. C. Bhaktivedanta Swami Prabhupada et al., A. C. Crispin, A. C. Doyle, A. C. H. Smith, A. E. Parker, A. J. Holt, A. J. Matthews</d:SampleValues>
-			</m:properties>
-		</content>
-	</entry>
-	<entry>
-		<id>https://api.datamarket.azure.com/amla/recommendations/v3/GetModelFeatures?modelId='f13ab2e8-b530-4aa1-86f7-2f4a24714765'&amp;samplingSize='10'&amp;apiVersion='1.0'&amp;$skip=1&amp;$top=1</id>
-		<title type="text">ModelFeaturesEntity</title>
-		<updated>2015-01-08T13:15:02Z</updated>
-		<link rel="self" href="https://api.datamarket.azure.com/amla/recommendations/v3/GetModelFeatures?modelId='f13ab2e8-b530-4aa1-86f7-2f4a24714765'&amp;samplingSize='10'&amp;apiVersion='1.0'&amp;$skip=1&amp;$top=1" />
-		<content type="application/xml">
-			<m:properties>
-				<d:Name m:type="Edm.String">Publisher</d:Name>
-				<d:RankUpdateDate m:type="Edm.String">0001-01-01T00:00:00</d:RankUpdateDate>
-				<d:Rank m:type="Edm.String">0</d:Rank>
-				<d:SampleValues m:type="Edm.String">A. Mondadori, Abacus, Abacus Press, Abacus Uk, Abstract Studio, Acacia Press, Academy Chicago Publishers, Ace Books, ACE Charter, Actar</d:SampleValues>
-			</m:properties>
-		</content>
-	</entry>
-	<entry>
-		<id>https://api.datamarket.azure.com/amla/recommendations/v3/GetModelFeatures?modelId='f13ab2e8-b530-4aa1-86f7-2f4a24714765'&amp;samplingSize='10'&amp;apiVersion='1.0'&amp;$skip=2&amp;$top=1</id>
-		<title type="text">ModelFeaturesEntity</title>
-		<updated>2015-01-08T13:15:02Z</updated>
-		<link rel="self" href="https://api.datamarket.azure.com/amla/recommendations/v3/GetModelFeatures?modelId='f13ab2e8-b530-4aa1-86f7-2f4a24714765'&amp;samplingSize='10'&amp;apiVersion='1.0'&amp;$skip=2&amp;$top=1"/>
-		<contenttype="application/xml">
-		<m:properties>
-			<d:Name m:type="Edm.String">Year</d:Name>
-			<d:RankUpdateDate m:type="Edm.String">0001-01-01T00:00:00</d:RankUpdateDate>
-			<d:Rank m:type="Edm.String">0</d:Rank>
-			<d:SampleValues m:type="Edm.String">0, 1920, 1926, 1927, 1929, 1930, 1932, 1942, 1943, 1946</d:SampleValues>
-		</m:properties>
-		</content>
-	</entry>
-</feed>
-
-
-###10.2. Get Features Info (For Specific Rank Build)
-
-Retrieves the feature information, including the ranking for a specific rank build.
-
-| HTTP Method | URI |
-|:--------|:--------|
-|GET      |`<rootURI>/GetModelFeatures?modelId=%27<modelId>%27&samplingSize=%27<samplingSize>%27&rankBuildId=<rankBuildId>&apiVersion=%271.0%27`<br><br>Example:<br>`<rootURI>/GetModelFeatures?modelId=%271c1110f8-7d9f-4c64-a807-4c9c5329993a%27&samplingSize=10%27&rankBuildId=1000551&apiVersion=%271.0%27`
-
-| Parameter Name	|	Valid Values	|
-|:--------			|:--------			|
-| modelId |	Unique identifier of the model  |
-|samplingSize| Number of values to include for each feature according to the data present in the catalog.<br/> Possible values are:<br> -1 - All samples. <br>0 - No sampling. <br>N - Return N samples for each feature name.|
-|rankBuildId| Unique identifier of the rank build or -1 for the last rank build|
-| apiVersion | 1.0 |
-|||
-| Request Body | NONE |
-
-
-**Response**:
-
-HTTP Status code: 200
-
-The response contains a list of feature info entries. Each entry contains:
-
-- `feed/entry/content/m:properties/d:Name` - Feature name.
-- `feed/entry/content/m:properties/d:RankUpdateDate` - Date at which the rank was allocated to this feature, a.k.a. score freshness feature. A historical date ('0001-01-01T00:00:00') means that no rank build was performed.
-- `feed/entry/content/m:properties/d:Rank` - Feature rank (float). A rank of 2.0 and up is considered a good feature.
-- `feed/entry/content/m:properties/d:SampleValues` - Comma-separated list of values up to the sampling size requested.
-
-OData
-
-	<feed xmlns:base="https://api.datamarket.azure.com/amla/recommendations/v3/GetModelFeatures" xmlns:d="http://schemas.microsoft.com/ado/2007/08/dataservices" xmlns:m="http://schemas.microsoft.com/ado/2007/08/dataservices/metadata" xmlns="http://www.w3.org/2005/Atom">
-		<title type="text" />
-		<subtitle type="text">Get the features of a model</subtitle>
-		<id>https://api.datamarket.azure.com/amla/recommendations/v3/GetModelFeatures?modelId='f13ab2e8-b530-4aa1-86f7-2f4a24714765'&amp;samplingSize='10'&amp;rankBuildId=1000653&amp;apiVersion='1.0'</id>
-		<rights type="text" />
-		<updated>2015-01-08T13:54:22Z</updated>
-		<link rel="self" href="https://api.datamarket.azure.com/amla/recommendations/v3/GetModelFeatures?modelId='f13ab2e8-b530-4aa1-86f7-2f4a24714765'&amp;samplingSize='10'&amp;rankBuildId=1000653&amp;apiVersion='1.0'" />
-		<entry>
-			<id>https://api.datamarket.azure.com/amla/recommendations/v3/GetModelFeatures?modelId='f13ab2e8-b530-4aa1-86f7-2f4a24714765'&amp;samplingSize='10'&amp;rankBuildId=1000653&amp;apiVersion='1.0'&amp;$skip=0&amp;$top=1</id>
-			<title type="text">ModelFeaturesEntity</title>
-			<updated>2015-01-08T13:54:22Z</updated>
-			<link rel="self" href="https://api.datamarket.azure.com/amla/recommendations/v3/GetModelFeatures?modelId='f13ab2e8-b530-4aa1-86f7-2f4a24714765'&amp;samplingSize='10'&amp;rankBuildId=1000653&amp;apiVersion='1.0'&amp;$skip=0&amp;$top=1" />
-			<content type="application/xml">
-				<m:properties>
-					<d:Name m:type="Edm.String">Author</d:Name>
-					<d:RankUpdateDate m:type="Edm.String">2015-01-08T13:52:14.673</d:RankUpdateDate>
-					<d:Rank m:type="Edm.String">3.38867426</d:Rank>
-					<d:SampleValues m:type="Edm.String">A. A. Attanasio, A. A. Milne, A. Bates, A. C. Bhaktivedanta Swami Prabhupada et al., A. C. Crispin, A. C. Doyle, A. C. H. Smith, A. E. Parker, A. J. Holt, A. J. Matthews</d:SampleValues>
-				</m:properties>
-			</content>
-		</entry>
-		<entry>
-			<id>https://api.datamarket.azure.com/amla/recommendations/v3/GetModelFeatures?modelId='f13ab2e8-b530-4aa1-86f7-2f4a24714765'&amp;samplingSize='10'&amp;rankBuildId=1000653&amp;apiVersion='1.0'&amp;$skip=1&amp;$top=1</id>
-			<title type="text">ModelFeaturesEntity</title>
-			<updated>2015-01-08T13:54:22Z</updated>
-			<link rel="self" href="https://api.datamarket.azure.com/amla/recommendations/v3/GetModelFeatures?modelId='f13ab2e8-b530-4aa1-86f7-2f4a24714765'&amp;samplingSize='10'&amp;rankBuildId=1000653&amp;apiVersion='1.0'&amp;$skip=1&amp;$top=1" />
-			<content type="application/xml">
-				<m:properties>
-					<d:Name m:type="Edm.String">Publisher</d:Name>
-					<d:RankUpdateDate m:type="Edm.String">2015-01-08T13:52:14.673</d:RankUpdateDate>
-					<d:Rank m:type="Edm.String">1.67839336</d:Rank>
-					<d:SampleValues m:type="Edm.String">A. Mondadori, Abacus, Abacus Press, Abacus Uk, Abstract Studio, Acacia Press, Academy Chicago Publishers, Ace Books, ACE Charter, Actar</d:SampleValues>
-				</m:properties>
-			</content>
-		</entry>
-		<entry>
-			<id>https://api.datamarket.azure.com/amla/recommendations/v3/GetModelFeatures?modelId='f13ab2e8-b530-4aa1-86f7-2f4a24714765'&amp;samplingSize='10'&amp;rankBuildId=1000653&amp;apiVersion='1.0'&amp;$skip=2&amp;$top=1</id>
-			<title type="text">ModelFeaturesEntity</title>
-			<updated>2015-01-08T13:54:22Z</updated>
-			<link rel="self" href="https://api.datamarket.azure.com/amla/recommendations/v3/GetModelFeatures?modelId='f13ab2e8-b530-4aa1-86f7-2f4a24714765'&amp;samplingSize='10'&amp;rankBuildId=1000653&amp;apiVersion='1.0'&amp;$skip=2&amp;$top=1" />
-			<content type="application/xml">
-				<m:properties>
-					<d:Name m:type="Edm.String">Year</d:Name>
-					<d:RankUpdateDate m:type="Edm.String">2015-01-08T13:52:14.673</d:RankUpdateDate>
-					<d:Rank m:type="Edm.String">1.12352145</d:Rank>
-					<d:SampleValues m:type="Edm.String">0, 1920, 1926, 1927, 1929, 1930, 1932, 1942, 1943, 1946</d:SampleValues>
-				</m:properties>
-			</content>
-		</entry>
-	</feed>
-
-
-##11. Build
-
-  This section explains the different APIs related to builds. There are 3 types of builds: a recommendation build, a rank build and an FBT (frequently bought together) build.
-
-The recommendation build's purpose is to generate a recommendation model used for predictions. Predictions (for this type of build) come in two flavors:
-* I2I - a.k.a. Item to Item recommendations - given an item or a list of items this option will predict a list of items that are likely to be of high interest.
-* U2I - a.k.a. User to Item recommendations - given a user id (and optionally a list of items) this option will predict a list of items that are likely to be of high interest for the given user (and its additional choice of items). The U2I recommendations are based on the history of items that were of interest for the user up to the time the model was built.
-
-A rank build is a technical build that allows you to learn about the usefulness of your features. Usually, in order to get the best result for a recommendation model involving features, you should take the following steps:
-- Trigger a rank build (unless the score of your features is stable) and wait till you get the feature score.
-- Retrieve the rank of your features by calling the [Get Features Info](#101-get-features-info-for-last-rank-build) API.
-- Configure a recommendation build with the following parameters:
-	- `useFeatureInModel` - Set to True.
-	- `ModelingFeatureList` - Set to a comma-separated list of features with a score of 2.0 or more (according to the ranks you retrieved in the previous step).
-	- `AllowColdItemPlacement` - Set to True.
-	- Optionally you can set `EnableFeatureCorrelation` to True and `ReasoningFeatureList` to the list of features you want to use for explanations (usually the same list of features used in modelling or a sublist).
-- Trigger the recommendation build with the configured parameters.
-
-Note: If you do not configure any parameters (e.g. invoke the recommendation build without parameters) or you do not explicitly disable the usage of features (e.g. `UseFeatureInModel` set to False), the system will set up the feature-related parameters to the explained values above in case a rank build exists.
-
-There is no restriction on running a rank build and a recommendation build concurrently for the same model. Nevertheless, you cannot run two builds of the same type on the same model in parallel.
-
-An FBT (Frequently bought together) build is yet another recommendations algorithm called sometimes "conservative" recommender, which is good for catalogs that are not homogeneous in nature (homogeneous: books, movies, some food, fashion; non-homogeneous: computer and devices, cross-domain, highly diverse).
-
-Note: if the usage files that you uploaded contain the optional field "event type" then for FBT modelling only "Purchase" events will be used. If no event type is provided all events will be considered as purchase.
-
-
-####11.1 Build parameters
-
-Each build type can be configured via a set of parameters (depicted below). If you don't configure the parameters, the system will automatically attribute values to the parameters according to the information present at the time you trigger a build.
-
-#####11.1.1. Usage condenser
-Users or items with few usage points might contain more noise than information. The system attempts to predict the minimal number of usage points per user/item to be used in a model. This number will be within the range defined by the ItemCutoffLowerBound and ItemCutoffUpperBound parameters for items, and the range defined by the UserCutOffLowerBound and UserCutoffUpperBound parameters for users. The condenser effect on items or users can be minimized by setting at least one of the corresponding bounds to zero.
-
-#####11.1.2. Rank build parameters
-
-The table below depicts the build parameters for a rank build.
-
-|Key|Description|Type|Valid Value|
-|:-----|:----|:----|:---|
-|NumberOfModelIterations | The number of iterations the model performs is reflected by the overall compute time and the model accuracy. The higher the number, the better accuracy you will get, but the compute time will take longer.| Integer | 10-50 |
-| NumberOfModelDimensions | The number of dimensions relates to the number of 'features' the model will try to find within your data. Increasing the number of dimensions will allow better fine-tuning of the results into smaller clusters. However, too many dimensions will prevent the model from finding correlations between items. | Integer | 10-40 |
-|ItemCutOffLowerBound| Defines the item lower bound for the condenser. See usage condenser above. | Integer | 2 or more (0 disable condenser) |
-|ItemCutOffUpperBound| Defines the item upper bound for the condenser. See usage condenser above. | Integer | 2 or more (0 disable condenser) |
-|UserCutOffLowerBound| Defines the user lower bound for the condenser. See usage condenser above. | Integer | 2 or more (0 disable condenser) |
-|UserCutOffUpperBound| Defines the user upper bound for the condenser. See usage condenser above. | Integer | 2 or more (0 disable condenser) |
-
-#####11.1.3. Recommendation build parameters
-The table below depicts the build parameters for recommendation build.
-
-|Key|Description|Type|Valid Value|
-|:-----|:----|:----|:---|
-|NumberOfModelIterations | The number of iterations the model performs is reflected by the overall compute time and the model accuracy. The higher the number, the better accuracy you will get, but the compute time will take longer.| Integer | 10-50 |
-| NumberOfModelDimensions | The number of dimensions relates to the number of 'features' the model will try to find within your data. Increasing the number of dimensions will allow better fine-tuning of the results into smaller clusters. However, too many dimensions will prevent the model from finding correlations between items. | Integer | 10-40 |
-|ItemCutOffLowerBound| Defines the item lower bound for the condenser. See usage condenser above. | Integer | 2 or more (0 disable condenser) |
-|ItemCutOffUpperBound| Defines the item upper bound for the condenser. See usage condenser above. | Integer | 2 or more (0 disable condenser) |
-|UserCutOffLowerBound| Defines the user lower bound for the condenser. See usage condenser above. | Integer | 2 or more (0 disable condenser) |
-|UserCutOffUpperBound| Defines the user upper bound for the condenser. See usage condenser above. | Integer | 2 or more (0 disable condenser) |
-| Description | Build description. | String | Any text, maximum 512 chars |
-| EnableModelingInsights | Allows you to compute metrics on the recommendation model. | Boolean | True/False |
-| UseFeaturesInModel | Indicates if features can be used in order to enhance the recommendation model. | Boolean | True/False |
-| ModelingFeatureList | Comma-separated list of feature names to be used in the recommendation build, in order to enhance the recommendation. | String | Feature names, up to 512 chars |
-| AllowColdItemPlacement | Indicates if the recommendation should also push cold items via feature similarity. | Boolean | True/False |
-| EnableFeatureCorrelation | Indicates if features can be used in reasoning. | Boolean | True/False |
-| ReasoningFeatureList | Comma-separated list of feature names to be used for reasoning sentences (e.g. recommendation explanations).  | String | Feature names, up to 512 chars |
-| EnableU2I | Allow the personalized recommendation a.k.a. U2I (user to item recommendations). | Boolean | True/False (default true) |
-
-#####11.1.4. FBT build parameters
-The table below depicts the build parameters for recommendation build.
-
-|Key|Description|Type|Valid Value (Default)|
-|:-----|:----|:----|:---|
-|FbtSupportThreshold | How conservative the model is. Number of co-occurrences of items to be considered for modeling.| Integer | 3-50 (6) |
-|FbtMaxItemSetSize | Bounds the number of items in a frequent set.| Integer | 2-3 (2) |
-|FbtMinimalScore | Minimal score that a frequent set should have in order to be included in the returned results. The higher the better.| Double | 0 and above (0) |
-
-###11.2. Trigger a Recommendation Build
-
-  By default this API will trigger a recommendation model build. To trigger a rank build (in order to score  features), the build API variant with build type parameter should be used.
-
-
-| HTTP Method | URI |
-|:--------|:--------|
-|POST     |`<rootURI>/BuildModel?modelId=%27<modelId>%27&userDescription=%27<description>%27&apiVersion=%271.0%27`<br><br>Example:<br>`<rootURI>/BuildModel?modelId=%27a658c626-2baa-43a7-ac98-f6ee26120a12%27&userDescription=%27First%20build%27&apiVersion=%271.0%27`|
-|HEADER   |`"Content-Type", "text/xml"` (If sending Request Body)|
-
-|	Parameter Name	|	Valid Values						|
-|:--------			|:--------								|
-| modelId |	Unique identifier of the model  |
-| userDescription | Textual identifier of the catalog. Note that if you use spaces you must encode it with %20 instead. See example above.<br>Max length: 50 |
-| apiVersion | 1.0 |
-|||
-| Request Body | If left empty then the build will be executed with the default build parameters.<br><br>If you want to set the build parameters, send the parameters as XML into the body as in the following sample. (See the "Build parameters" section for an explanation of the parameters.)`<NumberOfModelIterations>40</NumberOfModelIterations><NumberOfModelDimensions>20</NumberOfModelDimensions><MinItemAppearance>5</MinItemAppearance><MinUserAppearance>5</MinUserAppearance><EnableModelingInsights>true</EnableModelingInsights><UseFeaturesInModel>false</UseFeaturesInModel><ModelingFeatureList>feature_name_1,feature_name_2,...</ModelingFeatureList><AllowColdItemPlacement>false</AllowColdItemPlacement><EnableFeatureCorrelation>false</EnableFeatureCorrelation><ReasoningFeatureList>feature_name_a,feature_name_b,...</ReasoningFeatureList></BuildParametersList>` |
-
-**Response**:
-
-HTTP Status code: 200
-
-This is an asynchronous API. You will get a build ID as a response. To know when the build has ended, you should call the “Get Builds Status of a Model” API and locate this build ID in the response. Note that a build can take from minutes to hours depending on the size of the data.
-
-You cannot consume recommendations till the build ends.
-
-Valid build status:
-
-- Create – Build request was created.
-- Queued – Build request was sent and it is queued.
-- Building – Build is in progress.
-- Success – Build ended successfully.
-- Error – Build ended with a failure.
-- Cancelled – Build was cancelled.
-- Cancelling – A cancel request for the build was sent.
-
-
-Note that the build ID can be found under the following path: `Feed\entry\content\properties\Id`
-
-OData XML
-
-    <feed xmlns:base="https://api.datamarket.azure.com/amla/recommendations/v3/BuildModel" xmlns:d="http://schemas.microsoft.com/ado/2007/08/dataservices" xmlns:m="http://schemas.microsoft.com/ado/2007/08/dataservices/metadata" xmlns="http://www.w3.org/2005/Atom">
-  	<title type="text" />
-  	<subtitle type="text">Build a Model with RequestBody</subtitle>
-  	<id>https://api.datamarket.azure.com/amla/recommendations/v3/BuildModel?modelId='9559872f-7a53-4076-a3c7-19d9385c1265'&amp;userDescription='First build'&amp;apiVersion='1.0'</id>
-  	<rights type="text" />
-  	<updated>2014-10-05T08:56:34Z</updated>
-  	<link rel="self" href="https://api.datamarket.azure.com/amla/recommendations/v3/BuildModel?modelId='9559872f-7a53-4076-a3c7-19d9385c1265'&amp;userDescription='First%20build'&amp;apiVersion='1.0'" />
-  	<entry>
-    <id>https://api.datamarket.azure.com/amla/recommendations/v3/BuildModel?modelId='9559872f-7a53-4076-a3c7-19d9385c1265'&amp;userDescription='First build'&amp;apiVersion='1.0'&amp;$skip=0&amp;$top=1</id>
-    <title type="text">BuildAModelEntity2</title>
-    <updated>2014-10-05T08:56:34Z</updated>
-    <link rel="self" href="https://api.datamarket.azure.com/amla/recommendations/v3/BuildModel?modelId='9559872f-7a53-4076-a3c7-19d9385c1265'&amp;userDescription='First%20build'&amp;apiVersion='1.0'&amp;$skip=0&amp;$top=1" />
-    <content type="application/xml">
-      <m:properties>
-        <d:Id m:type="Edm.String">1000272</d:Id>
-        <d:UserName m:type="Edm.String"></d:UserName>
-        <d:ModelId m:type="Edm.String">9559872f-7a53-4076-a3c7-19d9385c1265</d:ModelId>
-        <d:ModelName m:type="Edm.String">docTest</d:ModelName>
-        <d:Type m:type="Edm.String">Recommendation</d:Type>
-        <d:CreationTime m:type="Edm.String">2014-10-05T08:56:31.893</d:CreationTime>
-        <d:Progress_BuildId m:type="Edm.String">1000272</d:Progress_BuildId>
-        <d:Progress_ModelId m:type="Edm.String">9559872f-7a53-4076-a3c7-19d9385c1265</d:Progress_ModelId>
-        <d:Progress_UserName m:type="Edm.String">5-4058-ab36-1fe254f05102@dm.com</d:Progress_UserName>
-        <d:Progress_IsExecutionStarted m:type="Edm.String">false</d:Progress_IsExecutionStarted>
-        <d:Progress_IsExecutionEnded m:type="Edm.String">false</d:Progress_IsExecutionEnded>
-        <d:Progress_Percent m:type="Edm.String">0</d:Progress_Percent>
-        <d:Progress_StartTime m:type="Edm.String">0001-01-01T00:00:00</d:Progress_StartTime>
-        <d:Progress_EndTime m:type="Edm.String">0001-01-01T00:00:00</d:Progress_EndTime>
-        <d:Progress_UpdateDateUTC m:type="Edm.String"></d:Progress_UpdateDateUTC>
-        <d:Status m:type="Edm.String">Queued</d:Status>
-        <d:Key1 m:type="Edm.String">UseFeaturesInModel</d:Key1>
-        <d:Value1 m:type="Edm.String">False</d:Value1>
-      </m:properties>
-    </content>
-  	</entry>
-	</feed>
-
-###11.3. Trigger Build (Recommendation, Rank or FBT)
-
-| HTTP Method | URI |
-|:--------|:--------|
-|POST     |`<rootURI>/BuildModel?modelId=%27<modelId>%27&userDescription=%27<description>%27&buildType=%27<buildType>%27&apiVersion=%271.0%27`<br><br>Example:<br>`<rootURI>/BuildModel?modelId=%27a658c626-2baa-43a7-ac98-f6ee26120a12%27&userDescription=%27First%20build%27&buildType=%27Ranking%27&apiVersion=%271.0%27`|
-|HEADER   |`"Content-Type", "text/xml"` (If sending Request Body)|
-
-|	Parameter Name	|	Valid Values						|
-|:--------			|:--------								|
-| modelId |	Unique identifier of the model  |
-| userDescription | Textual identifier of the catalog. Note that if you use spaces you must encode it with %20 instead. See example above.<br>Max length: 50 |
-| buildType | Type of the build to invoke: <br/> - 'Recommendation' for recommendation build <br> - 'Ranking' for rank build <br/> - 'Fbt' for FBT build
-| apiVersion | 1.0 |
-|||
-| Request Body | If left empty then the build will be executed with the default build parameters.<br><br>If you want to set build parameters, send them as XML into the body like in the following sample. (See the "Build parameters" section for an explanation and full list of the parameters.)`<BuildParametersList><NumberOfModelIterations>40</NumberOfModelIterations><NumberOfModelDimensions>20</NumberOfModelDimensions><MinItemAppearance>5</MinItemAppearance><MinUserAppearance>5</MinUserAppearance></BuildParametersList>` |
-
-**Response**:
-
-HTTP Status code: 200
-
-This is an asynchronous API. You will get a build ID as a response. To know when the build has ended, you should call the “Get Builds Status of a Model” API and locate this build ID in the response. Note that a build can take from minutes to hours depending on the size of the data.
-
-You cannot consume recommendations till the build ends.
-
-Valid build status:
-
-- Create – Model was created.
-- Queued – Model build was triggered and it is queued.
-- Building – Model is being built.
-- Success – Build ended successfully.
-- Error – Build ended with a failure.
-- Cancelled – Build was cancelled.
-- Cancelling – Build is being cancelled.
-
-Note that the build ID can be found under the following path: `Feed\entry\content\properties\Id`
-
-OData XML
-
-    <feed xmlns:base="https://api.datamarket.azure.com/amla/recommendations/v3/BuildModel" xmlns:d="http://schemas.microsoft.com/ado/2007/08/dataservices" xmlns:m="http://schemas.microsoft.com/ado/2007/08/dataservices/metadata" xmlns="http://www.w3.org/2005/Atom">
-  	<title type="text" />
-  	<subtitle type="text">Build a Model with RequestBody</subtitle>
-  	<id>https://api.datamarket.azure.com/amla/recommendations/v3/BuildModel?modelId='9559872f-7a53-4076-a3c7-19d9385c1265'&amp;userDescription='First build'&amp;apiVersion='1.0'</id>
-  	<rights type="text" />
-  	<updated>2014-10-05T08:56:34Z</updated>
-  	<link rel="self" href="https://api.datamarket.azure.com/amla/recommendations/v3/BuildModel?modelId='9559872f-7a53-4076-a3c7-19d9385c1265'&amp;userDescription='First%20build'&amp;apiVersion='1.0'" />
-  	<entry>
-    <id>https://api.datamarket.azure.com/amla/recommendations/v3/BuildModel?modelId='9559872f-7a53-4076-a3c7-19d9385c1265'&amp;userDescription='First build'&amp;apiVersion='1.0'&amp;$skip=0&amp;$top=1</id>
-    <title type="text">BuildAModelEntity2</title>
-    <updated>2014-10-05T08:56:34Z</updated>
-    <link rel="self" href="https://api.datamarket.azure.com/amla/recommendations/v3/BuildModel?modelId='9559872f-7a53-4076-a3c7-19d9385c1265'&amp;userDescription='First%20build'&amp;apiVersion='1.0'&amp;$skip=0&amp;$top=1" />
-    <content type="application/xml">
-      <m:properties>
-        <d:Id m:type="Edm.String">1000272</d:Id>
-        <d:UserName m:type="Edm.String"></d:UserName>
-        <d:ModelId m:type="Edm.String">9559872f-7a53-4076-a3c7-19d9385c1265</d:ModelId>
-        <d:ModelName m:type="Edm.String">docTest</d:ModelName>
-        <d:Type m:type="Edm.String">Recommendation</d:Type>
-        <d:CreationTime m:type="Edm.String">2014-10-05T08:56:31.893</d:CreationTime>
-        <d:Progress_BuildId m:type="Edm.String">1000272</d:Progress_BuildId>
-        <d:Progress_ModelId m:type="Edm.String">9559872f-7a53-4076-a3c7-19d9385c1265</d:Progress_ModelId>
-        <d:Progress_UserName m:type="Edm.String">5-4058-ab36-1fe254f05102@dm.com</d:Progress_UserName>
-        <d:Progress_IsExecutionStarted m:type="Edm.String">false</d:Progress_IsExecutionStarted>
-        <d:Progress_IsExecutionEnded m:type="Edm.String">false</d:Progress_IsExecutionEnded>
-        <d:Progress_Percent m:type="Edm.String">0</d:Progress_Percent>
-        <d:Progress_StartTime m:type="Edm.String">0001-01-01T00:00:00</d:Progress_StartTime>
-        <d:Progress_EndTime m:type="Edm.String">0001-01-01T00:00:00</d:Progress_EndTime>
-        <d:Progress_UpdateDateUTC m:type="Edm.String"></d:Progress_UpdateDateUTC>
-        <d:Status m:type="Edm.String">Queued</d:Status>
-        <d:Key1 m:type="Edm.String">UseFeaturesInModel</d:Key1>
-        <d:Value1 m:type="Edm.String">False</d:Value1>
-      </m:properties>
-    </content>
-  	</entry>
-	</feed>
-
-
-
-
-###11.4. Get Builds Status of a Model
-Retrieves builds and their status for a specified model.
-
-| HTTP Method | URI |
-|:--------|:--------|
-|GET     |`<rootURI>/GetModelBuildsStatus?modelId=%27<modelId>%27&onlyLastBuild=<bool>&apiVersion=%271.0%27`<br><br>Example:<br>`<rootURI>/GetModelBuildsStatus?modelId=%279559872f-7a53-4076-a3c7-19d9385c1265%27&onlyLastBuild=true&apiVersion=%271.0%27`|
-
-
-|	Parameter Name	|	Valid Values						|
-|:--------			|:--------								|
-|	modelId			|	Unique identifier of the model	|
-|	onlyLastBuild	|	Indicates whether to return all the build history of the model or only the status of the most recent build	|
-|	apiVersion		|	1.0									|
-
-
-**Response**:
-
-HTTP Status code: 200
-
-The response includes one entry per build. Each entry has the following data:
-
-- `feed/entry/content/properties/UserName` – Name of the user.
-- `feed/entry/content/properties/ModelName` – Name of the model.
-- `feed/entry/content/properties/ModelId` – Model unique identifier.
-- `feed/entry/content/properties/IsDeployed` – Whether the build is deployed (a.k.a. active build).
-- `feed/entry/content/properties/BuildId` – Build unique identifier.
-- `feed/entry/content/properties/BuildType` - Type of the build.
-- `feed/entry/content/properties/Status` – Build status. Can be one of the following: Error, Building, Queued, Cancelling, Cancelled, Success.
-- `feed/entry/content/properties/StatusMessage` – Detailed status message (applies only to specific states).
-- `feed/entry/content/properties/Progress` – Build progress (%).
-- `feed/entry/content/properties/StartTime` – Build start time.
-- `feed/entry/content/properties/EndTime` – Build end time.
-- `feed/entry/content/properties/ExecutionTime` – Build duration.
-- `feed/entry/content/properties/ProgressStep` – Details about the current stage of a build in progress.
-
-Valid build status:
-- Created – Build request entry was created.
-- Queued – Build request was triggered and it is queued.
-- Building – Build is in process.
-- Success – Build ended successfully.
-- Error – Build ended with a failure.
-- Cancelled – Build was cancelled.
-- Cancelling – Build is being cancelled.
-
-Valid values for build type:
-- Rank - Rank build.
-- Recommendation - Recommendation build.
-
-
-OData XML
-
-	<feed xmlns:base="https://api.datamarket.azure.com/amla/recommendations/v3/GetModelBuildsStatus" xmlns:d="http://schemas.microsoft.com/ado/2007/08/dataservices" xmlns:m="http://schemas.microsoft.com/ado/2007/08/dataservices/metadata" xmlns="http://www.w3.org/2005/Atom">
-		<title type="text" />
-		<subtitle type="text">Get builds status of a model</subtitle>
-    	<id>https://api.datamarket.azure.com/amla/recommendations/v3/GetModelBuildsStatus?modelId='1d20c34f-dca1-4eac-8e5d-f299e4e4ad66'&amp;onlyLastBuild=False&amp;apiVersion='1.0'</id>
-		<rights type="text" />
-		<updated>2014-11-05T17:51:10Z</updated>
-		<link rel="self" href="https://api.datamarket.azure.com/amla/recommendations/v3/GetModelBuildsStatus?modelId='1d20c34f-dca1-4eac-8e5d-f299e4e4ad66'&amp;onlyLastBuild=False&amp;apiVersion='1.0'" />
-		<entry>
-    		<id>https://api.datamarket.azure.com/amla/recommendations/v3/GetModelBuildsStatus?modelId='1d20c34f-dca1-4eac-8e5d-f299e4e4ad66'&amp;onlyLastBuild=False&amp;apiVersion='1.0'&amp;$skip=0&amp;$top=1</id>
-			<title type="text">GetBuildsStatusEntity</title>
-			<updated>2014-11-05T17:51:10Z</updated>
-    		<link rel="self" href="https://api.datamarket.azure.com/amla/recommendations/v3/GetModelBuildsStatus?modelId='1d20c34f-dca1-4eac-8e5d-f299e4e4ad66'&amp;onlyLastBuild=False&amp;apiVersion='1.0'&amp;$skip=0&amp;$top=1" />
-			<content type="application/xml">
-				<m:properties>
-					<d:UserName m:type="Edm.String">b-434e-b2c9-84935664ff20@dm.com</d:UserName>
-					<d:ModelName m:type="Edm.String">ModelName</d:ModelName>
-					<d:ModelId m:type="Edm.String">1d20c34f-dca1-4eac-8e5d-f299e4e4ad66</d:ModelId>
-					<d:IsDeployed m:type="Edm.String">true</d:IsDeployed>
-					<d:BuildId m:type="Edm.String">1000272</d:BuildId>
-                    <d:BuildType m:type="Edm.String">Recommendation</d:BuildType>
-					<d:Status m:type="Edm.String">Success</d:Status>
-					<d:StatusMessage m:type="Edm.String"></d:StatusMessage>
-					<d:Progress m:type="Edm.String">0</d:Progress>
-					<d:StartTime m:type="Edm.String">2014-11-02T13:43:51</d:StartTime>
-					<d:EndTime m:type="Edm.String">2014-11-02T13:45:10</d:EndTime>
-					<d:ExecutionTime m:type="Edm.String">00:01:19</d:ExecutionTime>
-					<d:IsExecutionStarted m:type="Edm.String">false</d:IsExecutionStarted>
-					<d:ProgressStep m:type="Edm.String"></d:ProgressStep>
-				</m:properties>
-			</content>
-		</entry>
-	</feed>
-
-
-###11.5. Get Builds Status
-Retrieves build statuses of all models of a user.
-
-| HTTP Method | URI |
-|:--------|:--------|
-|GET     |`<rootURI>/GetUserBuildsStatus?onlyLastBuilds=<bool>&apiVersion=%271.0%27`<br><br>Example:<br>`<rootURI>/GetUserBuildsStatus?onlyLastBuilds=true&apiVersion=%271.0%27`|
-
-
-|	Parameter Name	|	Valid Values						|
-|:--------			|:--------								|
-|	onlyLastBuild	|	Indicates whether to return all the build history of the model or only the status of the most recent build.	|
-|	apiVersion		|	1.0									|
-
-
-**Response**:
-
-HTTP Status code: 200
-
-The response includes one entry per build. Each entry has the following data:
-
-- `feed/entry/content/properties/UserName` – Name of the user.
-- `feed/entry/content/properties/ModelName` – Name of the model.
-- `feed/entry/content/properties/ModelId` – Model unique identifier.
-- `feed/entry/content/properties/IsDeployed` – Whether the build is deployed.
-- `feed/entry/content/properties/BuildId` – Build unique identifier.
-- `feed/entry/content/properties/BuildType` - Type of the build.
-- `feed/entry/content/properties/Status` – Build status. Can be one of the following: Error, Building, Queued, Cancelled, Cancelling, Success.
-- `feed/entry/content/properties/StatusMessage` – Detailed status message (applies only to specific states).
-- `feed/entry/content/properties/Progress` – Build progress (%).
-- `feed/entry/content/properties/StartTime` – Build start time.
-- `feed/entry/content/properties/EndTime` – Build end time.
-- `feed/entry/content/properties/ExecutionTime` – Build duration.
-- `feed/entry/content/properties/ProgressStep` – Details about the current stage of a build in progress.
-
-Valid build status:
-- Created – Build request entry was created.
-- Queued – Build request was triggered and it is queued.
-- Building – Build is in process.
-- Success – Build ended successfully.
-- Error – Build ended with a failure.
-- Cancelled – Build was cancelled.
-- Cancelling – Build is being cancelled.
-
-
-Valid values for build type:
-- Rank - Rank build.
-- Recommendation - Recommendation build.
-
-
-OData XML
-
-	<feed xmlns:base="https://api.datamarket.azure.com/amla/recommendations/v3/GetUserBuildsStatus" xmlns:d="http://schemas.microsoft.com/ado/2007/08/dataservices" xmlns:m="http://schemas.microsoft.com/ado/2007/08/dataservices/metadata" xmlns="http://www.w3.org/2005/Atom">
-		<title type="text" />
-		<subtitle type="text">Get builds status of a user</subtitle>
-		<id>https://api.datamarket.azure.com/amla/recommendations/v3/GetUserBuildsStatus?onlyLastBuilds=False&amp;apiVersion='1.0'</id>
-		<rights type="text" />
-		<updated>2014-11-05T18:41:21Z</updated>
-		<link rel="self" href="https://api.datamarket.azure.com/amla/recommendations/v3/GetUserBuildsStatus?onlyLastBuilds=False&amp;apiVersion='1.0'" />
-		<entry>
-			<id>https://api.datamarket.azure.com/amla/recommendations/v3/GetUserBuildsStatus?onlyLastBuilds=False&amp;apiVersion='1.0'&amp;$skip=0&amp;$top=1</id>
-			<title type="text">GetBuildsStatusEntity</title>
-			<updated>2014-11-05T18:41:21Z</updated>
-			<link rel="self" href="https://api.datamarket.azure.com/amla/recommendations/v3/GetUserBuildsStatus?onlyLastBuilds=False&amp;apiVersion='1.0'&amp;$skip=0&amp;$top=1" />
-			<content type="application/xml">
-				<m:properties>
-					<d:UserName m:type="Edm.String">b-434e-b2c9-84935664ff20@dm.com</d:UserName>
-					<d:ModelName m:type="Edm.String">ModelName</d:ModelName>
-					<d:ModelId m:type="Edm.String">1d20c34f-dca1-4eac-8e5d-f299e4e4ad66</d:ModelId>
-					<d:IsDeployed m:type="Edm.String">true</d:IsDeployed>
-					<d:BuildId m:type="Edm.String">1000272</d:BuildId>
-                    <d:BuildType m:type="Edm.String">Recommendation</d:BuildType>
-					<d:Status m:type="Edm.String">Success</d:Status>
-					<d:StatusMessage m:type="Edm.String"></d:StatusMessage>
-					<d:Progress m:type="Edm.String">0</d:Progress>
-					<d:StartTime m:type="Edm.String">2014-11-02T13:43:51</d:StartTime>
-					<d:EndTime m:type="Edm.String">2014-11-02T13:45:10</d:EndTime>
-					<d:ExecutionTime m:type="Edm.String">00:01:19</d:ExecutionTime>
-					<d:IsExecutionStarted m:type="Edm.String">false</d:IsExecutionStarted>
-					<d:ProgressStep m:type="Edm.String"></d:ProgressStep>
-				</m:properties>
-			</content>
-		</entry>
-	</feed>
-
-
-###11.6. Delete Build
-Deletes a build.
-
-NOTE: <br>You cannot delete an active build. The model should be updated to a different active build before you delete it.<br>You cannot delete an in-progress build. You should cancel the build first by calling <strong>Cancel Build</strong>.
-
-| HTTP Method | URI |
-|:--------|:--------|
-|DELETE     |`<rootURI>/DeleteBuild?buildId=%27<buildId>%27&apiVersion=%271.0%27`<br><br>Example:<br>`<rootURI>/DeleteBuild?buildId=%271500068%27&apiVersion=%271.0%27`|
-
-|	Parameter Name	|	Valid Values						|
-|:--------			|:--------								|
-| buildId | Unique identifier of the build. |
-| apiVersion | 1.0 |
-
-**Response:**
-
-HTTP Status code: 200
-
-###11.7. Cancel Build
-Cancels a build that is in building status.
-
-| HTTP Method | URI |
-|:--------|:--------|
-|PUT     |`<rootURI>/CancelBuild?buildId=%27<buildId>%27&apiVersion=%271.0%27`<br><br>Example:<br>`<rootURI>/CancelBuild?buildId=%271500076%27&apiVersion=%271.0%27`|
-
-|	Parameter Name	|	Valid Values						|
-|:--------			|:--------								|
-| buildId | Unique identifier of the build. |
-| apiVersion | 1.0 |
-
-**Response:**
-
-HTTP Status code: 200
-
-###11.8. Get Build Parameters
-Retrieves build parameters.
-
-| HTTP Method | URI |
-|:--------|:--------|
-|GET     |`<rootURI>/GetBuildParameters?buildId=%27<buildId>%27&apiVersion=%271.0%27`<br><br>Example:<br>`<rootURI>/GetBuildParameters?buildId=%271000653%27&apiVersion=%271.0%27`|
-
-|	Parameter Name	|	Valid Values						|
-|:--------			|:--------								|
-| buildId | Unique identifier of the build. |
-| apiVersion | 1.0 |
-
-**Response:**
-
-HTTP Status code: 200
-
-This API returns a collection of key/value elements. Each element represents a parameter and its value:
-- `feed/entry/content/properties/Key` – Build parameter name.
-- `feed/entry/content/properties/Value` – Build parameter value.
-
-The table below depicts the value that each key represents.
-
-|Key|Description|Type|Valid Value|
-|:-----|:----|:----|:---|
-|NumberOfModelIterations | The number of iterations the model performs is reflected by the overall compute time and the model accuracy. The higher the number, the better accuracy you will get, but the compute time will take longer.| Integer | 10-50 |
-| NumberOfModelDimensions | The number of dimensions relates to the number of 'features' the model will try to find within your data. Increasing the number of dimensions will allow better fine-tuning of the results into smaller clusters. However, too many dimensions will prevent the model from finding correlations between items. | Integer | 10-40 |
-|ItemCutOffLowerBound| Defines the item lower bound for the condenser. See usage condenser above. | Integer | 2 or more (0 disable condenser) |
-|ItemCutOffUpperBound| Defines the item upper bound for the condenser. See usage condenser above. | Integer | 2 or more (0 disable condenser) |
-|UserCutOffLowerBound| Defines the user lower bound for the condenser. See usage condenser above. | Integer | 2 or more (0 disable condenser) |
-|UserCutOffUpperBound| Defines the user upper bound for the condenser. See usage condenser above. | Integer | 2 or more (0 disable condenser) |
-| Description | Build description. | String | Any text, maximum 512 chars |
-| EnableModelingInsights | Allows you to compute metrics on the recommendation model. | Boolean | True/False |
-| UseFeaturesInModel | Indicates if features can be used in order to enhance the recommendation model. | Boolean | True/False |
-| ModelingFeatureList | Comma-separated list of feature names to be used in the recommendation build, in order to enhance the recommendation. | String | Feature names, up to 512 chars |
-| AllowColdItemPlacement | Indicates if the recommendation should also push cold items via feature similarity. | Boolean | True/False |
-| EnableFeatureCorrelation | Indicates if features can be used in reasoning. | Boolean | True/False |
-| ReasoningFeatureList | Comma-separated list of feature names to be used for reasoning sentences (e.g. recommendation explanations).  | String | Feature names, up to 512 chars |
-
-
-OData XML
-
-	<feed xmlns:base="https://api.datamarket.azure.com/amla/recommendations/v3/GetBuildParameters" xmlns:d="http://schemas.microsoft.com/ado/2007/08/dataservices" xmlns:m="http://schemas.microsoft.com/ado/2007/08/dataservices/metadata" xmlns="http://www.w3.org/2005/Atom">
-		<title type="text" />
-		<subtitle type="text">Get build parameters</subtitle>
-		<id>https://api.datamarket.azure.com/amla/recommendations/v3/GetBuildParameters?buildId='1000653'&amp;apiVersion='1.0'</id>
-		<rights type="text" />
-		<updated>2015-01-08T13:50:57Z</updated>
-		<link rel="self" href="https://api.datamarket.azure.com/amla/recommendations/v3/GetBuildParameters?buildId='1000653'&amp;apiVersion='1.0'" />
-		<entry>
-			<id>https://api.datamarket.azure.com/amla/recommendations/v3/GetBuildParameters?buildId='1000653'&amp;apiVersion='1.0'&amp;$skip=0&amp;$top=1</id>
-			<title type="text">GetBuildParametersEntity</title>
-			<updated>2015-01-08T13:50:57Z</updated>
-			<link rel="self" href="https://api.datamarket.azure.com/amla/recommendations/v3/GetBuildParameters?buildId='1000653'&amp;apiVersion='1.0'&amp;$skip=0&amp;$top=1" />
-			<content type="application/xml">
-				<m:properties>
-					<d:Key m:type="Edm.String">UseFeaturesInModel</d:Key>
-					<d:Value m:type="Edm.String">False</d:Value>
-				</m:properties>
-			</content>
-		</entry>
-		<entry>
-			<id>https://api.datamarket.azure.com/amla/recommendations/v3/GetBuildParameters?buildId='1000653'&amp;apiVersion='1.0'&amp;$skip=1&amp;$top=1</id>
-			<title type="text">GetBuildParametersEntity</title>
-			<updated>2015-01-08T13:50:57Z</updated>
-			<link rel="self" href="https://api.datamarket.azure.com/amla/recommendations/v3/GetBuildParameters?buildId='1000653'&amp;apiVersion='1.0'&amp;$skip=1&amp;$top=1" />
-			<content type="application/xml">
-				<m:properties>
-					<d:Key m:type="Edm.String">AllowColdItemPlacement</d:Key>
-					<d:Value m:type="Edm.String">False</d:Value>
-				</m:properties>
-			</content>
-		</entry>
-		<entry>
-			<id>https://api.datamarket.azure.com/amla/recommendations/v3/GetBuildParameters?buildId='1000653'&amp;apiVersion='1.0'&amp;$skip=2&amp;$top=1</id>
-			<title type="text">GetBuildParametersEntity</title>
-			<updated>2015-01-08T13:50:57Z</updated>
-			<link rel="self" href="https://api.datamarket.azure.com/amla/recommendations/v3/GetBuildParameters?buildId='1000653'&amp;apiVersion='1.0'&amp;$skip=2&amp;$top=1" />
-			<content type="application/xml">
-				<m:properties>
-					<d:Key m:type="Edm.String">EnableFeatureCorrelation</d:Key>
-					<d:Value m:type="Edm.String">False</d:Value>
-				</m:properties>
-			</content>
-		</entry>
-		<entry>
-			<id>https://api.datamarket.azure.com/amla/recommendations/v3/GetBuildParameters?buildId='1000653'&amp;apiVersion='1.0'&amp;$skip=3&amp;$top=1</id>
-			<title type="text">GetBuildParametersEntity</title>
-			<updated>2015-01-08T13:50:57Z</updated>
-			<link rel="self" href="https://api.datamarket.azure.com/amla/recommendations/v3/GetBuildParameters?buildId='1000653'&amp;apiVersion='1.0'&amp;$skip=3&amp;$top=1" />
-			<content type="application/xml">
-				<m:properties>
-					<d:Key m:type="Edm.String">EnableModelingInsights</d:Key>
-					<d:Value m:type="Edm.String">False</d:Value>
-				</m:properties>
-			</content>
-		</entry>
-		<entry>
-			<id>https://api.datamarket.azure.com/amla/recommendations/v3/GetBuildParameters?buildId='1000653'&amp;apiVersion='1.0'&amp;$skip=4&amp;$top=1</id>
-			<title type="text">GetBuildParametersEntity</title>
-			<updated>2015-01-08T13:50:57Z</updated>
-			<link rel="self" href="https://api.datamarket.azure.com/amla/recommendations/v3/GetBuildParameters?buildId='1000653'&amp;apiVersion='1.0'&amp;$skip=4&amp;$top=1" />
-			<content type="application/xml">
-				<m:properties>
-					<d:Key m:type="Edm.String">NumberOfModelIterations</d:Key>
-					<d:Value m:type="Edm.String">10</d:Value>
-				</m:properties>
-			</content>
-		</entry>
-		<entry>
-			<id>https://api.datamarket.azure.com/amla/recommendations/v3/GetBuildParameters?buildId='1000653'&amp;apiVersion='1.0'&amp;$skip=5&amp;$top=1</id>
-			<titletype="text">GetBuildParametersEntity</title>
-			<updated>2015-01-08T13:50:57Z</updated>
-			<link rel="self" href="https://api.datamarket.azure.com/amla/recommendations/v3/GetBuildParameters?buildId='1000653'&amp;apiVersion='1.0'&amp;$skip=5&amp;$top=1" />
-			<content type="application/xml">
-				<m:properties>
-					<d:Key m:type="Edm.String">NumberOfModelDimensions</d:Key>
-					<d:Value m:type="Edm.String">10</d:Value>
-				</m:properties>
-			</content>
-		</entry>
-		<entry>
-			<id>https://api.datamarket.azure.com/amla/recommendations/v3/GetBuildParameters?buildId='1000653'&amp;apiVersion='1.0'&amp;$skip=6&amp;$top=1</id>
-			<title type="text">GetBuildParametersEntity</title>
-			<updated>2015-01-08T13:50:57Z</updated>
-			<linkrel="self" href="https://api.datamarket.azure.com/amla/recommendations/v3/GetBuildParameters?buildId='1000653'&amp;apiVersion='1.0'&amp;$skip=6&amp;$top=1" />
-			<content type="application/xml">
-				<m:properties>
-					<d:Key m:type="Edm.String">ItemCutOffLowerBound</d:Key>
-					<d:Value m:type="Edm.String">2</d:Value>
-				</m:properties>
-			</content>
-		</entry>
-		<entry>
-			<id>https://api.datamarket.azure.com/amla/recommendations/v3/GetBuildParameters?buildId='1000653'&amp;apiVersion='1.0'&amp;$skip=7&amp;$top=1</id>
-			<title type="text">GetBuildParametersEntity</title>
-			<updated>2015-01-08T13:50:57Z</updated>
-			<link rel="self" href="https://api.datamarket.azure.com/amla/recommendations/v3/GetBuildParameters?buildId='1000653'&amp;apiVersion='1.0'&amp;$skip=7&amp;$top=1" />
-			<content type="application/xml">
-				<m:properties>
-					<d:Key m:type="Edm.String">ItemCutOffUpperBound</d:Key>
-					<d:Value m:type="Edm.String">2147483647</d:Value>
-				</m:properties>
-			</content>
-		</entry>
-		<entry>
-			<id>https://api.datamarket.azure.com/amla/recommendations/v3/GetBuildParameters?buildId='1000653'&amp;apiVersion='1.0'&amp;$skip=8&amp;$top=1</id>
-			<title type="text">GetBuildParametersEntity</title>
-			<updated>2015-01-08T13:50:57Z</updated>
-			<link rel="self" href="https://api.datamarket.azure.com/amla/recommendations/v3/GetBuildParameters?buildId='1000653'&amp;apiVersion='1.0'&amp;$skip=8&amp;$top=1" />
-			<content type="application/xml">
-				<m:properties>
-					<d:Key m:type="Edm.String">UserCutOffLowerBound</d:Key>
-					<d:Value m:type="Edm.String">2</d:Value>
-				</m:properties>
-			</content>
-		</entry>
-		<entry>
-			<id>https://api.datamarket.azure.com/amla/recommendations/v3/GetBuildParameters?buildId='1000653'&amp;apiVersion='1.0'&amp;$skip=9&amp;$top=1</id>
-			<title type="text">GetBuildParametersEntity</title>
-			<updated>2015-01-08T13:50:57Z</updated>
-			<link rel="self" href="https://api.datamarket.azure.com/amla/recommendations/v3/GetBuildParameters?buildId='1000653'&amp;apiVersion='1.0'&amp;$skip=9&amp;$top=1" />
-			<content type="application/xml">
-				<m:properties>
-					<d:Key m:type="Edm.String">UserCutOffUpperBound</d:Key>
-					<d:Value m:type="Edm.String">2147483647</d:Value>
-				</m:properties>
-			</content>
-		</entry>
-		<entry>
-			<id>https://api.datamarket.azure.com/amla/recommendations/v3/GetBuildParameters?buildId='1000653'&amp;apiVersion='1.0'&amp;$skip=10&amp;$top=1</id>
-			<title type="text">GetBuildParametersEntity</title>
-			<updated>2015-01-08T13:50:57Z</updated>
-			<link rel="self" href="https://api.datamarket.azure.com/amla/recommendations/v3/GetBuildParameters?buildId='1000653'&amp;apiVersion='1.0'&amp;$skip=10&amp;$top=1" />
-			<content type="application/xml">
-				<m:properties>
-					<d:Key m:type="Edm.String">ModelingFeatureList</d:Key>
-					<d:Value m:type="Edm.String"/>
-				</m:properties>
-			</content>
-		</entry>
-		<entry>
-			<id>https://api.datamarket.azure.com/amla/recommendations/v3/GetBuildParameters?buildId='1000653'&amp;apiVersion='1.0'&amp;$skip=11&amp;$top=1</id>
-			<title type="text">GetBuildParametersEntity</title>
-			<updated>2015-01-08T13:50:57Z</updated>
-			<link rel="self" href="https://api.datamarket.azure.com/amla/recommendations/v3/GetBuildParameters?buildId='1000653'&amp;apiVersion='1.0'&amp;$skip=11&amp;$top=1" />
-			<content type="application/xml">
-				<m:properties>
-					<d:Key m:type="Edm.String">ReasoningFeatureList</d:Key>
-					<d:Value m:type="Edm.String"/>
-				</m:properties>
-			</content>
-		</entry>
-		<entry>
-			<id>https://api.datamarket.azure.com/amla/recommendations/v3/GetBuildParameters?buildId='1000653'&amp;apiVersion='1.0'&amp;$skip=12&amp;$top=1</id>
-			<title type="text">GetBuildParametersEntity</title>
-			<updated>2015-01-08T13:50:57Z</updated>
-			<link rel="self" href="https://api.datamarket.azure.com/amla/recommendations/v3/GetBuildParameters?buildId='1000653'&amp;apiVersion='1.0'&amp;$skip=12&amp;$top=1" />
-			<content type="application/xml">
-				<m:properties>
-					<d:Key m:type="Edm.String">Description</d:Key>
-					<d:Value m:type="Edm.String">rankBuild</d:Value>
-				</m:properties>
-			</content>
-		</entry>
-	</feed>
-
-##12. Recommendation
-###12.1. Get Item Recommendations (for active build)
-
-Get recommendations of the active build of type "Recommendation" or "Fbt" based on a list of seeds (input) items.
-
-| HTTP Method | URI |
-|:--------|:--------|
-|GET     |`<rootURI>/ItemRecommend?modelId=%27<modelId>%27&itemIds=%27<itemId>%27&numberOfResults=<int>&includeMetadata=<bool>&apiVersion=%271.0%27`<br><br>Example:<br>`<rootURI>/ItemRecommend?modelId=%272779c063-48fb-46c1-bae3-74acddc8c1d1%27&itemIds=%271003%27&numberOfResults=10&includeMetadata=false&apiVersion=%271.0%27`|
-
-|	Parameter Name	|	Valid Values						|
-|:--------			|:--------								|
-| modelId | Unique identifier of the model |
-| itemIds | Comma-separated list of the items to recommend for. <br>If the active build is of type FBT then you can send only one item. <br>Max length: 1024 |
-| numberOfResults | Number of required results |
-| includeMetatadata | Future use, always false |
-| apiVersion | 1.0 |
-
-**Response:**
-
-HTTP Status code: 200
-
-
-The response includes one entry per recommended item. Each entry has the following data:
-- `Feed\entry\content\properties\Id` – Recommended item ID.
-- `Feed\entry\content\properties\Name` – Name of the item.
-- `Feed\entry\content\properties\Rating` – Rating of the recommendation; higher number means higher confidence.
-- `Feed\entry\content\properties\Reasoning` – Recommendation reasoning (e.g. recommendation explanations).
-
-The example response below includes 10 recommended items.
-
-OData XML
-
-	<feed xmlns:base="https://api.datamarket.azure.com/amla/recommendations/v3/ItemRecommend" xmlns:d="http://schemas.microsoft.com/ado/2007/08/dataservices" xmlns:m="http://schemas.microsoft.com/ado/2007/08/dataservices/metadata" xmlns="http://www.w3.org/2005/Atom">
-  	<title type="text" />
- 	 <subtitle type="text">Get Recommendation</subtitle>
- 	 <id>https://api.datamarket.azure.com/amla/recommendations/v3/ItemRecommend?modelId='2779c063-48fb-46c1-bae3-74acddc8c1d1'&amp;itemIds='1003'&amp;numberOfResults=10&amp;includeMetadata=false&amp;apiVersion='1.0'</id>
-  	<rights type="text" />
-  	<updated>2014-10-05T12:28:48Z</updated>
-  	<link rel="self" href="https://api.datamarket.azure.com/amla/recommendations/v3/ItemRecommend?modelId='2779c063-48fb-46c1-bae3-74acddc8c1d1'&amp;itemIds='1003'&amp;numberOfResults=10&amp;includeMetadata=false&amp;apiVersion='1.0'" />
-  	<entry>
-    <id>https://api.datamarket.azure.com/amla/recommendations/v3/ItemRecommend?modelId='2779c063-48fb-46c1-bae3-74acddc8c1d1'&amp;itemIds='1003'&amp;numberOfResults=10&amp;includeMetadata=false&amp;apiVersion='1.0'&amp;$skip=0&amp;$top=1</id>
-    <title type="text">GetRecommendationEntity</title>
-    <updated>2014-10-05T12:28:48Z</updated>
-    <link rel="self" href="https://api.datamarket.azure.com/amla/recommendations/v3/ItemRecommend?modelId='2779c063-48fb-46c1-bae3-74acddc8c1d1'&amp;itemIds='1003'&amp;numberOfResults=10&amp;includeMetadata=false&amp;apiVersion='1.0'&amp;$skip=0&amp;$top=1" />
-    <content type="application/xml">
-      <m:properties>
-        <d:Id m:type="Edm.String">159</d:Id>
-        <d:Name m:type="Edm.String">159</d:Name>
-        <d:Rating m:type="Edm.Double">0.543343480387708</d:Rating>
-        <d:Reasoning m:type="Edm.String">People who like '1003' also like '159'</d:Reasoning>
-      </m:properties>
-    </content>
- 	 </entry>
- 	 <entry>
-    <id>https://api.datamarket.azure.com/amla/recommendations/v3/ItemRecommend?modelId='2779c063-48fb-46c1-bae3-74acddc8c1d1'&amp;itemIds='1003'&amp;numberOfResults=10&amp;includeMetadata=false&amp;apiVersion='1.0'&amp;$skip=1&amp;$top=1</id>
-    <title type="text">GetRecommendationEntity</title>
-    <updated>2014-10-05T12:28:48Z</updated>
-    <link rel="self" href="https://api.datamarket.azure.com/amla/recommendations/v3/ItemRecommend?modelId='2779c063-48fb-46c1-bae3-74acddc8c1d1'&amp;itemIds='1003'&amp;numberOfResults=10&amp;includeMetadata=false&amp;apiVersion='1.0'&amp;$skip=1&amp;$top=1" />
-    <content type="application/xml">
-      <m:properties>
-        <d:Id m:type="Edm.String">52</d:Id>
-        <d:Name m:type="Edm.String">52</d:Name>
-        <d:Rating m:type="Edm.Double">0.539588900748721</d:Rating>
-        <d:Reasoning m:type="Edm.String">People who like '1003' also like '52'</d:Reasoning>
-      </m:properties>
-    </content>
- 	 </entry>
- 	 <entry>
-    <id>https://api.datamarket.azure.com/amla/recommendations/v3/ItemRecommend?modelId='2779c063-48fb-46c1-bae3-74acddc8c1d1'&amp;itemIds='1003'&amp;numberOfResults=10&amp;includeMetadata=false&amp;apiVersion='1.0'&amp;$skip=2&amp;$top=1</id>
-    <title type="text">GetRecommendationEntity</title>
-    <updated>2014-10-05T12:28:48Z</updated>
-    <link rel="self" href="https://api.datamarket.azure.com/amla/recommendations/v3/ItemRecommend?modelId='2779c063-48fb-46c1-bae3-74acddc8c1d1'&amp;itemIds='1003'&amp;numberOfResults=10&amp;includeMetadata=false&amp;apiVersion='1.0'&amp;$skip=2&amp;$top=1" />
-    <content type="application/xml">
-      <m:properties>
-        <d:Id m:type="Edm.String">35</d:Id>
-        <d:Name m:type="Edm.String">35</d:Name>
-        <d:Rating m:type="Edm.Double">0.53842946443853</d:Rating>
-        <d:Reasoning m:type="Edm.String">People who like '1003' also like '35'</d:Reasoning>
-      </m:properties>
-    </content>
- 	 </entry>
- 	 <entry>
-    <id>https://api.datamarket.azure.com/amla/recommendations/v3/ItemRecommend?modelId='2779c063-48fb-46c1-bae3-74acddc8c1d1'&amp;itemIds='1003'&amp;numberOfResults=10&amp;includeMetadata=false&amp;apiVersion='1.0'&amp;$skip=3&amp;$top=1</id>
-    <title type="text">GetRecommendationEntity</title>
-    <updated>2014-10-05T12:28:48Z</updated>
-    <link rel="self" href="https://api.datamarket.azure.com/amla/recommendations/v3/ItemRecommend?modelId='2779c063-48fb-46c1-bae3-74acddc8c1d1'&amp;itemIds='1003'&amp;numberOfResults=10&amp;includeMetadata=false&amp;apiVersion='1.0'&amp;$skip=3&amp;$top=1" />
-    <content type="application/xml">
-      <m:properties>
-        <d:Id m:type="Edm.String">124</d:Id>
-        <d:Name m:type="Edm.String">124</d:Name>
-        <d:Rating m:type="Edm.Double">0.536712832792886</d:Rating>
-        <d:Reasoning m:type="Edm.String">People who like '1003' also like '124'</d:Reasoning>
-      </m:properties>
-    </content>
-  	</entry>
- 	 <entry>
-    <id>https://api.datamarket.azure.com/amla/recommendations/v3/ItemRecommend?modelId='2779c063-48fb-46c1-bae3-74acddc8c1d1'&amp;itemIds='1003'&amp;numberOfResults=10&amp;includeMetadata=false&amp;apiVersion='1.0'&amp;$skip=4&amp;$top=1</id>
-    <title type="text">GetRecommendationEntity</title>
-    <updated>2014-10-05T12:28:48Z</updated>
-    <link rel="self" href="https://api.datamarket.azure.com/amla/recommendations/v3/ItemRecommend?modelId='2779c063-48fb-46c1-bae3-74acddc8c1d1'&amp;itemIds='1003'&amp;numberOfResults=10&amp;includeMetadata=false&amp;apiVersion='1.0'&amp;$skip=4&amp;$top=1" />
-    <content type="application/xml">
-      <m:properties>
-        <d:Id m:type="Edm.String">120</d:Id>
-        <d:Name m:type="Edm.String">120</d:Name>
-        <d:Rating m:type="Edm.Double">0.533673023762878</d:Rating>
-        <d:Reasoning m:type="Edm.String">People who like '1003' also like '120'</d:Reasoning>
-      </m:properties>
-    </content>
- 	 </entry>
- 	 <entry>
-    <id>https://api.datamarket.azure.com/amla/recommendations/v3/ItemRecommend?modelId='2779c063-48fb-46c1-bae3-74acddc8c1d1'&amp;itemIds='1003'&amp;numberOfResults=10&amp;includeMetadata=false&amp;apiVersion='1.0'&amp;$skip=5&amp;$top=1</id>
-    <title type="text">GetRecommendationEntity</title>
-    <updated>2014-10-05T12:28:48Z</updated>
-    <link rel="self" href="https://api.datamarket.azure.com/amla/recommendations/v3/ItemRecommend?modelId='2779c063-48fb-46c1-bae3-74acddc8c1d1'&amp;itemIds='1003'&amp;numberOfResults=10&amp;includeMetadata=false&amp;apiVersion='1.0'&amp;$skip=5&amp;$top=1" />
-    <content type="application/xml">
-      <m:properties>
-        <d:Id m:type="Edm.String">96</d:Id>
-        <d:Name m:type="Edm.String">96</d:Name>
-        <d:Rating m:type="Edm.Double">0.532544826370521</d:Rating>
-        <d:Reasoning m:type="Edm.String">People who like '1003' also like '96'</d:Reasoning>
-      </m:properties>
-    </content>
-  	</entry>
- 	 <entry>
-    <id>https://api.datamarket.azure.com/amla/recommendations/v3/ItemRecommend?modelId='2779c063-48fb-46c1-bae3-74acddc8c1d1'&amp;itemIds='1003'&amp;numberOfResults=10&amp;includeMetadata=false&amp;apiVersion='1.0'&amp;$skip=6&amp;$top=1</id>
-    <title type="text">GetRecommendationEntity</title>
-    <updated>2014-10-05T12:28:48Z</updated>
-    <link rel="self" href="https://api.datamarket.azure.com/amla/recommendations/v3/ItemRecommend?modelId='2779c063-48fb-46c1-bae3-74acddc8c1d1'&amp;itemIds='1003'&amp;numberOfResults=10&amp;includeMetadata=false&amp;apiVersion='1.0'&amp;$skip=6&amp;$top=1" />
-    <content type="application/xml">
-      <m:properties>
-        <d:Id m:type="Edm.String">69</d:Id>
-        <d:Name m:type="Edm.String">69</d:Name>
-        <d:Rating m:type="Edm.Double">0.531678607847759</d:Rating>
-        <d:Reasoning m:type="Edm.String">People who like '1003' also like '69'</d:Reasoning>
-      </m:properties>
-    </content>
- 	 </entry>
- 	 <entry>
-    <id>https://api.datamarket.azure.com/amla/recommendations/v3/ItemRecommend?modelId='2779c063-48fb-46c1-bae3-74acddc8c1d1'&amp;itemIds='1003'&amp;numberOfResults=10&amp;includeMetadata=false&amp;apiVersion='1.0'&amp;$skip=7&amp;$top=1</id>
-    <title type="text">GetRecommendationEntity</title>
-    <updated>2014-10-05T12:28:48Z</updated>
-    <link rel="self" href="https://api.datamarket.azure.com/amla/recommendations/v3/ItemRecommend?modelId='2779c063-48fb-46c1-bae3-74acddc8c1d1'&amp;itemIds='1003'&amp;numberOfResults=10&amp;includeMetadata=false&amp;apiVersion='1.0'&amp;$skip=7&amp;$top=1" />
-    <content type="application/xml">
-      <m:properties>
-        <d:Id m:type="Edm.String">172</d:Id>
-        <d:Name m:type="Edm.String">172</d:Name>
-        <d:Rating m:type="Edm.Double">0.530957821375951</d:Rating>
-        <d:Reasoning m:type="Edm.String">People who like '1003' also like '172'</d:Reasoning>
-      </m:properties>
-    </content>
- 	 </entry>
- 	 <entry>
-    <id>https://api.datamarket.azure.com/amla/recommendations/v3/ItemRecommend?modelId='2779c063-48fb-46c1-bae3-74acddc8c1d1'&amp;itemIds='1003'&amp;numberOfResults=10&amp;includeMetadata=false&amp;apiVersion='1.0'&amp;$skip=8&amp;$top=1</id>
-    <title type="text">GetRecommendationEntity</title>
-    <updated>2014-10-05T12:28:48Z</updated>
-    <link rel="self" href="https://api.datamarket.azure.com/amla/recommendations/v3/ItemRecommend?modelId='2779c063-48fb-46c1-bae3-74acddc8c1d1'&amp;itemIds='1003'&amp;numberOfResults=10&amp;includeMetadata=false&amp;apiVersion='1.0'&amp;$skip=8&amp;$top=1" />
-    <content type="application/xml">
-      <m:properties>
-        <d:Id m:type="Edm.String">155</d:Id>
-        <d:Name m:type="Edm.String">155</d:Name>
-        <d:Rating m:type="Edm.Double">0.529093541481333</d:Rating>
-        <d:Reasoning m:type="Edm.String">People who like '1003' also like '155'</d:Reasoning>
-      </m:properties>
-    </content>
- 	 </entry>
- 	 <entry>
-    <id>https://api.datamarket.azure.com/amla/recommendations/v3/ItemRecommend?modelId='2779c063-48fb-46c1-bae3-74acddc8c1d1'&amp;itemIds='1003'&amp;numberOfResults=10&amp;includeMetadata=false&amp;apiVersion='1.0'&amp;$skip=9&amp;$top=1</id>
-    <title type="text">GetRecommendationEntity</title>
-    <updated>2014-10-05T12:28:48Z</updated>
-    <link rel="self" href="https://api.datamarket.azure.com/amla/recommendations/v3/ItemRecommend?modelId='2779c063-48fb-46c1-bae3-74acddc8c1d1'&amp;itemIds='1003'&amp;numberOfResults=10&amp;includeMetadata=false&amp;apiVersion='1.0'&amp;$skip=9&amp;$top=1" />
-    <content type="application/xml">
-      <m:properties>
-        <d:Id m:type="Edm.String">32</d:Id>
-        <d:Name m:type="Edm.String">32</d:Name>
-        <d:Rating m:type="Edm.Double">0.528917978168322</d:Rating>
-        <d:Reasoning m:type="Edm.String">People who like '1003' also like '32'</d:Reasoning>
-      </m:properties>
-    </content>
- 	 </entry>
-	</feed>
-
-###12.2. Get Item Recommendations (of a specific build)
-
-Get recommendations of a specific build of type "Recommendation" or "Fbt".
-
-| HTTP Method | URI |
-|:--------|:--------|
-|GET     |`<rootURI>/ItemRecommend?modelId=%27<modelId>%27&itemIds=%27<itemId>%27&numberOfResults=<int>&includeMetadata=<bool>&buildId=<int>&apiVersion=%271.0%27`<br><br>Example:<br>`<rootURI>/ItemRecommend?modelId=%272779c063-48fb-46c1-bae3-74acddc8c1d1%27&itemIds=%271003%27&numberOfResults=10&includeMetadata=false&buildId=1234&apiVersion=%271.0%27`|
-
-|	Parameter Name	|	Valid Values						|
-|:--------			|:--------								|
-| modelId | Unique identifier of the model |
-| itemIds | Comma-separated list of the items to recommend for. <br>If the active build is of type FBT then you can send only one item. <br>Max length: 1024 |
-| numberOfResults | Number of required results |
-| includeMetatadata | Future use, always false
-| buildId | the build id to use for this recommendation request |
-| apiVersion | 1.0 |
-
-**Response:**
-
-HTTP Status code: 200
-
-
-The response includes one entry per recommended item. Each entry has the following data:
-- `Feed\entry\content\properties\Id` – Recommended item ID.
-- `Feed\entry\content\properties\Name` – Name of the item.
-- `Feed\entry\content\properties\Rating` – Rating of the recommendation; higher number means higher confidence.
-- `Feed\entry\content\properties\Reasoning` – Recommendation reasoning (e.g. recommendation explanations).
-
-See a response example in 12.1
-
-###12.3. Get FBT Recommendations (for active build)
-
-Get recommendations of the active build of type "Fbt" based on a seed (input) item.
-
-| HTTP Method | URI |
-|:--------|:--------|
-|GET     |`<rootURI>/ItemFbtRecommend?modelId=%27<modelId>%27&itemId=%27<itemId>%27&numberOfResults=<int>&minimalScore=<double>&includeMetadata=<bool>&apiVersion=%271.0%27`<br><br>Example:<br>`<rootURI>/ItemFbtRecommend?modelId=%272779c063-48fb-46c1-bae3-74acddc8c1d1%27&itemId=%271003%27&numberOfResults=10&minimalScore=<double>&includeMetadata=false&apiVersion=%271.0%27`|
-
-|	Parameter Name	|	Valid Values						|
-|:--------			|:--------								|
-| modelId | Unique identifier of the model |
-| itemId | Item to recommend for. <br>Max length: 1024 |
-| numberOfResults | Number of required results |
-| minimalScore | Minimal score that a frequent set should have in order to be included in the returned results |
-| includeMetatadata | Future use, always false |
-| apiVersion | 1.0 |
-
-**Response:**
-
-HTTP Status code: 200
-
-
-The response includes one entry per recommended item set (a set of items which are usually bought together with the seed/input item). Each entry has the following data:
-- `Feed\entry\content\properties\Id1` – Recommended item ID.
-- `Feed\entry\content\properties\Name1` – Name of the item.
-- `Feed\entry\content\properties\Id2` – 2nd recommended item ID (optional).
-- `Feed\entry\content\properties\Name2` – Name of the 2nd item (optional).
-- `Feed\entry\content\properties\Rating` – Rating of the recommendation; higher number means higher confidence.
-- `Feed\entry\content\properties\Reasoning` – Recommendation reasoning (e.g. recommendation explanations).
-
-The example response below includes 3 recommended item sets.
-
-OData XML
-
-	<feed xmlns:base="https://api.datamarket.azure.com/amla/recommendations/v3/ItemFbtRecommend" xmlns:d="http://schemas.microsoft.com/ado/2007/08/dataservices" xmlns:m="http://schemas.microsoft.com/ado/2007/08/dataservices/metadata" xmlns="http://www.w3.org/2005/Atom">
-  	<title type="text" />
- 	 <subtitle type="text">Get Recommendation</subtitle>
- 	 <id>https://api.datamarket.azure.com/amla/recommendations/v3/ItemFbtRecommend?modelId='2779c063-48fb-46c1-bae3-74acddc8c1d1'&amp;itemId='1003'&amp;numberOfResults=3&amp;minimalScore=0.1&amp;includeMetadata=false&amp;apiVersion='1.0'</id>
-  	<rights type="text" />
-  	<updated>2014-10-05T12:28:48Z</updated>
-  	<link rel="self" href="https://api.datamarket.azure.com/amla/recommendations/v3/ItemFbtRecommend?modelId='2779c063-48fb-46c1-bae3-74acddc8c1d1'&amp;itemIds='1003'&amp;numberOfResults=3&amp;minimalScore=0.1&amp;includeMetadata=false&amp;apiVersion='1.0'" />
-  	<entry>
-    <id>https://api.datamarket.azure.com/amla/recommendations/v3/ItemFbtRecommend?modelId='2779c063-48fb-46c1-bae3-74acddc8c1d1'&amp;itemIds='1003'&amp;numberOfResults=3&amp;minimalScore=0.1&amp;includeMetadata=false&amp;apiVersion='1.0'&amp;$skip=0&amp;$top=1</id>
-    <title type="text">GetFbtRecommendationEntity</title>
-    <updated>2014-10-05T12:28:48Z</updated>
-    <link rel="self" href="https://api.datamarket.azure.com/amla/recommendations/v3/ItemFbtRecommend?modelId='2779c063-48fb-46c1-bae3-74acddc8c1d1'&amp;itemIds='1003'&amp;numberOfResults=3&amp;minimalScore=0.1&amp;includeMetadata=false&amp;apiVersion='1.0'&amp;$skip=0&amp;$top=1" />
-    <content type="application/xml">
-      <m:properties>
-        <d:Id1 m:type="Edm.String">159</d:Id1>
-        <d:Name1 m:type="Edm.String">159</d:Name1>
-		<d:Id2 m:type="Edm.String"></d:Id2>
-        <d:Name2 m:type="Edm.String"></d:Name2>
-        <d:Rating m:type="Edm.Double">0.543343480387708</d:Rating>
-        <d:Reasoning m:type="Edm.String">People who bought '1003' also bought '159'</d:Reasoning>
-      </m:properties>
-    </content>
- 	 </entry>
- 	 <entry>
-    <id>https://api.datamarket.azure.com/amla/recommendations/v3/ItemFbtRecommend?modelId='2779c063-48fb-46c1-bae3-74acddc8c1d1'&amp;itemIds='1003'&amp;numberOfResults=3&amp;minimalScore=0.1&amp;includeMetadata=false&amp;apiVersion='1.0'&amp;$skip=1&amp;$top=1</id>
-    <title type="text">GetFbtRecommendationEntity</title>
-    <updated>2014-10-05T12:28:48Z</updated>
-    <link rel="self" href="https://api.datamarket.azure.com/amla/recommendations/v3/ItemFbtRecommend?modelId='2779c063-48fb-46c1-bae3-74acddc8c1d1'&amp;itemIds='1003'&amp;numberOfResults=3&amp;minimalScore=0.1&amp;includeMetadata=false&amp;apiVersion='1.0'&amp;$skip=1&amp;$top=1" />
-    <content type="application/xml">
-      <m:properties>
-        <d:Id1 m:type="Edm.String">52</d:Id1>
-        <d:Name1 m:type="Edm.String">52</d:Name1>
-		<d:Id2 m:type="Edm.String"></d:Id2>
-        <d:Name2 m:type="Edm.String"></d:Name2>
-        <d:Rating m:type="Edm.Double">0.533343480387708</d:Rating>
-        <d:Reasoning m:type="Edm.String">People who bought '1003' also bought '52'</d:Reasoning>
-      </m:properties>
-    </content>
- 	 </entry>
- 	 <entry>
-    <id>https://api.datamarket.azure.com/amla/recommendations/v3/ItemFbtRecommend?modelId='2779c063-48fb-46c1-bae3-74acddc8c1d1'&amp;itemIds='1003'&amp;numberOfResults=3&amp;minimalScore=0.1&amp;includeMetadata=false&amp;apiVersion='1.0'&amp;$skip=2&amp;$top=1</id>
-    <title type="text">GetFbtRecommendationEntity</title>
-    <updated>2014-10-05T12:28:48Z</updated>
-    <link rel="self" href="https://api.datamarket.azure.com/amla/recommendations/v3/ItemFbtRecommend?modelId='2779c063-48fb-46c1-bae3-74acddc8c1d1'&amp;itemIds='1003'&amp;numberOfResults=3&amp;minimalScore=0.1&amp;includeMetadata=false&amp;apiVersion='1.0'&amp;$skip=2&amp;$top=1" />
-    <content type="application/xml">
-      <m:properties>
-        <d:Id1 m:type="Edm.String">35</d:Id1>
-        <d:Name1 m:type="Edm.String">35</d:Name1>
-		<d:Id2 m:type="Edm.String">102</d:Id2>
-        <d:Name2 m:type="Edm.String">102</d:Name2>
-        <d:Rating m:type="Edm.Double">0.523343480387708</d:Rating>
-        <d:Reasoning m:type="Edm.String">People who bought '1003' also bought '35' and '102'</d:Reasoning>
-      </m:properties>
-    </content>
- 	 </entry>
-	</feed>
-
-###12.4. Get FBT Recommendations (of a specific build)
-
-Get recommendations of a specific build of type "Fbt".
-
-| HTTP Method | URI |
-|:--------|:--------|
-|GET     |`<rootURI>/ItemFbtRecommend?modelId=%27<modelId>%27&itemId=%27<itemId>%27&numberOfResults=<int>&minimalScore=<double>&includeMetadata=<bool>&buildId=<int>&apiVersion=%271.0%27`<br><br>Example:<br>`<rootURI>/ItemFbtRecommend?modelId=%272779c063-48fb-46c1-bae3-74acddc8c1d1%27&itemId=%271003%27&numberOfResults=10&minimalScore=0.1&includeMetadata=false&buildId=1234&apiVersion=%271.0%27`|
-
-|	Parameter Name	|	Valid Values						|
-|:--------			|:--------								|
-| modelId | Unique identifier of the model |
-| itemId | Item to recommend for. <br>Max length: 1024 |
-| numberOfResults | Number of required results |
-| minimalScore | Minimal score that a frequent set should have in order to be included in the returned results |
-| includeMetatadata | Future use, always false |
-| buildId | the build id to use for this recommendation request |
-| apiVersion | 1.0 |
-
-**Response:**
-
-HTTP Status code: 200
-
-
-The response includes one entry per recommended item set (a set of items which are usually bought together with the seed/input item). Each entry has the following data:
-- `Feed\entry\content\properties\Id1` – Recommended item ID.
-- `Feed\entry\content\properties\Name1` – Name of the item.
-- `Feed\entry\content\properties\Id2` – 2nd recommended item ID (optional).
-- `Feed\entry\content\properties\Name2` – Name of the 2nd item (optional).
-- `Feed\entry\content\properties\Rating` – Rating of the recommendation; higher number means higher confidence.
-- `Feed\entry\content\properties\Reasoning` – Recommendation reasoning (e.g. recommendation explanations).
-
-See a response example in 12.3
-
-###12.5. Get User Recommendations (for active build)
-
-Get user recommendations of a build of type "Recommendation" marked as active build.
-
-The API will return a list of predicted item according to the usage history of the user.
-
-Notes: 
- 1. There is no user recommendation for FBT build.
- 2. If the active build is FBT this method will returns an error.
-
-| HTTP Method | URI |
-|:--------|:--------|
-|GET     |`<rootURI>/UserRecommend?modelId=%27<modelId>%27&userId=%27<userId>%27&numberOfResults=<int>&includeMetadata=<bool>&apiVersion=%271.0%27`<br><br>Example:<br>`<rootURI>/UserRecommend?modelId=%272779c063-48fb-46c1-bae3-74acddc8c1d1%27&userId=%27u1101%27&numberOfResults=10&includeMetadata=false&apiVersion=%271.0%27`|
-
-|	Parameter Name	|	Valid Values						|
-|:--------			|:--------								|
-| modelId | Unique identifier of the model |
-| userId  | Unique identifier of the user |
-| numberOfResults | Number of required results |
-| includeMetatadata | Future use, always false |
-| apiVersion | 1.0 |
-
-**Response:**
-
-HTTP Status code: 200
-
-
-The response includes one entry per recommended item. Each entry has the following data:
-- `Feed\entry\content\properties\Id` – Recommended item ID.
-- `Feed\entry\content\properties\Name` – Name of the item.
-- `Feed\entry\content\properties\Rating` – Rating of the recommendation; higher number means higher confidence.
-- `Feed\entry\content\properties\Reasoning` – Recommendation reasoning (e.g. recommendation explanations).
-
-See a response example in 12.1
-
-###12.6. Get User Recommendations with item list (for active build)
-
-Get user recommendations of a build of type "Recommendation" marked as active build with an additional list of items
-
-The API will return a list of predicted item according to the usage history of the user and the additional provided items.
-
-Notes: 
- 1. There is no user recommendation for FBT build.
- 2. If the active build is FBT this method will returns an error.
-
-
-| HTTP Method | URI |
-|:--------|:--------|
-|GET     |`<rootURI>/UserRecommend?modelId=%27<modelId>%27&userId=%27<userId>&itemsIds=%27<itemsIds>%27&numberOfResults=<int>&includeMetadata=<bool>&apiVersion=%271.0%27`<br><br>Example:<br>`<rootURI>/UserRecommend?modelId=%272779c063-48fb-46c1-bae3-74acddc8c1d1%27&userId=%27u1101%27&itemsIds=%271003%27&numberOfResults=10&includeMetadata=false&apiVersion=%271.0%27`|
-
-|	Parameter Name	|	Valid Values						|
-|:--------			|:--------								|
-| modelId | Unique identifier of the model |
-| userId  | Unique identifier of the user |
-| itemIds | Comma-separated list of the items to recommend for. Max length: 1024 |
-| numberOfResults | Number of required results |
-| includeMetatadata | Future use, always false |
-| apiVersion | 1.0 |
-
-**Response:**
-
-HTTP Status code: 200
-
-
-The response includes one entry per recommended item. Each entry has the following data:
-- `Feed\entry\content\properties\Id` – Recommended item ID.
-- `Feed\entry\content\properties\Name` – Name of the item.
-- `Feed\entry\content\properties\Rating` – Rating of the recommendation; higher number means higher confidence.
-- `Feed\entry\content\properties\Reasoning` – Recommendation reasoning (e.g. recommendation explanations).
-
-See a response example in 12.1
-
-###12.7. Get User Recommendations  (of a specific build)
-
-Get user recommendations of a specific build of type "Recommendation".
-
-The API will return a list of predicted item according to the usage history of the user (used in the specific build).
-
-Note: There is no user recommendation for FBT build.
-
-| HTTP Method | URI |
-|:--------|:--------|
-|GET     |`<rootURI>/UserRecommend?modelId=%27<modelId>%27&userId=%27<userId>%27&numberOfResults=<int>&includeMetadata=<bool>&buildId=<int>&apiVersion=%271.0%27`<br><br>Example:<br>`<rootURI>/UserRecommend?modelId=%272779c063-48fb-46c1-bae3-74acddc8c1d1%27&userId=%27u1101%27&numberOfResults=10&includeMetadata=false&buildId=50012&apiVersion=%271.0%27`|
-
-
-|	Parameter Name	|	Valid Values						|
-|:--------			|:--------								|
-| modelId | Unique identifier of the model |
-| userId  | Unique identifier of the user |
-| numberOfResults | Number of required results |
-| includeMetatadata | Future use, always false |
-| buildId | the build id to use for this recommendation request |
-| apiVersion | 1.0 |
-
-**Response:**
-
-HTTP Status code: 200
-
-
-The response includes one entry per recommended item. Each entry has the following data:
-- `Feed\entry\content\properties\Id` – Recommended item ID.
-- `Feed\entry\content\properties\Name` – Name of the item.
-- `Feed\entry\content\properties\Rating` – Rating of the recommendation; higher number means higher confidence.
-- `Feed\entry\content\properties\Reasoning` – Recommendation reasoning (e.g. recommendation explanations).
-
-See a response example in 12.1
-
-
-###12.8. Get User Recommendations with item list (of a specific build)
-
-Get user recommendations of a specific build of type "Recommendation" and the list of additional items.
-
-The API will return a list of predicted item according to the usage history of the user and the additional list of items.
-
-Note: Tthere is no user recommendation for FBT build.
-
-| HTTP Method | URI |
-|:--------|:--------|
-|GET     |`<rootURI>/UserRecommend?modelId=%27<modelId>%27&userId=%27<userId>%27&itemsIds=%27<itemsIds>%27&numberOfResults=<int>&includeMetadata=<bool>&buildId=<int>&apiVersion=%271.0%27`<br><br>Example:<br>`<rootURI>/UserRecommend?modelId=%272779c063-48fb-46c1-bae3-74acddc8c1d1%27&userId=%27u1101%27&itemsIds=%271003%27&numberOfResults=10&includeMetadata=false&buildId=50012&apiVersion=%271.0%27`|
-
-
-
-|	Parameter Name	|	Valid Values						|
-|:--------			|:--------								|
-| modelId | Unique identifier of the model |
-| userId  | Unique identifier of the user |
-| itemIds | Comma-separated list of the items to recommend for. Max length: 1024 |
-| numberOfResults | Number of required results |
-| includeMetatadata | Future use, always false |
-| buildId | the build id to use for this recommendation request |
-| apiVersion | 1.0 |
-
-**Response:**
-
-HTTP Status code: 200
-
-
-The response includes one entry per recommended item. Each entry has the following data:
-- `Feed\entry\content\properties\Id` – Recommended item ID.
-- `Feed\entry\content\properties\Name` – Name of the item.
-- `Feed\entry\content\properties\Rating` – Rating of the recommendation; higher number means higher confidence.
-- `Feed\entry\content\properties\Reasoning` – Recommendation reasoning (e.g. recommendation explanations).
-
-See a response example in 12.1
-
-##13. User Usage History
-Once a recommendation model was built the system will allow to retrieve the user history (items associated to a specific user) used for the build.
-This API allow to retrieve the user history
-
-Note: the user history is currently available only for recommendation builds.
-
-###13.1 Retrieve user history
-Retrieve the list of item used in the active build or in the specified build for the given user id.
-
-| HTTP Method | URI |
-|:--------|:--------|
-|GET     | Get the user history for the active build.<br/>`<rootURI>/GetUserHistory?modelId=%27<model_id>%27&userId=%27<userId>%27&apiVersion=%271.0%27`<br/><br/>Get the user history for the given build `<rootURI>/GetUserHistory?modelId=%27<model_id>%27&userId=%27<userId>%27&buildId=<int>&apiVersion=%271.0%27`<br/><br/>Example:`<rootURI>/GetUserHistory?modelId=%2727967136e8-f868-4258-9331-10d567f87fae%27&&userId=%27u_1013%27&apiVersion=%271.0%277`|
-
-
-|	Parameter Name	|	Valid Values						|
-|:--------			|:--------								|
-| modelId | the unique identifier of the model.|
-| userId | the unique identifier of the user.
-| buildId | optional parameter, allow to indicate from which build the user history should be fetch
-| apiVersion | 1.0 |
-
-
-**Response:**
-
-HTTP Status code: 200
-
-The response includes one entry per recommended item. Each entry has the following data:
-- `Feed\entry\content\properties\Id` – Recommended item ID.
-- `Feed\entry\content\properties\Name` – Name of the item.
-- `Feed\entry\content\properties\Rating` – N/A.
-- `Feed\entry\content\properties\Reasoning` – N/A.
-
-OData XML
-
-	<feed xmlns:base="https://api.datamarket.azure.com/amla/recommendations/v3/GetUserHistory" xmlns:d="http://schemas.microsoft.com/ado/2007/08/dataservices" xmlns:m="http://schemas.microsoft.com/ado/2007/08/dataservices/metadata" xmlns="http://www.w3.org/2005/Atom">
-	<title type="text" />
-	<subtitle type="text">Get User History</subtitle>
-	<id>https://api.datamarket.azure.com/amla/recommendations/v3/GetUserHistory?modelId='2779c063-48fb-46c1-bae3-74acddc8c1d1'&amp;userId='u_1013'&amp;apiVersion='1.0'</id>
-	<rights type="text" />
-	<updated>2015-05-26T15:32:47Z</updated>
-	<link rel="self" href="https://api.datamarket.azure.com/amla/recommendations/v3/GetUserHistory?modelId='2779c063-48fb-46c1-bae3-74acddc8c1d1'&amp;userId='u_1013'&amp;apiVersion='1.0'" />
-	<entry>
-		<id>https://api.datamarket.azure.com/amla/recommendations/v3/GetUserHistory?modelId='2779c063-48fb-46c1-bae3-74acddc8c1d1'&amp;userId='u_1013'&amp;apiVersion='1.0'&amp;$skip=0&amp;$top=1</id>
-		<title type="text">CatalogItemsThatContainATokenEntity</title>
-		<updated>2015-05-26T15:32:47Z</updated>
-		<link rel="self" href="https://api.datamarket.azure.com/amla/recommendations/v3/GetUserHistory?modelId='2779c063-48fb-46c1-bae3-74acddc8c1d1'&amp;userId='u_1013'&amp;apiVersion='1.0'&amp;$skip=0&amp;$top=1" />
-		<content type="application/xml">
-			<m:properties>
-				<d:Id m:type="Edm.String">2406E770-769C-4189-89DE-1C9283F93A96</d:Id>
-				<d:Name m:type="Edm.String">Clara Callan</d:Name>
-				<d:Rating m:type="Edm.Double">0</d:Rating>
-				<d:Reasoning m:type="Edm.String"/>
-				<d:Metadata m:type="Edm.String"/>
-				<d:FormattedRating m:type="Edm.Double" m:null="true"/>
-			</m:properties>
-		</content>
-	</entry>
-</feed>
-
-##14. Notifications
-Azure Machine Learning Recommendations creates notifications when persistent errors happen in the system. There are 3 types of notifications:
-1.	Build failure - This notification is triggered for every build failure.
-2.	Data acquisition processing failure - This notification is triggered when we have more than 100 errors in the last 5 minutes in the processing of usage events per model.
-3.	Recommendation consumption failure - This notification is triggered when we have more than 100 errors in the last 5 minutes in the processing of recommendation requests per model.
-
-
-###14.1. Get Notifications
-Retrieves all the notifications for all models or for a single model.
-
-| HTTP Method | URI |
-|:--------|:--------|
-|GET     |`<rootURI>/GetNotifications?modelId=%27<model_id>%27&apiVersion=%271.0%27`<br><br>Getting all notifications for all models:<br>`<rootURI>/GetNotifications?apiVersion=%271.0%27`<br><br>Example for getting notifications for a specific model:<br>`<rootURI>/GetNotifications?modelId=%27967136e8-f868-4258-9331-10d567f87fae%27&apiVersion=%271.0%277`|
-
-
-|	Parameter Name	|	Valid Values						|
-|:--------			|:--------								|
-| modelId | Optional parameter. When omitted, you will get all notifications for all models. <br>Valid value: unique identifier of the model.|
-| apiVersion | 1.0 |
-|||
-| Request Body | NONE |
-
-**Response:**
-
-HTTP Status code: 200
-
-OData XML
-
-    The response includes one entry per notification. Each entry has the following data:
-		* feed\entry\content\properties\UserName – Internal user name identification.
-		* feed\entry\content\properties\ModelId – Model ID.
-		* feed\entry\content\properties\Message – Notification message.
-		* feed\entry\content\properties\DateCreated – Date that this notification was created in UTC format.
-		* feed\entry\content\properties\NotificationType – Notification types. Values are BuildFailure, RecommendationFailure, and DataAquisitionFailure.
-
-	<feed xmlns:base="https://api.datamarket.azure.com/amla/recommendations/v3/GetNotifications" xmlns:d="http://schemas.microsoft.com/ado/2007/08/dataservices" xmlns:m="http://schemas.microsoft.com/ado/2007/08/dataservices/metadata" xmlns="http://www.w3.org/2005/Atom">
-		<title type="text" />
-		<subtitle type="text">Get a list of Notifications for a user</subtitle>
-		<id>https://api.datamarket.azure.com/amla/recommendations/v3/GetNotifications?modelId='967136e8-f868-4258-9331-10d567f87fae'&amp;apiVersion='1.0'</id>
-		<rights type="text" />
-		<updated>2014-11-04T13:24:23Z</updated>
-		<link rel="self" href="https://api.datamarket.azure.com/amla/recommendations/v3/GetNotifications?modelId='967136e8-f868-4258-9331-10d567f87fae'&amp;apiVersion='1.0'" />
-		<entry>
-				<id>https://api.datamarket.azure.com/amla/recommendations/v3/GetNotifications?modelId='967136e8-f868-4258-9331-10d567f87fae'&amp;apiVersion='1.0'&amp;$skip=0&amp;$top=1</id>
-			<title type="text">GetAListOfNotificationsForAUserEntity</title>
-			<updated>2014-11-04T13:24:23Z</updated>
-    		<link rel="self" href="https://api.datamarket.azure.com/amla/recommendations/v3/GetNotifications?modelId='967136e8-f868-4258-9331-10d567f87fae'&amp;apiVersion='1.0'&amp;$skip=0&amp;$top=1" />
-			<content type="application/xml">
-				<m:properties>
-					<d:UserName m:type="Edm.String">515506bc-3693-4dce-a5e2-81cb3e8efb56@dm.com</d:UserName>
-					<d:ModelId m:type="Edm.String">967136e8-f868-4258-9331-10d567f87fae</d:ModelId>
-					<d:Message m:type="Edm.String">Build failed for user</d:Message>
-					<d:DateCreated m:type="Edm.String">2014-11-04T13:23:14.383</d:DateCreated>
-					<d:NotificationType m:type="Edm.String">BuildFailure</d:NotificationType>
-				</m:properties>
-			</content>
-		</entry>
-	</feed>
-
-###14.2. Delete Model Notifications
-Deletes all read notifications for a model.
-
-| HTTP Method | URI |
-|:--------|:--------|
-|DELETE     |`<rootURI>/DeleteModelNotifications?modelId=%<model_id>%27&apiVersion=%271.0%27`<br><br>Example:<br>`<rootURI>/DeleteModelNotifications?modelId=%27967136e8-f868-4258-9331-10d567f87fae%27&apiVersion=%271.0%27`|
-
-
-|	Parameter Name	|	Valid Values						|
-|:--------			|:--------								|
-| modelId | Unique identifier of the model |
-| apiVersion | 1.0 |
-|||
-| Request Body | NONE |
-
-**Response**:
-
-HTTP Status code: 200
-
-###14.3. Delete User Notifications
-Deletes all notifications for all models.
-
-| HTTP Method | URI |
-|:--------|:--------|
-|DELETE     |`<rootURI>/DeleteUserNotifications?apiVersion=%271.0%27`|
-
-
-|	Parameter Name	|	Valid Values						|
-|:--------			|:--------								|
-| apiVersion | 1.0 |
-|||
-| Request Body | NONE |
-
-**Response**:
-
-HTTP Status code: 200
-
-
-
-
-##15. Legal
-This document is provided “as-is”. Information and views expressed in this document, including URL and other Internet Web site references, may change without notice.<br><br>
-Some examples depicted herein are provided for illustration only and are fictitious. No real association or connection is intended or should be inferred.<br><br>
-This document does not provide you with any legal rights to any intellectual property in any Microsoft product. You may copy and use this document for your internal, reference purposes.<br><br>
-© 2015 Microsoft. All rights reserved.
- 
+<properties 
+	pageTitle="Machine Learning Recommendations API Documentation | Microsoft Azure" 
+	description="Azure Machine Learning Recommendations API documentation for a recommendations engine available in the Microsoft Azure Marketplace." 
+	services="machine-learning" 
+	documentationCenter="" 
+	authors="AharonGumnik" 
+	manager="paulettm" 
+	editor="cgronlun"/>
+
+<tags 
+	ms.service="machine-learning" 
+	ms.workload="data-services" 
+	ms.tgt_pltfrm="na" 
+	ms.devlang="na" 
+	ms.topic="article" 
+	ms.date="11/06/2015" 
+	ms.author="LuisCa"/>
+
+#Azure Machine Learning Recommendations API Documentation
+
+This document depicts Microsoft Azure Machine Learning Recommendations APIs.
+
+
+[AZURE.INCLUDE [machine-learning-free-trial](../../includes/machine-learning-free-trial.md)]
+
+##1. General overview
+This document is an API reference. You should start with the “Azure Machine Learning Recommendation – Quick Start” document.
+
+The Azure Machine Learning Recommendations API can be divided into 10 logical groups:
+
+1.	<ins>Model Basic</ins> – APIs that enable you to do the basic operations on model (e.g. create, update and delete a model).
+2.	<ins>Model Advanced</ins> – APIs that enable you to get advanced data insights on the model.
+3.	<ins>Model Business Rules</ins> – APIs that enable you to manage business rules on the model recommendation results.
+4.	<ins>Catalog</ins> – APIs that enable you to do basic operations on a model catalog. A catalog contains metadata information on the items of the usage data.
+5.	<ins>Feature</ins> - APIs that enable to get insights on item into the catalog and how to use this information to build better recommendations.
+6.	<ins>Usage Data</ins> – APIs that enable you to do basic operations on the model usage data. Usage data in the basic form consists of rows that include pairs of &#60;userId&#62;,&#60;itemId&#62;.
+7.	<ins>Build</ins> – APIs that enable you to trigger a model build and do basic operations that are related to this build. You can trigger a model build once you have valuable usage data.
+8.	<ins>Recommendation</ins> – APIs that enable you to consume recommendations once the build of a model ends.
+9.	<ins>User Data</ins> - APIs that enable you to fetch information on the user usage data.
+10.	<ins>Notifications</ins> – APIs that enable you to receive notifications on problems related to your API operations. (For example, you are reporting usage data via Data Acquisition and most of the events processing are failing. An error notification will be raised.)
+
+##2. Advanced topics
+
+###2.1. Recommendation quality
+
+Creating a recommendation model is usually enough to allow the system to provide recommendations. Nevertheless, recommendation quality varies based on the usage processed and the coverage of the catalog. For example if you have a lot of cold items (items without significant usage), the system will have difficulties providing a recommendation for such an item or using such an item as a recommended one. In order to overcome the cold item problem, the system allows the use of metadata of the items to enhance the recommendations. This metadata is referred to as features. Typical features are a book's author or a movie's actor. Features are provided via the catalog in the form of key/value strings. For the full format of the catalog file, please refer to the [import catalog section](#81-import-catalog-data). The following section explains the usage of features to enhance the recommendation model.
+
+###2.2. Rank build
+
+Features can enhance the recommendation model, but to do so requires the use of meaningful features. For this purpose a new build was introduced - a rank build. This build will rank the usefulness of features. A meaningful feature is a feature with a rank score of 2 and up.
+After understanding which of the features are meaningful, trigger a recommendation build with the list (or sublist) of meaningful features. It is possible to use these feature for the enhancement of both warm items and cold items. In order to use them for warm items, the `UseFeatureInModel` build parameter should be set up. In order to use features for cold items, the `AllowColdItemPlacement` build parameter should be enabled.
+Note: It is not possible to enable `AllowColdItemPlacement` without enabling `UseFeatureInModel`.
+
+###2.3. Recommendation reasoning
+
+Recommendation reasoning is another aspect of feature usage. Indeed, the Azure Machine Learning Recommendations engine can use features to provide recommendation explanations (a.k.a. reasoning), leading to more confidence in the recommended item from the recommendation consumer.
+To enable reasoning, the `AllowFeatureCorrelation` and `ReasoningFeatureList` parameters should be setup prior to requesting a recommendation build.
+
+##3. Limitations
+
+- The maximum number of models per subscription is 10.
+- The maximum number of items that a catalog can hold is 100,000.
+- The maximum number of usage points that are kept is ~5,000,000. The oldest will be deleted if new ones will be uploaded or reported.
+- The maximum size of data that can be sent in POST (e.g. import catalog data, import usage data) is 200MB.
+- The number of transactions per second for a recommendation model build that is not active is ~2TPS. A recommendation model build that is active can hold up to 20TPS.
+
+##4. APIs - general information
+
+###4.1. Authentication
+Please follow the Microsoft Azure Marketplace guidelines regarding authentication. The marketplace supports either the Basic or OAuth authentication method.
+
+###4.2. Service URI
+The service root URI for the Azure Machine Learning Recommendations APIs is [here.](https://api.datamarket.azure.com/amla/recommendations/v3/)
+
+The full service URI is expressed using elements of the OData specification.  
+
+###4.3. API version
+Each API call will have, at the end, a query parameter called apiVersion that should be set to 1.0.
+
+###4.4. IDs are case sensitive
+IDs, returned by any of the APIs, are case sensitive and should be used as such when passed as parameters in subsequent API calls. For instance, model IDs and catalog IDs are case sensitive.
+
+##5. Model Basic
+
+###5.1. Create Model
+Creates a “create model” request.
+
+| HTTP Method | URI |
+|:--------|:--------|
+|POST     |`<rootURI>/CreateModel?modelName=%27<model_name>%27&apiVersion=%271.0%27`<br><br>Example:<br>`<rootURI>/CreateModel?modelName=%27MyFirstModel%27&apiVersion=%271.0%27`|
+
+|	Parameter Name	|	Valid Values						|
+|:--------			|:--------								|
+|	modelName	|	Only letters (A-Z, a-z), numbers (0-9), hyphens (-) and underscore (_) are allowed.<br>Max length: 20 |
+|	apiVersion		| 1.0 |
+|||
+| Request Body | NONE |
+
+
+**Response**:
+
+HTTP Status code: 200
+
+- `feed/entry/content/properties/id` – Contains the model ID.
+**Note**: model ID is case sensitive.
+
+OData XML
+
+	<feed xmlns:base="https://api.datamarket.azure.com/amla/recommendations/v3/CreateModel" xmlns:d="http://schemas.microsoft.com/ado/2007/08/dataservices" xmlns:m="http://schemas.microsoft.com/ado/2007/08/dataservices/metadata" xmlns="http://www.w3.org/2005/Atom">
+	  <title type="text" />
+	  <subtitle type="text">Create A New Model</subtitle>
+	  <id>https://api.datamarket.azure.com/amla/recommendations/v3/CreateModel?modelName='MyFirstModel'&amp;apiVersion='1.0'</id>
+	  <rights type="text" />
+	  <updated>2014-10-05T06:35:21Z</updated>
+ 	 <link rel="self" href="https://api.datamarket.azure.com/amla/recommendations/v3/CreateModel?modelName='MyFirstModel'&amp;apiVersion='1.0'" />
+	  <entry>
+    <id>https://api.datamarket.azure.com/amla/recommendations/v3/CreateModel?modelName='MyFirstModel'&amp;apiVersion='1.0'&amp;$skip=0&amp;$top=1</id>
+    <title type="text">CreateANewModelEntity2</title>
+    <updated>2014-10-05T06:35:21Z</updated>
+    <link rel="self" href="https://api.datamarket.azure.com/amla/recommendations/v3/CreateModel?modelName='MyFirstModel'&amp;apiVersion='1.0'&amp;$skip=0&amp;$top=1" />
+    <content type="application/xml">
+      <m:properties>
+        <d:Id m:type="Edm.String">a658c626-2baa-43a7-ac98-f6ee26120a12</d:Id>
+        <d:Name m:type="Edm.String">MyFirstModel</d:Name>
+        <d:Date m:type="Edm.String">10/5/2014 6:35:19 AM</d:Date>
+        <d:Status m:type="Edm.String">Created</d:Status>
+        <d:HasActiveBuild m:type="Edm.String">false</d:HasActiveBuild>
+        <d:BuildId m:type="Edm.String">-1</d:BuildId>
+        <d:Mpr m:type="Edm.String">0</d:Mpr>
+        <d:UserName m:type="Edm.String">5-4058-ab36-1fe254f05102@dm.com</d:UserName>
+        <d:Description m:type="Edm.String"></d:Description>
+      </m:properties>
+    </content>
+	  </entry>
+	</feed>
+
+###5.2. Get Model
+Creates a “get model” request.
+
+| HTTP Method | URI |
+|:--------|:--------|
+|GET     |`<rootURI>/GetModel?id=%27<model_id>%27&apiVersion=%271.0%27`<br>Example:<br>`<rootURI>/GetModel?id=%271cac7b76-def4-41f1-bc81-29b806adb1de%27&apiVersion=%271.0%27`|
+
+|	Parameter Name	|	Valid Values						|
+|:--------			|:--------								|
+|	id	|	Unique identifier of the model (case sensitive) |
+|	apiVersion		| 1.0 |
+|||
+| Request Body | NONE |
+
+**Response**:
+
+HTTP Status code: 200
+
+The model data can be found under the following elements:
+
+- `feed/entry/content/properties/Id` – Model unique ID.
+- `feed/entry/content/properties/Name` – Model name.
+- `feed/entry/content/properties/Date` – Model creation date.
+- `feed/entry/content/properties/Status` – Model status. One of the following:
+    - Created - Model is created and does not contain Catalog and Usage.
+	- ReadyForBuild – Model is created and contains Catalog and Usage.
+- `feed/entry/content/properties/HasActiveBuild` – Indicates if the model was built successfully.
+- `feed/entry/content/properties/BuildId` – Model active build ID.
+- `feed/entry/content/properties/Mpr` – Model mean percentile ranking (MPR - see ModelInsight for more information).
+- `feed/entry/content/properties/UserName` – Model internal user name.
+
+OData XML
+
+	<feed xmlns:base="https://api.datamarket.azure.com/amla/recommendations/v3/GetAllModels" xmlns:d="http://schemas.microsoft.com/ado/2007/08/dataservices" xmlns:m="http://schemas.microsoft.com/ado/2007/08/dataservices/metadata" xmlns="http://www.w3.org/2005/Atom">
+	  <title type="text" />
+	  <subtitle type="text">Get A List Of All Models</subtitle>
+	  <id>https://api.datamarket.azure.com/amla/recommendations/v3/GetAllModels?apiVersion='1.0'</id>
+	  <rights type="text" />
+	  <updated>2014-10-28T14:35:51Z</updated>
+ 	 <link rel="self" href="https://api.datamarket.azure.com/amla/recommendations/v3/GetAllModels?apiVersion='1.0'" />
+	  <entry>
+    <id>https://api.datamarket.azure.com/amla/recommendations/v3/GetAllModels?apiVersion='1.0'&amp;$skip=0&amp;$top=1</id>
+    <title type="text">GetAListOfAllModelsEntity</title>
+    <updated>2014-10-28T14:35:51Z</updated>
+    <link rel="self" href="https://api.datamarket.azure.com/amla/recommendations/v3/GetAllModels?apiVersion='1.0'&amp;$skip=0&amp;$top=1" />
+    <content type="application/xml">
+      <m:properties>
+        <d:Id m:type="Edm.String">68b232f2-1037-45f7-8f49-af822695ee63</d:Id>
+        <d:Name m:type="Edm.String">vah-11111</d:Name>
+        <d:Date m:type="Edm.String">10/28/2014 2:16:07 PM</d:Date>
+        <d:Status m:type="Edm.String">ReadyForBuild</d:Status>
+        <d:HasActiveBuild m:type="Edm.String">false</d:HasActiveBuild>
+        <d:BuildId m:type="Edm.String">-1</d:BuildId>
+        <d:Mpr m:type="Edm.String">0</d:Mpr>
+		<d:UsageFileNames m:type="Edm.String">ImplicitMatrix10_Guid_small.txt, ImplicitMatrix11_Guid_small.txt</d:UsageFileNames>
+        <d:CatalogId m:type="Edm.String">626babdb-cab6-43a6-82ef-4fb86345700c</d:CatalogId>
+        <d:UserName m:type="Edm.String">89dc4722-03ba-4f90-8821-b1db388408b5@dm.com</d:UserName>
+        <d:Description m:type="Edm.String">short description</d:Description>
+        <d:CatalogFileName m:type="Edm.String">catalog10_small.txt</d:CatalogFileName>
+      </m:properties>
+    </content>
+	  </entry>
+	</feed>
+
+###5.3.	Get All Models
+Retrieves all models of the current user.
+
+| HTTP Method | URI |
+|:--------|:--------|
+|GET     |`<rootURI>/GetAllModels?apiVersion=%271.0%27`<br>Example:<br>`<rootURI>/GetAllModels?apiVersion=%271.0%27`|
+
+|	Parameter Name	|	Valid Values						|
+|:--------			|:--------								|
+|	apiVersion		| 1.0 |
+|||
+| Request Body | NONE |
+
+**Response**:
+
+HTTP Status code: 200
+
+- `feed/entry/content/properties/Id` – Model unique ID.
+- `feed/entry/content/properties/Name` – Model name.
+- `feed/entry/content/properties/Date` – Model creation date.
+- `feed/entry/content/properties/Status` – Model status. One of the following:
+  - Created - Model is created and does not contain Catalog and Usage.
+  - ReadyForBuild – Model is created and contains Catalog and Usage.
+- `feed/entry/content/properties/HasActiveBuild` – Indicates if the model was built successfully.
+- `feed/entry/content/properties/BuildId` – Model active build ID.
+- `feed/entry/content/properties/Mpr` – Model MPR (see ModelInsight for more information).
+- `feed/entry/content/properties/UserName` – Model internal user name.
+- `feed/entry/content/properties/UsageFileNames` – List of model usage files separated by comma.
+- `feed/entry/content/properties/CatalogId` – Model catalog ID.
+- `feed/entry/content/properties/Description` – Model description.
+- `feed/entry/content/properties/CatalogFileName` – Model catalog file name.
+
+OData XML
+
+
+    <feed xmlns:base="https://api.datamarket.azure.com/amla/recommendations/v3/GetAllModels" xmlns:d="http://schemas.microsoft.com/ado/2007/08/dataservices" xmlns:m="http://schemas.microsoft.com/ado/2007/08/dataservices/metadata" xmlns="http://www.w3.org/2005/Atom">
+		<title type="text" />
+		<subtitle type="text">Get A List Of All Models</subtitle>
+		<id>https://api.datamarket.azure.com/amla/recommendations/v3/GetAllModels?apiVersion='1.0'</id>
+		<rights type="text" />
+		<updated>2014-10-28T14:35:51Z</updated>
+		<link rel="self" href="https://api.datamarket.azure.com/amla/recommendations/v3/GetAllModels?apiVersion='1.0'" />
+		<entry>
+			<id>https://api.datamarket.azure.com/amla/recommendations/v3/GetAllModels?apiVersion='1.0'&amp;$skip=0&amp;$top=1</id>
+			<title type="text">GetAListOfAllModelsEntity</title>
+    <updated>2014-10-28T14:35:51Z</updated>
+    <link rel="self" href="https://api.datamarket.azure.com/amla/recommendations/v3/GetAllModels?apiVersion='1.0'&amp;$skip=0&amp;$top=1" />
+			<content type="application/xml">
+				<m:properties>
+					<d:Id m:type="Edm.String">68b232f2-1037-45f7-8f49-af822695ee63</d:Id>
+					<d:Name m:type="Edm.String">vah-11111</d:Name>
+					<d:Date m:type="Edm.String">10/28/2014 2:16:07 PM</d:Date>
+					<d:Status m:type="Edm.String">ReadyForBuild</d:Status>
+					<d:HasActiveBuild m:type="Edm.String">false</d:HasActiveBuild>
+					<d:BuildId m:type="Edm.String">-1</d:BuildId>
+					<d:Mpr m:type="Edm.String">0</d:Mpr>
+					<d:UsageFileNames m:type="Edm.String">ImplicitMatrix10_Guid_small.txt, ImplicitMatrix11_Guid_small.txt</d:UsageFileNames>
+					<d:CatalogId m:type="Edm.String">626babdb-cab6-43a6-82ef-4fb86345700c</d:CatalogId>
+					<d:UserName m:type="Edm.String">89dc4722-03ba-4f90-8821-b1db388408b5@dm.com</d:UserName>
+					<d:Description m:type="Edm.String">short description</d:Description>
+					<d:CatalogFileName m:type="Edm.String">catalog10_small.txt</d:CatalogFileName>
+				</m:properties>
+			</content>
+		</entry>
+	</feed>
+
+###5.4.	Update Model
+
+You can update the model description or the active build ID.<br>
+<ins>Active build ID</ins> – Every build for every model has a build ID. The active build ID is the first successful build of every new model. Once you have an active build ID and you do additional builds for the same model, you need to explicitly set it as the default build ID if you want to. When you consume recommendations, if you do not specify the build ID that you want to use, the default one will be used automatically.<br>
+This mechanism enables you - once you have a recommendation model in production - to build new models and test them before you promote them to production.
+
+
+| HTTP Method | URI |
+|:--------|:--------|
+|PUT     |`<rootURI>/UpdateModel?id=%27<modelId>%27&apiVersion=%271.0%27`<br>Example:<br>`<rootURI>/UpdateModel?id=%279559872f-7a53-4076-a3c7-19d9385c1265%27&apiVersion=%271.0%27`|
+
+|	Parameter Name	|	Valid Values						|
+|:--------			|:--------								|
+|	id		| Unique identifier of the model (case sensitive)  |
+|	apiVersion		| 1.0 |
+|||
+| Request Body | `<ModelUpdateParams xmlns:xsd="http://www.w3.org/2001/XMLSchema" xmlns:xsi="http://www.w3.org/2001/XMLSchema-instance">`<br>`<Description>New Description</Description>`<br>`<ActiveBuildId>-1</ActiveBuildId>`<br>` </ModelUpdateParams>`<br><br>Note that the XML tags Description and ActiveBuildId are optional. If you do not want to set Description or ActiveBuildId, remove the entire tag.|
+
+**Response**:
+
+HTTP Status code: 200
+
+###5.5.	Delete Model
+Deletes an existing model by ID.
+
+| HTTP Method | URI |
+|:--------|:--------|
+|DELETE     |`<rootURI>/DeleteModel?id=%27<model_id>%27&apiVersion=%271.0%27`<br>Example:<br>`<rootURI>/DeleteModel?id=%271cac7b76-def4-41f1-bc81-29b806adb1de%27&apiVersion=%271.0%27`|
+
+|	Parameter Name	|	Valid Values						|
+|:--------			|:--------								|
+|	id	|	Unique identifier of the model (case sensitive) |
+|	apiVersion		| 1.0 |
+|||
+| Request Body | NONE |
+
+**Response**:
+
+HTTP Status code: 200
+
+OData XML
+
+	<feed xmlns:base="https://api.datamarket.azure.com/amla/recommendations/v3/DeleteModel" xmlns:d="http://schemas.microsoft.com/ado/2007/08/dataservices" xmlns:m="http://schemas.microsoft.com/ado/2007/08/dataservices/metadata" xmlns="http://www.w3.org/2005/Atom">
+	  <title type="text" />
+	  <subtitle type="text">Delete Model by Id</subtitle>
+	  <id>https://api.datamarket.azure.com/amla/recommendations/v3/DeleteModel?id='1cac7b76-def4-41f1-bc81-29b806adb1de'&amp;apiVersion='1.0'</id>
+	  <rights type="text" />
+	  <updated>2014-10-28T10:39:33Z</updated>
+ 	 <link rel="self" href="https://api.datamarket.azure.com/amla/recommendations/v3/DeleteModel?id='1cac7b76-def4-41f1-bc81-29b806adb1de'&amp;apiVersion='1.0'" />
+	  <entry>
+    <id>https://api.datamarket.azure.com/amla/recommendations/v3/DeleteModel?id='1cac7b76-def4-41f1-bc81-29b806adb1de'&amp;apiVersion='1.0'&amp;$skip=0&amp;$top=1</id>
+    <title type="text">DeleteModelByIdEntity</title>
+    <updated>2014-10-28T10:39:33Z</updated>
+    <link rel="self" href="https://api.datamarket.azure.com/amla/recommendations/v3/DeleteModel?id='1cac7b76-def4-41f1-bc81-29b806adb1de'&amp;apiVersion='1.0'&amp;$skip=0&amp;$top=1" />
+    <content type="application/xml">
+      <m:properties>
+		<d:string m:type="Edm.String"></d:string>
+      </m:properties>
+    </content>
+	  </entry>
+	</feed>
+
+##6. Model Advanced
+
+###6.1.	Model Data Insight
+Returns statistical data on the usage data that this model was built with.
+
+Available only for Recommendation build.
+
+| HTTP Method | URI |
+|:--------|:--------|
+|GET     |`<rootURI>/GetDataInsight?modelId=%27<model_id>%27&apiVersion=%271.0%27`<br>Example:<br>`<rootURI>/GetDataInsight?modelId=%271cac7b76-def4-41f1-bc81-29b806adb1de%27&apiVersion=%271.0%27`|
+
+|	Parameter Name	|	Valid Values						|
+|:--------			|:--------								|
+|	modelId	|	Unique identifier of the model |
+|	apiVersion		| 1.0 |
+|||
+| Request Body | NONE |
+
+**Response**:
+
+HTTP Status code: 200
+
+The data is returned as a collection of properties.
+
+- `feed/entry/id/content/properties/key` - Holds the property name.
+- `feed/entry/id/content/properties/value` - Holds the property value.
+
+The table below depicts the value that each key represents.
+
+|Key|Description|
+|:-----|:----|
+| AvgItemLength | Average number of distinct users per item. |
+| AvgUserLength | Average number of distinct items per user. |
+| DensificationNumberOfItems | Number of items after pruning items that cannot be modelled. |
+| DensificationNumberOfUsers | Number of usage points after pruning users and items that can't be modelled. |
+| DensificationNumberOfRecords | Number of usage points after pruning users and items that can't be modelled. |
+| MaxItemLength | Number of distinct users for the most popular item. |
+| MaxUserLength | Maximal number of distinct items for a user. |
+| MinItemLength | Maximal number of distinct users for an item. |
+| MinUserLength | Minimal number of distinct items for a user. |
+| RawNumberOfItems | Number of items in the usage files. |
+| RawNumberOfUsers | Number of usage points before any pruning. |
+| RawNumberOfRecords | Number of usage points before any pruning. |
+| SamplingNumberOfItems | N/A |
+| SamplingNumberOfRecords | N/A |
+| SamplingNumberOfUsers | N/A |
+
+OData XML
+
+	<feed xmlns:base="https://api.datamarket.azure.com/amla/recommendations/v3/GetDataInsight" xmlns:d="http://schemas.microsoft.com/ado/2007/08/dataservices" xmlns:m="http://schemas.microsoft.com/ado/2007/08/dataservices/metadata" xmlns="http://www.w3.org/2005/Atom">
+	<title type="text" />
+	<subtitle type="text">Get data insight statistics</subtitle>
+	<id>https://api.datamarket.azure.com/amla/recommendations/v3/GetDataInsight?modelId='6254b40d-0514-49cb-a298-b81256d2b3ca'&amp;apiVersion='1.0'</id>
+	<rights type="text" />
+	<updated>2014-10-27T14:21:21Z</updated>
+	<link rel="self" href="https://api.datamarket.azure.com/amla/recommendations/v3/GetDataInsight?modelId='6254b40d-0514-49cb-a298-b81256d2b3ca'&amp;apiVersion='1.0'" />
+	<entry>
+	<id>https://api.datamarket.azure.com/amla/recommendations/v3/GetDataInsight?modelId='6254b40d-0514-49cb-a298-b81256d2b3ca'&amp;apiVersion='1.0'&amp;$skip=0&amp;$top=1</id>
+    <title type="text">GetDataInsightStatisticsEntity</title>
+    <updated>2014-10-27T14:21:21Z</updated>
+    <link rel="self" href="https://api.datamarket.azure.com/amla/recommendations/v3/GetDataInsight?modelId='6254b40d-0514-49cb-a298-b81256d2b3ca'&amp;apiVersion='1.0'&amp;$skip=0&amp;$top=1" />
+    <content type="application/xml">
+      <m:properties>
+        <d:Key m:type="Edm.String">AvgItemLength</d:Key>
+        <d:Value m:type="Edm.String">18.936</d:Value>
+      </m:properties>
+    </content>
+	</entry>
+	<entry>
+    <id>https://api.datamarket.azure.com/amla/recommendations/v3/GetDataInsight?modelId='6254b40d-0514-49cb-a298-b81256d2b3ca'&amp;apiVersion='1.0'&amp;$skip=1&amp;$top=1</id>
+    <title type="text">GetDataInsightStatisticsEntity</title>
+    <updated>2014-10-27T14:21:21Z</updated>
+    <link rel="self" href="https://api.datamarket.azure.com/amla/recommendations/v3/GetDataInsight?modelId='6254b40d-0514-49cb-a298-b81256d2b3ca'&amp;apiVersion='1.0'&amp;$skip=1&amp;$top=1" />
+    <content type="application/xml">
+      <m:properties>
+        <d:Key m:type="Edm.String">AvgUserLength</d:Key>
+        <d:Value m:type="Edm.String">51.879</d:Value>
+      </m:properties>
+    </content>
+    </entry>
+    <entry>
+	<id>https://api.datamarket.azure.com/amla/recommendations/v3/GetDataInsight?modelId='6254b40d-0514-49cb-a298-b81256d2b3ca'&amp;apiVersion='1.0'&amp;$skip=2&amp;$top=1</id>
+    <title type="text">GetDataInsightStatisticsEntity</title>
+    <updated>2014-10-27T14:21:21Z</updated>
+    <link rel="self" href="https://api.datamarket.azure.com/amla/recommendations/v3/GetDataInsight?modelId='6254b40d-0514-49cb-a298-b81256d2b3ca'&amp;apiVersion='1.0'&amp;$skip=2&amp;$top=1" />
+    <content type="application/xml">
+      <m:properties>
+        <d:Key m:type="Edm.String">DensificationNumberOfItems</d:Key>
+        <d:Value m:type="Edm.String">2,000</d:Value>
+      </m:properties>
+    </content>
+    </entry>
+    <entry>
+    	<id>https://api.datamarket.azure.com/amla/recommendations/v3/GetDataInsight?modelId='6254b40d-0514-49cb-a298-b81256d2b3ca'&amp;apiVersion='1.0'&amp;$skip=3&amp;$top=1</id>
+	<title type="text">GetDataInsightStatisticsEntity</title>
+	<updated>2014-10-27T14:21:21Z</updated>
+	<link rel="self" href="https://api.datamarket.azure.com/amla/recommendations/v3/GetDataInsight?modelId='6254b40d-0514-49cb-a298-b81256d2b3ca'&amp;apiVersion='1.0'&amp;$skip=3&amp;$top=1" />
+    <content type="application/xml">
+      <m:properties>
+        <d:Key m:type="Edm.String">DensificationNumberOfRecords</d:Key>
+        <d:Value m:type="Edm.String">37,872</d:Value>
+      </m:properties>
+    </content>
+    </entry>
+    <entry>
+    	<id>https://api.datamarket.azure.com/amla/recommendations/v3/GetDataInsight?modelId='6254b40d-0514-49cb-a298-b81256d2b3ca'&amp;apiVersion='1.0'&amp;$skip=4&amp;$top=1</id>
+	<title type="text">GetDataInsightStatisticsEntity</title>
+	<updated>2014-10-27T14:21:21Z</updated>
+	<link rel="self" href="https://api.datamarket.azure.com/amla/recommendations/v3/GetDataInsight?modelId='6254b40d-0514-49cb-a298-b81256d2b3ca'&amp;apiVersion='1.0'&amp;$skip=4&amp;$top=1" />
+	<content type="application/xml">
+		<m:properties>
+			<d:Key m:type="Edm.String">DensificationNumberOfUsers</d:Key>
+			<d:Value m:type="Edm.String">730</d:Value>
+      </m:properties>
+    </content>
+    </entry>
+    <entry>
+    	<id>https://api.datamarket.azure.com/amla/recommendations/v3/GetDataInsight?modelId='6254b40d-0514-49cb-a298-b81256d2b3ca'&amp;apiVersion='1.0'&amp;$skip=5&amp;$top=1</id>
+		<title type="text">GetDataInsightStatisticsEntity</title>
+		<updated>2014-10-27T14:21:21Z</updated>
+    	<link rel="self" href="https://api.datamarket.azure.com/amla/recommendations/v3/GetDataInsight?modelId='6254b40d-0514-49cb-a298-b81256d2b3ca'&amp;apiVersion='1.0'&amp;$skip=5&amp;$top=1" />
+		<content type="application/xml">
+			<m:properties>
+				<d:Key m:type="Edm.String">MaxItemLength</d:Key>
+				<d:Value m:type="Edm.String">4,704</d:Value>
+			</m:properties>
+		</content>
+    </entry>
+    <entry>
+    	<id>https://api.datamarket.azure.com/amla/recommendations/v3/GetDataInsight?modelId='6254b40d-0514-49cb-a298-b81256d2b3ca'&amp;apiVersion='1.0'&amp;$skip=6&amp;$top=1</id>
+		<title type="text">GetDataInsightStatisticsEntity</title>
+		<updated>2014-10-27T14:21:21Z</updated>
+    	<link rel="self" href="https://api.datamarket.azure.com/amla/recommendations/v3/GetDataInsight?modelId='6254b40d-0514-49cb-a298-b81256d2b3ca'&amp;apiVersion='1.0'&amp;$skip=6&amp;$top=1" />
+    	<content type="application/xml">
+			<m:properties>
+				<d:Key m:type="Edm.String">MaxUserLength</d:Key>
+				<d:Value m:type="Edm.String">190</d:Value>
+			</m:properties>
+    	</content>
+    </entry>
+    <entry>
+    	<id>https://api.datamarket.azure.com/amla/recommendations/v3/GetDataInsight?modelId='6254b40d-0514-49cb-a298-b81256d2b3ca'&amp;apiVersion='1.0'&amp;$skip=7&amp;$top=1</id>
+		<title type="text">GetDataInsightStatisticsEntity</title>
+		<updated>2014-10-27T14:21:21Z</updated>
+		<link rel="self" href="https://api.datamarket.azure.com/amla/recommendations/v3/GetDataInsight?modelId='6254b40d-0514-49cb-a298-b81256d2b3ca'&amp;apiVersion='1.0'&amp;$skip=7&amp;$top=1" />
+		<content type="application/xml">
+			<m:properties>
+				<d:Key m:type="Edm.String">MinItemLength</d:Key>
+				<d:Value m:type="Edm.String">8</d:Value>
+			</m:properties>
+    	</content>
+    </entry>
+    <entry>
+    	<id>https://api.datamarket.azure.com/amla/recommendations/v3/GetDataInsight?modelId='6254b40d-0514-49cb-a298-b81256d2b3ca'&amp;apiVersion='1.0'&amp;$skip=8&amp;$top=1</id>
+		<title type="text">GetDataInsightStatisticsEntity</title>
+		<updated>2014-10-27T14:21:21Z</updated>
+		<link rel="self" href="https://api.datamarket.azure.com/amla/recommendations/v3/GetDataInsight?modelId='6254b40d-0514-49cb-a298-b81256d2b3ca'&amp;apiVersion='1.0'&amp;$skip=8&amp;$top=1" />
+		<content type="application/xml">
+			<m:properties>
+				<d:Key m:type="Edm.String">MinUserLength</d:Key>
+				<d:Value m:type="Edm.String">20</d:Value>
+			</m:properties>
+		</content>
+    </entry>
+    <entry>
+    	<id>https://api.datamarket.azure.com/amla/recommendations/v3/GetDataInsight?modelId='6254b40d-0514-49cb-a298-b81256d2b3ca'&amp;apiVersion='1.0'&amp;$skip=9&amp;$top=1</id>
+		<title type="text">GetDataInsightStatisticsEntity</title>
+		<updated>2014-10-27T14:21:21Z</updated>
+		<link rel="self" href="https://api.datamarket.azure.com/amla/recommendations/v3/GetDataInsight?modelId='6254b40d-0514-49cb-a298-b81256d2b3ca'&amp;apiVersion='1.0'&amp;$skip=9&amp;$top=1" />
+		<content type="application/xml">
+			<m:properties>
+				<d:Key m:type="Edm.String">RawNumberOfItems</d:Key>
+				<d:Value m:type="Edm.String">2,000</d:Value>
+			</m:properties>
+		</content>
+    </entry>
+    <entry>
+    	<id>https://api.datamarket.azure.com/amla/recommendations/v3/GetDataInsight?modelId='6254b40d-0514-49cb-a298-b81256d2b3ca'&amp;apiVersion='1.0'&amp;$skip=10&amp;$top=1</id>
+		<title type="text">GetDataInsightStatisticsEntity</title>
+		<updated>2014-10-27T14:21:21Z</updated>
+		<link rel="self" href="https://api.datamarket.azure.com/amla/recommendations/v3/GetDataInsight?modelId='6254b40d-0514-49cb-a298-b81256d2b3ca'&amp;apiVersion='1.0'&amp;$skip=10&amp;$top=1" />
+		<content type="application/xml">
+			<m:properties>
+				<d:Key m:type="Edm.String">RawNumberOfRecords</d:Key>
+				<d:Value m:type="Edm.String">72,022</d:Value>
+			</m:properties>
+		</content>
+    </entry>
+    <entry>
+    	<id>https://api.datamarket.azure.com/amla/recommendations/v3/GetDataInsight?modelId='6254b40d-0514-49cb-a298-b81256d2b3ca'&amp;apiVersion='1.0'&amp;$skip=11&amp;$top=1</id>
+		<title type="text">GetDataInsightStatisticsEntity</title>
+		<updated>2014-10-27T14:21:21Z</updated>
+		<link rel="self" href="https://api.datamarket.azure.com/amla/recommendations/v3/GetDataInsight?modelId='6254b40d-0514-49cb-a298-b81256d2b3ca'&amp;apiVersion='1.0'&amp;$skip=11&amp;$top=1" />
+		<content type="application/xml">
+			<m:properties>
+				<d:Key m:type="Edm.String">RawNumberOfUsers</d:Key>
+				<d:Value m:type="Edm.String">9,044</d:Value>
+			</m:properties>
+		</content>
+    </entry>
+    <entry>
+    	<id>https://api.datamarket.azure.com/amla/recommendations/v3/GetDataInsight?modelId='6254b40d-0514-49cb-a298-b81256d2b3ca'&amp;apiVersion='1.0'&amp;$skip=12&amp;$top=1</id>
+		<title type="text">GetDataInsightStatisticsEntity</title>
+		<updated>2014-10-27T14:21:21Z</updated>
+		<link rel="self" href="https://api.datamarket.azure.com/amla/recommendations/v3/GetDataInsight?modelId='6254b40d-0514-49cb-a298-b81256d2b3ca'&amp;apiVersion='1.0'&amp;$skip=12&amp;$top=1" />
+		<content type="application/xml">
+			<m:properties>
+				<d:Key m:type="Edm.String">SampelingNumberOfItems</d:Key>
+				<d:Value m:type="Edm.String">2,000</d:Value>
+			</m:properties>
+		</content>
+    </entry>
+    <entry>
+    	<id>https://api.datamarket.azure.com/amla/recommendations/v3/GetDataInsight?modelId='6254b40d-0514-49cb-a298-b81256d2b3ca'&amp;apiVersion='1.0'&amp;$skip=13&amp;$top=1</id>
+		<title type="text">GetDataInsightStatisticsEntity</title>
+		<updated>2014-10-27T14:21:21Z</updated>
+		<link rel="self" href="https://api.datamarket.azure.com/amla/recommendations/v3/GetDataInsight?modelId='6254b40d-0514-49cb-a298-b81256d2b3ca'&amp;apiVersion='1.0'&amp;$skip=13&amp;$top=1" />
+		<content type="application/xml">
+			<m:properties>
+				<d:Key m:type="Edm.String">SampelingNumberOfRecords</d:Key>
+				<d:Value m:type="Edm.String">72,022</d:Value>
+			</m:properties>
+		</content>
+    </entry>
+    <entry>
+    	<id>https://api.datamarket.azure.com/amla/recommendations/v3/GetDataInsight?modelId='6254b40d-0514-49cb-a298-b81256d2b3ca'&amp;apiVersion='1.0'&amp;$skip=14&amp;$top=1</id>
+		<title type="text">GetDataInsightStatisticsEntity</title>
+		<updated>2014-10-27T14:21:21Z</updated>
+		<link rel="self" href="https://api.datamarket.azure.com/amla/recommendations/v3/GetDataInsight?modelId='6254b40d-0514-49cb-a298-b81256d2b3ca'&amp;apiVersion='1.0'&amp;$skip=14&amp;$top=1" />
+		<content type="application/xml">
+			<m:properties>
+				<d:Key m:type="Edm.String">SampelingNumberOfUsers</d:Key>
+				<d:Value m:type="Edm.String">9,044</d:Value>
+			</m:properties>
+		</content>
+    </entry>
+    </feed>
+
+###6.2.	Model Insight
+Returns model insight on the active build or (if given) on a specific build.
+
+Available only for Recommendation build.
+
+| HTTP Method | URI |
+|:--------|:--------|
+|GET     |With active build ID:<br>`<rootURI>/GetModelInsight?modelId=%27<model_id>%27&apiVersion=%271.0%27`<br><br>Example:<br>`<rootURI>/GetModelInsight?modelId=%271cac7b76-def4-41f1-bc81-29b806adb1de%27&apiVersion=%271.0%27`<br><br>With specific build ID:<br>`<rootURI>/GetModelInsight?modelId=%27<model_id>%27&buildId=%27<build_id>%27&apiVersion=%271.0%27`|
+
+|	Parameter Name	|	Valid Values						|
+|:--------			|:--------								|
+|	modelId	|	Unique identifier of the model |
+|	buildId	|	Optional – number that identifies a successful build. |
+|	apiVersion		| 1.0 |
+|||
+| Request Body | NONE |
+
+**Response**:
+
+HTTP Status code: 200
+
+The data is returned as a collection of properties.
+
+- `feed/entry/id/content/properties/key`
+- `feed/entry/id/content/properties/value`
+
+
+The table below depicts the value that each key represents.
+
+| Key | Description |
+|:---- |:----|
+| CatalogCoverage | What part of the catalog can be modelled with usage patterns. The rest of the items will need content-based features. |
+| Mpr | Mean percentile ranking of the model. Lower is better. |
+| NumberOfDimensions | Number of dimensions used by the matrix factorization algorithm. |
+
+
+OData XML
+
+	<feed xmlns:base="https://api.datamarket.azure.com/amla/recommendations/v3/GetModelInsight" xmlns:d="http://schemas.microsoft.com/ado/2007/08/dataservices" xmlns:m="http://schemas.microsoft.com/ado/2007/08/dataservices/metadata" xmlns="http://www.w3.org/2005/Atom">
+	<title type="text" />
+	<subtitle type="text">Get model insight statistics</subtitle>
+	<id>https://api.datamarket.azure.com/amla/recommendations/v3/GetModelInsight?modelId='6254b40d-0514-49cb-a298-b81256d2b3ca'&amp;apiVersion='1.0'</id>
+	<rights type="text" />
+	<updated>2014-10-27T14:27:11Z</updated>
+	<link rel="self" href="https://api.datamarket.azure.com/amla/recommendations/v3/GetModelInsight?modelId='6254b40d-0514-49cb-a298-b81256d2b3ca'&amp;apiVersion='1.0'" />
+	<entry>
+    	<id>https://api.datamarket.azure.com/amla/recommendations/v3/GetModelInsight?modelId='6254b40d-0514-49cb-a298-b81256d2b3ca'&amp;apiVersion='1.0'&amp;$skip=0&amp;$top=1</id>
+		<title type="text">GetModelInsightStatisticsEntity</title>
+		<updated>2014-10-27T14:27:11Z</updated>
+	<link rel="self" href="https://api.datamarket.azure.com/amla/recommendations/v3/GetModelInsight?modelId='6254b40d-0514-49cb-a298-b81256d2b3ca'&amp;apiVersion='1.0'&amp;$skip=0&amp;$top=1" />
+		<content type="application/xml">
+			<m:properties>
+				<d:Key m:type="Edm.String">CatalogCoverage</d:Key>
+				<d:Value m:type="Edm.String">1.000</d:Value>
+			</m:properties>
+		</content>
+	</entry>
+	<entry>
+    	<id>https://api.datamarket.azure.com/amla/recommendations/v3/GetModelInsight?modelId='6254b40d-0514-49cb-a298-b81256d2b3ca'&amp;apiVersion='1.0'&amp;$skip=1&amp;$top=1</id>
+		<title type="text">GetModelInsightStatisticsEntity</title>
+		<updated>2014-10-27T14:27:11Z</updated>
+		<link rel="self" href="https://api.datamarket.azure.com/amla/recommendations/v3/GetModelInsight?modelId='6254b40d-0514-49cb-a298-b81256d2b3ca'&amp;apiVersion='1.0'&amp;$skip=1&amp;$top=1" />
+		<content type="application/xml">
+			<m:properties>
+				<d:Key m:type="Edm.String">Mpr</d:Key>
+				<d:Value m:type="Edm.String">0.367</d:Value>
+			</m:properties>
+		</content>
+	</entry>
+	<entry>
+    	<id>https://api.datamarket.azure.com/amla/recommendations/v3/GetModelInsight?modelId='6254b40d-0514-49cb-a298-b81256d2b3ca'&amp;apiVersion='1.0'&amp;$skip=2&amp;$top=1</id>
+		<title type="text">GetModelInsightStatisticsEntity</title>
+		<updated>2014-10-27T14:27:11Z</updated>
+		<link rel="self" href="https://api.datamarket.azure.com/amla/recommendations/v3/GetModelInsight?modelId='6254b40d-0514-49cb-a298-b81256d2b3ca'&amp;apiVersion='1.0'&amp;$skip=2&amp;$top=1" />
+		<content type="application/xml">
+			<m:properties>
+				<d:Key m:type="Edm.String">NumberOfDimensions</d:Key>
+				<d:Value m:type="Edm.String">20</d:Value>
+			</m:properties>
+		</content>
+	</entry>
+	</feed>
+
+###6.3.	Get Model Sample
+Gets a sample of the recommendation model.
+
+| HTTP Method | URI |
+|:--------|:--------|
+|GET     |`<rootURI>/GetModelSample?modelId=%27<model_id>%27&apiVersion=%271.0%27`<br>Example:<br>`<rootURI>/GetModelSample?modelId=%271cac7b76-def4-41f1-bc81-29b806adb1de%27&apiVersion=%271.0%27`<br><br>With specific build ID:<br>`<rootURI>/GetModelSample?modelId=%27<model_id>%27&buildId=%27<build_id>%27&apiVersion=%271.0%27`<br>Example:<br>`<rootURI>/GetModelSample?modelId=%271cac7b76-def4-41f1-bc81-29b806adb1de%27&buildId=%271500068%27&apiVersion=%271.0%27`|
+
+|	Parameter Name	|	Valid Values						|
+|:--------			|:--------								|
+|	modelId	|	Unique identifier of the model |
+|	apiVersion		| 1.0 |
+|||
+| Request Body | NONE |
+
+**Response**:
+
+HTTP Status code: 200
+
+OData XML
+
+Response is returned in raw text format:
+
+<pre>
+Level 1
+---------------
+655fc955-a5a3-4a26-9723-3090859cb27b, Prey: A Novel
+	655fc955-a5a3-4a26-9723-3090859cb27b, Prey: A Novel Rating: 0.5215
+	3f471802-f84f-44a0-99c8-6d2e7418eec1, Black Hawk Down: A Story of Modern War Rating: 0.5151
+	07b10e28-9e7c-4032-90b7-10acab7f2460, Cryptonomicon Rating: 0.5148
+	6afc18e4-8c2a-43d1-9021-57543d6b11d8, Imajica Rating: 0.5146
+	e4cc5e69-3567-43ab-b00f-f0d8d0506870, Hit List Rating: 0.514
+56b61441-0eed-46cc-a8f6-112775b81892, Life and Death in Shanghai
+	56b61441-0eed-46cc-a8f6-112775b81892, Life and Death in Shanghai Rating: 0.5218
+	53156702-cc0c-443d-b718-6fb74b2491d3, Son of \ Rating: 0.5212
+	fb8cf7a6-8719-46ee-97d4-92f931d77a3a, Smoke and Mirrors: Short Fictions and Illusions Rating: 0.5188
+	8f5fe006-79e4-4679-816b-950989d1db4b, A Place I've Never Been (Contemporary American Fiction) Rating: 0.5156
+	d8db4583-cc0f-49ce-bc95-b7fa3491623f, Happiness: A Novel Rating: 0.5156
+50471eec-9aeb-4900-84d7-21567ab18546, If the Buddha Dated: A Handbook for Finding Love on a Spiritual Path
+	cfe922a1-7ca0-4f8d-ad9d-b7cc87bfe0ef, Divine Secrets of the Ya-Ya Sisterhood: A Novel Rating: 0.5266
+	ff91a483-1ce5-4b37-a6fd-5ffcf21f8745, The Poisonwood Bible: A Novel Rating: 0.5252
+	973f8cbd-0846-4f6b-9d28-4dd0d7dc3a19, Pigs in Heaven Rating: 0.5244
+	e2cbf7ad-0636-4117-8b30-298da6df7077, Animal Dreams Rating: 0.5227
+	6c818fd3-5a09-417d-9ab4-7ffe090f0fef, Confessions of an Ugly Stepsister: A Novel Rating: 0.5222
+5e97148f-defb-4d74-af2d-80f4763bf531, The Deep End of the Ocean (Oprah's Book Club)
+	5e97148f-defb-4d74-af2d-80f4763bf531, The Deep End of the Ocean (Oprah's Book Club) Rating: 0.537
+	5dcbac37-2946-4f2a-a0b3-bbe710f9409a, Up Island: A Novel Rating: 0.5277
+	bc5b69db-733b-4346-adde-3927544258f7, Downtown Rating: 0.5275
+	31fe5c63-3e5a-48d0-802b-d3b0f989a634, Have a Nice Day: A Tale of Blood and Sweatsocks Rating: 0.5252
+	0adf981a-b65b-4c11-b36b-78aca2f948a2, The Perfect Storm: A True Story of Men Against the Sea Rating: 0.5238
+68f97068-ae1a-4163-9e94-396b800b743d, Modoc: The True Story of the Greatest Elephant That Ever Lived
+	68f97068-ae1a-4163-9e94-396b800b743d, Modoc: The True Story of the Greatest Elephant That Ever Lived Rating: 0.5379
+	6724862e-e4e7-4022-9614-1468d8b902ff, Little House on the Prairie Rating: 0.5345
+	cdedb837-1620-496d-94c4-6ccfed888320, Little House in the Big Woods Rating: 0.5325
+	382164ba-406b-4187-b726-d7a54b9d790d, The Tao of Pooh Rating: 0.5309
+	6a068d6a-bb74-4ba3-b3f2-a956c4f9d1b5, On the Banks of Plum Creek Rating: 0.5285
+37ef8e74-e348-44e5-aabc-1d7f9efcb25b, Men Are from Mars Women Are from Venus: A Practical Guide for Improving Communication and Getting What You Want in Your Relationships
+	37ef8e74-e348-44e5-aabc-1d7f9efcb25b, Men Are from Mars, Women Are from Venus: A Practical Guide for Improving Communication and Getting What You Want in Your Relationships Rating: 0.5397
+	f2be16d4-5faf-4d32-ab83-7ba74d29261e, Politically Correct Bedtime Stories: Modern Tales for Our Life and Times Rating: 0.5207
+	ef732c5c-334b-4d6b-ab82-7255eb7286d0, Honor Among Thieves Rating: 0.5195
+	0b209b8c-7cdd-47fd-b940-05c7ff7c60fc, The Giving Tree Rating: 0.5194
+	883b360f-8b42-407f-b977-2f44ad840877, Scary Stories to Tell in the Dark: Collected from American Folklore (Scary Stories) Rating: 0.5184
+ff51b67e-fa8e-4c5e-8f4d-02a928de735d, Men at Work: The Craft of Baseball
+	d008dae9-c73a-40a1-9a9b-96d5cf546f36, The Gulag Archipelago 1918-1956: An Experiment in Literary Investigation I-II Rating: 0.5416
+	ff51b67e-fa8e-4c5e-8f4d-02a928de735d, Men at Work: The Craft of Baseball Rating: 0.5403
+	49dec30e-0adb-411a-b186-48eaabf6f8bc, Fatherland Rating: 0.5394
+	cc7964fd-d30f-478e-a425-93ddbdf094ed, Magic the Gathering: Arena Vol. 1 Rating: 0.5379
+	8a1e9f36-97af-4614-bed9-24e3940a05f3, More Sniglets: Any Word That Doesn't Appear in the Dictionary but Should Rating: 0.5377
+12a6d988-be21-4a09-8143-9d5f4261ba16, A Dream of Eagles
+	07b10e28-9e7c-4032-90b7-10acab7f2460, Cryptonomicon Rating: 0.5417
+	e4cc5e69-3567-43ab-b00f-f0d8d0506870, Hit List Rating: 0.5416
+	1f1a34c4-9781-49f5-a3cc-acec3ae3c71d, The Family Rating: 0.5371
+	56daeffe-7d48-43cd-8ef8-7dffd0c103d3, Kilo Class Rating: 0.5366
+	b2fe511e-5cb9-4a56-b823-2801e63e6a96, Legal Tender Rating: 0.5366
+df87525b-e435-4bd6-8701-4e60ad344e28, Finding Fish
+	56d33036-dfda-46b9-8e2a-76cb03921bb0, The X-Files: Ground Zero Rating: 0.5417
+	0780cde8-6529-4e1d-b6c6-082c1b80e596, Twelve Red Herrings Rating: 0.5416
+	df87525b-e435-4bd6-8701-4e60ad344e28, Finding Fish Rating: 0.5408
+	400fe331-2c35-490c-adbc-b28b4b73d56c, Shall We Tell the President? Rating: 0.5383
+	f86ad7d0-5c03-42b3-aebf-13d44aec8b30, Shades of Grace Rating: 0.5358
+de1f62a4-89e6-44d2-aaee-992a4bf093f1, The Map That Changed the World: William Smith and the Birth of Modern Geology
+	de1f62a4-89e6-44d2-aaee-992a4bf093f1, The Map That Changed the World: William Smith and the Birth of Modern Geology Rating: 0.5422
+	b303538f-e2c6-4a2c-b425-8d21e684fc3e, My Uncle Oswald Rating: 0.5385
+	34b84627-48af-4a4c-96c4-b26fb3863f56, Midnight In the Garden of Good and Evil Rating: 0.5379
+	306cbaa7-b1a8-4142-9d55-e11b5018a7a8, The Street Lawyer Rating: 0.5376
+	e53b4baa-8c09-45c4-95c0-b6a26b98770b, Miss Smillas Feeling for Snow Rating: 0.5367
+
+Level 2
+---------------
+352aaea1-6b12-454d-a3d5-46379d9e4eb2, The Sinister Pig (Hillerman Tony)
+	352aaea1-6b12-454d-a3d5-46379d9e4eb2, The Sinister Pig (Hillerman Tony) Rating: 0.5425
+	74c49398-bc10-4af5-a658-a996a1201254, Children of the Storm (Peters Elizabeth) Rating: 0.5387
+	9ba80080-196e-43fd-8025-391d963f77e7, The Floating Girl Rating: 0.5372
+	e68f81d5-7745-4cc7-b943-fedb8fcc2ced, Killer Smile (Scottoline Lisa) Rating: 0.5353
+	b2fe511e-5cb9-4a56-b823-2801e63e6a96, Legal Tender Rating: 0.5332
+c65c3995-abf7-4c7b-bb3c-8eb5aa9be7a5, Lake Wobegon days
+	0adf981a-b65b-4c11-b36b-78aca2f948a2, The Perfect Storm: A True Story of Men Against the Sea Rating: 0.5433
+	c65c3995-abf7-4c7b-bb3c-8eb5aa9be7a5, Lake Wobegon days Rating: 0.543
+	a00ae6ad-4a7f-4211-9836-75ce8834eb11, Sniglets (Snig'lit: Any Word That Doesn't Appear in the Dictionary But Should) Rating: 0.5327
+	6f6e192e-0d64-49ca-9b63-f09413ea1ee6, Politically Correct Holiday Stories: For an Enlightened Yuletide Season Rating: 0.5307
+	798051a8-147d-4d46-b0dc-e836325029e6, AGE OF INNOCENCE (MOVIE TIE-IN) Rating: 0.5301
+73f3e25a-e996-4162-9ed8-ff3d34075650, O Pioneers! (Penguin Twentieth-Century Classics)
+	cba8163f-6536-436b-8130-47b4a43c827f, Trust No One (The Official Guide to the X-Files Vol. 2) Rating: 0.5434
+	5708e4cb-2492-49c0-94a8-cc413eec5d89, Small Gods (Discworld Novels (Paperback)) Rating: 0.5406
+	73f3e25a-e996-4162-9ed8-ff3d34075650, O Pioneers! (Penguin Twentieth-Century Classics) Rating: 0.5403
+	d885b0bd-ae4b-452d-bdf2-faa90197dbc9, The Color of Magic Rating: 0.539
+	b133a9c4-4784-4db3-b100-d0d6dffb94d2, The Truth Is Out There (The Official Guide to the X-Files Vol. 1) Rating: 0.5367
+271700a5-854a-4d5a-8409-6b57a5ee4de4, Fluke: Or I Know Why the Winged Whale Sings
+	271700a5-854a-4d5a-8409-6b57a5ee4de4, Fluke: Or I Know Why the Winged Whale Sings Rating: 0.5445
+	2de1c354-90ff-47c5-a0db-1bad7d88ef94, The Salaryman's Wife (Children of Violence Series) Rating: 0.5329
+	d279416e-19c0-43f8-9ec9-a585947879ca, Zen Attitude Rating: 0.5316
+	c8f854d7-3de3-4b23-8217-f4f851670fd4, Revenge of the Cootie Girls: A Robin Hudson Mystery (Robin Hudson Mysteries (Paperback)) Rating: 0.5305
+	8ef4751c-7074-409e-a3ac-d49b222fc864, Where the Wild Things Are Rating: 0.5289
+9ad1b620-0a7b-4543-8673-66d4c3bcb2f1, Their Eyes Were Watching God
+	9ad1b620-0a7b-4543-8673-66d4c3bcb2f1, Their Eyes Were Watching God Rating: 0.5446
+	da45c4d5-aba1-413b-a9bd-50df98b1e1d2, The Bean Trees Rating: 0.5389
+	65ecbdd1-131c-40c3-a3d6-d86ca281377a, The God of Small Things Rating: 0.5387
+	c78743bf-7947-4a0c-8db7-8a3bfe69ba70, The Stone Diaries Rating: 0.5355
+	973f8cbd-0846-4f6b-9d28-4dd0d7dc3a19, Pigs in Heaven Rating: 0.5344
+5f17d90a-2604-4fe8-8977-1a280b9098b1, One for the Money (Stephanie Plum Novels (Paperback))
+	5f17d90a-2604-4fe8-8977-1a280b9098b1, One for the Money (Stephanie Plum Novels (Paperback)) Rating: 0.5446
+	57169b2b-9a8a-486b-9aac-1ed98ce57168, Final Appeal Rating: 0.5332
+	efcb1bc4-7278-4a8f-b491-befde02070d6, Moment of Truth Rating: 0.5329
+	1efa91a2-993b-4c43-9f5c-3454fc12612d, Burn Factor Rating: 0.5309
+	24c59962-458a-4ec8-b95d-d694e861919c, At Home in Mitford (The Mitford Years) Rating: 0.5303
+4fd48c46-1a20-4c57-bc7f-a02ef123dc52, As Nature Made Him: The Boy Who Was Raised As a Girl
+	4fd48c46-1a20-4c57-bc7f-a02ef123dc52, As Nature Made Him: The Boy Who Was Raised As a Girl Rating: 0.5449
+	cd5f2c03-20cb-43be-a1fb-3b4233e63222, Pigs in Heaven Rating: 0.5329
+	19985fdb-d07a-4a25-ae4a-97b9cb61e5d1, Love in the Time of Cholera (Penguin Great Books of the 20th Century) Rating: 0.5267
+	15689d09-c711-4844-84d8-130a90237b26, Bel Canto Rating: 0.5245
+	ff91a483-1ce5-4b37-a6fd-5ffcf21f8745, The Poisonwood Bible: A Novel Rating: 0.5235
+98df28ec-41e7-4fca-b77f-8b0d3109085d, Star Trek Memories
+	f874b5a3-5d40-4436-94ff-0fa1c090ddf5, The Sun Also Rises (A Scribner classic) Rating: 0.5451
+	98df28ec-41e7-4fca-b77f-8b0d3109085d, Star Trek Memories Rating: 0.5442
+	0ce0014a-9a48-4013-a08a-7f2c11877930, H.M.S. Unseen Rating: 0.5421
+	15316ca6-1e38-425f-893d-691944a47000, More Scary Stories To Tell In The Dark Rating: 0.5409
+	329d5682-3dc3-4206-8aa2-eef4b1032258, Letters from the Earth Rating: 0.54
+5b9445d5-c072-419c-8d49-6f669bb1b0a9, Daughter of Fortune: A Novel (Oprah's Book Club (Hardcover))
+	5b9445d5-c072-419c-8d49-6f669bb1b0a9, Daughter of Fortune: A Novel (Oprah's Book Club (Hardcover)) Rating: 0.5462
+	ff91a483-1ce5-4b37-a6fd-5ffcf21f8745, The Poisonwood Bible: A Novel Rating: 0.5372
+	604eb3bd-6026-4f51-bffd-9fb54f180400, Family Pictures: A Novel Rating: 0.5341
+	8d06d01d-31cd-4678-b6b1-140a67987ce9, Songs in Ordinary Time (Oprah's Book Club (Paperback)) Rating: 0.5334
+	da45c4d5-aba1-413b-a9bd-50df98b1e1d2, The Bean Trees Rating: 0.5319
+d5358189-d70f-4e35-8add-34b83b4942b3, Pigs in Heaven
+	d5358189-d70f-4e35-8add-34b83b4942b3, Pigs in Heaven Rating: 0.5491
+	ff91a483-1ce5-4b37-a6fd-5ffcf21f8745, The Poisonwood Bible: A Novel Rating: 0.5401
+	c78743bf-7947-4a0c-8db7-8a3bfe69ba70, The Stone Diaries Rating: 0.5393
+	8d06d01d-31cd-4678-b6b1-140a67987ce9, Songs in Ordinary Time (Oprah's Book Club (Paperback)) Rating: 0.5382
+	973f8cbd-0846-4f6b-9d28-4dd0d7dc3a19, Pigs in Heaven Rating: 0.5367
+
+</pre>
+
+##7. Model Business Rules
+There are 4 types of rules:
+<strong>BlockList</strong> - BlockList enables you to provide a list of items that you do not want to return in the recommendation results.
+<strong>Upsale</strong> - Upsale enables you to enforce items to return in the recommendation results.
+<strong>WhiteList</strong> - White List enables you to provide list of items that only them can be return as recommendation results (opposite of BlockList).
+<strong>PerSeedBlockList</strong> - Per Seed Block List enables you to provide per item a list of items that cannot be returned as recommendation results.
+
+
+###7.1.	Get Model Rules
+
+| HTTP Method | URI |
+|:--------|:--------|
+|GET     |`<rootURI>/GetModelRules?modelId=%27<model_id>%27&apiVersion=%271.0%27`<br>Example:<br>`<rootURI>/GetModelRules?modelId=%271cac7b76-def4-41f1-bc81-29b806adb1de%27&apiVersion=%271.0%27`|
+
+|	Parameter Name	|	Valid Values						|
+|:--------			|:--------								|
+|	modelId	|	Unique identifier of the model |
+|	apiVersion		| 1.0 |
+|||
+| Request Body | NONE |
+
+**Response**:
+
+HTTP Status code: 200
+
+- `feed/entry/content/properties/Id` – Unique identifier of this rule.
+- `feed/entry/content/properties/Type` – Type of the rule.
+- `feed/entry/content/properties/Parameter` – Rule parameter.
+
+OData XML
+
+	<feed xmlns:base="https://api.datamarket.azure.com/amla/recommendations/v3/GetModelRules" xmlns:d="http://schemas.microsoft.com/ado/2007/08/dataservices" xmlns:m="http://schemas.microsoft.com/ado/2007/08/dataservices/metadata" xmlns="http://www.w3.org/2005/Atom">
+	<title type="text" />
+	<subtitle type="text">Get a list of rules for a model</subtitle>
+	<id>https://api.datamarket.azure.com/amla/recommendations/v3/GetModelRules?modelId='5e824626-50d3-469d-a824-564d38453103'&amp;apiVersion='1.0'</id>
+	<rights type="text" />
+	<updated>2014-11-05T12:58:57Z</updated>
+	<link rel="self" href="https://api.datamarket.azure.com/amla/recommendations/v3/GetModelRules?modelId='5e824626-50d3-469d-a824-564d38453103'&amp;apiVersion='1.0'" />
+	<entry>
+    	<id>https://api.datamarket.azure.com/amla/recommendations/v3/GetModelRules?modelId='5e824626-50d3-469d-a824-564d38453103'&amp;apiVersion='1.0'&amp;$skip=0&amp;$top=1</id>
+		<title type="text">GetAListOfRulesForAModelEntity</title>
+		<updated>2014-11-05T12:58:57Z</updated>
+		<link rel="self" href="https://api.datamarket.azure.com/amla/recommendations/v3/GetModelRules?modelId='5e824626-50d3-469d-a824-564d38453103'&amp;apiVersion='1.0'&amp;$skip=0&amp;$top=1" />
+		<content type="application/xml">
+			<m:properties>
+				<d:Id m:type="Edm.String">1000043</d:Id>
+				<d:Type m:type="Edm.String">BlockList</d:Type>
+				<d:Parameters m:type="Edm.String">{"ItemsToExclude":["1000"]}</d:Parameters>
+			</m:properties>
+		</content>
+	</entry>
+	<entry>
+    	<id>https://api.datamarket.azure.com/amla/recommendations/v3/GetModelRules?modelId='5e824626-50d3-469d-a824-564d38453103'&amp;apiVersion='1.0'&amp;$skip=1&amp;$top=1</id>
+		<title type="text">GetAListOfRulesForAModelEntity</title>
+		<updated>2014-11-05T12:58:57Z</updated>
+		<link rel="self" href="https://api.datamarket.azure.com/amla/recommendations/v3/GetModelRules?modelId='5e824626-50d3-469d-a824-564d38453103'&amp;apiVersion='1.0'&amp;$skip=1&amp;$top=1" />
+		<content type="application/xml">
+			<m:properties>
+				<d:Id m:type="Edm.String">1000044</d:Id>
+				<d:Type m:type="Edm.String">BlockList</d:Type>
+				<d:Parameters m:type="Edm.String">{"ItemsToExclude":["1001"]}</d:Parameters>
+			</m:properties>
+		</content>
+	</entry>
+	</feed>
+
+###7.2.	Add Rule
+
+| HTTP Method | URI |
+|:--------|:--------|
+|POST     |`<rootURI>/AddRule?apiVersion=%271.0%27`|
+|HEADER   |`"Content-Type", "text/xml"`|
+
+|	Parameter Name	|	Valid Values						|
+|:--------			|:--------								|
+|	apiVersion		| 1.0 |
+|||
+| Request Body | 
+<ins>Whenever providing Item Ids for business rules, make sure to use the External Id of the item (the same Id that you used in the catalog file)</ins><br>
+<ins>For adding BlockList rule:</ins><br>`<ApiFilter xmlns:xsd="http://www.w3.org/2001/XMLSchema" xmlns:xsi="http://www.w3.org/2001/XMLSchema-instance"><ModelId>24024f7e-b45c-419e-bfa2-dfd947e0d253</ModelId><Type>BlockList</Type><Value>{"ItemsToExclude":["2406E770-769C-4189-89DE-1C9283F93A96","3906E110-769C-4189-89DE-1C9283F98888"]}</Value></ApiFilter>`<br><br><ins>For adding Upsale rule:</ins><br>`<ApiFilter xmlns:xsd="http://www.w3.org/2001/XMLSchema" xmlns:xsi="http://www.w3.org/2001/XMLSchema-instance"><ModelId>24024f7e-b45c-419e-bfa2-dfd947e0d253</ModelId><Type>Upsale</Type><Value>{"ItemsToUpsale":["2406E770-769C-4189-89DE-1C9283F93A96"]}</Value></ApiFilter>`<br><br><ins>For adding WhiteList rule:</ins><br>`<ApiFilter xmlns:xsd="http://www.w3.org/2001/XMLSchema" xmlns:xsi="http://www.w3.org/2001/XMLSchema-instance"><ModelId>24024f7e-b45c-419e-bfa2-dfd947e0d253</ModelId><Type>WhiteList</Type><Value>{"ItemsToInclude":["2406E770-769C-4189-89DE-1C9283F93A96","1116E770-769C-4189-89DE-1C9283F88888"]}</Value></ApiFilter>`<br><br><ins>For adding PerSeedBlockList rule:</ins><br>`<ApiFilter xmlns:xsd="http://www.w3.org/2001/XMLSchema" xmlns:xsi="http://www.w3.org/2001/XMLSchema-instance"><ModelId>24024f7e-b45c-419e-bfa2-dfd947e0d253</ModelId><Type>PerSeedBlockList</Type><Value>{"SeedItems":["9949"],"ItemsToExclude":["9862","8158","8244"]}</Value></ApiFilter>`|
+
+**Response**:
+
+HTTP Status code: 200
+
+The API returns the newly created rule with its details. The rules property can be retrieved from the following paths:
+
+- `feed/entry/content/properties/Id` – Unique identifier of this rule.
+- `feed/entry/content/properties/Type` – Type of the rule: BlockList or Upsale.
+- `feed/entry/content/properties/Parameter` – Rule parameter.
+
+OData XML
+
+	<feed xmlns:base="https://api.datamarket.azure.com/amla/recommendations/v3/AddRule" xmlns:d="http://schemas.microsoft.com/ado/2007/08/dataservices" xmlns:m="http://schemas.microsoft.com/ado/2007/08/dataservices/metadata" xmlns="http://www.w3.org/2005/Atom">
+	<title type="text" />
+	<subtitle type="text">Add A Rule</subtitle>
+	<id>https://api.datamarket.azure.com/amla/recommendations/v3/AddRule?apiVersion='1.0'</id>
+	<rights type="text" />
+	<updated>2014-11-05T11:13:28Z</updated>
+	<link rel="self" href="https://api.datamarket.azure.com/amla/recommendations/v3/AddRule?apiVersion='1.0'" />
+	<entry>
+		<id>https://api.datamarket.azure.com/amla/recommendations/v3/AddRule?apiVersion='1.0'&amp;$skip=0&amp;$top=1</id>
+		<title type="text">AddARuleEntity</title>
+		<updated>2014-11-05T11:13:28Z</updated>
+		<link rel="self" href="https://api.datamarket.azure.com/amla/recommendations/v3/AddRule?apiVersion='1.0'&amp;$skip=0&amp;$top=1" />
+		<content type="application/xml">
+			<m:properties>
+				<d:Id m:type="Edm.String">1000041</d:Id>
+				<d:Type m:type="Edm.String">BlockList</d:Type>
+				<d:Parameters m:type="Edm.String">{"ItemsToExclude":["1002"]}</d:Parameters>
+			</m:properties>
+		</content>
+	</entry>
+	</feed>
+
+###7.3.	Delete Rule
+
+| HTTP Method | URI |
+|:--------|:--------|
+|DELETE     |`<rootURI>/DeleteRule?modelId=%27<model_id>%27&filterId=%27<filter_Id>%27&apiVersion=%271.0%27`<br><br>Example:<br>`DeleteRule?modelId=%2724024f7e-b45c-419e-bfa2-dfd947e0d253%27&filterId=%271000011%27&apiVersion=%271.0%27`|
+
+|	Parameter Name	|	Valid Values						|
+|:--------			|:--------								|
+|	modelId	|	Unique identifier of the model |
+|	filterId	|	Unique identifier of the filter |
+|	apiVersion		| 1.0 |
+|||
+| Request Body | NONE |
+
+**Response**:
+
+HTTP Status code: 200
+
+###7.4.	Delete All Rules
+
+| HTTP Method | URI |
+|:--------|:--------|
+|DELETE     |`<rootURI>/DeleteAllRules?modelId=%27<model_id>%27&apiVersion=%271.0%27`<br><br>Example:<br>`DeleteAllRules?modelId=%2724024f7e-b45c-419e-bfa2-dfd947e0d253%27&apiVersion=%271.0%27`|
+
+|	Parameter Name	|	Valid Values						|
+|:--------			|:--------								|
+|	modelId	|	Unique identifier of the model |
+|	apiVersion		| 1.0 |
+|||
+| Request Body | NONE |
+
+**Response**:
+
+HTTP Status code: 200
+
+##8. Catalog
+
+###8.1.	Import Catalog Data
+
+If you upload several catalog files to the same model with several calls, we will insert only the new catalog items. Existing items will remain with the original values. You cannot update catalog data by using this method.
+
+The catalog data should follow the following format:
+
+- Without features - `<Item Id>,<Item Name>,<Item Category>[,<Description>]`
+
+- With features - `<Item Id>,<Item Name>,<Item Category>,[<Description>],<Features list>`
+
+Note: The maximum file size is 200MB.
+
+** Format details **
+
+| Name | Mandatory | Type |  Description |
+|:---|:---|:---|:---|
+| Item Id |Yes | [A-z], [a-z], [0-9], [_] &#40;Underscore&#41;, [-] &#40;Dash&#41;<br> Max length: 50 | Unique identifier of an item. |
+| Item Name | Yes | Any alphanumeric characters<br> Max length: 255 | Item name. | 
+| Item Category | Yes | Any alphanumeric characters <br> Max length: 255 | Category to which this item belongs (e.g. Cooking Books, Drama…); can be empty. |
+| Description | No, unless features are present (but can be empty) | Any alphanumeric characters <br> Max length: 4000 | Description of this item. |
+| Features list | No | Any alphanumeric characters <br> Max length: 4000 | Comma-separated list of feature name=feature value that can be used to enhance model recommendation; see [Advanced topics](#2-advanced-topics) section. |
+
+
+| HTTP Method | URI |
+|:--------|:--------|
+|POST     |`<rootURI>/ImportCatalogFile?modelId=%27<modelId>%27&filename=%27<fileName>%27&apiVersion=%271.0%27`<br><br>Example:<br>`<rootURI>/ImportCatalogFile?modelId=%27a658c626-2baa-43a7-ac98-f6ee26120a12%27&filename=%27catalog10_small.txt%27&apiVersion=%271.0%27`|
+|HEADER   |`"Content-Type", "text/xml"`|
+
+|	Parameter Name	|	Valid Values						|
+|:--------			|:--------								|
+|	modelId	|	Unique identifier of the model  |
+| filename | Textual identifier of the catalog.<br>Only letters (A-Z, a-z), numbers (0-9), hyphens (-) and underscore (_) are allowed.<br>Max length: 50 |
+|	apiVersion		| 1.0 |
+|||
+| Request Body | Example (with features):<br/>2406e770-769c-4189-89de-1c9283f93a96,Clara Callan,Book,the book  description,author=Richard Wright,publisher=Harper Flamingo Canada,year=2001<br>21bf8088-b6c0-4509-870c-e1c7ac78304a,The Forgetting Room: A Fiction (Byzantium Book),Book,,author=Nick Bantock,publisher=Harpercollins,year=1997<br>3bb5cb44-d143-4bdd-a55c-443964bf4b23,Spadework,Book,,author=Timothy Findley, publisher=HarperFlamingo Canada, year=2001<br>552a1940-21e4-4399-82bb-594b46d7ed54,Restraint of Beasts,Book,the book description,author=Magnus Mills, publisher=Arcade Publishing, year=1998</pre> |
+
+
+**Response**:
+
+HTTP Status code: 200
+
+The API returns a report of the import.
+- `feed\entry\content\properties\LineCount` – Number of lines accepted.
+- `feed\entry\content\properties\ErrorCount` – Number of lines that were not inserted due to an error.
+
+OData XML
+
+    <feed xmlns:base="https://api.datamarket.azure.com/amla/recommendations/v3/ImportCatalogFile" xmlns:d="http://schemas.microsoft.com/ado/2007/08/dataservices" xmlns:m="http://schemas.microsoft.com/ado/2007/08/dataservices/metadata" xmlns="http://www.w3.org/2005/Atom">
+	<title type="text" />
+	<subtitle type="text">Import catalog file</subtitle>
+	<id>https://api.datamarket.azure.com/amla/recommendations/v3/ImportCatalogFile?modelId='a658c626-2baa-43a7-ac98-f6ee26120a12'&amp;filename='catalog10_small.txt'&amp;apiVersion='1.0'</id>
+	<rights type="text" />
+	<updated>2014-10-05T06:58:04Z</updated>
+	<link rel="self" href="https://api.datamarket.azure.com/amla/recommendations/v3/ImportCatalogFile?modelId='a658c626-2baa-43a7-ac98-f6ee26120a12'&amp;filename='catalog10_small.txt'&amp;apiVersion='1.0'" />
+	<entry>
+   	<id>https://api.datamarket.azure.com/amla/recommendations/v3/ImportCatalogFile?modelId='a658c626-2baa-43a7-ac98-f6ee26120a12'&amp;filename='catalog10_small.txt'&amp;apiVersion='1.0'&amp;$skip=0&amp;$top=1</id>
+		<title type="text">ImportCatalogFileEntity2</title>
+		<updated>2014-10-05T06:58:04Z</updated>
+		<link rel="self" href="https://api.datamarket.azure.com/amla/recommendations/v3/ImportCatalogFile?modelId='a658c626-2baa-43a7-ac98-f6ee26120a12'&amp;filename='catalog10_small.txt'&amp;apiVersion='1.0'&amp;$skip=0&amp;$top=1" />
+		<content type="application/xml">
+			<m:properties>
+				<d:LineCount m:type="Edm.String">4</d:LineCount>
+				<d:ErrorCount m:type="Edm.String">0</d:ErrorCount>
+			</m:properties>
+		</content>
+	</entry>
+	</feed>
+
+###8.2.	Get Catalog
+Retrieves all catalog items.
+
+| HTTP Method | URI |
+|:--------|:--------|
+|GET     |`<rootURI>/GetCatalog?modelId=%27<model_id>%27&apiVersion=%271.0%27`<br><br>Example:<br>`GetCatalog?modelId=%2724024f7e-b45c-419e-bfa2-dfd947e0d253%27&apiVersion=%271.0%27`|
+
+|	Parameter Name	|	Valid Values						|
+|:--------			|:--------								|
+|	modelId	|	Unique identifier of the model |
+|	apiVersion		| 1.0 |
+|||
+| Request Body | NONE |
+
+**Response**:
+
+HTTP Status code: 200
+
+The response includes one entry per catalog item. Each entry has the following data:
+
+- `feed/entry/content/properties/ExternalId` – Catalog item external ID, the one provided by the customer.
+- `feed/entry/content/properties/InternalId` – Catalog item internal ID, the one that Azure Machine Learning Recommendations has generated.
+- `feed/entry/content/properties/Name` – Catalog item name.
+- `feed/entry/content/properties/Category` – Catalog item category.
+- `feed/entry/content/properties/Description` – Catalog item description.
+- `feed/entry/content/properties/Metadata` – Catalog item metadata.
+
+
+OData XML
+
+    <feed xmlns:base="https://api.datamarket.azure.com/amla/recommendations/v3/GetCatalog" xmlns:d="http://schemas.microsoft.com/ado/2007/08/dataservices" xmlns:m="http://schemas.microsoft.com/ado/2007/08/dataservices/metadata" xmlns="http://www.w3.org/2005/Atom">
+		<title type="text" />
+		<subtitle type="text">Get All Catalog Items</subtitle>
+		<id>https://api.datamarket.azure.com/amla/recommendations/v3/GetCatalog?modelId='0dbb55fa-7f11-418d-8537-8ff2d9d1d9c6'&amp;apiVersion='1.0'</id>
+		<rights type="text" />
+		<updated>2014-10-29T11:13:26Z</updated>
+		<link rel="self" href="https://api.datamarket.azure.com/amla/recommendations/v3/GetCatalog?modelId='0dbb55fa-7f11-418d-8537-8ff2d9d1d9c6'&amp;apiVersion='1.0'" />
+		<entry>
+        	<id>https://api.datamarket.azure.com/amla/recommendations/v3/GetCatalog?modelId='0dbb55fa-7f11-418d-8537-8ff2d9d1d9c6'&amp;apiVersion='1.0'&amp;$skip=0&amp;$top=1</id>
+		<title type="text">AllCatalogItemsEntity</title>
+		<updated>2014-10-29T11:13:26Z</updated>
+		<link rel="self" href="https://api.datamarket.azure.com/amla/recommendations/v3/GetCatalog?modelId='0dbb55fa-7f11-418d-8537-8ff2d9d1d9c6'&amp;apiVersion='1.0'&amp;$skip=0&amp;$top=1" />
+		<content type="application/xml">
+			<m:properties>
+				<d:ExternalId m:type="Edm.String">552A1940-21E4-4399-82BB-594B46D7ED54</d:ExternalId>
+				<d:InternalId m:type="Edm.String">060db26a-e6a6-464e-bb52-436d2da82a50</d:InternalId>
+				<d:Name m:type="Edm.String">Restraint of Beasts</d:Name>
+				<d:Category m:type="Edm.String">Book</d:Category>
+				<d:Description m:type="Edm.String"></d:Description>
+				<d:Metadata m:type="Edm.String"></d:Metadata>
+			</m:properties>
+		</content>
+	</entry>
+	<entry>
+    	<id>https://api.datamarket.azure.com/amla/recommendations/v3/GetCatalog?modelId='0dbb55fa-7f11-418d-8537-8ff2d9d1d9c6'&amp;apiVersion='1.0'&amp;$skip=1&amp;$top=1</id>
+		<title type="text">AllCatalogItemsEntity</title>
+		<updated>2014-10-29T11:13:26Z</updated>
+		<link rel="self" href="https://api.datamarket.azure.com/amla/recommendations/v3/GetCatalog?modelId='0dbb55fa-7f11-418d-8537-8ff2d9d1d9c6'&amp;apiVersion='1.0'&amp;$skip=1&amp;$top=1" />
+		<content type="application/xml">
+			<m:properties>
+				<d:ExternalId m:type="Edm.String">2406E770-769C-4189-89DE-1C9283F93A96</d:ExternalId>
+				<d:InternalId m:type="Edm.String">209d7bfe-2eb9-4455-92a3-7c867a41a74a</d:InternalId>
+				<d:Name m:type="Edm.String">Clara Callan</d:Name>
+				<d:Category m:type="Edm.String">Book</d:Category>
+				<d:Description m:type="Edm.String"></d:Description>
+				<d:Metadata m:type="Edm.String"></d:Metadata>
+			</m:properties>
+		</content>
+	</entry>
+	<entry>
+		<id>https://api.datamarket.azure.com/amla/recommendations/v3/GetCatalog?modelId='0dbb55fa-7f11-418d-8537-8ff2d9d1d9c6'&amp;apiVersion='1.0'&amp;$skip=2&amp;$top=1</id>
+		<title type="text">AllCatalogItemsEntity</title>
+		<updated>2014-10-29T11:13:26Z</updated>
+		<link rel="self" href="https://api.datamarket.azure.com/amla/recommendations/v3/GetCatalog?modelId='0dbb55fa-7f11-418d-8537-8ff2d9d1d9c6'&amp;apiVersion='1.0'&amp;$skip=2&amp;$top=1" />
+		<content type="application/xml">
+			<m:properties>
+				<d:ExternalId m:type="Edm.String">3BB5CB44-D143-4BDD-A55C-443964BF4B23</d:ExternalId>
+				<d:InternalId m:type="Edm.String">913ff79b-059b-4d4d-8042-6fa4cc1391dd</d:InternalId>
+				<d:Name m:type="Edm.String">Spadework</d:Name>
+				<d:Category m:type="Edm.String">Book</d:Category>
+				<d:Description m:type="Edm.String"></d:Description>
+				<d:Metadata m:type="Edm.String"></d:Metadata>
+			</m:properties>
+		</content>
+	</entry>
+	<entry>
+    		<id>https://api.datamarket.azure.com/amla/recommendations/v3/GetCatalog?modelId='0dbb55fa-7f11-418d-8537-8ff2d9d1d9c6'&amp;apiVersion='1.0'&amp;$skip=3&amp;$top=1</id>
+		<title type="text">AllCatalogItemsEntity</title>
+		<updated>2014-10-29T11:13:26Z</updated>
+		<link rel="self" href="https://api.datamarket.azure.com/amla/recommendations/v3/GetCatalog?modelId='0dbb55fa-7f11-418d-8537-8ff2d9d1d9c6'&amp;apiVersion='1.0'&amp;$skip=3&amp;$top=1" />
+		<content type="application/xml">
+			<m:properties>
+				<d:ExternalId m:type="Edm.String">21BF8088-B6C0-4509-870C-E1C7AC78304A</d:ExternalId>
+				<d:InternalId m:type="Edm.String">ea65e4fa-768c-40b4-92c3-69d3e8178691</d:InternalId>
+				<d:Name m:type="Edm.String">The Forgetting Room: A Fiction (Byzantium Book)</d:Name>
+				<d:Category m:type="Edm.String">Book</d:Category>
+				<d:Description m:type="Edm.String"></d:Description>
+				<d:Metadata m:type="Edm.String"></d:Metadata>
+			</m:properties>
+		</content>
+	</entry>
+	</feed>
+
+###8.3.	Get Catalog Items by Token
+
+| HTTP Method | URI |
+|:--------|:--------|
+|GET     |`<rootURI>/GetCatalogItemsByToken?modelId=%27<modelId>%27&token=%27<token>%27&apiVersion=%271.0%27`<br><br>Example:<br>`GetCatalogItemsByToken?modelId=%270dbb55fa-7f11-418d-8537-8ff2d9d1d9c6%27&token=%27Cla%27&apiVersion=%271.0%27`|
+
+|	Parameter Name	|	Valid Values						|
+|:--------			|:--------								|
+|	modelId	|	Unique identifier of the model |
+|	token	|	Token of the catalog item’s name. Should contain at least 3 characters. |
+|	apiVersion		| 1.0 |
+|||
+| Request Body | NONE |
+
+**Response**:
+
+HTTP Status code: 200
+
+The response includes one entry per catalog item. Each entry has the following data:
+
+- `feed/entry/content/properties/ExternalId` – Catalog item external ID, the one provided by the customer.
+- `feed/entry/content/properties/InternalId` – Catalog item internal ID, the one that Azure Machine Learning Recommendations has generated.
+- `feed/entry/content/properties/Name` – Catalog item name.
+- `feed/entry/content/properties/Category` – Catalog item category.
+- `feed/entry/content/properties/Description` – Catalog item description.
+- `feed/entry/content/properties/Metadata` – Catalog item metadata.
+
+OData XML
+
+	<feed xmlns:base="https://api.datamarket.azure.com/amla/recommendations/v3/GetCatalogItemsByToken" xmlns:d="http://schemas.microsoft.com/ado/2007/08/dataservices" xmlns:m="http://schemas.microsoft.com/ado/2007/08/dataservices/metadata" xmlns="http://www.w3.org/2005/Atom">
+		<title type="text" />
+		<subtitle type="text">Get Catalog items that contain a token</subtitle>
+		<id>https://api.datamarket.azure.com/amla/recommendations/v3/GetCatalogItemsByToken?modelId='0dbb55fa-7f11-418d-8537-8ff2d9d1d9c6'&amp;token='Cla'&amp;apiVersion='1.0'</id>
+		<rights type="text" />
+		<updated>2014-10-29T11:48:19Z</updated>
+		<link rel="self" href="https://api.datamarket.azure.com/amla/recommendations/v3/GetCatalogItemsByToken?modelId='0dbb55fa-7f11-418d-8537-8ff2d9d1d9c6'&amp;token='Cla'&amp;apiVersion='1.0'" />
+		<entry>
+			<id>https://api.datamarket.azure.com/amla/recommendations/v3/GetCatalogItemsByToken?modelId='0dbb55fa-7f11-418d-8537-8ff2d9d1d9c6'&amp;token='Cla'&amp;apiVersion='1.0'&amp;$skip=0&amp;$top=1</id>
+			<title type="text">CatalogItemsThatContainATokenEntity</title>
+			<updated>2014-10-29T11:48:19Z</updated>
+			<link rel="self" href="https://api.datamarket.azure.com/amla/recommendations/v3/GetCatalogItemsByToken?modelId='0dbb55fa-7f11-418d-8537-8ff2d9d1d9c6'&amp;token='Cla'&amp;apiVersion='1.0'&amp;$skip=0&amp;$top=1" />
+    		<content type="application/xml">
+      			<m:properties>
+					<d:Id m:type="Edm.String">2406E770-769C-4189-89DE-1C9283F93A96</d:Id>
+        			<d:Name m:type="Edm.String">Clara Callan</d:Name>
+        			<d:Rating m:type="Edm.Double">0</d:Rating>
+        			<d:Reasoning m:type="Edm.String"></d:Reasoning>
+        			<d:Metadata m:type="Edm.String"></d:Metadata>
+        			<d:FormattedRating m:type="Edm.Double" m:null="true"></d:FormattedRating>
+      			</m:properties>
+			</content>
+		</entry>
+	</feed>
+
+##9. Usage data
+###9.1.	Import Usage Data
+####9.1.1. Uploading File
+This section shows how to upload usage data by using a file. You can call this API several times with usage data. All usage data will be saved for all calls.
+
+| HTTP Method | URI |
+|:--------|:--------|
+|POST     |`<rootURI>/ImportUsageFile?modelId=%27<modelId>%27&filename=%27<fileName>%27&apiVersion=%271.0%27`<br><br>Example:<br>`<rootURI>/ImportUsageFile?modelId=%27a658c626-2baa-43a7-ac98-f6ee26120a12%27&filename=%27ImplicitMatrix10_Guid_small.txt%27&apiVersion=%271.0%27`|
+
+|	Parameter Name	|	Valid Values						|
+|:--------			|:--------								|
+|	modelId	|	Unique identifier of the model  |
+| filename | Textual identifier of the catalog.<br>Only letters (A-Z, a-z), numbers (0-9), hyphens (-) and underscore (_) are allowed.<br>Max length: 50 |
+|	apiVersion		| 1.0 |
+|||
+| Request Body | Usage data. Format:<br>`<User Id>,<Item Id>[,<Time>,<Event>]`<br><br><table><tr><th>Name</th><th>Mandatory</th><th>Type</th><th>Description</th></tr><tr><td>User Id</td><td>Yes</td><td>[A-z], [a-z], [0-9], [_] &#40;Underscore&#41;, [-] &#40;Dash&#41;<br> Max length: 255 </td><td>Unique identifier of a user.</td></tr><tr><td>Item Id</td><td>Yes</td><td>[A-z], [a-z], [0-9], [&#95;] &#40;Underscore&#41;, [-] &#40;Dash&#41;<br> Max length: 50</td><td>Unique identifier of an item.</td></tr><tr><td>Time</td><td>No</td><td>Date in format: YYYY/MM/DDTHH:MM:SS (e.g. 2013/06/20T10:00:00)</td><td>Time of data.</td></tr><tr><td>Event</td><td>No; if supplied then must also put date</td><td>One of the following:<br>• Click<br>• RecommendationClick<br>•	AddShopCart<br>• RemoveShopCart<br>• Purchase</td><td></td></tr></table><br>Maximum file size: 200MB<br><br>Example:<br><pre>149452,1b3d95e2-84e4-414c-bb38-be9cf461c347<br>6360,1b3d95e2-84e4-414c-bb38-be9cf461c347<br>50321,1b3d95e2-84e4-414c-bb38-be9cf461c347<br>71285,1b3d95e2-84e4-414c-bb38-be9cf461c347<br>224450,1b3d95e2-84e4-414c-bb38-be9cf461c347<br>236645,1b3d95e2-84e4-414c-bb38-be9cf461c347<br>107951,1b3d95e2-84e4-414c-bb38-be9cf461c347</pre> |
+
+**Response**:
+
+HTTP Status code: 200
+
+- `Feed\entry\content\properties\LineCount` – Number of lines accepted.
+- `Feed\entry\content\properties\ErrorCount` – Number of lines that were not inserted due to an error.
+- `Feed\entry\content\properties\FileId` – File identifier.
+
+OData XML
+
+	<feed xmlns:base="https://api.datamarket.azure.com/amla/recommendations/v3/ImportUsageFile" xmlns:d="http://schemas.microsoft.com/ado/2007/08/dataservices" xmlns:m="http://schemas.microsoft.com/ado/2007/08/dataservices/metadata" xmlns="http://www.w3.org/2005/Atom">
+  	<title type="text" />
+  	<subtitle type="text">Add bulk usage data (usage file)</subtitle>
+  	<id>https://api.datamarket.azure.com/amla/recommendations/v3/ImportUsageFile?modelId='a658c626-2baa-43a7-ac98-f6ee26120a12'&amp;filename='ImplicitMatrix10_Guid_small.txt'&amp;apiVersion='1.0'</id>
+  	<rights type="text" />
+  	<updated>2014-10-05T07:21:44Z</updated>
+  	<link rel="self" href="https://api.datamarket.azure.com/amla/recommendations/v3/ImportUsageFile?modelId='a658c626-2baa-43a7-ac98-f6ee26120a12'&amp;filename='ImplicitMatrix10_Guid_small.txt'&amp;apiVersion='1.0'" />
+  	<entry>
+    <id>https://api.datamarket.azure.com/amla/recommendations/v3/ImportUsageFile?modelId='a658c626-2baa-43a7-ac98-f6ee26120a12'&amp;filename='ImplicitMatrix10_Guid_small.txt'&amp;apiVersion='1.0'&amp;$skip=0&amp;$top=1</id>
+    <title type="text">AddBulkUsageDataUsageFileEntity2</title>
+    <updated>2014-10-05T07:21:44Z</updated>
+    <link rel="self" href="https://api.datamarket.azure.com/amla/recommendations/v3/ImportUsageFile?modelId='a658c626-2baa-43a7-ac98-f6ee26120a12'&amp;filename='ImplicitMatrix10_Guid_small.txt'&amp;apiVersion='1.0'&amp;$skip=0&amp;$top=1" />
+    <content type="application/xml">
+      <m:properties>
+        <d:LineCount m:type="Edm.String">33</d:LineCount>
+        <d:ErrorCount m:type="Edm.String">0</d:ErrorCount>
+        <d:FileId m:type="Edm.String">fead7c1c-db01-46c0-872f-65bcda36025d</d:FileId>
+      </m:properties>
+    </content>
+  	</entry>
+	</feed>
+
+
+####9.1.2. Using Data Acquisition
+This section shows how to send events in real time to Azure Machine Learning Recommendations, usually from your website.
+
+| HTTP Method | URI |
+|:--------|:--------|
+|POST     |`<rootURI>/AddUsageEvent?apiVersion=%271.0%27`|
+|HEADER   |`"Content-Type", "text/xml"`|
+
+|	Parameter Name	|	Valid Values						|
+|:--------			|:--------								|
+|	apiVersion		| 1.0 |
+|Request body| Event data entry for each event you want to send. You should send for the same user or browser session the same ID in the SessionId field. (See sample of event body below.)|
+
+
+- Example for event 'Click':
+
+		<Event xmlns:xsd="http://www.w3.org/2001/XMLSchema" xmlns:xsi="http://www.w3.org/2001/XMLSchema-instance">
+		<ModelId>2779c063-48fb-46c1-bae3-74acddc8c1d1</ModelId>
+		<SessionId>11112222</SessionId>
+		<EventData>
+		<EventData>
+		<Name>Click</Name>
+		<ItemId>21BF8088-B6C0-4509-870C-E1C7AC78304A</ItemId>
+		</EventData>
+		</EventData>
+		</Event>
+
+- Example for event 'RecommendationClick':
+
+		<Event xmlns:xsd="http://www.w3.org/2001/XMLSchema" xmlns:xsi="http://www.w3.org/2001/XMLSchema-instance">
+  		<ModelId>2779c063-48fb-46c1-bae3-74acddc8c1d1</ModelId>
+  		<SessionId>11112222</SessionId>
+  		<EventData>
+    	<EventData>
+      	<Name>RecommendationClick</Name>
+      	<ItemId>21BF8088-B6C0-4509-870C-E1C7AC78304A</ItemId>
+    	</EventData>
+  		</EventData>
+		</Event>
+
+- Example for event 'AddShopCart':
+
+		<Event xmlns:xsd="http://www.w3.org/2001/XMLSchema" xmlns:xsi="http://www.w3.org/2001/XMLSchema-instance">
+  		<ModelId>2779c063-48fb-46c1-bae3-74acddc8c1d1</ModelId>
+  		<SessionId>11112222</SessionId>
+  		<EventData>
+    	<EventData>
+      	<Name>AddShopCart</Name>
+      	<ItemId>21BF8088-B6C0-4509-870C-E1C7AC78304A</ItemId>
+    	</EventData>
+  		</EventData>
+		</Event>
+
+- Example for event 'RemoveShopCart':
+
+		<Event xmlns:xsd="http://www.w3.org/2001/XMLSchema" xmlns:xsi="http://www.w3.org/2001/XMLSchema-instance">
+  		<ModelId>2779c063-48fb-46c1-bae3-74acddc8c1d1</ModelId>
+  		<SessionId>11112222</SessionId>
+  		<EventData>
+		  	<EventData>
+      				<Name>RemoveShopCart</Name>
+      				<ItemId>21BF8088-B6C0-4509-870C-E1C7AC78304A</ItemId>
+    			</EventData>
+  		</EventData>
+		</Event>
+
+- Example for event 'Purchase':
+
+		<Event xmlns:xsd="http://www.w3.org/2001/XMLSchema" xmlns:xsi="http://www.w3.org/2001/XMLSchema-instance">
+		<ModelId>2779c063-48fb-46c1-bae3-74acddc8c1d1</ModelId>
+		<SessionId>11112222</SessionId>
+		<EventData>
+			<EventData>
+				<Name>Purchase</Name>
+				<PurchaseItems>
+					<PurchaseItem>
+						<ItemId>ABBF8081-C5C0-4F09-9701-E1C7AC78304A</ItemId>
+						<Count>1</Count>
+					</PurchaseItem>
+					<PurchaseItem>
+						<ItemId>21BF8088-B6C0-4509-870C-11C0AC7F304B</ItemId>
+						<Count>3</Count>
+					</PurchaseItem>
+				</PurchaseItems>
+			</EventData>
+		</EventData>
+		</Event>
+		
+		
+		
+
+
+
+- Example sending 2 events, 'Click' and 'AddShopCart':
+
+		<Event xmlns:xsd="http://www.w3.org/2001/XMLSchema" xmlns:xsi="http://www.w3.org/2001/XMLSchema-instance">
+  		<ModelId>2779c063-48fb-46c1-bae3-74acddc8c1d1</ModelId>
+  		<SessionId>11112222</SessionId>
+  		<EventData>
+    	<EventData>
+      	<Name>Click</Name>
+      	<ItemId>21BF8088-B6C0-4509-870C-E1C7AC78304A</ItemId>
+      	<ItemName>itemName</ItemName>
+      	<ItemDescription>item description</ItemDescription>
+      	<ItemCategory>category</ItemCategory>
+    	</EventData>
+    	<EventData>
+      	<Name>AddShopCart</Name>
+      	<ItemId>552A1940-21E4-4399-82BB-594B46D7ED54</ItemId>
+    	</EventData>
+  		</EventData>
+		</Event>
+
+**Response**:
+HTTP Status code: 200
+
+###9.2.	List Model Usage Files
+Retrieves metadata of all model usage files.
+
+| HTTP Method | URI |
+|:--------|:--------|
+|GET     |`<rootURI>/ListModelUsageFiles?forModelId=%27<model_id>%27&apiVersion=%271.0%27`<br><br>Example:<br>`<rootURI>/ListModelUsageFiles?forModelId=%270dbb55fa-7f11-418d-8537-8ff2d9d1d9c6%27&apiVersion=%271.0%27`|
+
+|	Parameter Name	|	Valid Values						|
+|:--------			|:--------								|
+|	forModelId	|	Unique identifier of the model |
+|	apiVersion		| 1.0 |
+|||
+| Request Body | NONE |
+
+**Response**:
+
+HTTP Status code: 200
+
+The response includes one entry per usage file. Each entry has the following data:
+
+- `feed\entry\content\properties\Id` – Usage file ID.
+- `feed\entry\content\properties\Length` – Usage file length in MB.
+- `feed\entry\content\properties\DateModified` – Date when the usage file was created.
+- `feed\entry\content\properties\UseInModel` – Whether the usage file is used in the model.
+
+OData XML
+
+	<feed xmlns:base="https://api.datamarket.azure.com/amla/recommendations/v3/ListModelUsageFiles" xmlns:d="http://schemas.microsoft.com/ado/2007/08/dataservices" xmlns:m="http://schemas.microsoft.com/ado/2007/08/dataservices/metadata" xmlns="http://www.w3.org/2005/Atom">
+		<title type="text" />
+		<subtitle type="text">Get a list of model's usage files info</subtitle>
+    	<id>https://api.datamarket.azure.com/amla/recommendations/v3/ListModelUsageFiles?forModelId='1c1110f8-7d9f-4c64-a807-4c9c5329993a'&amp;apiVersion='1.0'</id>
+		<rights type="text" />
+		<updated>2014-10-30T09:40:25Z</updated>
+		<link rel="self" href="https://api.datamarket.azure.com/amla/recommendations/v3/ListModelUsageFiles?forModelId='1c1110f8-7d9f-4c64-a807-4c9c5329993a'&amp;apiVersion='1.0'" />
+		<entry>
+			<id>https://api.datamarket.azure.com/amla/recommendations/v3/ListModelUsageFiles?forModelId='1c1110f8-7d9f-4c64-a807-4c9c5329993a'&amp;apiVersion='1.0'&amp;$skip=0&amp;$top=1</id>
+			<title type="text">GetAListOfModelsUsageFilesInfoEntity</title>
+			<updated>2014-10-30T09:40:25Z</updated>
+			<link rel="self" href="https://api.datamarket.azure.com/amla/recommendations/v3/ListModelUsageFiles?forModelId='1c1110f8-7d9f-4c64-a807-4c9c5329993a'&amp;apiVersion='1.0'&amp;$skip=0&amp;$top=1" />
+			<content type="application/xml">
+				<m:properties>
+					<d:Id m:type="Edm.String">4c067b42-e975-4cb2-8c98-a6ab80ed6d63</d:Id>
+					<d:Length m:type="Edm.Double">0</d:Length>
+					<d:DateModified m:type="Edm.String">10/30/2014 9:19:57 AM</d:DateModified>
+					<d:UseInModel m:type="Edm.String">true</d:UseInModel>
+				</m:properties>
+			</content>
+		</entry>
+	<entry>
+		<id>https://api.datamarket.azure.com/amla/recommendations/v3/ListModelUsageFiles?forModelId='1c1110f8-7d9f-4c64-a807-4c9c5329993a'&amp;apiVersion='1.0'&amp;$skip=1&amp;$top=1</id>
+		<title type="text">GetAListOfModelsUsageFilesInfoEntity</title>
+		<updated>2014-10-30T09:40:25Z</updated>
+		<link rel="self" href="https://api.datamarket.azure.com/amla/recommendations/v3/ListModelUsageFiles?forModelId='1c1110f8-7d9f-4c64-a807-4c9c5329993a'&amp;apiVersion='1.0'&amp;$skip=1&amp;$top=1" />
+		<content type="application/xml">
+			<m:properties>
+				<d:Id m:type="Edm.String">3126d816-4e80-4248-8339-1ebbdb9d544d</d:Id>
+				<d:Length m:type="Edm.Double">0.001</d:Length>
+				<d:DateModified m:type="Edm.String">10/30/2014 9:21:44 AM</d:DateModified>
+				<d:UseInModel m:type="Edm.String">true</d:UseInModel>
+          	</m:properties>
+		</content>
+	</entry>
+</feed>
+
+###9.3.	Get Usage Statistics
+Gets usage statistics.
+
+| HTTP Method | URI |
+|:--------|:--------|
+|GET     |`<rootURI>/GetUsageStatistics?modelId=%27<modelId>%27& startDate=%27<date>%27&endDate=%27<date>%27&eventTypes=%27<types>%27&apiVersion=%271.0%27`<br><br>Example:<br>`<rootURI>/GetUsageStatistics?modelId=%271d20c34f-dca1-4eac-8e5d-f299e4e4ad66%27&startDate=%272014%2F10%2F17T00%3A00%3A00%27&endDate=%272014%2F11%2F16T00%3A00%3A00%27&eventTypes=%271%2C2%2C3%2C4%2C5%27&apiVersion=%271.0%27`|
+
+|	Parameter Name	|	Valid Values						|
+|:--------			|:--------								|
+| modelId |	Unique identifier of the model  |
+| startDate |	Start date. Format: yyyy/MM/ddTHH:mm:ss |
+| endDate |	End date. Format: yyyy/MM/ddTHH:mm:ss |
+| eventTypes |	Comma-separated string of event types or null to get all events  |
+| apiVersion | 1.0 |
+|||
+| Request Body | NONE |
+
+**Response**:
+
+HTTP Status code: 200
+
+A collection of key/value elements. Each one contains the sum of events for a specific event type grouped by hour.
+
+- `feed\entry[i]\content\properties\Key` – Contains the time (grouped by hour) and the event type.
+- `feed\entry[i]\content\properties\Value` – Total event count.
+
+OData XML
+
+	<feed xmlns:base="https://api.datamarket.azure.com/amla/recommendations/v3/GetUsageStatistics" xmlns:d="http://schemas.microsoft.com/ado/2007/08/dataservices" xmlns:m="http://schemas.microsoft.com/ado/2007/08/dataservices/metadata" xmlns="http://www.w3.org/2005/Atom">
+		<title type="text" />
+		<subtitle type="text">Get usage statistics</subtitle>
+        <id>https://api.datamarket.azure.com/amla/recommendations/v3/GetUsageStatistics?modelId='1d20c34f-dca1-4eac-8e5d-f299e4e4ad66'&amp;startDate='2014/10/12T00:00:00'&amp;endDate='2014/11/10T00:00:00'&amp;eventTypes=''&amp;apiVersion='1.0'</id>
+	<rights type="text" />
+	<updated>2014-11-18T11:39:16Z</updated>
+	<link rel="self" href="https://api.datamarket.azure.com/amla/recommendations/v3/GetUsageStatistics?modelId='1d20c34f-dca1-4eac-8e5d-f299e4e4ad66'&amp;startDate='2014/10/12T00:00:00'&amp;endDate='2014/11/10T00:00:00'&amp;eventTypes=''&amp;apiVersion='1.0'" />
+	<entry>
+    	<id>https://api.datamarket.azure.com/amla/recommendations/v3/GetUsageStatistics?modelId='1d20c34f-dca1-4eac-8e5d-f299e4e4ad66'&amp;startDate='2014/10/12T00:00:00'&amp;endDate='2014/11/10T00:00:00'&amp;eventTypes=''&amp;apiVersion='1.0'&amp;$skip=0&amp;$top=1</id>
+		<title type="text">GetUsageStatisticsEntity</title>
+		<updated>2014-11-18T11:39:16Z</updated>
+		<link rel="self" href="https://api.datamarket.azure.com/amla/recommendations/v3/GetUsageStatistics?modelId='1d20c34f-dca1-4eac-8e5d-f299e4e4ad66'&amp;startDate='2014/10/12T00:00:00'&amp;endDate='2014/11/10T00:00:00'&amp;eventTypes=''&amp;apiVersion='1.0'&amp;$skip=0&amp;$top=1" />
+		<content type="application/xml">
+			<m:properties>
+				<d:Event m:type="Edm.String">11/9/2014 8:00:00 AM;Click</d:Event>
+				<d:Value m:type="Edm.String">5</d:Value>
+			</m:properties>
+		</content>
+	</entry>
+	<entry>
+    	<id>https://api.datamarket.azure.com/amla/recommendations/v3/GetUsageStatistics?modelId='1d20c34f-dca1-4eac-8e5d-f299e4e4ad66'&amp;startDate='2014/10/12T00:00:00'&amp;endDate='2014/11/10T00:00:00'&amp;eventTypes=''&amp;apiVersion='1.0'&amp;$skip=1&amp;$top=1</id>
+		<title type="text">GetUsageStatisticsEntity</title>
+		<updated>2014-11-18T11:39:16Z</updated>
+		<link rel="self" href="https://api.datamarket.azure.com/amla/recommendations/v3/GetUsageStatistics?modelId='1d20c34f-dca1-4eac-8e5d-f299e4e4ad66'&amp;startDate='2014/10/12T00:00:00'&amp;endDate='2014/11/10T00:00:00'&amp;eventTypes=''&amp;apiVersion='1.0'&amp;$skip=1&amp;$top=1" />
+		<content type="application/xml">
+			<m:properties>
+				<d:Event m:type="Edm.String">11/9/2014 8:00:00 AM;RecommendationClick</d:Event>
+				<d:Value m:type="Edm.String">10</d:Value>
+          	</m:properties>
+		</content>
+	</entry>
+	<entry>
+    	<id>https://api.datamarket.azure.com/amla/recommendations/v3/GetUsageStatistics?modelId='1d20c34f-dca1-4eac-8e5d-f299e4e4ad66'&amp;startDate='2014/10/12T00:00:00'&amp;endDate='2014/11/10T00:00:00'&amp;eventTypes=''&amp;apiVersion='1.0'&amp;$skip=2&amp;$top=1</id>
+		<title type="text">GetUsageStatisticsEntity</title>
+		<updated>2014-11-18T11:39:16Z</updated>
+		<link rel="self" href="https://api.datamarket.azure.com/amla/recommendations/v3/GetUsageStatistics?modelId='1d20c34f-dca1-4eac-8e5d-f299e4e4ad66'&amp;startDate='2014/10/12T00:00:00'&amp;endDate='2014/11/10T00:00:00'&amp;eventTypes=''&amp;apiVersion='1.0'&amp;$skip=2&amp;$top=1" />
+        <content type="application/xml">
+			<m:properties>
+				<d:Event m:type="Edm.String">11/1/2014 8:00:00 AM;RemoveShopCart</d:Event>
+            	<d:Value m:type="Edm.String">10</d:Value>
+			</m:properties>
+        </content>
+	</entry>
+	<entry>
+    	<id>https://api.datamarket.azure.com/amla/recommendations/v3/GetUsageStatistics?modelId='1d20c34f-dca1-4eac-8e5d-f299e4e4ad66'&amp;startDate='2014/10/12T00:00:00'&amp;endDate='2014/11/10T00:00:00'&amp;eventTypes=''&amp;apiVersion='1.0'&amp;$skip=3&amp;$top=1</id>
+		<title type="text">GetUsageStatisticsEntity</title>
+		<updated>2014-11-18T11:39:16Z</updated>
+		<link rel="self" href="https://api.datamarket.azure.com/amla/recommendations/v3/GetUsageStatistics?modelId='1d20c34f-dca1-4eac-8e5d-f299e4e4ad66'&amp;startDate='2014/10/12T00:00:00'&amp;endDate='2014/11/10T00:00:00'&amp;eventTypes=''&amp;apiVersion='1.0'&amp;$skip=3&amp;$top=1" />
+		<content type="application/xml">
+			<m:properties>
+				<d:Event m:type="Edm.String">11/5/2014 8:00:00 AM;RemoveShopCart</d:Event>
+				<d:Value m:type="Edm.String">10</d:Value>
+			</m:properties>
+		</content>
+	</entry>
+	</feed>
+
+###9.4.	Get Usage File Sample
+Retrieves the first 2KB of usage file content.
+
+| HTTP Method | URI |
+|:--------|:--------|
+|GET     |`<rootURI>/GetUsageFileSample?modelId=%27<modelId>%27& fileId=%27<fileId>%27&apiVersion=%271.0%27`<br><br>Example:<br>`<rootURI>/GetUsageFileSample?modelId=%271c1110f8-7d9f-4c64-a807-4c9c5329993a%27&fileId=%274c067b42-e975-4cb2-8c98-a6ab80ed6d63%27&apiVersion=%271.0%27`|
+
+|	Parameter Name	|	Valid Values						|
+|:--------			|:--------								|
+| modelId |	Unique identifier of the model  |
+| fileId |	Unique identifier of the model usage file  |
+| apiVersion | 1.0 |
+|||
+| Request Body | NONE |
+
+**Response**:
+
+HTTP Status code: 200
+
+Response is returned in raw text format:
+<pre>
+85526,2406E770-769C-4189-89DE-1C9283F93A96,2014/11/02T13:40:15,True,1
+210926,2406E770-769C-4189-89DE-1C9283F93A96,2014/11/02T13:40:15,True,1
+116866,2406E770-769C-4189-89DE-1C9283F93A96,2014/11/02T13:40:15,True,1
+177458,2406E770-769C-4189-89DE-1C9283F93A96,2014/11/02T13:40:15,True,1
+274004,21BF8088-B6C0-4509-870C-E1C7AC78304A,2014/11/02T13:40:15,True,1
+123883,21BF8088-B6C0-4509-870C-E1C7AC78304A,2014/11/02T13:40:15,True,1
+37712,21BF8088-B6C0-4509-870C-E1C7AC78304A,2014/11/02T13:40:15,True,1
+152249,21BF8088-B6C0-4509-870C-E1C7AC78304A,2014/11/02T13:40:15,True,1
+250948,21BF8088-B6C0-4509-870C-E1C7AC78304A,2014/11/02T13:40:15,True,1
+235588,21BF8088-B6C0-4509-870C-E1C7AC78304A,2014/11/02T13:40:15,True,1
+158254,21BF8088-B6C0-4509-870C-E1C7AC78304A,2014/11/02T13:40:15,True,1
+271195,21BF8088-B6C0-4509-870C-E1C7AC78304A,2014/11/02T13:40:15,True,1
+141157,21BF8088-B6C0-4509-870C-E1C7AC78304A,2014/11/02T13:40:15,True,1
+171118,3BB5CB44-D143-4BDD-A55C-443964BF4B23,2014/11/02T13:40:15,True,1
+225087,3BB5CB44-D143-4BDD-A55C-443964BF4B23,2014/11/02T13:40:15,True,1
+</pre>
+
+
+###9.5.	Get Model Usage File
+Retrieves the full content of the usage file.
+
+| HTTP Method | URI |
+|:--------|:--------|
+|GET     |`<rootURI>/GetModelUsageFile?mid=%27<modelId>%27& fid=%27<fileId>%27&download=%27<download_value>%27&apiVersion=%271.0%27`<br><br>Example:<br>`<rootURI>/GetModelUsageFile?mid=%271c1110f8-7d9f-4c64-a807-4c9c5329993a%27&fid=%273126d816-4e80-4248-8339-1ebbdb9d544d%27&download=%271%27&apiVersion=%271.0%27`|
+
+|	Parameter Name	|	Valid Values						|
+|:--------			|:--------								|
+| mid |	Unique identifier of the model  |
+| fid |	Unique identifier of the model usage file |
+| download | 1 |
+| apiVersion | 1.0 |
+|||
+| Request Body | NONE |
+
+**Response**:
+
+HTTP Status code: 200
+
+Response is returned in raw text format:
+<pre>
+85526,2406E770-769C-4189-89DE-1C9283F93A96,2014/11/02T13:40:15,True,1
+210926,2406E770-769C-4189-89DE-1C9283F93A96,2014/11/02T13:40:15,True,1
+116866,2406E770-769C-4189-89DE-1C9283F93A96,2014/11/02T13:40:15,True,1
+177458,2406E770-769C-4189-89DE-1C9283F93A96,2014/11/02T13:40:15,True,1
+274004,21BF8088-B6C0-4509-870C-E1C7AC78304A,2014/11/02T13:40:15,True,1
+123883,21BF8088-B6C0-4509-870C-E1C7AC78304A,2014/11/02T13:40:15,True,1
+37712,21BF8088-B6C0-4509-870C-E1C7AC78304A,2014/11/02T13:40:15,True,1
+152249,21BF8088-B6C0-4509-870C-E1C7AC78304A,2014/11/02T13:40:15,True,1
+250948,21BF8088-B6C0-4509-870C-E1C7AC78304A,2014/11/02T13:40:15,True,1
+235588,21BF8088-B6C0-4509-870C-E1C7AC78304A,2014/11/02T13:40:15,True,1
+158254,21BF8088-B6C0-4509-870C-E1C7AC78304A,2014/11/02T13:40:15,True,1
+271195,21BF8088-B6C0-4509-870C-E1C7AC78304A,2014/11/02T13:40:15,True,1
+141157,21BF8088-B6C0-4509-870C-E1C7AC78304A,2014/11/02T13:40:15,True,1
+171118,3BB5CB44-D143-4BDD-A55C-443964BF4B23,2014/11/02T13:40:15,True,1
+225087,3BB5CB44-D143-4BDD-A55C-443964BF4B23,2014/11/02T13:40:15,True,1
+244881,3BB5CB44-D143-4BDD-A55C-443964BF4B23,2014/11/02T13:40:15,True,1
+50547,3BB5CB44-D143-4BDD-A55C-443964BF4B23,2014/11/02T13:40:15,True,1
+213090,3BB5CB44-D143-4BDD-A55C-443964BF4B23,2014/11/02T13:40:15,True,1
+260655,3BB5CB44-D143-4BDD-A55C-443964BF4B23,2014/11/02T13:40:15,True,1
+72214,3BB5CB44-D143-4BDD-A55C-443964BF4B23,2014/11/02T13:40:15,True,1
+189334,3BB5CB44-D143-4BDD-A55C-443964BF4B23,2014/11/02T13:40:15,True,1
+36326,3BB5CB44-D143-4BDD-A55C-443964BF4B23,2014/11/02T13:40:15,True,1
+189336,3BB5CB44-D143-4BDD-A55C-443964BF4B23,2014/11/02T13:40:15,True,1
+189334,552A1940-21E4-4399-82BB-594B46D7ED54,2014/11/02T13:40:15,True,1
+260655,552A1940-21E4-4399-82BB-594B46D7ED54,2014/11/02T13:40:15,True,1
+162100,552A1940-21E4-4399-82BB-594B46D7ED54,2014/11/02T13:40:15,True,1
+54946,552A1940-21E4-4399-82BB-594B46D7ED54,2014/11/02T13:40:15,True,1
+260965,552A1940-21E4-4399-82BB-594B46D7ED54,2014/11/02T13:40:15,True,1
+102758,552A1940-21E4-4399-82BB-594B46D7ED54,2014/11/02T13:40:15,True,1
+112602,552A1940-21E4-4399-82BB-594B46D7ED54,2014/11/02T13:40:15,True,1
+163925,552A1940-21E4-4399-82BB-594B46D7ED54,2014/11/02T13:40:15,True,1
+262998,552A1940-21E4-4399-82BB-594B46D7ED54,2014/11/02T13:40:15,True,1
+144717,552A1940-21E4-4399-82BB-594B46D7ED54,2014/11/02T13:40:15,True,1
+</pre>
+
+###9.6.	Delete Usage File
+Deletes the specified model usage file.
+
+| HTTP Method | URI |
+|:--------|:--------|
+|DELETE     |`<rootURI>/DeleteUsageFile?modelId=%27<modelId>%27&fileId=%27<fileId>%27&apiVersion=%271.0%27`<br><br>Example:<br>`<rootURI>/DeleteUsageFile?modelId=%270f86d698-d0f4-4406-a684-d13d22c47a73%27&fileId=%27f2e0b09d-be5c-46b2-9ac2-c7f622e5e1a5%27&apiVersion=%271.0%27`|
+
+| Parameter Name	|	Valid Values						|
+|:--------			|:--------								|
+| modelId |	Unique identifier of the model  |
+| fileId | Unique identifier of the file to be deleted |
+| apiVersion | 1.0 |
+|||
+| Request Body | NONE |
+
+**Response**:
+
+HTTP Status code: 200
+
+
+###9.7.	Delete All Usage Files
+Deletes all model usage files.
+
+| HTTP Method | URI |
+|:--------|:--------|
+|DELETE     |`<rootURI>/DeleteAllUsageFiles?modelId=%27<modelId>%27&apiVersion=%271.0%27`<br><br>Example:<br>`<rootURI>/DeleteAllUsageFiles?modelId=%271c1110f8-7d9f-4c64-a807-4c9c5329993a%27&apiVersion=%271.0%27`|
+
+| Parameter Name	|	Valid Values						|
+|:--------			|:--------								|
+| modelId |	Unique identifier of the model  |
+| apiVersion | 1.0 |
+|||
+| Request Body | NONE |
+
+**Response**:
+
+HTTP Status code: 200
+
+##10. Features
+This section shows how to retrieve feature information, such as the imported features and their values, their rank, and when this rank was allocated. Features are imported as part of the catalog data, and then their rank is associated when a rank build is done.
+Feature rank can change according to the pattern of usage data and type of items. But for consistent usage/items, the rank should have only small fluctuations.
+The rank of features is a non-negative number. The  number 0 means that the feature was not ranked (happens if you invoke this API prior to the completion of the first rank build). The date at which the rank was attributed is called the score freshness.
+
+###10.1. Get Features Info (For Last Rank Build)
+Retrieves the feature information, including ranking, for the last successful rank build.
+
+| HTTP Method | URI |
+|:--------|:--------|
+|GET      |`<rootURI>/GetModelFeatures?modelId=%27<modelId>%27&samplingSize=%27<samplingSize>%27&apiVersion=%271.0%27`<br><br>Example:<br>`<rootURI>/GetModelFeatures?modelId=%271c1110f8-7d9f-4c64-a807-4c9c5329993a%27&samplingSize=10%27&apiVersion=%271.0%27`
+
+| Parameter Name	|	Valid Values						|
+|:--------			|:--------								|
+| modelId |	Unique identifier of the model  |
+|samplingSize| Number of values to include for each feature according to the data present in the catalog. <br/>Possible values are:<br> -1 - All samples. <br>0 - No sampling. <br>N - Return N samples for each feature name.|
+| apiVersion | 1.0 |
+|||
+| Request Body | NONE |
+
+
+**Response**:
+
+HTTP Status code: 200
+
+The response contains a list of feature info entries. Each entry contains:
+
+- `feed/entry/content/m:properties/d:Name` - Feature name.
+- `feed/entry/content/m:properties/d:RankUpdateDate` - Date at which the rank was allocated to this feature, a.k.a. score freshness feature. A historical date ('0001-01-01T00:00:00') means that no rank build was performed.
+- `feed/entry/content/m:properties/d:Rank` - Feature rank (float). A rank of 2.0 and up is considered a good feature.
+- `feed/entry/content/m:properties/d:SampleValues` - Comma-separated list of values up to the sampling size requested.
+
+OData XML
+
+	<feed xmlns:base="https://api.datamarket.azure.com/amla/recommendations/v3/GetModelFeatures" xmlns:d="http://schemas.microsoft.com/ado/2007/08/dataservices" xmlns:m="http://schemas.microsoft.com/ado/2007/08/dataservices/metadata" xmlns="http://www.w3.org/2005/Atom">
+	<title type="text" />
+	<subtitle type="text">Get the features of a model</subtitle>
+	<id>https://api.datamarket.azure.com/amla/recommendations/v3/GetModelFeatures?modelId='f13ab2e8-b530-4aa1-86f7-2f4a24714765'&amp;samplingSize='10'&amp;apiVersion='1.0'</id>
+	<rights type="text" />
+	<updated>2015-01-08T13:15:02Z</updated>
+	<link rel="self" href="https://api.datamarket.azure.com/amla/recommendations/v3/GetModelFeatures?modelId='f13ab2e8-b530-4aa1-86f7-2f4a24714765'&amp;samplingSize='10'&amp;apiVersion='1.0'" />
+	<entry>
+		<id>https://api.datamarket.azure.com/amla/recommendations/v3/GetModelFeatures?modelId='f13ab2e8-b530-4aa1-86f7-2f4a24714765'&amp;samplingSize='10'&amp;apiVersion='1.0'&amp;$skip=0&amp;$top=1</id>
+		<title type="text">ModelFeaturesEntity</title>
+		<updated>2015-01-08T13:15:02Z</updated>
+		<link rel="self" href="https://api.datamarket.azure.com/amla/recommendations/v3/GetModelFeatures?modelId='f13ab2e8-b530-4aa1-86f7-2f4a24714765'&amp;samplingSize='10'&amp;apiVersion='1.0'&amp;$skip=0&amp;$top=1" />
+		<content type="application/xml">
+			<m:properties>
+				<d:Name m:type="Edm.String">Author</d:Name>
+				<d:RankUpdateDate m:type="Edm.String">0001-01-01T00:00:00</d:RankUpdateDate>
+				<d:Rank m:type="Edm.String">0</d:Rank>
+				<d:SampleValues m:type="Edm.String">A. A. Attanasio, A. A. Milne, A. Bates, A. C. Bhaktivedanta Swami Prabhupada et al., A. C. Crispin, A. C. Doyle, A. C. H. Smith, A. E. Parker, A. J. Holt, A. J. Matthews</d:SampleValues>
+			</m:properties>
+		</content>
+	</entry>
+	<entry>
+		<id>https://api.datamarket.azure.com/amla/recommendations/v3/GetModelFeatures?modelId='f13ab2e8-b530-4aa1-86f7-2f4a24714765'&amp;samplingSize='10'&amp;apiVersion='1.0'&amp;$skip=1&amp;$top=1</id>
+		<title type="text">ModelFeaturesEntity</title>
+		<updated>2015-01-08T13:15:02Z</updated>
+		<link rel="self" href="https://api.datamarket.azure.com/amla/recommendations/v3/GetModelFeatures?modelId='f13ab2e8-b530-4aa1-86f7-2f4a24714765'&amp;samplingSize='10'&amp;apiVersion='1.0'&amp;$skip=1&amp;$top=1" />
+		<content type="application/xml">
+			<m:properties>
+				<d:Name m:type="Edm.String">Publisher</d:Name>
+				<d:RankUpdateDate m:type="Edm.String">0001-01-01T00:00:00</d:RankUpdateDate>
+				<d:Rank m:type="Edm.String">0</d:Rank>
+				<d:SampleValues m:type="Edm.String">A. Mondadori, Abacus, Abacus Press, Abacus Uk, Abstract Studio, Acacia Press, Academy Chicago Publishers, Ace Books, ACE Charter, Actar</d:SampleValues>
+			</m:properties>
+		</content>
+	</entry>
+	<entry>
+		<id>https://api.datamarket.azure.com/amla/recommendations/v3/GetModelFeatures?modelId='f13ab2e8-b530-4aa1-86f7-2f4a24714765'&amp;samplingSize='10'&amp;apiVersion='1.0'&amp;$skip=2&amp;$top=1</id>
+		<title type="text">ModelFeaturesEntity</title>
+		<updated>2015-01-08T13:15:02Z</updated>
+		<link rel="self" href="https://api.datamarket.azure.com/amla/recommendations/v3/GetModelFeatures?modelId='f13ab2e8-b530-4aa1-86f7-2f4a24714765'&amp;samplingSize='10'&amp;apiVersion='1.0'&amp;$skip=2&amp;$top=1"/>
+		<contenttype="application/xml">
+		<m:properties>
+			<d:Name m:type="Edm.String">Year</d:Name>
+			<d:RankUpdateDate m:type="Edm.String">0001-01-01T00:00:00</d:RankUpdateDate>
+			<d:Rank m:type="Edm.String">0</d:Rank>
+			<d:SampleValues m:type="Edm.String">0, 1920, 1926, 1927, 1929, 1930, 1932, 1942, 1943, 1946</d:SampleValues>
+		</m:properties>
+		</content>
+	</entry>
+</feed>
+
+
+###10.2. Get Features Info (For Specific Rank Build)
+
+Retrieves the feature information, including the ranking for a specific rank build.
+
+| HTTP Method | URI |
+|:--------|:--------|
+|GET      |`<rootURI>/GetModelFeatures?modelId=%27<modelId>%27&samplingSize=%27<samplingSize>%27&rankBuildId=<rankBuildId>&apiVersion=%271.0%27`<br><br>Example:<br>`<rootURI>/GetModelFeatures?modelId=%271c1110f8-7d9f-4c64-a807-4c9c5329993a%27&samplingSize=10%27&rankBuildId=1000551&apiVersion=%271.0%27`
+
+| Parameter Name	|	Valid Values	|
+|:--------			|:--------			|
+| modelId |	Unique identifier of the model  |
+|samplingSize| Number of values to include for each feature according to the data present in the catalog.<br/> Possible values are:<br> -1 - All samples. <br>0 - No sampling. <br>N - Return N samples for each feature name.|
+|rankBuildId| Unique identifier of the rank build or -1 for the last rank build|
+| apiVersion | 1.0 |
+|||
+| Request Body | NONE |
+
+
+**Response**:
+
+HTTP Status code: 200
+
+The response contains a list of feature info entries. Each entry contains:
+
+- `feed/entry/content/m:properties/d:Name` - Feature name.
+- `feed/entry/content/m:properties/d:RankUpdateDate` - Date at which the rank was allocated to this feature, a.k.a. score freshness feature. A historical date ('0001-01-01T00:00:00') means that no rank build was performed.
+- `feed/entry/content/m:properties/d:Rank` - Feature rank (float). A rank of 2.0 and up is considered a good feature.
+- `feed/entry/content/m:properties/d:SampleValues` - Comma-separated list of values up to the sampling size requested.
+
+OData
+
+	<feed xmlns:base="https://api.datamarket.azure.com/amla/recommendations/v3/GetModelFeatures" xmlns:d="http://schemas.microsoft.com/ado/2007/08/dataservices" xmlns:m="http://schemas.microsoft.com/ado/2007/08/dataservices/metadata" xmlns="http://www.w3.org/2005/Atom">
+		<title type="text" />
+		<subtitle type="text">Get the features of a model</subtitle>
+		<id>https://api.datamarket.azure.com/amla/recommendations/v3/GetModelFeatures?modelId='f13ab2e8-b530-4aa1-86f7-2f4a24714765'&amp;samplingSize='10'&amp;rankBuildId=1000653&amp;apiVersion='1.0'</id>
+		<rights type="text" />
+		<updated>2015-01-08T13:54:22Z</updated>
+		<link rel="self" href="https://api.datamarket.azure.com/amla/recommendations/v3/GetModelFeatures?modelId='f13ab2e8-b530-4aa1-86f7-2f4a24714765'&amp;samplingSize='10'&amp;rankBuildId=1000653&amp;apiVersion='1.0'" />
+		<entry>
+			<id>https://api.datamarket.azure.com/amla/recommendations/v3/GetModelFeatures?modelId='f13ab2e8-b530-4aa1-86f7-2f4a24714765'&amp;samplingSize='10'&amp;rankBuildId=1000653&amp;apiVersion='1.0'&amp;$skip=0&amp;$top=1</id>
+			<title type="text">ModelFeaturesEntity</title>
+			<updated>2015-01-08T13:54:22Z</updated>
+			<link rel="self" href="https://api.datamarket.azure.com/amla/recommendations/v3/GetModelFeatures?modelId='f13ab2e8-b530-4aa1-86f7-2f4a24714765'&amp;samplingSize='10'&amp;rankBuildId=1000653&amp;apiVersion='1.0'&amp;$skip=0&amp;$top=1" />
+			<content type="application/xml">
+				<m:properties>
+					<d:Name m:type="Edm.String">Author</d:Name>
+					<d:RankUpdateDate m:type="Edm.String">2015-01-08T13:52:14.673</d:RankUpdateDate>
+					<d:Rank m:type="Edm.String">3.38867426</d:Rank>
+					<d:SampleValues m:type="Edm.String">A. A. Attanasio, A. A. Milne, A. Bates, A. C. Bhaktivedanta Swami Prabhupada et al., A. C. Crispin, A. C. Doyle, A. C. H. Smith, A. E. Parker, A. J. Holt, A. J. Matthews</d:SampleValues>
+				</m:properties>
+			</content>
+		</entry>
+		<entry>
+			<id>https://api.datamarket.azure.com/amla/recommendations/v3/GetModelFeatures?modelId='f13ab2e8-b530-4aa1-86f7-2f4a24714765'&amp;samplingSize='10'&amp;rankBuildId=1000653&amp;apiVersion='1.0'&amp;$skip=1&amp;$top=1</id>
+			<title type="text">ModelFeaturesEntity</title>
+			<updated>2015-01-08T13:54:22Z</updated>
+			<link rel="self" href="https://api.datamarket.azure.com/amla/recommendations/v3/GetModelFeatures?modelId='f13ab2e8-b530-4aa1-86f7-2f4a24714765'&amp;samplingSize='10'&amp;rankBuildId=1000653&amp;apiVersion='1.0'&amp;$skip=1&amp;$top=1" />
+			<content type="application/xml">
+				<m:properties>
+					<d:Name m:type="Edm.String">Publisher</d:Name>
+					<d:RankUpdateDate m:type="Edm.String">2015-01-08T13:52:14.673</d:RankUpdateDate>
+					<d:Rank m:type="Edm.String">1.67839336</d:Rank>
+					<d:SampleValues m:type="Edm.String">A. Mondadori, Abacus, Abacus Press, Abacus Uk, Abstract Studio, Acacia Press, Academy Chicago Publishers, Ace Books, ACE Charter, Actar</d:SampleValues>
+				</m:properties>
+			</content>
+		</entry>
+		<entry>
+			<id>https://api.datamarket.azure.com/amla/recommendations/v3/GetModelFeatures?modelId='f13ab2e8-b530-4aa1-86f7-2f4a24714765'&amp;samplingSize='10'&amp;rankBuildId=1000653&amp;apiVersion='1.0'&amp;$skip=2&amp;$top=1</id>
+			<title type="text">ModelFeaturesEntity</title>
+			<updated>2015-01-08T13:54:22Z</updated>
+			<link rel="self" href="https://api.datamarket.azure.com/amla/recommendations/v3/GetModelFeatures?modelId='f13ab2e8-b530-4aa1-86f7-2f4a24714765'&amp;samplingSize='10'&amp;rankBuildId=1000653&amp;apiVersion='1.0'&amp;$skip=2&amp;$top=1" />
+			<content type="application/xml">
+				<m:properties>
+					<d:Name m:type="Edm.String">Year</d:Name>
+					<d:RankUpdateDate m:type="Edm.String">2015-01-08T13:52:14.673</d:RankUpdateDate>
+					<d:Rank m:type="Edm.String">1.12352145</d:Rank>
+					<d:SampleValues m:type="Edm.String">0, 1920, 1926, 1927, 1929, 1930, 1932, 1942, 1943, 1946</d:SampleValues>
+				</m:properties>
+			</content>
+		</entry>
+	</feed>
+
+
+##11. Build
+
+  This section explains the different APIs related to builds. There are 3 types of builds: a recommendation build, a rank build and an FBT (frequently bought together) build.
+
+The recommendation build's purpose is to generate a recommendation model used for predictions. Predictions (for this type of build) come in two flavors:
+* I2I - a.k.a. Item to Item recommendations - given an item or a list of items this option will predict a list of items that are likely to be of high interest.
+* U2I - a.k.a. User to Item recommendations - given a user id (and optionally a list of items) this option will predict a list of items that are likely to be of high interest for the given user (and its additional choice of items). The U2I recommendations are based on the history of items that were of interest for the user up to the time the model was built.
+
+A rank build is a technical build that allows you to learn about the usefulness of your features. Usually, in order to get the best result for a recommendation model involving features, you should take the following steps:
+- Trigger a rank build (unless the score of your features is stable) and wait till you get the feature score.
+- Retrieve the rank of your features by calling the [Get Features Info](#101-get-features-info-for-last-rank-build) API.
+- Configure a recommendation build with the following parameters:
+	- `useFeatureInModel` - Set to True.
+	- `ModelingFeatureList` - Set to a comma-separated list of features with a score of 2.0 or more (according to the ranks you retrieved in the previous step).
+	- `AllowColdItemPlacement` - Set to True.
+	- Optionally you can set `EnableFeatureCorrelation` to True and `ReasoningFeatureList` to the list of features you want to use for explanations (usually the same list of features used in modelling or a sublist).
+- Trigger the recommendation build with the configured parameters.
+
+Note: If you do not configure any parameters (e.g. invoke the recommendation build without parameters) or you do not explicitly disable the usage of features (e.g. `UseFeatureInModel` set to False), the system will set up the feature-related parameters to the explained values above in case a rank build exists.
+
+There is no restriction on running a rank build and a recommendation build concurrently for the same model. Nevertheless, you cannot run two builds of the same type on the same model in parallel.
+
+An FBT (Frequently bought together) build is yet another recommendations algorithm called sometimes "conservative" recommender, which is good for catalogs that are not homogeneous in nature (homogeneous: books, movies, some food, fashion; non-homogeneous: computer and devices, cross-domain, highly diverse).
+
+Note: if the usage files that you uploaded contain the optional field "event type" then for FBT modelling only "Purchase" events will be used. If no event type is provided all events will be considered as purchase.
+
+
+####11.1 Build parameters
+
+Each build type can be configured via a set of parameters (depicted below). If you don't configure the parameters, the system will automatically attribute values to the parameters according to the information present at the time you trigger a build.
+
+#####11.1.1. Usage condenser
+Users or items with few usage points might contain more noise than information. The system attempts to predict the minimal number of usage points per user/item to be used in a model. This number will be within the range defined by the ItemCutoffLowerBound and ItemCutoffUpperBound parameters for items, and the range defined by the UserCutOffLowerBound and UserCutoffUpperBound parameters for users. The condenser effect on items or users can be minimized by setting at least one of the corresponding bounds to zero.
+
+#####11.1.2. Rank build parameters
+
+The table below depicts the build parameters for a rank build.
+
+|Key|Description|Type|Valid Value|
+|:-----|:----|:----|:---|
+|NumberOfModelIterations | The number of iterations the model performs is reflected by the overall compute time and the model accuracy. The higher the number, the better accuracy you will get, but the compute time will take longer.| Integer | 10-50 |
+| NumberOfModelDimensions | The number of dimensions relates to the number of 'features' the model will try to find within your data. Increasing the number of dimensions will allow better fine-tuning of the results into smaller clusters. However, too many dimensions will prevent the model from finding correlations between items. | Integer | 10-40 |
+|ItemCutOffLowerBound| Defines the item lower bound for the condenser. See usage condenser above. | Integer | 2 or more (0 disable condenser) |
+|ItemCutOffUpperBound| Defines the item upper bound for the condenser. See usage condenser above. | Integer | 2 or more (0 disable condenser) |
+|UserCutOffLowerBound| Defines the user lower bound for the condenser. See usage condenser above. | Integer | 2 or more (0 disable condenser) |
+|UserCutOffUpperBound| Defines the user upper bound for the condenser. See usage condenser above. | Integer | 2 or more (0 disable condenser) |
+
+#####11.1.3. Recommendation build parameters
+The table below depicts the build parameters for recommendation build.
+
+|Key|Description|Type|Valid Value|
+|:-----|:----|:----|:---|
+|NumberOfModelIterations | The number of iterations the model performs is reflected by the overall compute time and the model accuracy. The higher the number, the better accuracy you will get, but the compute time will take longer.| Integer | 10-50 |
+| NumberOfModelDimensions | The number of dimensions relates to the number of 'features' the model will try to find within your data. Increasing the number of dimensions will allow better fine-tuning of the results into smaller clusters. However, too many dimensions will prevent the model from finding correlations between items. | Integer | 10-40 |
+|ItemCutOffLowerBound| Defines the item lower bound for the condenser. See usage condenser above. | Integer | 2 or more (0 disable condenser) |
+|ItemCutOffUpperBound| Defines the item upper bound for the condenser. See usage condenser above. | Integer | 2 or more (0 disable condenser) |
+|UserCutOffLowerBound| Defines the user lower bound for the condenser. See usage condenser above. | Integer | 2 or more (0 disable condenser) |
+|UserCutOffUpperBound| Defines the user upper bound for the condenser. See usage condenser above. | Integer | 2 or more (0 disable condenser) |
+| Description | Build description. | String | Any text, maximum 512 chars |
+| EnableModelingInsights | Allows you to compute metrics on the recommendation model. | Boolean | True/False |
+| UseFeaturesInModel | Indicates if features can be used in order to enhance the recommendation model. | Boolean | True/False |
+| ModelingFeatureList | Comma-separated list of feature names to be used in the recommendation build, in order to enhance the recommendation. | String | Feature names, up to 512 chars |
+| AllowColdItemPlacement | Indicates if the recommendation should also push cold items via feature similarity. | Boolean | True/False |
+| EnableFeatureCorrelation | Indicates if features can be used in reasoning. | Boolean | True/False |
+| ReasoningFeatureList | Comma-separated list of feature names to be used for reasoning sentences (e.g. recommendation explanations).  | String | Feature names, up to 512 chars |
+| EnableU2I | Allow the personalized recommendation a.k.a. U2I (user to item recommendations). | Boolean | True/False (default true) |
+
+#####11.1.4. FBT build parameters
+The table below depicts the build parameters for recommendation build.
+
+|Key|Description|Type|Valid Value (Default)|
+|:-----|:----|:----|:---|
+|FbtSupportThreshold | How conservative the model is. Number of co-occurrences of items to be considered for modeling.| Integer | 3-50 (6) |
+|FbtMaxItemSetSize | Bounds the number of items in a frequent set.| Integer | 2-3 (2) |
+|FbtMinimalScore | Minimal score that a frequent set should have in order to be included in the returned results. The higher the better.| Double | 0 and above (0) |
+
+###11.2. Trigger a Recommendation Build
+
+  By default this API will trigger a recommendation model build. To trigger a rank build (in order to score  features), the build API variant with build type parameter should be used.
+
+
+| HTTP Method | URI |
+|:--------|:--------|
+|POST     |`<rootURI>/BuildModel?modelId=%27<modelId>%27&userDescription=%27<description>%27&apiVersion=%271.0%27`<br><br>Example:<br>`<rootURI>/BuildModel?modelId=%27a658c626-2baa-43a7-ac98-f6ee26120a12%27&userDescription=%27First%20build%27&apiVersion=%271.0%27`|
+|HEADER   |`"Content-Type", "text/xml"` (If sending Request Body)|
+
+|	Parameter Name	|	Valid Values						|
+|:--------			|:--------								|
+| modelId |	Unique identifier of the model  |
+| userDescription | Textual identifier of the catalog. Note that if you use spaces you must encode it with %20 instead. See example above.<br>Max length: 50 |
+| apiVersion | 1.0 |
+|||
+| Request Body | If left empty then the build will be executed with the default build parameters.<br><br>If you want to set the build parameters, send the parameters as XML into the body as in the following sample. (See the "Build parameters" section for an explanation of the parameters.)`<NumberOfModelIterations>40</NumberOfModelIterations><NumberOfModelDimensions>20</NumberOfModelDimensions><MinItemAppearance>5</MinItemAppearance><MinUserAppearance>5</MinUserAppearance><EnableModelingInsights>true</EnableModelingInsights><UseFeaturesInModel>false</UseFeaturesInModel><ModelingFeatureList>feature_name_1,feature_name_2,...</ModelingFeatureList><AllowColdItemPlacement>false</AllowColdItemPlacement><EnableFeatureCorrelation>false</EnableFeatureCorrelation><ReasoningFeatureList>feature_name_a,feature_name_b,...</ReasoningFeatureList></BuildParametersList>` |
+
+**Response**:
+
+HTTP Status code: 200
+
+This is an asynchronous API. You will get a build ID as a response. To know when the build has ended, you should call the “Get Builds Status of a Model” API and locate this build ID in the response. Note that a build can take from minutes to hours depending on the size of the data.
+
+You cannot consume recommendations till the build ends.
+
+Valid build status:
+
+- Create – Build request was created.
+- Queued – Build request was sent and it is queued.
+- Building – Build is in progress.
+- Success – Build ended successfully.
+- Error – Build ended with a failure.
+- Cancelled – Build was cancelled.
+- Cancelling – A cancel request for the build was sent.
+
+
+Note that the build ID can be found under the following path: `Feed\entry\content\properties\Id`
+
+OData XML
+
+    <feed xmlns:base="https://api.datamarket.azure.com/amla/recommendations/v3/BuildModel" xmlns:d="http://schemas.microsoft.com/ado/2007/08/dataservices" xmlns:m="http://schemas.microsoft.com/ado/2007/08/dataservices/metadata" xmlns="http://www.w3.org/2005/Atom">
+  	<title type="text" />
+  	<subtitle type="text">Build a Model with RequestBody</subtitle>
+  	<id>https://api.datamarket.azure.com/amla/recommendations/v3/BuildModel?modelId='9559872f-7a53-4076-a3c7-19d9385c1265'&amp;userDescription='First build'&amp;apiVersion='1.0'</id>
+  	<rights type="text" />
+  	<updated>2014-10-05T08:56:34Z</updated>
+  	<link rel="self" href="https://api.datamarket.azure.com/amla/recommendations/v3/BuildModel?modelId='9559872f-7a53-4076-a3c7-19d9385c1265'&amp;userDescription='First%20build'&amp;apiVersion='1.0'" />
+  	<entry>
+    <id>https://api.datamarket.azure.com/amla/recommendations/v3/BuildModel?modelId='9559872f-7a53-4076-a3c7-19d9385c1265'&amp;userDescription='First build'&amp;apiVersion='1.0'&amp;$skip=0&amp;$top=1</id>
+    <title type="text">BuildAModelEntity2</title>
+    <updated>2014-10-05T08:56:34Z</updated>
+    <link rel="self" href="https://api.datamarket.azure.com/amla/recommendations/v3/BuildModel?modelId='9559872f-7a53-4076-a3c7-19d9385c1265'&amp;userDescription='First%20build'&amp;apiVersion='1.0'&amp;$skip=0&amp;$top=1" />
+    <content type="application/xml">
+      <m:properties>
+        <d:Id m:type="Edm.String">1000272</d:Id>
+        <d:UserName m:type="Edm.String"></d:UserName>
+        <d:ModelId m:type="Edm.String">9559872f-7a53-4076-a3c7-19d9385c1265</d:ModelId>
+        <d:ModelName m:type="Edm.String">docTest</d:ModelName>
+        <d:Type m:type="Edm.String">Recommendation</d:Type>
+        <d:CreationTime m:type="Edm.String">2014-10-05T08:56:31.893</d:CreationTime>
+        <d:Progress_BuildId m:type="Edm.String">1000272</d:Progress_BuildId>
+        <d:Progress_ModelId m:type="Edm.String">9559872f-7a53-4076-a3c7-19d9385c1265</d:Progress_ModelId>
+        <d:Progress_UserName m:type="Edm.String">5-4058-ab36-1fe254f05102@dm.com</d:Progress_UserName>
+        <d:Progress_IsExecutionStarted m:type="Edm.String">false</d:Progress_IsExecutionStarted>
+        <d:Progress_IsExecutionEnded m:type="Edm.String">false</d:Progress_IsExecutionEnded>
+        <d:Progress_Percent m:type="Edm.String">0</d:Progress_Percent>
+        <d:Progress_StartTime m:type="Edm.String">0001-01-01T00:00:00</d:Progress_StartTime>
+        <d:Progress_EndTime m:type="Edm.String">0001-01-01T00:00:00</d:Progress_EndTime>
+        <d:Progress_UpdateDateUTC m:type="Edm.String"></d:Progress_UpdateDateUTC>
+        <d:Status m:type="Edm.String">Queued</d:Status>
+        <d:Key1 m:type="Edm.String">UseFeaturesInModel</d:Key1>
+        <d:Value1 m:type="Edm.String">False</d:Value1>
+      </m:properties>
+    </content>
+  	</entry>
+	</feed>
+
+###11.3. Trigger Build (Recommendation, Rank or FBT)
+
+| HTTP Method | URI |
+|:--------|:--------|
+|POST     |`<rootURI>/BuildModel?modelId=%27<modelId>%27&userDescription=%27<description>%27&buildType=%27<buildType>%27&apiVersion=%271.0%27`<br><br>Example:<br>`<rootURI>/BuildModel?modelId=%27a658c626-2baa-43a7-ac98-f6ee26120a12%27&userDescription=%27First%20build%27&buildType=%27Ranking%27&apiVersion=%271.0%27`|
+|HEADER   |`"Content-Type", "text/xml"` (If sending Request Body)|
+
+|	Parameter Name	|	Valid Values						|
+|:--------			|:--------								|
+| modelId |	Unique identifier of the model  |
+| userDescription | Textual identifier of the catalog. Note that if you use spaces you must encode it with %20 instead. See example above.<br>Max length: 50 |
+| buildType | Type of the build to invoke: <br/> - 'Recommendation' for recommendation build <br> - 'Ranking' for rank build <br/> - 'Fbt' for FBT build
+| apiVersion | 1.0 |
+|||
+| Request Body | If left empty then the build will be executed with the default build parameters.<br><br>If you want to set build parameters, send them as XML into the body like in the following sample. (See the "Build parameters" section for an explanation and full list of the parameters.)`<BuildParametersList><NumberOfModelIterations>40</NumberOfModelIterations><NumberOfModelDimensions>20</NumberOfModelDimensions><MinItemAppearance>5</MinItemAppearance><MinUserAppearance>5</MinUserAppearance></BuildParametersList>` |
+
+**Response**:
+
+HTTP Status code: 200
+
+This is an asynchronous API. You will get a build ID as a response. To know when the build has ended, you should call the “Get Builds Status of a Model” API and locate this build ID in the response. Note that a build can take from minutes to hours depending on the size of the data.
+
+You cannot consume recommendations till the build ends.
+
+Valid build status:
+
+- Create – Model was created.
+- Queued – Model build was triggered and it is queued.
+- Building – Model is being built.
+- Success – Build ended successfully.
+- Error – Build ended with a failure.
+- Cancelled – Build was cancelled.
+- Cancelling – Build is being cancelled.
+
+Note that the build ID can be found under the following path: `Feed\entry\content\properties\Id`
+
+OData XML
+
+    <feed xmlns:base="https://api.datamarket.azure.com/amla/recommendations/v3/BuildModel" xmlns:d="http://schemas.microsoft.com/ado/2007/08/dataservices" xmlns:m="http://schemas.microsoft.com/ado/2007/08/dataservices/metadata" xmlns="http://www.w3.org/2005/Atom">
+  	<title type="text" />
+  	<subtitle type="text">Build a Model with RequestBody</subtitle>
+  	<id>https://api.datamarket.azure.com/amla/recommendations/v3/BuildModel?modelId='9559872f-7a53-4076-a3c7-19d9385c1265'&amp;userDescription='First build'&amp;apiVersion='1.0'</id>
+  	<rights type="text" />
+  	<updated>2014-10-05T08:56:34Z</updated>
+  	<link rel="self" href="https://api.datamarket.azure.com/amla/recommendations/v3/BuildModel?modelId='9559872f-7a53-4076-a3c7-19d9385c1265'&amp;userDescription='First%20build'&amp;apiVersion='1.0'" />
+  	<entry>
+    <id>https://api.datamarket.azure.com/amla/recommendations/v3/BuildModel?modelId='9559872f-7a53-4076-a3c7-19d9385c1265'&amp;userDescription='First build'&amp;apiVersion='1.0'&amp;$skip=0&amp;$top=1</id>
+    <title type="text">BuildAModelEntity2</title>
+    <updated>2014-10-05T08:56:34Z</updated>
+    <link rel="self" href="https://api.datamarket.azure.com/amla/recommendations/v3/BuildModel?modelId='9559872f-7a53-4076-a3c7-19d9385c1265'&amp;userDescription='First%20build'&amp;apiVersion='1.0'&amp;$skip=0&amp;$top=1" />
+    <content type="application/xml">
+      <m:properties>
+        <d:Id m:type="Edm.String">1000272</d:Id>
+        <d:UserName m:type="Edm.String"></d:UserName>
+        <d:ModelId m:type="Edm.String">9559872f-7a53-4076-a3c7-19d9385c1265</d:ModelId>
+        <d:ModelName m:type="Edm.String">docTest</d:ModelName>
+        <d:Type m:type="Edm.String">Recommendation</d:Type>
+        <d:CreationTime m:type="Edm.String">2014-10-05T08:56:31.893</d:CreationTime>
+        <d:Progress_BuildId m:type="Edm.String">1000272</d:Progress_BuildId>
+        <d:Progress_ModelId m:type="Edm.String">9559872f-7a53-4076-a3c7-19d9385c1265</d:Progress_ModelId>
+        <d:Progress_UserName m:type="Edm.String">5-4058-ab36-1fe254f05102@dm.com</d:Progress_UserName>
+        <d:Progress_IsExecutionStarted m:type="Edm.String">false</d:Progress_IsExecutionStarted>
+        <d:Progress_IsExecutionEnded m:type="Edm.String">false</d:Progress_IsExecutionEnded>
+        <d:Progress_Percent m:type="Edm.String">0</d:Progress_Percent>
+        <d:Progress_StartTime m:type="Edm.String">0001-01-01T00:00:00</d:Progress_StartTime>
+        <d:Progress_EndTime m:type="Edm.String">0001-01-01T00:00:00</d:Progress_EndTime>
+        <d:Progress_UpdateDateUTC m:type="Edm.String"></d:Progress_UpdateDateUTC>
+        <d:Status m:type="Edm.String">Queued</d:Status>
+        <d:Key1 m:type="Edm.String">UseFeaturesInModel</d:Key1>
+        <d:Value1 m:type="Edm.String">False</d:Value1>
+      </m:properties>
+    </content>
+  	</entry>
+	</feed>
+
+
+
+
+###11.4. Get Builds Status of a Model
+Retrieves builds and their status for a specified model.
+
+| HTTP Method | URI |
+|:--------|:--------|
+|GET     |`<rootURI>/GetModelBuildsStatus?modelId=%27<modelId>%27&onlyLastBuild=<bool>&apiVersion=%271.0%27`<br><br>Example:<br>`<rootURI>/GetModelBuildsStatus?modelId=%279559872f-7a53-4076-a3c7-19d9385c1265%27&onlyLastBuild=true&apiVersion=%271.0%27`|
+
+
+|	Parameter Name	|	Valid Values						|
+|:--------			|:--------								|
+|	modelId			|	Unique identifier of the model	|
+|	onlyLastBuild	|	Indicates whether to return all the build history of the model or only the status of the most recent build	|
+|	apiVersion		|	1.0									|
+
+
+**Response**:
+
+HTTP Status code: 200
+
+The response includes one entry per build. Each entry has the following data:
+
+- `feed/entry/content/properties/UserName` – Name of the user.
+- `feed/entry/content/properties/ModelName` – Name of the model.
+- `feed/entry/content/properties/ModelId` – Model unique identifier.
+- `feed/entry/content/properties/IsDeployed` – Whether the build is deployed (a.k.a. active build).
+- `feed/entry/content/properties/BuildId` – Build unique identifier.
+- `feed/entry/content/properties/BuildType` - Type of the build.
+- `feed/entry/content/properties/Status` – Build status. Can be one of the following: Error, Building, Queued, Cancelling, Cancelled, Success.
+- `feed/entry/content/properties/StatusMessage` – Detailed status message (applies only to specific states).
+- `feed/entry/content/properties/Progress` – Build progress (%).
+- `feed/entry/content/properties/StartTime` – Build start time.
+- `feed/entry/content/properties/EndTime` – Build end time.
+- `feed/entry/content/properties/ExecutionTime` – Build duration.
+- `feed/entry/content/properties/ProgressStep` – Details about the current stage of a build in progress.
+
+Valid build status:
+- Created – Build request entry was created.
+- Queued – Build request was triggered and it is queued.
+- Building – Build is in process.
+- Success – Build ended successfully.
+- Error – Build ended with a failure.
+- Cancelled – Build was cancelled.
+- Cancelling – Build is being cancelled.
+
+Valid values for build type:
+- Rank - Rank build.
+- Recommendation - Recommendation build.
+
+
+OData XML
+
+	<feed xmlns:base="https://api.datamarket.azure.com/amla/recommendations/v3/GetModelBuildsStatus" xmlns:d="http://schemas.microsoft.com/ado/2007/08/dataservices" xmlns:m="http://schemas.microsoft.com/ado/2007/08/dataservices/metadata" xmlns="http://www.w3.org/2005/Atom">
+		<title type="text" />
+		<subtitle type="text">Get builds status of a model</subtitle>
+    	<id>https://api.datamarket.azure.com/amla/recommendations/v3/GetModelBuildsStatus?modelId='1d20c34f-dca1-4eac-8e5d-f299e4e4ad66'&amp;onlyLastBuild=False&amp;apiVersion='1.0'</id>
+		<rights type="text" />
+		<updated>2014-11-05T17:51:10Z</updated>
+		<link rel="self" href="https://api.datamarket.azure.com/amla/recommendations/v3/GetModelBuildsStatus?modelId='1d20c34f-dca1-4eac-8e5d-f299e4e4ad66'&amp;onlyLastBuild=False&amp;apiVersion='1.0'" />
+		<entry>
+    		<id>https://api.datamarket.azure.com/amla/recommendations/v3/GetModelBuildsStatus?modelId='1d20c34f-dca1-4eac-8e5d-f299e4e4ad66'&amp;onlyLastBuild=False&amp;apiVersion='1.0'&amp;$skip=0&amp;$top=1</id>
+			<title type="text">GetBuildsStatusEntity</title>
+			<updated>2014-11-05T17:51:10Z</updated>
+    		<link rel="self" href="https://api.datamarket.azure.com/amla/recommendations/v3/GetModelBuildsStatus?modelId='1d20c34f-dca1-4eac-8e5d-f299e4e4ad66'&amp;onlyLastBuild=False&amp;apiVersion='1.0'&amp;$skip=0&amp;$top=1" />
+			<content type="application/xml">
+				<m:properties>
+					<d:UserName m:type="Edm.String">b-434e-b2c9-84935664ff20@dm.com</d:UserName>
+					<d:ModelName m:type="Edm.String">ModelName</d:ModelName>
+					<d:ModelId m:type="Edm.String">1d20c34f-dca1-4eac-8e5d-f299e4e4ad66</d:ModelId>
+					<d:IsDeployed m:type="Edm.String">true</d:IsDeployed>
+					<d:BuildId m:type="Edm.String">1000272</d:BuildId>
+                    <d:BuildType m:type="Edm.String">Recommendation</d:BuildType>
+					<d:Status m:type="Edm.String">Success</d:Status>
+					<d:StatusMessage m:type="Edm.String"></d:StatusMessage>
+					<d:Progress m:type="Edm.String">0</d:Progress>
+					<d:StartTime m:type="Edm.String">2014-11-02T13:43:51</d:StartTime>
+					<d:EndTime m:type="Edm.String">2014-11-02T13:45:10</d:EndTime>
+					<d:ExecutionTime m:type="Edm.String">00:01:19</d:ExecutionTime>
+					<d:IsExecutionStarted m:type="Edm.String">false</d:IsExecutionStarted>
+					<d:ProgressStep m:type="Edm.String"></d:ProgressStep>
+				</m:properties>
+			</content>
+		</entry>
+	</feed>
+
+
+###11.5. Get Builds Status
+Retrieves build statuses of all models of a user.
+
+| HTTP Method | URI |
+|:--------|:--------|
+|GET     |`<rootURI>/GetUserBuildsStatus?onlyLastBuilds=<bool>&apiVersion=%271.0%27`<br><br>Example:<br>`<rootURI>/GetUserBuildsStatus?onlyLastBuilds=true&apiVersion=%271.0%27`|
+
+
+|	Parameter Name	|	Valid Values						|
+|:--------			|:--------								|
+|	onlyLastBuild	|	Indicates whether to return all the build history of the model or only the status of the most recent build.	|
+|	apiVersion		|	1.0									|
+
+
+**Response**:
+
+HTTP Status code: 200
+
+The response includes one entry per build. Each entry has the following data:
+
+- `feed/entry/content/properties/UserName` – Name of the user.
+- `feed/entry/content/properties/ModelName` – Name of the model.
+- `feed/entry/content/properties/ModelId` – Model unique identifier.
+- `feed/entry/content/properties/IsDeployed` – Whether the build is deployed.
+- `feed/entry/content/properties/BuildId` – Build unique identifier.
+- `feed/entry/content/properties/BuildType` - Type of the build.
+- `feed/entry/content/properties/Status` – Build status. Can be one of the following: Error, Building, Queued, Cancelled, Cancelling, Success.
+- `feed/entry/content/properties/StatusMessage` – Detailed status message (applies only to specific states).
+- `feed/entry/content/properties/Progress` – Build progress (%).
+- `feed/entry/content/properties/StartTime` – Build start time.
+- `feed/entry/content/properties/EndTime` – Build end time.
+- `feed/entry/content/properties/ExecutionTime` – Build duration.
+- `feed/entry/content/properties/ProgressStep` – Details about the current stage of a build in progress.
+
+Valid build status:
+- Created – Build request entry was created.
+- Queued – Build request was triggered and it is queued.
+- Building – Build is in process.
+- Success – Build ended successfully.
+- Error – Build ended with a failure.
+- Cancelled – Build was cancelled.
+- Cancelling – Build is being cancelled.
+
+
+Valid values for build type:
+- Rank - Rank build.
+- Recommendation - Recommendation build.
+
+
+OData XML
+
+	<feed xmlns:base="https://api.datamarket.azure.com/amla/recommendations/v3/GetUserBuildsStatus" xmlns:d="http://schemas.microsoft.com/ado/2007/08/dataservices" xmlns:m="http://schemas.microsoft.com/ado/2007/08/dataservices/metadata" xmlns="http://www.w3.org/2005/Atom">
+		<title type="text" />
+		<subtitle type="text">Get builds status of a user</subtitle>
+		<id>https://api.datamarket.azure.com/amla/recommendations/v3/GetUserBuildsStatus?onlyLastBuilds=False&amp;apiVersion='1.0'</id>
+		<rights type="text" />
+		<updated>2014-11-05T18:41:21Z</updated>
+		<link rel="self" href="https://api.datamarket.azure.com/amla/recommendations/v3/GetUserBuildsStatus?onlyLastBuilds=False&amp;apiVersion='1.0'" />
+		<entry>
+			<id>https://api.datamarket.azure.com/amla/recommendations/v3/GetUserBuildsStatus?onlyLastBuilds=False&amp;apiVersion='1.0'&amp;$skip=0&amp;$top=1</id>
+			<title type="text">GetBuildsStatusEntity</title>
+			<updated>2014-11-05T18:41:21Z</updated>
+			<link rel="self" href="https://api.datamarket.azure.com/amla/recommendations/v3/GetUserBuildsStatus?onlyLastBuilds=False&amp;apiVersion='1.0'&amp;$skip=0&amp;$top=1" />
+			<content type="application/xml">
+				<m:properties>
+					<d:UserName m:type="Edm.String">b-434e-b2c9-84935664ff20@dm.com</d:UserName>
+					<d:ModelName m:type="Edm.String">ModelName</d:ModelName>
+					<d:ModelId m:type="Edm.String">1d20c34f-dca1-4eac-8e5d-f299e4e4ad66</d:ModelId>
+					<d:IsDeployed m:type="Edm.String">true</d:IsDeployed>
+					<d:BuildId m:type="Edm.String">1000272</d:BuildId>
+                    <d:BuildType m:type="Edm.String">Recommendation</d:BuildType>
+					<d:Status m:type="Edm.String">Success</d:Status>
+					<d:StatusMessage m:type="Edm.String"></d:StatusMessage>
+					<d:Progress m:type="Edm.String">0</d:Progress>
+					<d:StartTime m:type="Edm.String">2014-11-02T13:43:51</d:StartTime>
+					<d:EndTime m:type="Edm.String">2014-11-02T13:45:10</d:EndTime>
+					<d:ExecutionTime m:type="Edm.String">00:01:19</d:ExecutionTime>
+					<d:IsExecutionStarted m:type="Edm.String">false</d:IsExecutionStarted>
+					<d:ProgressStep m:type="Edm.String"></d:ProgressStep>
+				</m:properties>
+			</content>
+		</entry>
+	</feed>
+
+
+###11.6. Delete Build
+Deletes a build.
+
+NOTE: <br>You cannot delete an active build. The model should be updated to a different active build before you delete it.<br>You cannot delete an in-progress build. You should cancel the build first by calling <strong>Cancel Build</strong>.
+
+| HTTP Method | URI |
+|:--------|:--------|
+|DELETE     |`<rootURI>/DeleteBuild?buildId=%27<buildId>%27&apiVersion=%271.0%27`<br><br>Example:<br>`<rootURI>/DeleteBuild?buildId=%271500068%27&apiVersion=%271.0%27`|
+
+|	Parameter Name	|	Valid Values						|
+|:--------			|:--------								|
+| buildId | Unique identifier of the build. |
+| apiVersion | 1.0 |
+
+**Response:**
+
+HTTP Status code: 200
+
+###11.7. Cancel Build
+Cancels a build that is in building status.
+
+| HTTP Method | URI |
+|:--------|:--------|
+|PUT     |`<rootURI>/CancelBuild?buildId=%27<buildId>%27&apiVersion=%271.0%27`<br><br>Example:<br>`<rootURI>/CancelBuild?buildId=%271500076%27&apiVersion=%271.0%27`|
+
+|	Parameter Name	|	Valid Values						|
+|:--------			|:--------								|
+| buildId | Unique identifier of the build. |
+| apiVersion | 1.0 |
+
+**Response:**
+
+HTTP Status code: 200
+
+###11.8. Get Build Parameters
+Retrieves build parameters.
+
+| HTTP Method | URI |
+|:--------|:--------|
+|GET     |`<rootURI>/GetBuildParameters?buildId=%27<buildId>%27&apiVersion=%271.0%27`<br><br>Example:<br>`<rootURI>/GetBuildParameters?buildId=%271000653%27&apiVersion=%271.0%27`|
+
+|	Parameter Name	|	Valid Values						|
+|:--------			|:--------								|
+| buildId | Unique identifier of the build. |
+| apiVersion | 1.0 |
+
+**Response:**
+
+HTTP Status code: 200
+
+This API returns a collection of key/value elements. Each element represents a parameter and its value:
+- `feed/entry/content/properties/Key` – Build parameter name.
+- `feed/entry/content/properties/Value` – Build parameter value.
+
+The table below depicts the value that each key represents.
+
+|Key|Description|Type|Valid Value|
+|:-----|:----|:----|:---|
+|NumberOfModelIterations | The number of iterations the model performs is reflected by the overall compute time and the model accuracy. The higher the number, the better accuracy you will get, but the compute time will take longer.| Integer | 10-50 |
+| NumberOfModelDimensions | The number of dimensions relates to the number of 'features' the model will try to find within your data. Increasing the number of dimensions will allow better fine-tuning of the results into smaller clusters. However, too many dimensions will prevent the model from finding correlations between items. | Integer | 10-40 |
+|ItemCutOffLowerBound| Defines the item lower bound for the condenser. See usage condenser above. | Integer | 2 or more (0 disable condenser) |
+|ItemCutOffUpperBound| Defines the item upper bound for the condenser. See usage condenser above. | Integer | 2 or more (0 disable condenser) |
+|UserCutOffLowerBound| Defines the user lower bound for the condenser. See usage condenser above. | Integer | 2 or more (0 disable condenser) |
+|UserCutOffUpperBound| Defines the user upper bound for the condenser. See usage condenser above. | Integer | 2 or more (0 disable condenser) |
+| Description | Build description. | String | Any text, maximum 512 chars |
+| EnableModelingInsights | Allows you to compute metrics on the recommendation model. | Boolean | True/False |
+| UseFeaturesInModel | Indicates if features can be used in order to enhance the recommendation model. | Boolean | True/False |
+| ModelingFeatureList | Comma-separated list of feature names to be used in the recommendation build, in order to enhance the recommendation. | String | Feature names, up to 512 chars |
+| AllowColdItemPlacement | Indicates if the recommendation should also push cold items via feature similarity. | Boolean | True/False |
+| EnableFeatureCorrelation | Indicates if features can be used in reasoning. | Boolean | True/False |
+| ReasoningFeatureList | Comma-separated list of feature names to be used for reasoning sentences (e.g. recommendation explanations).  | String | Feature names, up to 512 chars |
+
+
+OData XML
+
+	<feed xmlns:base="https://api.datamarket.azure.com/amla/recommendations/v3/GetBuildParameters" xmlns:d="http://schemas.microsoft.com/ado/2007/08/dataservices" xmlns:m="http://schemas.microsoft.com/ado/2007/08/dataservices/metadata" xmlns="http://www.w3.org/2005/Atom">
+		<title type="text" />
+		<subtitle type="text">Get build parameters</subtitle>
+		<id>https://api.datamarket.azure.com/amla/recommendations/v3/GetBuildParameters?buildId='1000653'&amp;apiVersion='1.0'</id>
+		<rights type="text" />
+		<updated>2015-01-08T13:50:57Z</updated>
+		<link rel="self" href="https://api.datamarket.azure.com/amla/recommendations/v3/GetBuildParameters?buildId='1000653'&amp;apiVersion='1.0'" />
+		<entry>
+			<id>https://api.datamarket.azure.com/amla/recommendations/v3/GetBuildParameters?buildId='1000653'&amp;apiVersion='1.0'&amp;$skip=0&amp;$top=1</id>
+			<title type="text">GetBuildParametersEntity</title>
+			<updated>2015-01-08T13:50:57Z</updated>
+			<link rel="self" href="https://api.datamarket.azure.com/amla/recommendations/v3/GetBuildParameters?buildId='1000653'&amp;apiVersion='1.0'&amp;$skip=0&amp;$top=1" />
+			<content type="application/xml">
+				<m:properties>
+					<d:Key m:type="Edm.String">UseFeaturesInModel</d:Key>
+					<d:Value m:type="Edm.String">False</d:Value>
+				</m:properties>
+			</content>
+		</entry>
+		<entry>
+			<id>https://api.datamarket.azure.com/amla/recommendations/v3/GetBuildParameters?buildId='1000653'&amp;apiVersion='1.0'&amp;$skip=1&amp;$top=1</id>
+			<title type="text">GetBuildParametersEntity</title>
+			<updated>2015-01-08T13:50:57Z</updated>
+			<link rel="self" href="https://api.datamarket.azure.com/amla/recommendations/v3/GetBuildParameters?buildId='1000653'&amp;apiVersion='1.0'&amp;$skip=1&amp;$top=1" />
+			<content type="application/xml">
+				<m:properties>
+					<d:Key m:type="Edm.String">AllowColdItemPlacement</d:Key>
+					<d:Value m:type="Edm.String">False</d:Value>
+				</m:properties>
+			</content>
+		</entry>
+		<entry>
+			<id>https://api.datamarket.azure.com/amla/recommendations/v3/GetBuildParameters?buildId='1000653'&amp;apiVersion='1.0'&amp;$skip=2&amp;$top=1</id>
+			<title type="text">GetBuildParametersEntity</title>
+			<updated>2015-01-08T13:50:57Z</updated>
+			<link rel="self" href="https://api.datamarket.azure.com/amla/recommendations/v3/GetBuildParameters?buildId='1000653'&amp;apiVersion='1.0'&amp;$skip=2&amp;$top=1" />
+			<content type="application/xml">
+				<m:properties>
+					<d:Key m:type="Edm.String">EnableFeatureCorrelation</d:Key>
+					<d:Value m:type="Edm.String">False</d:Value>
+				</m:properties>
+			</content>
+		</entry>
+		<entry>
+			<id>https://api.datamarket.azure.com/amla/recommendations/v3/GetBuildParameters?buildId='1000653'&amp;apiVersion='1.0'&amp;$skip=3&amp;$top=1</id>
+			<title type="text">GetBuildParametersEntity</title>
+			<updated>2015-01-08T13:50:57Z</updated>
+			<link rel="self" href="https://api.datamarket.azure.com/amla/recommendations/v3/GetBuildParameters?buildId='1000653'&amp;apiVersion='1.0'&amp;$skip=3&amp;$top=1" />
+			<content type="application/xml">
+				<m:properties>
+					<d:Key m:type="Edm.String">EnableModelingInsights</d:Key>
+					<d:Value m:type="Edm.String">False</d:Value>
+				</m:properties>
+			</content>
+		</entry>
+		<entry>
+			<id>https://api.datamarket.azure.com/amla/recommendations/v3/GetBuildParameters?buildId='1000653'&amp;apiVersion='1.0'&amp;$skip=4&amp;$top=1</id>
+			<title type="text">GetBuildParametersEntity</title>
+			<updated>2015-01-08T13:50:57Z</updated>
+			<link rel="self" href="https://api.datamarket.azure.com/amla/recommendations/v3/GetBuildParameters?buildId='1000653'&amp;apiVersion='1.0'&amp;$skip=4&amp;$top=1" />
+			<content type="application/xml">
+				<m:properties>
+					<d:Key m:type="Edm.String">NumberOfModelIterations</d:Key>
+					<d:Value m:type="Edm.String">10</d:Value>
+				</m:properties>
+			</content>
+		</entry>
+		<entry>
+			<id>https://api.datamarket.azure.com/amla/recommendations/v3/GetBuildParameters?buildId='1000653'&amp;apiVersion='1.0'&amp;$skip=5&amp;$top=1</id>
+			<titletype="text">GetBuildParametersEntity</title>
+			<updated>2015-01-08T13:50:57Z</updated>
+			<link rel="self" href="https://api.datamarket.azure.com/amla/recommendations/v3/GetBuildParameters?buildId='1000653'&amp;apiVersion='1.0'&amp;$skip=5&amp;$top=1" />
+			<content type="application/xml">
+				<m:properties>
+					<d:Key m:type="Edm.String">NumberOfModelDimensions</d:Key>
+					<d:Value m:type="Edm.String">10</d:Value>
+				</m:properties>
+			</content>
+		</entry>
+		<entry>
+			<id>https://api.datamarket.azure.com/amla/recommendations/v3/GetBuildParameters?buildId='1000653'&amp;apiVersion='1.0'&amp;$skip=6&amp;$top=1</id>
+			<title type="text">GetBuildParametersEntity</title>
+			<updated>2015-01-08T13:50:57Z</updated>
+			<linkrel="self" href="https://api.datamarket.azure.com/amla/recommendations/v3/GetBuildParameters?buildId='1000653'&amp;apiVersion='1.0'&amp;$skip=6&amp;$top=1" />
+			<content type="application/xml">
+				<m:properties>
+					<d:Key m:type="Edm.String">ItemCutOffLowerBound</d:Key>
+					<d:Value m:type="Edm.String">2</d:Value>
+				</m:properties>
+			</content>
+		</entry>
+		<entry>
+			<id>https://api.datamarket.azure.com/amla/recommendations/v3/GetBuildParameters?buildId='1000653'&amp;apiVersion='1.0'&amp;$skip=7&amp;$top=1</id>
+			<title type="text">GetBuildParametersEntity</title>
+			<updated>2015-01-08T13:50:57Z</updated>
+			<link rel="self" href="https://api.datamarket.azure.com/amla/recommendations/v3/GetBuildParameters?buildId='1000653'&amp;apiVersion='1.0'&amp;$skip=7&amp;$top=1" />
+			<content type="application/xml">
+				<m:properties>
+					<d:Key m:type="Edm.String">ItemCutOffUpperBound</d:Key>
+					<d:Value m:type="Edm.String">2147483647</d:Value>
+				</m:properties>
+			</content>
+		</entry>
+		<entry>
+			<id>https://api.datamarket.azure.com/amla/recommendations/v3/GetBuildParameters?buildId='1000653'&amp;apiVersion='1.0'&amp;$skip=8&amp;$top=1</id>
+			<title type="text">GetBuildParametersEntity</title>
+			<updated>2015-01-08T13:50:57Z</updated>
+			<link rel="self" href="https://api.datamarket.azure.com/amla/recommendations/v3/GetBuildParameters?buildId='1000653'&amp;apiVersion='1.0'&amp;$skip=8&amp;$top=1" />
+			<content type="application/xml">
+				<m:properties>
+					<d:Key m:type="Edm.String">UserCutOffLowerBound</d:Key>
+					<d:Value m:type="Edm.String">2</d:Value>
+				</m:properties>
+			</content>
+		</entry>
+		<entry>
+			<id>https://api.datamarket.azure.com/amla/recommendations/v3/GetBuildParameters?buildId='1000653'&amp;apiVersion='1.0'&amp;$skip=9&amp;$top=1</id>
+			<title type="text">GetBuildParametersEntity</title>
+			<updated>2015-01-08T13:50:57Z</updated>
+			<link rel="self" href="https://api.datamarket.azure.com/amla/recommendations/v3/GetBuildParameters?buildId='1000653'&amp;apiVersion='1.0'&amp;$skip=9&amp;$top=1" />
+			<content type="application/xml">
+				<m:properties>
+					<d:Key m:type="Edm.String">UserCutOffUpperBound</d:Key>
+					<d:Value m:type="Edm.String">2147483647</d:Value>
+				</m:properties>
+			</content>
+		</entry>
+		<entry>
+			<id>https://api.datamarket.azure.com/amla/recommendations/v3/GetBuildParameters?buildId='1000653'&amp;apiVersion='1.0'&amp;$skip=10&amp;$top=1</id>
+			<title type="text">GetBuildParametersEntity</title>
+			<updated>2015-01-08T13:50:57Z</updated>
+			<link rel="self" href="https://api.datamarket.azure.com/amla/recommendations/v3/GetBuildParameters?buildId='1000653'&amp;apiVersion='1.0'&amp;$skip=10&amp;$top=1" />
+			<content type="application/xml">
+				<m:properties>
+					<d:Key m:type="Edm.String">ModelingFeatureList</d:Key>
+					<d:Value m:type="Edm.String"/>
+				</m:properties>
+			</content>
+		</entry>
+		<entry>
+			<id>https://api.datamarket.azure.com/amla/recommendations/v3/GetBuildParameters?buildId='1000653'&amp;apiVersion='1.0'&amp;$skip=11&amp;$top=1</id>
+			<title type="text">GetBuildParametersEntity</title>
+			<updated>2015-01-08T13:50:57Z</updated>
+			<link rel="self" href="https://api.datamarket.azure.com/amla/recommendations/v3/GetBuildParameters?buildId='1000653'&amp;apiVersion='1.0'&amp;$skip=11&amp;$top=1" />
+			<content type="application/xml">
+				<m:properties>
+					<d:Key m:type="Edm.String">ReasoningFeatureList</d:Key>
+					<d:Value m:type="Edm.String"/>
+				</m:properties>
+			</content>
+		</entry>
+		<entry>
+			<id>https://api.datamarket.azure.com/amla/recommendations/v3/GetBuildParameters?buildId='1000653'&amp;apiVersion='1.0'&amp;$skip=12&amp;$top=1</id>
+			<title type="text">GetBuildParametersEntity</title>
+			<updated>2015-01-08T13:50:57Z</updated>
+			<link rel="self" href="https://api.datamarket.azure.com/amla/recommendations/v3/GetBuildParameters?buildId='1000653'&amp;apiVersion='1.0'&amp;$skip=12&amp;$top=1" />
+			<content type="application/xml">
+				<m:properties>
+					<d:Key m:type="Edm.String">Description</d:Key>
+					<d:Value m:type="Edm.String">rankBuild</d:Value>
+				</m:properties>
+			</content>
+		</entry>
+	</feed>
+
+##12. Recommendation
+###12.1. Get Item Recommendations (for active build)
+
+Get recommendations of the active build of type "Recommendation" or "Fbt" based on a list of seeds (input) items.
+
+| HTTP Method | URI |
+|:--------|:--------|
+|GET     |`<rootURI>/ItemRecommend?modelId=%27<modelId>%27&itemIds=%27<itemId>%27&numberOfResults=<int>&includeMetadata=<bool>&apiVersion=%271.0%27`<br><br>Example:<br>`<rootURI>/ItemRecommend?modelId=%272779c063-48fb-46c1-bae3-74acddc8c1d1%27&itemIds=%271003%27&numberOfResults=10&includeMetadata=false&apiVersion=%271.0%27`|
+
+|	Parameter Name	|	Valid Values						|
+|:--------			|:--------								|
+| modelId | Unique identifier of the model |
+| itemIds | Comma-separated list of the items to recommend for. <br>If the active build is of type FBT then you can send only one item. <br>Max length: 1024 |
+| numberOfResults | Number of required results |
+| includeMetatadata | Future use, always false |
+| apiVersion | 1.0 |
+
+**Response:**
+
+HTTP Status code: 200
+
+
+The response includes one entry per recommended item. Each entry has the following data:
+- `Feed\entry\content\properties\Id` – Recommended item ID.
+- `Feed\entry\content\properties\Name` – Name of the item.
+- `Feed\entry\content\properties\Rating` – Rating of the recommendation; higher number means higher confidence.
+- `Feed\entry\content\properties\Reasoning` – Recommendation reasoning (e.g. recommendation explanations).
+
+The example response below includes 10 recommended items.
+
+OData XML
+
+	<feed xmlns:base="https://api.datamarket.azure.com/amla/recommendations/v3/ItemRecommend" xmlns:d="http://schemas.microsoft.com/ado/2007/08/dataservices" xmlns:m="http://schemas.microsoft.com/ado/2007/08/dataservices/metadata" xmlns="http://www.w3.org/2005/Atom">
+  	<title type="text" />
+ 	 <subtitle type="text">Get Recommendation</subtitle>
+ 	 <id>https://api.datamarket.azure.com/amla/recommendations/v3/ItemRecommend?modelId='2779c063-48fb-46c1-bae3-74acddc8c1d1'&amp;itemIds='1003'&amp;numberOfResults=10&amp;includeMetadata=false&amp;apiVersion='1.0'</id>
+  	<rights type="text" />
+  	<updated>2014-10-05T12:28:48Z</updated>
+  	<link rel="self" href="https://api.datamarket.azure.com/amla/recommendations/v3/ItemRecommend?modelId='2779c063-48fb-46c1-bae3-74acddc8c1d1'&amp;itemIds='1003'&amp;numberOfResults=10&amp;includeMetadata=false&amp;apiVersion='1.0'" />
+  	<entry>
+    <id>https://api.datamarket.azure.com/amla/recommendations/v3/ItemRecommend?modelId='2779c063-48fb-46c1-bae3-74acddc8c1d1'&amp;itemIds='1003'&amp;numberOfResults=10&amp;includeMetadata=false&amp;apiVersion='1.0'&amp;$skip=0&amp;$top=1</id>
+    <title type="text">GetRecommendationEntity</title>
+    <updated>2014-10-05T12:28:48Z</updated>
+    <link rel="self" href="https://api.datamarket.azure.com/amla/recommendations/v3/ItemRecommend?modelId='2779c063-48fb-46c1-bae3-74acddc8c1d1'&amp;itemIds='1003'&amp;numberOfResults=10&amp;includeMetadata=false&amp;apiVersion='1.0'&amp;$skip=0&amp;$top=1" />
+    <content type="application/xml">
+      <m:properties>
+        <d:Id m:type="Edm.String">159</d:Id>
+        <d:Name m:type="Edm.String">159</d:Name>
+        <d:Rating m:type="Edm.Double">0.543343480387708</d:Rating>
+        <d:Reasoning m:type="Edm.String">People who like '1003' also like '159'</d:Reasoning>
+      </m:properties>
+    </content>
+ 	 </entry>
+ 	 <entry>
+    <id>https://api.datamarket.azure.com/amla/recommendations/v3/ItemRecommend?modelId='2779c063-48fb-46c1-bae3-74acddc8c1d1'&amp;itemIds='1003'&amp;numberOfResults=10&amp;includeMetadata=false&amp;apiVersion='1.0'&amp;$skip=1&amp;$top=1</id>
+    <title type="text">GetRecommendationEntity</title>
+    <updated>2014-10-05T12:28:48Z</updated>
+    <link rel="self" href="https://api.datamarket.azure.com/amla/recommendations/v3/ItemRecommend?modelId='2779c063-48fb-46c1-bae3-74acddc8c1d1'&amp;itemIds='1003'&amp;numberOfResults=10&amp;includeMetadata=false&amp;apiVersion='1.0'&amp;$skip=1&amp;$top=1" />
+    <content type="application/xml">
+      <m:properties>
+        <d:Id m:type="Edm.String">52</d:Id>
+        <d:Name m:type="Edm.String">52</d:Name>
+        <d:Rating m:type="Edm.Double">0.539588900748721</d:Rating>
+        <d:Reasoning m:type="Edm.String">People who like '1003' also like '52'</d:Reasoning>
+      </m:properties>
+    </content>
+ 	 </entry>
+ 	 <entry>
+    <id>https://api.datamarket.azure.com/amla/recommendations/v3/ItemRecommend?modelId='2779c063-48fb-46c1-bae3-74acddc8c1d1'&amp;itemIds='1003'&amp;numberOfResults=10&amp;includeMetadata=false&amp;apiVersion='1.0'&amp;$skip=2&amp;$top=1</id>
+    <title type="text">GetRecommendationEntity</title>
+    <updated>2014-10-05T12:28:48Z</updated>
+    <link rel="self" href="https://api.datamarket.azure.com/amla/recommendations/v3/ItemRecommend?modelId='2779c063-48fb-46c1-bae3-74acddc8c1d1'&amp;itemIds='1003'&amp;numberOfResults=10&amp;includeMetadata=false&amp;apiVersion='1.0'&amp;$skip=2&amp;$top=1" />
+    <content type="application/xml">
+      <m:properties>
+        <d:Id m:type="Edm.String">35</d:Id>
+        <d:Name m:type="Edm.String">35</d:Name>
+        <d:Rating m:type="Edm.Double">0.53842946443853</d:Rating>
+        <d:Reasoning m:type="Edm.String">People who like '1003' also like '35'</d:Reasoning>
+      </m:properties>
+    </content>
+ 	 </entry>
+ 	 <entry>
+    <id>https://api.datamarket.azure.com/amla/recommendations/v3/ItemRecommend?modelId='2779c063-48fb-46c1-bae3-74acddc8c1d1'&amp;itemIds='1003'&amp;numberOfResults=10&amp;includeMetadata=false&amp;apiVersion='1.0'&amp;$skip=3&amp;$top=1</id>
+    <title type="text">GetRecommendationEntity</title>
+    <updated>2014-10-05T12:28:48Z</updated>
+    <link rel="self" href="https://api.datamarket.azure.com/amla/recommendations/v3/ItemRecommend?modelId='2779c063-48fb-46c1-bae3-74acddc8c1d1'&amp;itemIds='1003'&amp;numberOfResults=10&amp;includeMetadata=false&amp;apiVersion='1.0'&amp;$skip=3&amp;$top=1" />
+    <content type="application/xml">
+      <m:properties>
+        <d:Id m:type="Edm.String">124</d:Id>
+        <d:Name m:type="Edm.String">124</d:Name>
+        <d:Rating m:type="Edm.Double">0.536712832792886</d:Rating>
+        <d:Reasoning m:type="Edm.String">People who like '1003' also like '124'</d:Reasoning>
+      </m:properties>
+    </content>
+  	</entry>
+ 	 <entry>
+    <id>https://api.datamarket.azure.com/amla/recommendations/v3/ItemRecommend?modelId='2779c063-48fb-46c1-bae3-74acddc8c1d1'&amp;itemIds='1003'&amp;numberOfResults=10&amp;includeMetadata=false&amp;apiVersion='1.0'&amp;$skip=4&amp;$top=1</id>
+    <title type="text">GetRecommendationEntity</title>
+    <updated>2014-10-05T12:28:48Z</updated>
+    <link rel="self" href="https://api.datamarket.azure.com/amla/recommendations/v3/ItemRecommend?modelId='2779c063-48fb-46c1-bae3-74acddc8c1d1'&amp;itemIds='1003'&amp;numberOfResults=10&amp;includeMetadata=false&amp;apiVersion='1.0'&amp;$skip=4&amp;$top=1" />
+    <content type="application/xml">
+      <m:properties>
+        <d:Id m:type="Edm.String">120</d:Id>
+        <d:Name m:type="Edm.String">120</d:Name>
+        <d:Rating m:type="Edm.Double">0.533673023762878</d:Rating>
+        <d:Reasoning m:type="Edm.String">People who like '1003' also like '120'</d:Reasoning>
+      </m:properties>
+    </content>
+ 	 </entry>
+ 	 <entry>
+    <id>https://api.datamarket.azure.com/amla/recommendations/v3/ItemRecommend?modelId='2779c063-48fb-46c1-bae3-74acddc8c1d1'&amp;itemIds='1003'&amp;numberOfResults=10&amp;includeMetadata=false&amp;apiVersion='1.0'&amp;$skip=5&amp;$top=1</id>
+    <title type="text">GetRecommendationEntity</title>
+    <updated>2014-10-05T12:28:48Z</updated>
+    <link rel="self" href="https://api.datamarket.azure.com/amla/recommendations/v3/ItemRecommend?modelId='2779c063-48fb-46c1-bae3-74acddc8c1d1'&amp;itemIds='1003'&amp;numberOfResults=10&amp;includeMetadata=false&amp;apiVersion='1.0'&amp;$skip=5&amp;$top=1" />
+    <content type="application/xml">
+      <m:properties>
+        <d:Id m:type="Edm.String">96</d:Id>
+        <d:Name m:type="Edm.String">96</d:Name>
+        <d:Rating m:type="Edm.Double">0.532544826370521</d:Rating>
+        <d:Reasoning m:type="Edm.String">People who like '1003' also like '96'</d:Reasoning>
+      </m:properties>
+    </content>
+  	</entry>
+ 	 <entry>
+    <id>https://api.datamarket.azure.com/amla/recommendations/v3/ItemRecommend?modelId='2779c063-48fb-46c1-bae3-74acddc8c1d1'&amp;itemIds='1003'&amp;numberOfResults=10&amp;includeMetadata=false&amp;apiVersion='1.0'&amp;$skip=6&amp;$top=1</id>
+    <title type="text">GetRecommendationEntity</title>
+    <updated>2014-10-05T12:28:48Z</updated>
+    <link rel="self" href="https://api.datamarket.azure.com/amla/recommendations/v3/ItemRecommend?modelId='2779c063-48fb-46c1-bae3-74acddc8c1d1'&amp;itemIds='1003'&amp;numberOfResults=10&amp;includeMetadata=false&amp;apiVersion='1.0'&amp;$skip=6&amp;$top=1" />
+    <content type="application/xml">
+      <m:properties>
+        <d:Id m:type="Edm.String">69</d:Id>
+        <d:Name m:type="Edm.String">69</d:Name>
+        <d:Rating m:type="Edm.Double">0.531678607847759</d:Rating>
+        <d:Reasoning m:type="Edm.String">People who like '1003' also like '69'</d:Reasoning>
+      </m:properties>
+    </content>
+ 	 </entry>
+ 	 <entry>
+    <id>https://api.datamarket.azure.com/amla/recommendations/v3/ItemRecommend?modelId='2779c063-48fb-46c1-bae3-74acddc8c1d1'&amp;itemIds='1003'&amp;numberOfResults=10&amp;includeMetadata=false&amp;apiVersion='1.0'&amp;$skip=7&amp;$top=1</id>
+    <title type="text">GetRecommendationEntity</title>
+    <updated>2014-10-05T12:28:48Z</updated>
+    <link rel="self" href="https://api.datamarket.azure.com/amla/recommendations/v3/ItemRecommend?modelId='2779c063-48fb-46c1-bae3-74acddc8c1d1'&amp;itemIds='1003'&amp;numberOfResults=10&amp;includeMetadata=false&amp;apiVersion='1.0'&amp;$skip=7&amp;$top=1" />
+    <content type="application/xml">
+      <m:properties>
+        <d:Id m:type="Edm.String">172</d:Id>
+        <d:Name m:type="Edm.String">172</d:Name>
+        <d:Rating m:type="Edm.Double">0.530957821375951</d:Rating>
+        <d:Reasoning m:type="Edm.String">People who like '1003' also like '172'</d:Reasoning>
+      </m:properties>
+    </content>
+ 	 </entry>
+ 	 <entry>
+    <id>https://api.datamarket.azure.com/amla/recommendations/v3/ItemRecommend?modelId='2779c063-48fb-46c1-bae3-74acddc8c1d1'&amp;itemIds='1003'&amp;numberOfResults=10&amp;includeMetadata=false&amp;apiVersion='1.0'&amp;$skip=8&amp;$top=1</id>
+    <title type="text">GetRecommendationEntity</title>
+    <updated>2014-10-05T12:28:48Z</updated>
+    <link rel="self" href="https://api.datamarket.azure.com/amla/recommendations/v3/ItemRecommend?modelId='2779c063-48fb-46c1-bae3-74acddc8c1d1'&amp;itemIds='1003'&amp;numberOfResults=10&amp;includeMetadata=false&amp;apiVersion='1.0'&amp;$skip=8&amp;$top=1" />
+    <content type="application/xml">
+      <m:properties>
+        <d:Id m:type="Edm.String">155</d:Id>
+        <d:Name m:type="Edm.String">155</d:Name>
+        <d:Rating m:type="Edm.Double">0.529093541481333</d:Rating>
+        <d:Reasoning m:type="Edm.String">People who like '1003' also like '155'</d:Reasoning>
+      </m:properties>
+    </content>
+ 	 </entry>
+ 	 <entry>
+    <id>https://api.datamarket.azure.com/amla/recommendations/v3/ItemRecommend?modelId='2779c063-48fb-46c1-bae3-74acddc8c1d1'&amp;itemIds='1003'&amp;numberOfResults=10&amp;includeMetadata=false&amp;apiVersion='1.0'&amp;$skip=9&amp;$top=1</id>
+    <title type="text">GetRecommendationEntity</title>
+    <updated>2014-10-05T12:28:48Z</updated>
+    <link rel="self" href="https://api.datamarket.azure.com/amla/recommendations/v3/ItemRecommend?modelId='2779c063-48fb-46c1-bae3-74acddc8c1d1'&amp;itemIds='1003'&amp;numberOfResults=10&amp;includeMetadata=false&amp;apiVersion='1.0'&amp;$skip=9&amp;$top=1" />
+    <content type="application/xml">
+      <m:properties>
+        <d:Id m:type="Edm.String">32</d:Id>
+        <d:Name m:type="Edm.String">32</d:Name>
+        <d:Rating m:type="Edm.Double">0.528917978168322</d:Rating>
+        <d:Reasoning m:type="Edm.String">People who like '1003' also like '32'</d:Reasoning>
+      </m:properties>
+    </content>
+ 	 </entry>
+	</feed>
+
+###12.2. Get Item Recommendations (of a specific build)
+
+Get recommendations of a specific build of type "Recommendation" or "Fbt".
+
+| HTTP Method | URI |
+|:--------|:--------|
+|GET     |`<rootURI>/ItemRecommend?modelId=%27<modelId>%27&itemIds=%27<itemId>%27&numberOfResults=<int>&includeMetadata=<bool>&buildId=<int>&apiVersion=%271.0%27`<br><br>Example:<br>`<rootURI>/ItemRecommend?modelId=%272779c063-48fb-46c1-bae3-74acddc8c1d1%27&itemIds=%271003%27&numberOfResults=10&includeMetadata=false&buildId=1234&apiVersion=%271.0%27`|
+
+|	Parameter Name	|	Valid Values						|
+|:--------			|:--------								|
+| modelId | Unique identifier of the model |
+| itemIds | Comma-separated list of the items to recommend for. <br>If the active build is of type FBT then you can send only one item. <br>Max length: 1024 |
+| numberOfResults | Number of required results |
+| includeMetatadata | Future use, always false
+| buildId | the build id to use for this recommendation request |
+| apiVersion | 1.0 |
+
+**Response:**
+
+HTTP Status code: 200
+
+
+The response includes one entry per recommended item. Each entry has the following data:
+- `Feed\entry\content\properties\Id` – Recommended item ID.
+- `Feed\entry\content\properties\Name` – Name of the item.
+- `Feed\entry\content\properties\Rating` – Rating of the recommendation; higher number means higher confidence.
+- `Feed\entry\content\properties\Reasoning` – Recommendation reasoning (e.g. recommendation explanations).
+
+See a response example in 12.1
+
+###12.3. Get FBT Recommendations (for active build)
+
+Get recommendations of the active build of type "Fbt" based on a seed (input) item.
+
+| HTTP Method | URI |
+|:--------|:--------|
+|GET     |`<rootURI>/ItemFbtRecommend?modelId=%27<modelId>%27&itemId=%27<itemId>%27&numberOfResults=<int>&minimalScore=<double>&includeMetadata=<bool>&apiVersion=%271.0%27`<br><br>Example:<br>`<rootURI>/ItemFbtRecommend?modelId=%272779c063-48fb-46c1-bae3-74acddc8c1d1%27&itemId=%271003%27&numberOfResults=10&minimalScore=<double>&includeMetadata=false&apiVersion=%271.0%27`|
+
+|	Parameter Name	|	Valid Values						|
+|:--------			|:--------								|
+| modelId | Unique identifier of the model |
+| itemId | Item to recommend for. <br>Max length: 1024 |
+| numberOfResults | Number of required results |
+| minimalScore | Minimal score that a frequent set should have in order to be included in the returned results |
+| includeMetatadata | Future use, always false |
+| apiVersion | 1.0 |
+
+**Response:**
+
+HTTP Status code: 200
+
+
+The response includes one entry per recommended item set (a set of items which are usually bought together with the seed/input item). Each entry has the following data:
+- `Feed\entry\content\properties\Id1` – Recommended item ID.
+- `Feed\entry\content\properties\Name1` – Name of the item.
+- `Feed\entry\content\properties\Id2` – 2nd recommended item ID (optional).
+- `Feed\entry\content\properties\Name2` – Name of the 2nd item (optional).
+- `Feed\entry\content\properties\Rating` – Rating of the recommendation; higher number means higher confidence.
+- `Feed\entry\content\properties\Reasoning` – Recommendation reasoning (e.g. recommendation explanations).
+
+The example response below includes 3 recommended item sets.
+
+OData XML
+
+	<feed xmlns:base="https://api.datamarket.azure.com/amla/recommendations/v3/ItemFbtRecommend" xmlns:d="http://schemas.microsoft.com/ado/2007/08/dataservices" xmlns:m="http://schemas.microsoft.com/ado/2007/08/dataservices/metadata" xmlns="http://www.w3.org/2005/Atom">
+  	<title type="text" />
+ 	 <subtitle type="text">Get Recommendation</subtitle>
+ 	 <id>https://api.datamarket.azure.com/amla/recommendations/v3/ItemFbtRecommend?modelId='2779c063-48fb-46c1-bae3-74acddc8c1d1'&amp;itemId='1003'&amp;numberOfResults=3&amp;minimalScore=0.1&amp;includeMetadata=false&amp;apiVersion='1.0'</id>
+  	<rights type="text" />
+  	<updated>2014-10-05T12:28:48Z</updated>
+  	<link rel="self" href="https://api.datamarket.azure.com/amla/recommendations/v3/ItemFbtRecommend?modelId='2779c063-48fb-46c1-bae3-74acddc8c1d1'&amp;itemIds='1003'&amp;numberOfResults=3&amp;minimalScore=0.1&amp;includeMetadata=false&amp;apiVersion='1.0'" />
+  	<entry>
+    <id>https://api.datamarket.azure.com/amla/recommendations/v3/ItemFbtRecommend?modelId='2779c063-48fb-46c1-bae3-74acddc8c1d1'&amp;itemIds='1003'&amp;numberOfResults=3&amp;minimalScore=0.1&amp;includeMetadata=false&amp;apiVersion='1.0'&amp;$skip=0&amp;$top=1</id>
+    <title type="text">GetFbtRecommendationEntity</title>
+    <updated>2014-10-05T12:28:48Z</updated>
+    <link rel="self" href="https://api.datamarket.azure.com/amla/recommendations/v3/ItemFbtRecommend?modelId='2779c063-48fb-46c1-bae3-74acddc8c1d1'&amp;itemIds='1003'&amp;numberOfResults=3&amp;minimalScore=0.1&amp;includeMetadata=false&amp;apiVersion='1.0'&amp;$skip=0&amp;$top=1" />
+    <content type="application/xml">
+      <m:properties>
+        <d:Id1 m:type="Edm.String">159</d:Id1>
+        <d:Name1 m:type="Edm.String">159</d:Name1>
+		<d:Id2 m:type="Edm.String"></d:Id2>
+        <d:Name2 m:type="Edm.String"></d:Name2>
+        <d:Rating m:type="Edm.Double">0.543343480387708</d:Rating>
+        <d:Reasoning m:type="Edm.String">People who bought '1003' also bought '159'</d:Reasoning>
+      </m:properties>
+    </content>
+ 	 </entry>
+ 	 <entry>
+    <id>https://api.datamarket.azure.com/amla/recommendations/v3/ItemFbtRecommend?modelId='2779c063-48fb-46c1-bae3-74acddc8c1d1'&amp;itemIds='1003'&amp;numberOfResults=3&amp;minimalScore=0.1&amp;includeMetadata=false&amp;apiVersion='1.0'&amp;$skip=1&amp;$top=1</id>
+    <title type="text">GetFbtRecommendationEntity</title>
+    <updated>2014-10-05T12:28:48Z</updated>
+    <link rel="self" href="https://api.datamarket.azure.com/amla/recommendations/v3/ItemFbtRecommend?modelId='2779c063-48fb-46c1-bae3-74acddc8c1d1'&amp;itemIds='1003'&amp;numberOfResults=3&amp;minimalScore=0.1&amp;includeMetadata=false&amp;apiVersion='1.0'&amp;$skip=1&amp;$top=1" />
+    <content type="application/xml">
+      <m:properties>
+        <d:Id1 m:type="Edm.String">52</d:Id1>
+        <d:Name1 m:type="Edm.String">52</d:Name1>
+		<d:Id2 m:type="Edm.String"></d:Id2>
+        <d:Name2 m:type="Edm.String"></d:Name2>
+        <d:Rating m:type="Edm.Double">0.533343480387708</d:Rating>
+        <d:Reasoning m:type="Edm.String">People who bought '1003' also bought '52'</d:Reasoning>
+      </m:properties>
+    </content>
+ 	 </entry>
+ 	 <entry>
+    <id>https://api.datamarket.azure.com/amla/recommendations/v3/ItemFbtRecommend?modelId='2779c063-48fb-46c1-bae3-74acddc8c1d1'&amp;itemIds='1003'&amp;numberOfResults=3&amp;minimalScore=0.1&amp;includeMetadata=false&amp;apiVersion='1.0'&amp;$skip=2&amp;$top=1</id>
+    <title type="text">GetFbtRecommendationEntity</title>
+    <updated>2014-10-05T12:28:48Z</updated>
+    <link rel="self" href="https://api.datamarket.azure.com/amla/recommendations/v3/ItemFbtRecommend?modelId='2779c063-48fb-46c1-bae3-74acddc8c1d1'&amp;itemIds='1003'&amp;numberOfResults=3&amp;minimalScore=0.1&amp;includeMetadata=false&amp;apiVersion='1.0'&amp;$skip=2&amp;$top=1" />
+    <content type="application/xml">
+      <m:properties>
+        <d:Id1 m:type="Edm.String">35</d:Id1>
+        <d:Name1 m:type="Edm.String">35</d:Name1>
+		<d:Id2 m:type="Edm.String">102</d:Id2>
+        <d:Name2 m:type="Edm.String">102</d:Name2>
+        <d:Rating m:type="Edm.Double">0.523343480387708</d:Rating>
+        <d:Reasoning m:type="Edm.String">People who bought '1003' also bought '35' and '102'</d:Reasoning>
+      </m:properties>
+    </content>
+ 	 </entry>
+	</feed>
+
+###12.4. Get FBT Recommendations (of a specific build)
+
+Get recommendations of a specific build of type "Fbt".
+
+| HTTP Method | URI |
+|:--------|:--------|
+|GET     |`<rootURI>/ItemFbtRecommend?modelId=%27<modelId>%27&itemId=%27<itemId>%27&numberOfResults=<int>&minimalScore=<double>&includeMetadata=<bool>&buildId=<int>&apiVersion=%271.0%27`<br><br>Example:<br>`<rootURI>/ItemFbtRecommend?modelId=%272779c063-48fb-46c1-bae3-74acddc8c1d1%27&itemId=%271003%27&numberOfResults=10&minimalScore=0.1&includeMetadata=false&buildId=1234&apiVersion=%271.0%27`|
+
+|	Parameter Name	|	Valid Values						|
+|:--------			|:--------								|
+| modelId | Unique identifier of the model |
+| itemId | Item to recommend for. <br>Max length: 1024 |
+| numberOfResults | Number of required results |
+| minimalScore | Minimal score that a frequent set should have in order to be included in the returned results |
+| includeMetatadata | Future use, always false |
+| buildId | the build id to use for this recommendation request |
+| apiVersion | 1.0 |
+
+**Response:**
+
+HTTP Status code: 200
+
+
+The response includes one entry per recommended item set (a set of items which are usually bought together with the seed/input item). Each entry has the following data:
+- `Feed\entry\content\properties\Id1` – Recommended item ID.
+- `Feed\entry\content\properties\Name1` – Name of the item.
+- `Feed\entry\content\properties\Id2` – 2nd recommended item ID (optional).
+- `Feed\entry\content\properties\Name2` – Name of the 2nd item (optional).
+- `Feed\entry\content\properties\Rating` – Rating of the recommendation; higher number means higher confidence.
+- `Feed\entry\content\properties\Reasoning` – Recommendation reasoning (e.g. recommendation explanations).
+
+See a response example in 12.3
+
+###12.5. Get User Recommendations (for active build)
+
+Get user recommendations of a build of type "Recommendation" marked as active build.
+
+The API will return a list of predicted item according to the usage history of the user.
+
+Notes: 
+ 1. There is no user recommendation for FBT build.
+ 2. If the active build is FBT this method will returns an error.
+
+| HTTP Method | URI |
+|:--------|:--------|
+|GET     |`<rootURI>/UserRecommend?modelId=%27<modelId>%27&userId=%27<userId>%27&numberOfResults=<int>&includeMetadata=<bool>&apiVersion=%271.0%27`<br><br>Example:<br>`<rootURI>/UserRecommend?modelId=%272779c063-48fb-46c1-bae3-74acddc8c1d1%27&userId=%27u1101%27&numberOfResults=10&includeMetadata=false&apiVersion=%271.0%27`|
+
+|	Parameter Name	|	Valid Values						|
+|:--------			|:--------								|
+| modelId | Unique identifier of the model |
+| userId  | Unique identifier of the user |
+| numberOfResults | Number of required results |
+| includeMetatadata | Future use, always false |
+| apiVersion | 1.0 |
+
+**Response:**
+
+HTTP Status code: 200
+
+
+The response includes one entry per recommended item. Each entry has the following data:
+- `Feed\entry\content\properties\Id` – Recommended item ID.
+- `Feed\entry\content\properties\Name` – Name of the item.
+- `Feed\entry\content\properties\Rating` – Rating of the recommendation; higher number means higher confidence.
+- `Feed\entry\content\properties\Reasoning` – Recommendation reasoning (e.g. recommendation explanations).
+
+See a response example in 12.1
+
+###12.6. Get User Recommendations with item list (for active build)
+
+Get user recommendations of a build of type "Recommendation" marked as active build with an additional list of items
+
+The API will return a list of predicted item according to the usage history of the user and the additional provided items.
+
+Notes: 
+ 1. There is no user recommendation for FBT build.
+ 2. If the active build is FBT this method will returns an error.
+
+
+| HTTP Method | URI |
+|:--------|:--------|
+|GET     |`<rootURI>/UserRecommend?modelId=%27<modelId>%27&userId=%27<userId>&itemsIds=%27<itemsIds>%27&numberOfResults=<int>&includeMetadata=<bool>&apiVersion=%271.0%27`<br><br>Example:<br>`<rootURI>/UserRecommend?modelId=%272779c063-48fb-46c1-bae3-74acddc8c1d1%27&userId=%27u1101%27&itemsIds=%271003%27&numberOfResults=10&includeMetadata=false&apiVersion=%271.0%27`|
+
+|	Parameter Name	|	Valid Values						|
+|:--------			|:--------								|
+| modelId | Unique identifier of the model |
+| userId  | Unique identifier of the user |
+| itemIds | Comma-separated list of the items to recommend for. Max length: 1024 |
+| numberOfResults | Number of required results |
+| includeMetatadata | Future use, always false |
+| apiVersion | 1.0 |
+
+**Response:**
+
+HTTP Status code: 200
+
+
+The response includes one entry per recommended item. Each entry has the following data:
+- `Feed\entry\content\properties\Id` – Recommended item ID.
+- `Feed\entry\content\properties\Name` – Name of the item.
+- `Feed\entry\content\properties\Rating` – Rating of the recommendation; higher number means higher confidence.
+- `Feed\entry\content\properties\Reasoning` – Recommendation reasoning (e.g. recommendation explanations).
+
+See a response example in 12.1
+
+###12.7. Get User Recommendations  (of a specific build)
+
+Get user recommendations of a specific build of type "Recommendation".
+
+The API will return a list of predicted item according to the usage history of the user (used in the specific build).
+
+Note: There is no user recommendation for FBT build.
+
+| HTTP Method | URI |
+|:--------|:--------|
+|GET     |`<rootURI>/UserRecommend?modelId=%27<modelId>%27&userId=%27<userId>%27&numberOfResults=<int>&includeMetadata=<bool>&buildId=<int>&apiVersion=%271.0%27`<br><br>Example:<br>`<rootURI>/UserRecommend?modelId=%272779c063-48fb-46c1-bae3-74acddc8c1d1%27&userId=%27u1101%27&numberOfResults=10&includeMetadata=false&buildId=50012&apiVersion=%271.0%27`|
+
+
+|	Parameter Name	|	Valid Values						|
+|:--------			|:--------								|
+| modelId | Unique identifier of the model |
+| userId  | Unique identifier of the user |
+| numberOfResults | Number of required results |
+| includeMetatadata | Future use, always false |
+| buildId | the build id to use for this recommendation request |
+| apiVersion | 1.0 |
+
+**Response:**
+
+HTTP Status code: 200
+
+
+The response includes one entry per recommended item. Each entry has the following data:
+- `Feed\entry\content\properties\Id` – Recommended item ID.
+- `Feed\entry\content\properties\Name` – Name of the item.
+- `Feed\entry\content\properties\Rating` – Rating of the recommendation; higher number means higher confidence.
+- `Feed\entry\content\properties\Reasoning` – Recommendation reasoning (e.g. recommendation explanations).
+
+See a response example in 12.1
+
+
+###12.8. Get User Recommendations with item list (of a specific build)
+
+Get user recommendations of a specific build of type "Recommendation" and the list of additional items.
+
+The API will return a list of predicted item according to the usage history of the user and the additional list of items.
+
+Note: Tthere is no user recommendation for FBT build.
+
+| HTTP Method | URI |
+|:--------|:--------|
+|GET     |`<rootURI>/UserRecommend?modelId=%27<modelId>%27&userId=%27<userId>%27&itemsIds=%27<itemsIds>%27&numberOfResults=<int>&includeMetadata=<bool>&buildId=<int>&apiVersion=%271.0%27`<br><br>Example:<br>`<rootURI>/UserRecommend?modelId=%272779c063-48fb-46c1-bae3-74acddc8c1d1%27&userId=%27u1101%27&itemsIds=%271003%27&numberOfResults=10&includeMetadata=false&buildId=50012&apiVersion=%271.0%27`|
+
+
+
+|	Parameter Name	|	Valid Values						|
+|:--------			|:--------								|
+| modelId | Unique identifier of the model |
+| userId  | Unique identifier of the user |
+| itemIds | Comma-separated list of the items to recommend for. Max length: 1024 |
+| numberOfResults | Number of required results |
+| includeMetatadata | Future use, always false |
+| buildId | the build id to use for this recommendation request |
+| apiVersion | 1.0 |
+
+**Response:**
+
+HTTP Status code: 200
+
+
+The response includes one entry per recommended item. Each entry has the following data:
+- `Feed\entry\content\properties\Id` – Recommended item ID.
+- `Feed\entry\content\properties\Name` – Name of the item.
+- `Feed\entry\content\properties\Rating` – Rating of the recommendation; higher number means higher confidence.
+- `Feed\entry\content\properties\Reasoning` – Recommendation reasoning (e.g. recommendation explanations).
+
+See a response example in 12.1
+
+##13. User Usage History
+Once a recommendation model was built the system will allow to retrieve the user history (items associated to a specific user) used for the build.
+This API allow to retrieve the user history
+
+Note: the user history is currently available only for recommendation builds.
+
+###13.1 Retrieve user history
+Retrieve the list of item used in the active build or in the specified build for the given user id.
+
+| HTTP Method | URI |
+|:--------|:--------|
+|GET     | Get the user history for the active build.<br/>`<rootURI>/GetUserHistory?modelId=%27<model_id>%27&userId=%27<userId>%27&apiVersion=%271.0%27`<br/><br/>Get the user history for the given build `<rootURI>/GetUserHistory?modelId=%27<model_id>%27&userId=%27<userId>%27&buildId=<int>&apiVersion=%271.0%27`<br/><br/>Example:`<rootURI>/GetUserHistory?modelId=%2727967136e8-f868-4258-9331-10d567f87fae%27&&userId=%27u_1013%27&apiVersion=%271.0%277`|
+
+
+|	Parameter Name	|	Valid Values						|
+|:--------			|:--------								|
+| modelId | the unique identifier of the model.|
+| userId | the unique identifier of the user.
+| buildId | optional parameter, allow to indicate from which build the user history should be fetch
+| apiVersion | 1.0 |
+
+
+**Response:**
+
+HTTP Status code: 200
+
+The response includes one entry per recommended item. Each entry has the following data:
+- `Feed\entry\content\properties\Id` – Recommended item ID.
+- `Feed\entry\content\properties\Name` – Name of the item.
+- `Feed\entry\content\properties\Rating` – N/A.
+- `Feed\entry\content\properties\Reasoning` – N/A.
+
+OData XML
+
+	<feed xmlns:base="https://api.datamarket.azure.com/amla/recommendations/v3/GetUserHistory" xmlns:d="http://schemas.microsoft.com/ado/2007/08/dataservices" xmlns:m="http://schemas.microsoft.com/ado/2007/08/dataservices/metadata" xmlns="http://www.w3.org/2005/Atom">
+	<title type="text" />
+	<subtitle type="text">Get User History</subtitle>
+	<id>https://api.datamarket.azure.com/amla/recommendations/v3/GetUserHistory?modelId='2779c063-48fb-46c1-bae3-74acddc8c1d1'&amp;userId='u_1013'&amp;apiVersion='1.0'</id>
+	<rights type="text" />
+	<updated>2015-05-26T15:32:47Z</updated>
+	<link rel="self" href="https://api.datamarket.azure.com/amla/recommendations/v3/GetUserHistory?modelId='2779c063-48fb-46c1-bae3-74acddc8c1d1'&amp;userId='u_1013'&amp;apiVersion='1.0'" />
+	<entry>
+		<id>https://api.datamarket.azure.com/amla/recommendations/v3/GetUserHistory?modelId='2779c063-48fb-46c1-bae3-74acddc8c1d1'&amp;userId='u_1013'&amp;apiVersion='1.0'&amp;$skip=0&amp;$top=1</id>
+		<title type="text">CatalogItemsThatContainATokenEntity</title>
+		<updated>2015-05-26T15:32:47Z</updated>
+		<link rel="self" href="https://api.datamarket.azure.com/amla/recommendations/v3/GetUserHistory?modelId='2779c063-48fb-46c1-bae3-74acddc8c1d1'&amp;userId='u_1013'&amp;apiVersion='1.0'&amp;$skip=0&amp;$top=1" />
+		<content type="application/xml">
+			<m:properties>
+				<d:Id m:type="Edm.String">2406E770-769C-4189-89DE-1C9283F93A96</d:Id>
+				<d:Name m:type="Edm.String">Clara Callan</d:Name>
+				<d:Rating m:type="Edm.Double">0</d:Rating>
+				<d:Reasoning m:type="Edm.String"/>
+				<d:Metadata m:type="Edm.String"/>
+				<d:FormattedRating m:type="Edm.Double" m:null="true"/>
+			</m:properties>
+		</content>
+	</entry>
+</feed>
+
+##14. Notifications
+Azure Machine Learning Recommendations creates notifications when persistent errors happen in the system. There are 3 types of notifications:
+1.	Build failure - This notification is triggered for every build failure.
+2.	Data acquisition processing failure - This notification is triggered when we have more than 100 errors in the last 5 minutes in the processing of usage events per model.
+3.	Recommendation consumption failure - This notification is triggered when we have more than 100 errors in the last 5 minutes in the processing of recommendation requests per model.
+
+
+###14.1. Get Notifications
+Retrieves all the notifications for all models or for a single model.
+
+| HTTP Method | URI |
+|:--------|:--------|
+|GET     |`<rootURI>/GetNotifications?modelId=%27<model_id>%27&apiVersion=%271.0%27`<br><br>Getting all notifications for all models:<br>`<rootURI>/GetNotifications?apiVersion=%271.0%27`<br><br>Example for getting notifications for a specific model:<br>`<rootURI>/GetNotifications?modelId=%27967136e8-f868-4258-9331-10d567f87fae%27&apiVersion=%271.0%277`|
+
+
+|	Parameter Name	|	Valid Values						|
+|:--------			|:--------								|
+| modelId | Optional parameter. When omitted, you will get all notifications for all models. <br>Valid value: unique identifier of the model.|
+| apiVersion | 1.0 |
+|||
+| Request Body | NONE |
+
+**Response:**
+
+HTTP Status code: 200
+
+OData XML
+
+    The response includes one entry per notification. Each entry has the following data:
+		* feed\entry\content\properties\UserName – Internal user name identification.
+		* feed\entry\content\properties\ModelId – Model ID.
+		* feed\entry\content\properties\Message – Notification message.
+		* feed\entry\content\properties\DateCreated – Date that this notification was created in UTC format.
+		* feed\entry\content\properties\NotificationType – Notification types. Values are BuildFailure, RecommendationFailure, and DataAquisitionFailure.
+
+	<feed xmlns:base="https://api.datamarket.azure.com/amla/recommendations/v3/GetNotifications" xmlns:d="http://schemas.microsoft.com/ado/2007/08/dataservices" xmlns:m="http://schemas.microsoft.com/ado/2007/08/dataservices/metadata" xmlns="http://www.w3.org/2005/Atom">
+		<title type="text" />
+		<subtitle type="text">Get a list of Notifications for a user</subtitle>
+		<id>https://api.datamarket.azure.com/amla/recommendations/v3/GetNotifications?modelId='967136e8-f868-4258-9331-10d567f87fae'&amp;apiVersion='1.0'</id>
+		<rights type="text" />
+		<updated>2014-11-04T13:24:23Z</updated>
+		<link rel="self" href="https://api.datamarket.azure.com/amla/recommendations/v3/GetNotifications?modelId='967136e8-f868-4258-9331-10d567f87fae'&amp;apiVersion='1.0'" />
+		<entry>
+				<id>https://api.datamarket.azure.com/amla/recommendations/v3/GetNotifications?modelId='967136e8-f868-4258-9331-10d567f87fae'&amp;apiVersion='1.0'&amp;$skip=0&amp;$top=1</id>
+			<title type="text">GetAListOfNotificationsForAUserEntity</title>
+			<updated>2014-11-04T13:24:23Z</updated>
+    		<link rel="self" href="https://api.datamarket.azure.com/amla/recommendations/v3/GetNotifications?modelId='967136e8-f868-4258-9331-10d567f87fae'&amp;apiVersion='1.0'&amp;$skip=0&amp;$top=1" />
+			<content type="application/xml">
+				<m:properties>
+					<d:UserName m:type="Edm.String">515506bc-3693-4dce-a5e2-81cb3e8efb56@dm.com</d:UserName>
+					<d:ModelId m:type="Edm.String">967136e8-f868-4258-9331-10d567f87fae</d:ModelId>
+					<d:Message m:type="Edm.String">Build failed for user</d:Message>
+					<d:DateCreated m:type="Edm.String">2014-11-04T13:23:14.383</d:DateCreated>
+					<d:NotificationType m:type="Edm.String">BuildFailure</d:NotificationType>
+				</m:properties>
+			</content>
+		</entry>
+	</feed>
+
+###14.2. Delete Model Notifications
+Deletes all read notifications for a model.
+
+| HTTP Method | URI |
+|:--------|:--------|
+|DELETE     |`<rootURI>/DeleteModelNotifications?modelId=%<model_id>%27&apiVersion=%271.0%27`<br><br>Example:<br>`<rootURI>/DeleteModelNotifications?modelId=%27967136e8-f868-4258-9331-10d567f87fae%27&apiVersion=%271.0%27`|
+
+
+|	Parameter Name	|	Valid Values						|
+|:--------			|:--------								|
+| modelId | Unique identifier of the model |
+| apiVersion | 1.0 |
+|||
+| Request Body | NONE |
+
+**Response**:
+
+HTTP Status code: 200
+
+###14.3. Delete User Notifications
+Deletes all notifications for all models.
+
+| HTTP Method | URI |
+|:--------|:--------|
+|DELETE     |`<rootURI>/DeleteUserNotifications?apiVersion=%271.0%27`|
+
+
+|	Parameter Name	|	Valid Values						|
+|:--------			|:--------								|
+| apiVersion | 1.0 |
+|||
+| Request Body | NONE |
+
+**Response**:
+
+HTTP Status code: 200
+
+
+
+
+##15. Legal
+This document is provided “as-is”. Information and views expressed in this document, including URL and other Internet Web site references, may change without notice.<br><br>
+Some examples depicted herein are provided for illustration only and are fictitious. No real association or connection is intended or should be inferred.<br><br>
+This document does not provide you with any legal rights to any intellectual property in any Microsoft product. You may copy and use this document for your internal, reference purposes.<br><br>
+© 2015 Microsoft. All rights reserved.
+ 