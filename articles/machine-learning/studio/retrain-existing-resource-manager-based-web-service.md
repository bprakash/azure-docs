---
title: Retrain an existing predictive web service | Microsoft Docs
description: Learn how to retrain a model and update the web service to use the newly trained model in Azure Machine Learning.
services: machine-learning
documentationcenter: ''
author: vDonGlover
manager: raymondl
editor: ''

ms.assetid: cc4c26a2-5672-4255-a767-cfd971e46775
ms.service: machine-learning
ms.workload: data-services
ms.tgt_pltfrm: na
ms.devlang: na
ms.topic: article
ms.date: 11/07/2017
ms.author: v-donglo

---
# Retrain an existing predictive web service
This document describes the retraining process for the following scenario:

* You have a training experiment and a predictive experiment that you have deployed as an operationalized web service.
* You have new data that you want your predictive web service to use to perform its scoring.

> [!NOTE] 
> To deploy a New web service you must have sufficient permissions in the subscription to which you deploying the web service. For more information see, [Manage a Web service using the Azure Machine Learning Web Services portal](manage-new-webservice.md). 

Starting with your existing web service and experiments, you need to follow these steps:

1. Update the model.
   1. Modify your training experiment to allow for web service inputs and outputs.
   2. Deploy the training experiment as a retraining web service.
   3. Use the training experiment's Batch Execution Service (BES) to retrain the model.
2. Use the Azure Machine Learning PowerShell cmdlets to update the predictive experiment.
   1. Sign in to your Azure Resource Manager account.
   2. Get the web service definition.
   3. Export the web service definition as JSON.
   4. Update the reference to the ilearner blob in the JSON.
   5. Import the JSON into a web service definition.
   6. Update the web service with a new web service definition.

## Deploy the training experiment
To deploy the training experiment as a retraining web service, you must add web service inputs and outputs to the model. By connecting a *Web Service Output* module to the experiment's *[Train Model][train-model]* module, you enable the training experiment to produce a new trained model that you can use in your predictive experiment. If you have an *Evaluate Model* module, you can also attach web service output to get the evaluation results as output.

To update your training experiment:

1. Connect a *Web Service Input* module to your data input (for example, a *Clean Missing Data* module). Typically, you want to ensure that your input data is processed in the same way as your original training data.
2. Connect a *Web Service Output* module to the output of your *Train Model* module.
3. If you have an *Evaluate Model* module and you want to output the evaluation results, connect a *Web Service Output* module to the output of your *Evaluate Model* module.

Run your experiment.

Next, you must deploy the training experiment as a web service that produces a trained model and model evaluation results.  

At the bottom of the experiment canvas, click **Set Up Web Service**, and then select **Deploy Web Service [New]**. The Azure Machine Learning Web Services portal opens to the **Deploy Web Service** page. Type a name for your web service, choose a payment plan, and then click **Deploy**. You can only use the Batch Execution method for creating trained models.

## Retrain the model with new data by using BES
For this example, we're using C# to create the retraining application. You can also use Python or R sample code to accomplish this task.

To call the retraining APIs:

1. Create a C# console application in Visual Studio: **New** > **Project** > **Visual C#** > **Windows Classic Desktop** > **Console App (.NET Framework)**.
2. Sign in to the Machine Learning Web Services portal.
3. Click the web service that you're working with.
4. Click **Consume**.
5. At the bottom of the **Consume** page, in the **Sample Code** section, click **Batch**.
6. Copy the sample C# code for batch execution and paste it into the Program.cs file. Make sure that the namespace remains intact.

Add the NuGet package Microsoft.AspNet.WebApi.Client, as specified in the comments. To add the reference to Microsoft.WindowsAzure.Storage.dll, you might first need to install the [client library for Azure Storage services](https://www.nuget.org/packages/WindowsAzure.Storage).

The following screenshot shows the **Consume** page in the Azure Machine Learning Web Services portal.

![Consume page][1]

### Update the apikey declaration
Locate the **apikey** declaration:

    const string apiKey = "abc123"; // Replace this with the API key for the web service

In the **Basic consumption info** section of the **Consume** page, locate the primary key and copy it to the **apikey** declaration.

### Update the Azure Storage information
The BES sample code uploads a file from a local drive (for example, "C:\temp\CensusIpnput.csv") to Azure Storage, processes it, and writes the results back to Azure Storage.  

<<<<<<< HEAD
=======
To update the Azure Storage information, you must retrieve the storage account name, key, and container information for your storage account from the Azure classic portal, and then update the corresponding values in the code.
>>>>>>> 06c5b774
After running your experiment, the resulting workflow should be similar to the following:

![Resulting workflow after run][4]

1. Sign in to the Azure portal.
2. In the left navigation column, click **More services**, search for **Storage accounts**, and select it.
3. From the list of storage accounts, select one to store the retrained model.
4. In the left navigation column, click **Access keys**.
5. Copy and save the **Primary Access Key**.
6. In the left navigation column, click **Containers**.
7. Select an existing container, or create a new one and save the name.

Locate the *StorageAccountName*, *StorageAccountKey*, and *StorageContainerName* declarations, and update the values that you saved from the portal.

    const string StorageAccountName = "mystorageacct"; // Replace this with your Azure storage account name
    const string StorageAccountKey = "a_storage_account_key"; // Replace this with your Azure Storage key
    const string StorageContainerName = "mycontainer"; // Replace this with your Azure Storage container name

You also must ensure that the input file is available at the location that you specify in the code.

### Specify the output location
When you specify the output location in the Request Payload, the extension of the file that is specified in *RelativeLocation* must be specified as `ilearner`. See the following example:

    Outputs = new Dictionary<string, AzureBlobDataReference>() {
        {
            "output1",
            new AzureBlobDataReference()
            {
                ConnectionString = storageConnectionString,
                RelativeLocation = string.Format("{0}/output1results.ilearner", StorageContainerName) /*Replace this with the location you want to use for your output file and a valid file extension (usually .csv for scoring results or .ilearner for trained models)*/
            }
        },

The following is an example of retraining output:

![Retraining output][6]

## Evaluate the retraining results
When you run the application, the output includes the URL and shared access signatures token that are necessary to access the evaluation results.

You can see the performance results of the retrained model by combining the *BaseLocation*, *RelativeLocation*, and *SasBlobToken* from the output results for *output2* (as shown in the preceding retraining output image) and pasting the complete URL into the browser address bar.  

Examine the results to determine whether the newly trained model performs well enough to replace the existing one.

Copy the *BaseLocation*, *RelativeLocation*, and *SasBlobToken* from the output results.

## Retrain the web service
When you retrain a new web service, you update the predictive web service definition to reference the new trained model. The web service definition is an internal representation of the trained model of the web service and is not directly modifiable. Make sure that you are retrieving the web service definition for your predictive experiment and not your training experiment.

## Sign in to Azure Resource Manager
You must first sign in to your Azure account from within the PowerShell environment by using the [Add-AzureRmAccount](https://msdn.microsoft.com/library/mt619267.aspx) cmdlet.

## Get the Web Service Definition object
Next, get the Web Service Definition object by calling the [Get-AzureRmMlWebService](https://msdn.microsoft.com/library/mt619267.aspx) cmdlet.

    $wsd = Get-AzureRmMlWebService -Name 'RetrainSamplePre.2016.8.17.0.3.51.237' -ResourceGroupName 'Default-MachineLearning-SouthCentralUS'

To determine the resource group name of an existing web service, run the Get-AzureRmMlWebService cmdlet without any parameters to display the web services in your subscription. Locate the web service, and then look at its web service ID. The name of the resource group is the fourth element in the ID, just after the *resourceGroups* element. In the following example, the resource group name is Default-MachineLearning-SouthCentralUS.

    Properties : Microsoft.Azure.Management.MachineLearning.WebServices.Models.WebServicePropertiesForGraph
    Id : /subscriptions/<subscription ID>/resourceGroups/Default-MachineLearning-SouthCentralUS/providers/Microsoft.MachineLearning/webServices/RetrainSamplePre.2016.8.17.0.3.51.237
    Name : RetrainSamplePre.2016.8.17.0.3.51.237
    Location : South Central US
    Type : Microsoft.MachineLearning/webServices
    Tags : {}

Alternatively, to determine the resource group name of an existing web service, sign in to the Azure Machine Learning Web Services portal. Select the web service. The resource group name is the fifth element of the URL of the web service, just after the *resourceGroups* element. In the following example, the resource group name is Default-MachineLearning-SouthCentralUS.

    https://services.azureml.net/subscriptions/<subcription ID>/resourceGroups/Default-MachineLearning-SouthCentralUS/providers/Microsoft.MachineLearning/webServices/RetrainSamplePre.2016.8.17.0.3.51.237


## Export the Web Service Definition object as JSON
To modify the definition of the trained model to use the newly trained model, you must first use the [Export-AzureRmMlWebService](https://msdn.microsoft.com/library/azure/mt767935.aspx) cmdlet to export it to a JSON-format file.

    Export-AzureRmMlWebService -WebService $wsd -OutputFile "C:\temp\mlservice_export.json"

## Update the reference to the ilearner blob
In the assets, locate the [trained model], update the *uri* value in the *locationInfo* node with the URI of the ilearner blob. The URI is generated by combining the *BaseLocation* and the *RelativeLocation* from the output of the BES retraining call.

     "asset3": {
        "name": "Retrain Sample [trained model]",
        "type": "Resource",
        "locationInfo": {
          "uri": "https://mltestaccount.blob.core.windows.net/azuremlassetscontainer/baca7bca650f46218633552c0bcbba0e.ilearner"
        },
        "outputPorts": {
          "Results dataset": {
            "type": "Dataset"
          }
        }
      },

## Import the JSON into a Web Service Definition object
You must use the [Import-AzureRmMlWebService](https://msdn.microsoft.com/library/azure/mt767925.aspx) cmdlet to convert the modified JSON file back into a Web Service Definition object that you can use to update the predicative experiment.

    $wsd = Import-AzureRmMlWebService -InputFile "C:\temp\mlservice_export.json"


## Update the web service
Finally, use the [Update-AzureRmMlWebService](https://msdn.microsoft.com/library/azure/mt767922.aspx) cmdlet to update the predictive experiment.

    Update-AzureRmMlWebService -Name 'RetrainSamplePre.2016.8.17.0.3.51.237' -ResourceGroupName 'Default-MachineLearning-SouthCentralUS'

[1]: ./media/retrain-existing-arm-web-service/machine-learning-retrain-models-consume-page.png
[4]: ./media/retrain-existing-arm-web-service/machine-learning-retrain-models-programmatically-IMAGE04.png
[6]: ./media/retrain-existing-arm-web-service/machine-learning-retrain-models-programmatically-IMAGE06.png

<!-- Module References -->
[train-model]: https://msdn.microsoft.com/library/azure/5cc7053e-aa30-450d-96c0-dae4be720977/<|MERGE_RESOLUTION|>--- conflicted
+++ resolved
@@ -83,10 +83,6 @@
 ### Update the Azure Storage information
 The BES sample code uploads a file from a local drive (for example, "C:\temp\CensusIpnput.csv") to Azure Storage, processes it, and writes the results back to Azure Storage.  
 
-<<<<<<< HEAD
-=======
-To update the Azure Storage information, you must retrieve the storage account name, key, and container information for your storage account from the Azure classic portal, and then update the corresponding values in the code.
->>>>>>> 06c5b774
 After running your experiment, the resulting workflow should be similar to the following:
 
 ![Resulting workflow after run][4]
