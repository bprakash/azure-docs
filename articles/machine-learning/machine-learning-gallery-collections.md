---
title: Cortana Intelligence Gallery collections | Microsoft Docs
<<<<<<< HEAD
description: Discover and share collections in the Cortana Intelligence Gallery.
=======
description: Discover and share collections in Cortana Intelligence Gallery.
>>>>>>> a42dbad0
services: machine-learning
documentationcenter: ''
author: garyericson
manager: jhubbard
editor: cgronlun

ms.assetid: c834a0dc-492f-4fa4-8a48-c86bba7b2b97
ms.service: machine-learning
ms.workload: data-services
ms.tgt_pltfrm: na
ms.devlang: na
ms.topic: article
ms.date: 03/31/2017
ms.author: roopalik;garye

---
<<<<<<< HEAD
# Discover and share collections in the Cortana Intelligence Gallery
[!INCLUDE [machine-learning-gallery-item-selector](../../includes/machine-learning-gallery-item-selector.md)]

## Collections
A
**[Collection](https://gallery.cortanaintelligence.com/collections)**
allows you to group together experiments, APIs, and other Gallery items that address a specific solution or concept. These can be grouped together for later reference, use, or sharing.

## Discover
To browse for collections in the Gallery, open the [Gallery](http://gallery.cortanaintelligence.com), point your mouse at **More** at the top of the Gallery home page, and select **Collections**.

![Select Collections from the Gallery home page](media/machine-learning-gallery-collections/select-collections-in-gallery.png)

 The
**[Collections](https://gallery.cortanaintelligence.com/collections)**
 page displays a list of the most recently added and most popular
collections.
 Click **See all** to view all
collections.
 From this page, you can browse all the
collections
 in the Gallery. You also can search by selecting filter criteria on the left of the page and entering search terms at the top.

 Click any
collection
 to open the
collection's
 details page and read more information about it.
 On this page you can comment, provide feedback, or ask questions through the comments section. You can even share it with friends or colleagues using the share capabilities of LinkedIn or Twitter. You can also email a link to the
experiment
 to invite other users to view the page.
=======
# Discover and share collections in Cortana Intelligence Gallery
[!INCLUDE [machine-learning-gallery-item-selector](../../includes/machine-learning-gallery-item-selector.md)]

## Collections
You can use a [collection](https://gallery.cortanaintelligence.com/collections) to group experiments, APIs, and other Gallery items that you use for a specific solution or concept. You can group them to use, to save for later reference, or to share.

## Discover
To browse collections [in the Gallery](http://gallery.cortanaintelligence.com), under **More**, select **Collections**.

![Select Collections on the Gallery home page](media/machine-learning-gallery-collections/select-collections-in-gallery.png)

The **[Collections](https://gallery.cortanaintelligence.com/collections)** page displays a list of recently added and popular collections. To view all collections, select **See all**. To search for a specific collection, select **See all**, and then select filter criteria. You also can enter search terms in the **Search** box at the top of the Gallery page.

You can get more information about a collection on the collection details page. To open a collection details page, select the collection. On a collection details page, in the **Comments** section, you can comment, provide feedback, or ask questions about the collection. You can even share the collection with friends or colleagues on Twitter or LinkedIn. You also can email a link to the collection details page, to invite other users to view the page.
>>>>>>> a42dbad0

![Share this item with friends](media/machine-learning-gallery-how-to-use-contribute-publish/share-links.png)

![Add your own comments](media/machine-learning-gallery-how-to-use-contribute-publish/comments.png)

## Contribute
<<<<<<< HEAD
You can create a collection that contains items that you own or items that have been contributed by the community. They can be any Gallery items that address a specific solution or concept

For example, you can use a collection to group together items on a specific topic, or you can group together a multi-step experiment that solves a complex problem.
The initial collections contributed by Microsoft consist of multi-step machine learning experiment templates for solving real world problems, such as online fraud detection, text classification, retail forecasting, and predictive maintenance.

### Create a collection
Follow these steps to create and contribute a collection to the Cortana Intelligence Gallery:

1. Sign in to the Gallery using your Microsoft account

2.  Click your image at the top of the window and then click your name
  
    ![Click your account name](media/machine-learning-gallery-collections/click-account-name.png)

3. Click **New Item**
   
    ![Click "New Item"](media/machine-learning-gallery-collections/click-new-item.png)
4. Select **Collection** for **Item Type**, then give the collection a name, a brief summary, a description, and any tags that will help users find the collection
   
    ![Enter information for new collection](media/machine-learning-gallery-collections/create-collection-page-1.png)
5. Click **Next** - you can upload an image file, or select a stock image, that will be displayed with the collection; choose something that will help users identify the content and purpose of the collection
   
    ![Enter information for new collection](media/machine-learning-gallery-collections/create-collection-page-2.png)
6. Click **Next** - you can decide whether the collection is **Public** (it can be viewed by anyone) or **Unlisted** (only people with a direct link can view the collection)
   
   > [!IMPORTANT]
   > Once you set a collection to **Public**, you can not set it to **Unlisted**.
   > 
   > 
   
    ![Select Public or Unlisted](media/machine-learning-gallery-collections/create-collection-page-3.png)
7. Click **Create**

Your collection is now part of the Cortana Intelligence Gallery. It will be listed on your account page under the **Collection** tab.

### Add items to a collection
You can add items to your collection by opening the collection, clicking **Edit**, and then clicking **Add Item**.

![Add items to a Collection from the details page](media/machine-learning-gallery-collections/add-to-collection-from-details-page.png)

You'll be shown a list of items you've contributed to the Gallery, or you can search the Gallery for items to add. Click an item to select it. Every item you select is included in the set of items to add - the **Add** button indicates how many items have been selected.

![Add to collection](media/machine-learning-gallery-collections/add-to-collection.png)

Or, if you find an item while browsing through the Gallery that you want to include, just open the item, click **Add to collection**, and specify the collection you want to add it to.

![Add items to a Collection from the details page](media/machine-learning-gallery-collections/add-to-collection-from-item-details.png)

You can change the summary, description, or tags of your collection by opening the collection and clicking **Edit**.
While you're editing your collection, you can also change the order of the items in the collection by using the arrow buttons next to an item to move it in the list. And you add notes to the items in your collection by clicking the upper-right corner of an item and selecting **Add/Edit note**. To remove an item from your collection, select **Remove**.

![Change details for a Collection](media/machine-learning-gallery-collections/change-collection-details.png)

**[TAKE ME TO THE GALLERY >>](http://gallery.cortanaintelligence.com)**

[!INCLUDE [machine-learning-free-trial](../../includes/machine-learning-free-trial.md)]

=======
You can create a collection that has items that you own or items that have been contributed by the community. An item in a collection can be any Gallery item that addresses a specific solution or concept.

For example, you can use a collection to group items on a specific topic, or you can group a multi-step experiment that solves a complex problem. The initial collections contributed by Microsoft consist of multi-step machine learning experiment templates. You can use the templates to help solve real-world problems, such as online fraud detection, text classification, retail forecasting, or predictive maintenance.

### Create a collection

1. Sign in to the Gallery by using your Microsoft account.

2.  Select your image at the top of the page, and then select your name.
  
    ![Select your account name](media/machine-learning-gallery-collections/click-account-name.png)

3. Select **New Item**.
   
    ![Select "New Item"](media/machine-learning-gallery-collections/click-new-item.png)
4. On the **Description** page, for **ITEM TYPE**, select **Collection**. Enter a name for your collection, a brief summary, a detailed description, and any tags that might help other users find your collection.
   
    ![Enter information for a new collection](media/machine-learning-gallery-collections/create-collection-page-1.png)
5. On the **Image Selection** page, select an image that is displayed with the collection. You can upload your own image file, or select a stock image. Choose an image that might help users identify the content and purpose of the collection.
   
    ![Enter information for a new collection](media/machine-learning-gallery-collections/create-collection-page-2.png)
6. On the **Settings** page, for **Visibility**, select whether the collection is **Public** (anyone can view the collection) or **Unlisted** (only people with a direct link to the collection can view it).
   
   > [!IMPORTANT]
   > After you set a collection to **Public** and then select **Create**, you cannot later change the collection to **Unlisted**.
   > 
   > 
   
    ![Select "Public" or "Unlisted"](media/machine-learning-gallery-collections/create-collection-page-3.png)
7. Select **Create**.

Your collection is now in Cortana Intelligence Gallery. Your collections are listed on your account page, on the **Collection** tab.

### Add items to a collection
To add items to your collection, open the collection, select **Edit**, and then select **Add Item**.

![Add items to a collection from the details page](media/machine-learning-gallery-collections/add-to-collection-from-details-page.png)

A list of items you've contributed to the Gallery is shown on your account page. You also can search the Gallery for items to add. Select the items that you want to add. Every item that you select is included in the set of items to add. The **Add** button indicates how many items you have selected.

![Add to collection](media/machine-learning-gallery-collections/add-to-collection.png)

If you find an item that you want to add while you are browsing the Gallery, to open the item, select **Add to collection**. Select the collection that you want to add the item to.

![Add items to a collection from the details page](media/machine-learning-gallery-collections/add-to-collection-from-item-details.png)

To change the summary, description, or tags for your collection, open the collection, and then select **Edit**. 

While you are editing your collection, you can change the order of the items in the collection. Use the arrow buttons next to an item to move it up or down in the order list. 

To add notes to the items in your collection, select the upper-right corner of an item, and then select **Add/Edit note**. 

To remove an item from your collection, select **Remove**.

![Change details for a collection](media/machine-learning-gallery-collections/change-collection-details.png)

**[Go to the Gallery](http://gallery.cortanaintelligence.com)**

[!INCLUDE [machine-learning-free-trial](../../includes/machine-learning-free-trial.md)]
>>>>>>> a42dbad0
<|MERGE_RESOLUTION|>--- conflicted
+++ resolved
@@ -1,196 +1,98 @@
----
-title: Cortana Intelligence Gallery collections | Microsoft Docs
-<<<<<<< HEAD
-description: Discover and share collections in the Cortana Intelligence Gallery.
-=======
-description: Discover and share collections in Cortana Intelligence Gallery.
->>>>>>> a42dbad0
-services: machine-learning
-documentationcenter: ''
-author: garyericson
-manager: jhubbard
-editor: cgronlun
-
-ms.assetid: c834a0dc-492f-4fa4-8a48-c86bba7b2b97
-ms.service: machine-learning
-ms.workload: data-services
-ms.tgt_pltfrm: na
-ms.devlang: na
-ms.topic: article
-ms.date: 03/31/2017
-ms.author: roopalik;garye
-
----
-<<<<<<< HEAD
-# Discover and share collections in the Cortana Intelligence Gallery
-[!INCLUDE [machine-learning-gallery-item-selector](../../includes/machine-learning-gallery-item-selector.md)]
-
-## Collections
-A
-**[Collection](https://gallery.cortanaintelligence.com/collections)**
-allows you to group together experiments, APIs, and other Gallery items that address a specific solution or concept. These can be grouped together for later reference, use, or sharing.
-
-## Discover
-To browse for collections in the Gallery, open the [Gallery](http://gallery.cortanaintelligence.com), point your mouse at **More** at the top of the Gallery home page, and select **Collections**.
-
-![Select Collections from the Gallery home page](media/machine-learning-gallery-collections/select-collections-in-gallery.png)
-
- The
-**[Collections](https://gallery.cortanaintelligence.com/collections)**
- page displays a list of the most recently added and most popular
-collections.
- Click **See all** to view all
-collections.
- From this page, you can browse all the
-collections
- in the Gallery. You also can search by selecting filter criteria on the left of the page and entering search terms at the top.
-
- Click any
-collection
- to open the
-collection's
- details page and read more information about it.
- On this page you can comment, provide feedback, or ask questions through the comments section. You can even share it with friends or colleagues using the share capabilities of LinkedIn or Twitter. You can also email a link to the
-experiment
- to invite other users to view the page.
-=======
-# Discover and share collections in Cortana Intelligence Gallery
-[!INCLUDE [machine-learning-gallery-item-selector](../../includes/machine-learning-gallery-item-selector.md)]
-
-## Collections
-You can use a [collection](https://gallery.cortanaintelligence.com/collections) to group experiments, APIs, and other Gallery items that you use for a specific solution or concept. You can group them to use, to save for later reference, or to share.
-
-## Discover
-To browse collections [in the Gallery](http://gallery.cortanaintelligence.com), under **More**, select **Collections**.
-
-![Select Collections on the Gallery home page](media/machine-learning-gallery-collections/select-collections-in-gallery.png)
-
-The **[Collections](https://gallery.cortanaintelligence.com/collections)** page displays a list of recently added and popular collections. To view all collections, select **See all**. To search for a specific collection, select **See all**, and then select filter criteria. You also can enter search terms in the **Search** box at the top of the Gallery page.
-
-You can get more information about a collection on the collection details page. To open a collection details page, select the collection. On a collection details page, in the **Comments** section, you can comment, provide feedback, or ask questions about the collection. You can even share the collection with friends or colleagues on Twitter or LinkedIn. You also can email a link to the collection details page, to invite other users to view the page.
->>>>>>> a42dbad0
-
-![Share this item with friends](media/machine-learning-gallery-how-to-use-contribute-publish/share-links.png)
-
-![Add your own comments](media/machine-learning-gallery-how-to-use-contribute-publish/comments.png)
-
-## Contribute
-<<<<<<< HEAD
-You can create a collection that contains items that you own or items that have been contributed by the community. They can be any Gallery items that address a specific solution or concept
-
-For example, you can use a collection to group together items on a specific topic, or you can group together a multi-step experiment that solves a complex problem.
-The initial collections contributed by Microsoft consist of multi-step machine learning experiment templates for solving real world problems, such as online fraud detection, text classification, retail forecasting, and predictive maintenance.
-
-### Create a collection
-Follow these steps to create and contribute a collection to the Cortana Intelligence Gallery:
-
-1. Sign in to the Gallery using your Microsoft account
-
-2.  Click your image at the top of the window and then click your name
-  
-    ![Click your account name](media/machine-learning-gallery-collections/click-account-name.png)
-
-3. Click **New Item**
-   
-    ![Click "New Item"](media/machine-learning-gallery-collections/click-new-item.png)
-4. Select **Collection** for **Item Type**, then give the collection a name, a brief summary, a description, and any tags that will help users find the collection
-   
-    ![Enter information for new collection](media/machine-learning-gallery-collections/create-collection-page-1.png)
-5. Click **Next** - you can upload an image file, or select a stock image, that will be displayed with the collection; choose something that will help users identify the content and purpose of the collection
-   
-    ![Enter information for new collection](media/machine-learning-gallery-collections/create-collection-page-2.png)
-6. Click **Next** - you can decide whether the collection is **Public** (it can be viewed by anyone) or **Unlisted** (only people with a direct link can view the collection)
-   
-   > [!IMPORTANT]
-   > Once you set a collection to **Public**, you can not set it to **Unlisted**.
-   > 
-   > 
-   
-    ![Select Public or Unlisted](media/machine-learning-gallery-collections/create-collection-page-3.png)
-7. Click **Create**
-
-Your collection is now part of the Cortana Intelligence Gallery. It will be listed on your account page under the **Collection** tab.
-
-### Add items to a collection
-You can add items to your collection by opening the collection, clicking **Edit**, and then clicking **Add Item**.
-
-![Add items to a Collection from the details page](media/machine-learning-gallery-collections/add-to-collection-from-details-page.png)
-
-You'll be shown a list of items you've contributed to the Gallery, or you can search the Gallery for items to add. Click an item to select it. Every item you select is included in the set of items to add - the **Add** button indicates how many items have been selected.
-
-![Add to collection](media/machine-learning-gallery-collections/add-to-collection.png)
-
-Or, if you find an item while browsing through the Gallery that you want to include, just open the item, click **Add to collection**, and specify the collection you want to add it to.
-
-![Add items to a Collection from the details page](media/machine-learning-gallery-collections/add-to-collection-from-item-details.png)
-
-You can change the summary, description, or tags of your collection by opening the collection and clicking **Edit**.
-While you're editing your collection, you can also change the order of the items in the collection by using the arrow buttons next to an item to move it in the list. And you add notes to the items in your collection by clicking the upper-right corner of an item and selecting **Add/Edit note**. To remove an item from your collection, select **Remove**.
-
-![Change details for a Collection](media/machine-learning-gallery-collections/change-collection-details.png)
-
-**[TAKE ME TO THE GALLERY >>](http://gallery.cortanaintelligence.com)**
-
-[!INCLUDE [machine-learning-free-trial](../../includes/machine-learning-free-trial.md)]
-
-=======
-You can create a collection that has items that you own or items that have been contributed by the community. An item in a collection can be any Gallery item that addresses a specific solution or concept.
-
-For example, you can use a collection to group items on a specific topic, or you can group a multi-step experiment that solves a complex problem. The initial collections contributed by Microsoft consist of multi-step machine learning experiment templates. You can use the templates to help solve real-world problems, such as online fraud detection, text classification, retail forecasting, or predictive maintenance.
-
-### Create a collection
-
-1. Sign in to the Gallery by using your Microsoft account.
-
-2.  Select your image at the top of the page, and then select your name.
-  
-    ![Select your account name](media/machine-learning-gallery-collections/click-account-name.png)
-
-3. Select **New Item**.
-   
-    ![Select "New Item"](media/machine-learning-gallery-collections/click-new-item.png)
-4. On the **Description** page, for **ITEM TYPE**, select **Collection**. Enter a name for your collection, a brief summary, a detailed description, and any tags that might help other users find your collection.
-   
-    ![Enter information for a new collection](media/machine-learning-gallery-collections/create-collection-page-1.png)
-5. On the **Image Selection** page, select an image that is displayed with the collection. You can upload your own image file, or select a stock image. Choose an image that might help users identify the content and purpose of the collection.
-   
-    ![Enter information for a new collection](media/machine-learning-gallery-collections/create-collection-page-2.png)
-6. On the **Settings** page, for **Visibility**, select whether the collection is **Public** (anyone can view the collection) or **Unlisted** (only people with a direct link to the collection can view it).
-   
-   > [!IMPORTANT]
-   > After you set a collection to **Public** and then select **Create**, you cannot later change the collection to **Unlisted**.
-   > 
-   > 
-   
-    ![Select "Public" or "Unlisted"](media/machine-learning-gallery-collections/create-collection-page-3.png)
-7. Select **Create**.
-
-Your collection is now in Cortana Intelligence Gallery. Your collections are listed on your account page, on the **Collection** tab.
-
-### Add items to a collection
-To add items to your collection, open the collection, select **Edit**, and then select **Add Item**.
-
-![Add items to a collection from the details page](media/machine-learning-gallery-collections/add-to-collection-from-details-page.png)
-
-A list of items you've contributed to the Gallery is shown on your account page. You also can search the Gallery for items to add. Select the items that you want to add. Every item that you select is included in the set of items to add. The **Add** button indicates how many items you have selected.
-
-![Add to collection](media/machine-learning-gallery-collections/add-to-collection.png)
-
-If you find an item that you want to add while you are browsing the Gallery, to open the item, select **Add to collection**. Select the collection that you want to add the item to.
-
-![Add items to a collection from the details page](media/machine-learning-gallery-collections/add-to-collection-from-item-details.png)
-
-To change the summary, description, or tags for your collection, open the collection, and then select **Edit**. 
-
-While you are editing your collection, you can change the order of the items in the collection. Use the arrow buttons next to an item to move it up or down in the order list. 
-
-To add notes to the items in your collection, select the upper-right corner of an item, and then select **Add/Edit note**. 
-
-To remove an item from your collection, select **Remove**.
-
-![Change details for a collection](media/machine-learning-gallery-collections/change-collection-details.png)
-
-**[Go to the Gallery](http://gallery.cortanaintelligence.com)**
-
-[!INCLUDE [machine-learning-free-trial](../../includes/machine-learning-free-trial.md)]
->>>>>>> a42dbad0
+---
+title: Cortana Intelligence Gallery collections | Microsoft Docs
+description: Discover and share collections in Cortana Intelligence Gallery.
+services: machine-learning
+documentationcenter: ''
+author: garyericson
+manager: jhubbard
+editor: cgronlun
+
+ms.assetid: c834a0dc-492f-4fa4-8a48-c86bba7b2b97
+ms.service: machine-learning
+ms.workload: data-services
+ms.tgt_pltfrm: na
+ms.devlang: na
+ms.topic: article
+ms.date: 03/31/2017
+ms.author: roopalik;garye
+
+---
+# Discover and share collections in Cortana Intelligence Gallery
+[!INCLUDE [machine-learning-gallery-item-selector](../../includes/machine-learning-gallery-item-selector.md)]
+
+## Collections
+You can use a [collection](https://gallery.cortanaintelligence.com/collections) to group experiments, APIs, and other Gallery items that you use for a specific solution or concept. You can group them to use, to save for later reference, or to share.
+
+## Discover
+To browse collections [in the Gallery](http://gallery.cortanaintelligence.com), under **More**, select **Collections**.
+
+![Select Collections on the Gallery home page](media/machine-learning-gallery-collections/select-collections-in-gallery.png)
+
+The **[Collections](https://gallery.cortanaintelligence.com/collections)** page displays a list of recently added and popular collections. To view all collections, select **See all**. To search for a specific collection, select **See all**, and then select filter criteria. You also can enter search terms in the **Search** box at the top of the Gallery page.
+
+You can get more information about a collection on the collection details page. To open a collection details page, select the collection. On a collection details page, in the **Comments** section, you can comment, provide feedback, or ask questions about the collection. You can even share the collection with friends or colleagues on Twitter or LinkedIn. You also can email a link to the collection details page, to invite other users to view the page.
+
+![Share this item with friends](media/machine-learning-gallery-how-to-use-contribute-publish/share-links.png)
+
+![Add your own comments](media/machine-learning-gallery-how-to-use-contribute-publish/comments.png)
+
+## Contribute
+You can create a collection that has items that you own or items that have been contributed by the community. An item in a collection can be any Gallery item that addresses a specific solution or concept.
+
+For example, you can use a collection to group items on a specific topic, or you can group a multi-step experiment that solves a complex problem. The initial collections contributed by Microsoft consist of multi-step machine learning experiment templates. You can use the templates to help solve real-world problems, such as online fraud detection, text classification, retail forecasting, or predictive maintenance.
+
+### Create a collection
+
+1. Sign in to the Gallery by using your Microsoft account.
+
+2.  Select your image at the top of the page, and then select your name.
+  
+    ![Select your account name](media/machine-learning-gallery-collections/click-account-name.png)
+
+3. Select **New Item**.
+   
+    ![Select "New Item"](media/machine-learning-gallery-collections/click-new-item.png)
+4. On the **Description** page, for **ITEM TYPE**, select **Collection**. Enter a name for your collection, a brief summary, a detailed description, and any tags that might help other users find your collection.
+   
+    ![Enter information for a new collection](media/machine-learning-gallery-collections/create-collection-page-1.png)
+5. On the **Image Selection** page, select an image that is displayed with the collection. You can upload your own image file, or select a stock image. Choose an image that might help users identify the content and purpose of the collection.
+   
+    ![Enter information for a new collection](media/machine-learning-gallery-collections/create-collection-page-2.png)
+6. On the **Settings** page, for **Visibility**, select whether the collection is **Public** (anyone can view the collection) or **Unlisted** (only people with a direct link to the collection can view it).
+   
+   > [!IMPORTANT]
+   > After you set a collection to **Public** and then select **Create**, you cannot later change the collection to **Unlisted**.
+   > 
+   > 
+   
+    ![Select "Public" or "Unlisted"](media/machine-learning-gallery-collections/create-collection-page-3.png)
+7. Select **Create**.
+
+Your collection is now in Cortana Intelligence Gallery. Your collections are listed on your account page, on the **Collection** tab.
+
+### Add items to a collection
+To add items to your collection, open the collection, select **Edit**, and then select **Add Item**.
+
+![Add items to a collection from the details page](media/machine-learning-gallery-collections/add-to-collection-from-details-page.png)
+
+A list of items you've contributed to the Gallery is shown on your account page. You also can search the Gallery for items to add. Select the items that you want to add. Every item that you select is included in the set of items to add. The **Add** button indicates how many items you have selected.
+
+![Add to collection](media/machine-learning-gallery-collections/add-to-collection.png)
+
+If you find an item that you want to add while you are browsing the Gallery, to open the item, select **Add to collection**. Select the collection that you want to add the item to.
+
+![Add items to a collection from the details page](media/machine-learning-gallery-collections/add-to-collection-from-item-details.png)
+
+To change the summary, description, or tags for your collection, open the collection, and then select **Edit**. 
+
+While you are editing your collection, you can change the order of the items in the collection. Use the arrow buttons next to an item to move it up or down in the order list. 
+
+To add notes to the items in your collection, select the upper-right corner of an item, and then select **Add/Edit note**. 
+
+To remove an item from your collection, select **Remove**.
+
+![Change details for a collection](media/machine-learning-gallery-collections/change-collection-details.png)
+
+**[Go to the Gallery](http://gallery.cortanaintelligence.com)**
+
+[!INCLUDE [machine-learning-free-trial](../../includes/machine-learning-free-trial.md)]