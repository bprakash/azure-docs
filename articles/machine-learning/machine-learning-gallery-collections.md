--- conflicted
+++ resolved
@@ -71,15 +71,6 @@
 3. Click **New Item**
    
     ![Click "New Item"](media/machine-learning-gallery-collections/click-new-item.png)
-<<<<<<< HEAD
-2. Select **Collection** for **Item Type**, then give the collection a name, a brief summary, a description, and any tags that will help users find the collection
-   
-    ![Enter information for new collection](media/machine-learning-gallery-collections/create-collection-page-1.png)
-3. Click **Next** - you can upload an image file, or select a stock image, that will be displayed with the collection; choose something that will help users identify the content and purpose of the collection
-   
-    ![Enter information for new collection](media/machine-learning-gallery-collections/create-collection-page-2.png)
-4. Click **Next** - you can decide whether the collection is **Public** (it can be viewed by anyone) or **Unlisted** (only people with a direct link can view the collection)
-=======
 4. Select **Collection** for **Item Type**, then give the collection a name, a brief summary, a description, and any tags that will help users find the collection
    
     ![Enter information for new collection](media/machine-learning-gallery-collections/create-collection-page-1.png)
@@ -87,7 +78,6 @@
    
     ![Enter information for new collection](media/machine-learning-gallery-collections/create-collection-page-2.png)
 6. Click **Next** - you can decide whether the collection is **Public** (it can be viewed by anyone) or **Unlisted** (only people with a direct link can view the collection)
->>>>>>> e8cfaf0d
    
    > [!IMPORTANT]
    > Once you set a collection to **Public**, you can not set it to **Unlisted**.
@@ -95,11 +85,7 @@
    > 
    
     ![Select Public or Unlisted](media/machine-learning-gallery-collections/create-collection-page-3.png)
-<<<<<<< HEAD
-5. Click **Create**
-=======
 7. Click **Create**
->>>>>>> e8cfaf0d
 
 Your collection is now part of the Cortana Intelligence Gallery. It will be listed on your account page under the **Collection** tab.
 
