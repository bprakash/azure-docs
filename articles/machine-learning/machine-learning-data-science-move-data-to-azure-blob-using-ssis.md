<<<<<<< HEAD
<properties 
	pageTitle="Move Data to or from Azure Blob Storage using SSIS connectors | Microsoft Azure" 
	description="Move Data to or from Azure Blob Storage using SSIS connectors." 
	services="machine-learning,storage" 
	documentationCenter="" 
	authors="bradsev" 
	manager="paulettm" 
	editor="cgronlun" />

<tags 
	ms.service="machine-learning" 
	ms.workload="data-services" 
	ms.tgt_pltfrm="na" 
	ms.devlang="na" 
	ms.topic="article" 
	ms.date="09/28/2015" 
	ms.author="bradsev" />

# Move Data to or from Azure Blob Storage using SSIS connectors

Guidance on technologies used to move data to and/or from Azure Blob storage are linked here:

[AZURE.INCLUDE [blob-storage-tool-selector](../../includes/machine-learning-blob-storage-tool-selector.md)]

## Introduction

The [SQL Server Integration Services Feature Pack for Azure](https://msdn.microsoft.com/library/mt146770.aspx) provides components to connect to Azure, transfer data between Azure and on-premises data sources, and process data stored in Azure. 

Once customers have moved on-premises data into the cloud, they can access it from any Azure service to leverage the full power of the suite of Azure technologies. It may be used, for example, in Azure Machine Learning or on an HDInsight cluster. 

This will typically be the first step for the [SQL](https://azure.microsoft.com/documentation/articles/machine-learning-data-science-process-sql-walkthrough/) and [HDInsight](https://azure.microsoft.com/documentation/articles/machine-learning-data-science-process-hive-walkthrough/) walkthroughs.

For a discussion of canonical scenarios that use SSIS to accomplish business needs common in hybrid data integration scenarios, see [Doing more with SQL Server Integration Services Feature Pack for Azure](http://blogs.msdn.com/b/ssis/archive/2015/06/25/doing-more-with-sql-server-integration-services-feature-pack-for-azure.aspx) blog.

> [AZURE.NOTE] For a complete introduction to Azure blob storage, please refer to [Azure Blob Basics](../storage-dotnet-how-to-use-blobs.md) and  [Azure Blob Service](https://msdn.microsoft.com/library/azure/dd179376.aspx). 

## Prerequisites

To perform the tasks described in this article, you must have an Azure subscription and an Azure storage account  set up. You must know your Azure storage account name and account key in order to upload or download data. 

- To set up an **Azure subscription**, see [Free one-month trial](https://azure.microsoft.com/pricing/free-trial/).
- For instructions on creating a **storage account** and for getting account and key information, see [About Azure storage accounts](../storage-create-storage-account.md).


To use the **SSIS connectors** you must download:

- **SQL Server 2014 Express**: This can be downloaded from the [Microsoft® SQL Server® 2014 Express](http://www.microsoft.com/download/details.aspx?id=42299) page. Choose the version appropriate for your machine.
- **SQL Server Integration Service**: To download this, please see [](https://msdn.microsoft.com/library/ms141026.aspx).

For information on how to get up-and-running using SISS to build simple extraction, transformation, and load (ETL) packages, see [SSIS Tutorial: Creating a Simple ETL Package](https://msdn.microsoft.com/library/ms169917.aspx).

## Download NYC Taxi dataset  
The example described here use a publicly available dataset -- the [NYC Taxi Trips](http://www.andresmh.com/nyctaxitrips/) dataset. The dataset consists of about 173 million taxi rides in NYC in the year 2013. There are two types of data : trip details data and fare data. As there is a file for each month, we have 24 files in all, each of which is approximately 2GB uncompressed. The dataset can be conveniently downloaded from [Github](https://github.com/andresmh/nyctaxitrips)


## Upload data to Azure blob storage
To move data using the SSIS feature pack from on-premises to Azure blob storage, we use an instance of the [**Azure Blob Upload Task**](https://msdn.microsoft.com/library/mt146776.aspx), shown below:

![configure-data-science-vm](./media/machine-learning-data-science-move-data-to-azure-blob-using-ssis/ssis-azure-blob-upload-task.png)


The parameters that the task uses are described here:


Field|Description|
----------------------|----------------|
**AzureStorageConnection**|Specifies an existing Azure Storage Connection Manager or creates a new one that refers to an Azure storage account that points to where the blob files are hosted.|
**BlobContainer**|Specifies the name of the blob container that will hold the uploaded files as blobs.|
**BlobDirectory**|Specifies the blob directory where the uploaded file will be stored as a block blob. The blob directory is a virtual hierarchical structure. If the blob already exists, it will be replaced.|
**LocalDirectory**|Specifies the local directory that contains the files to be uploaded.|
**FileName**|Specifies a name filter to select files with the specified name pattern. For example, MySheet\*.xls\* includes files such as MySheet001.xls and MySheetABC.xlsx|
**TimeRangeFrom/TimeRangeTo**|Specifies a time range filter. Files modified after *TimeRangeFrom* and before *TimeRangeTo* will be included.|


> [AZURE.NOTE] The **AzureStorageConnection** credentials need to be correct and the **BlobContainer** must exist before the transfer is attempted.
 
## Download data from Azure blob storage

To download data from Azure blob storage to on-premise storage with SSIS, use an instance of the [Azure Blob Upload Task](https://msdn.microsoft.com/library/mt146779.aspx).

##More advanced SSIS-Azure scenarios
We note here that the SSIS feature pack allows for more complex flows to be handled by packaging tasks together. For example, the blob data could feed directly into an HDInsight cluster whose output could be downloaded back to a blob and then to an on-premises storage. SSIS can run Hive and Pig jobs on an HDInsight cluster using additional SSIS connectors:

- To run a Hive script on an Azure HDInsight cluster with SSIS, use [Azure HDInsight Hive Task](https://msdn.microsoft.com/library/mt146771.aspx).
- To run a Pig script on an Azure HDInsight cluster with SSIS, use [Azure HDInsight Pig Task](https://msdn.microsoft.com/library/mt146781.aspx).
=======
<properties 
	pageTitle="Move Data to or from Azure Blob Storage using SSIS connectors | Microsoft Azure" 
	description="Move Data to or from Azure Blob Storage using SSIS connectors." 
	services="machine-learning,storage" 
	documentationCenter="" 
	authors="bradsev" 
	manager="paulettm" 
	editor="cgronlun" />

<tags 
	ms.service="machine-learning" 
	ms.workload="data-services" 
	ms.tgt_pltfrm="na" 
	ms.devlang="na" 
	ms.topic="article" 
	ms.date="09/28/2015" 
	ms.author="bradsev" />

# Move Data to or from Azure Blob Storage using SSIS connectors

Guidance on technologies used to move data to and/or from Azure Blob storage are linked here:

[AZURE.INCLUDE [blob-storage-tool-selector](../../includes/machine-learning-blob-storage-tool-selector.md)]

## Introduction

The [SQL Server Integration Services Feature Pack for Azure](https://msdn.microsoft.com/library/mt146770.aspx) provides components to connect to Azure, transfer data between Azure and on-premises data sources, and process data stored in Azure. 

Once customers have moved on-premises data into the cloud, they can access it from any Azure service to leverage the full power of the suite of Azure technologies. It may be used, for example, in Azure Machine Learning or on an HDInsight cluster. 

This will typically be the first step for the [SQL](https://azure.microsoft.com/documentation/articles/machine-learning-data-science-process-sql-walkthrough/) and [HDInsight](https://azure.microsoft.com/documentation/articles/machine-learning-data-science-process-hive-walkthrough/) walkthroughs.

For a discussion of canonical scenarios that use SSIS to accomplish business needs common in hybrid data integration scenarios, see [Doing more with SQL Server Integration Services Feature Pack for Azure](http://blogs.msdn.com/b/ssis/archive/2015/06/25/doing-more-with-sql-server-integration-services-feature-pack-for-azure.aspx) blog.

> [AZURE.NOTE] For a complete introduction to Azure blob storage, please refer to [Azure Blob Basics](../storage-dotnet-how-to-use-blobs.md) and  [Azure Blob Service](https://msdn.microsoft.com/library/azure/dd179376.aspx). 

## Prerequisites

To perform the tasks described in this article, you must have an Azure subscription and an Azure storage account  set up. You must know your Azure storage account name and account key in order to upload or download data. 

- To set up an **Azure subscription**, see [Free one-month trial](https://azure.microsoft.com/pricing/free-trial/).
- For instructions on creating a **storage account** and for getting account and key information, see [About Azure storage accounts](../storage-create-storage-account.md).


To use the **SSIS connectors** you must download:

- **SQL Server 2014 or 2016 Standard (or above)**: Install includes includes SQL Server Integration Services.
- **Microsoft SQL Server 2016 Integration Services Feature Pack for Azure**: This can be downloaded from the [SQL Server Integration Services](https://www.microsoft.com/download/details.aspx?id=49492) page.

> [AZURE.NOTE] SSIS is installed with SQL Server, but is not included in the Express version. For information on what applications are included in various editions of SQL Server, see [SQL Server Editions](http://www.microsoft.com/en-us/server-cloud/products/sql-server-editions/)

For training materials on SSIS, see [Hands On Training for SSIS](http://www.microsoft.com/download/details.aspx?id=20766)

For information on how to get up-and-running using SISS to build simple extraction, transformation, and load (ETL) packages, see [SSIS Tutorial: Creating a Simple ETL Package](https://msdn.microsoft.com/library/ms169917.aspx).

## Download NYC Taxi dataset  
The example described here use a publicly available dataset -- the [NYC Taxi Trips](http://www.andresmh.com/nyctaxitrips/) dataset. The dataset consists of about 173 million taxi rides in NYC in the year 2013. There are two types of data : trip details data and fare data. As there is a file for each month, we have 24 files in all, each of which is approximately 2GB uncompressed. The dataset can be conveniently downloaded from [Github](https://github.com/andresmh/nyctaxitrips)


## Upload data to Azure blob storage
To move data using the SSIS feature pack from on-premises to Azure blob storage, we use an instance of the [**Azure Blob Upload Task**](https://msdn.microsoft.com/library/mt146776.aspx), shown below:

![configure-data-science-vm](./media/machine-learning-data-science-move-data-to-azure-blob-using-ssis/ssis-azure-blob-upload-task.png)


The parameters that the task uses are described here:


Field|Description|
----------------------|----------------|
**AzureStorageConnection**|Specifies an existing Azure Storage Connection Manager or creates a new one that refers to an Azure storage account that points to where the blob files are hosted.|
**BlobContainer**|Specifies the name of the blob container that will hold the uploaded files as blobs.|
**BlobDirectory**|Specifies the blob directory where the uploaded file will be stored as a block blob. The blob directory is a virtual hierarchical structure. If the blob already exists, it will be replaced.|
**LocalDirectory**|Specifies the local directory that contains the files to be uploaded.|
**FileName**|Specifies a name filter to select files with the specified name pattern. For example, MySheet\*.xls\* includes files such as MySheet001.xls and MySheetABC.xlsx|
**TimeRangeFrom/TimeRangeTo**|Specifies a time range filter. Files modified after *TimeRangeFrom* and before *TimeRangeTo* will be included.|


> [AZURE.NOTE] The **AzureStorageConnection** credentials need to be correct and the **BlobContainer** must exist before the transfer is attempted.
 
## Download data from Azure blob storage

To download data from Azure blob storage to on-premise storage with SSIS, use an instance of the [Azure Blob Upload Task](https://msdn.microsoft.com/library/mt146779.aspx).

##More advanced SSIS-Azure scenarios
We note here that the SSIS feature pack allows for more complex flows to be handled by packaging tasks together. For example, the blob data could feed directly into an HDInsight cluster whose output could be downloaded back to a blob and then to an on-premises storage. SSIS can run Hive and Pig jobs on an HDInsight cluster using additional SSIS connectors:

- To run a Hive script on an Azure HDInsight cluster with SSIS, use [Azure HDInsight Hive Task](https://msdn.microsoft.com/library/mt146771.aspx).
- To run a Pig script on an Azure HDInsight cluster with SSIS, use [Azure HDInsight Pig Task](https://msdn.microsoft.com/library/mt146781.aspx).
>>>>>>> 12e0bea3
<|MERGE_RESOLUTION|>--- conflicted
+++ resolved
@@ -1,90 +1,3 @@
-<<<<<<< HEAD
-<properties 
-	pageTitle="Move Data to or from Azure Blob Storage using SSIS connectors | Microsoft Azure" 
-	description="Move Data to or from Azure Blob Storage using SSIS connectors." 
-	services="machine-learning,storage" 
-	documentationCenter="" 
-	authors="bradsev" 
-	manager="paulettm" 
-	editor="cgronlun" />
-
-<tags 
-	ms.service="machine-learning" 
-	ms.workload="data-services" 
-	ms.tgt_pltfrm="na" 
-	ms.devlang="na" 
-	ms.topic="article" 
-	ms.date="09/28/2015" 
-	ms.author="bradsev" />
-
-# Move Data to or from Azure Blob Storage using SSIS connectors
-
-Guidance on technologies used to move data to and/or from Azure Blob storage are linked here:
-
-[AZURE.INCLUDE [blob-storage-tool-selector](../../includes/machine-learning-blob-storage-tool-selector.md)]
-
-## Introduction
-
-The [SQL Server Integration Services Feature Pack for Azure](https://msdn.microsoft.com/library/mt146770.aspx) provides components to connect to Azure, transfer data between Azure and on-premises data sources, and process data stored in Azure. 
-
-Once customers have moved on-premises data into the cloud, they can access it from any Azure service to leverage the full power of the suite of Azure technologies. It may be used, for example, in Azure Machine Learning or on an HDInsight cluster. 
-
-This will typically be the first step for the [SQL](https://azure.microsoft.com/documentation/articles/machine-learning-data-science-process-sql-walkthrough/) and [HDInsight](https://azure.microsoft.com/documentation/articles/machine-learning-data-science-process-hive-walkthrough/) walkthroughs.
-
-For a discussion of canonical scenarios that use SSIS to accomplish business needs common in hybrid data integration scenarios, see [Doing more with SQL Server Integration Services Feature Pack for Azure](http://blogs.msdn.com/b/ssis/archive/2015/06/25/doing-more-with-sql-server-integration-services-feature-pack-for-azure.aspx) blog.
-
-> [AZURE.NOTE] For a complete introduction to Azure blob storage, please refer to [Azure Blob Basics](../storage-dotnet-how-to-use-blobs.md) and  [Azure Blob Service](https://msdn.microsoft.com/library/azure/dd179376.aspx). 
-
-## Prerequisites
-
-To perform the tasks described in this article, you must have an Azure subscription and an Azure storage account  set up. You must know your Azure storage account name and account key in order to upload or download data. 
-
-- To set up an **Azure subscription**, see [Free one-month trial](https://azure.microsoft.com/pricing/free-trial/).
-- For instructions on creating a **storage account** and for getting account and key information, see [About Azure storage accounts](../storage-create-storage-account.md).
-
-
-To use the **SSIS connectors** you must download:
-
-- **SQL Server 2014 Express**: This can be downloaded from the [Microsoft® SQL Server® 2014 Express](http://www.microsoft.com/download/details.aspx?id=42299) page. Choose the version appropriate for your machine.
-- **SQL Server Integration Service**: To download this, please see [](https://msdn.microsoft.com/library/ms141026.aspx).
-
-For information on how to get up-and-running using SISS to build simple extraction, transformation, and load (ETL) packages, see [SSIS Tutorial: Creating a Simple ETL Package](https://msdn.microsoft.com/library/ms169917.aspx).
-
-## Download NYC Taxi dataset  
-The example described here use a publicly available dataset -- the [NYC Taxi Trips](http://www.andresmh.com/nyctaxitrips/) dataset. The dataset consists of about 173 million taxi rides in NYC in the year 2013. There are two types of data : trip details data and fare data. As there is a file for each month, we have 24 files in all, each of which is approximately 2GB uncompressed. The dataset can be conveniently downloaded from [Github](https://github.com/andresmh/nyctaxitrips)
-
-
-## Upload data to Azure blob storage
-To move data using the SSIS feature pack from on-premises to Azure blob storage, we use an instance of the [**Azure Blob Upload Task**](https://msdn.microsoft.com/library/mt146776.aspx), shown below:
-
-![configure-data-science-vm](./media/machine-learning-data-science-move-data-to-azure-blob-using-ssis/ssis-azure-blob-upload-task.png)
-
-
-The parameters that the task uses are described here:
-
-
-Field|Description|
-----------------------|----------------|
-**AzureStorageConnection**|Specifies an existing Azure Storage Connection Manager or creates a new one that refers to an Azure storage account that points to where the blob files are hosted.|
-**BlobContainer**|Specifies the name of the blob container that will hold the uploaded files as blobs.|
-**BlobDirectory**|Specifies the blob directory where the uploaded file will be stored as a block blob. The blob directory is a virtual hierarchical structure. If the blob already exists, it will be replaced.|
-**LocalDirectory**|Specifies the local directory that contains the files to be uploaded.|
-**FileName**|Specifies a name filter to select files with the specified name pattern. For example, MySheet\*.xls\* includes files such as MySheet001.xls and MySheetABC.xlsx|
-**TimeRangeFrom/TimeRangeTo**|Specifies a time range filter. Files modified after *TimeRangeFrom* and before *TimeRangeTo* will be included.|
-
-
-> [AZURE.NOTE] The **AzureStorageConnection** credentials need to be correct and the **BlobContainer** must exist before the transfer is attempted.
- 
-## Download data from Azure blob storage
-
-To download data from Azure blob storage to on-premise storage with SSIS, use an instance of the [Azure Blob Upload Task](https://msdn.microsoft.com/library/mt146779.aspx).
-
-##More advanced SSIS-Azure scenarios
-We note here that the SSIS feature pack allows for more complex flows to be handled by packaging tasks together. For example, the blob data could feed directly into an HDInsight cluster whose output could be downloaded back to a blob and then to an on-premises storage. SSIS can run Hive and Pig jobs on an HDInsight cluster using additional SSIS connectors:
-
-- To run a Hive script on an Azure HDInsight cluster with SSIS, use [Azure HDInsight Hive Task](https://msdn.microsoft.com/library/mt146771.aspx).
-- To run a Pig script on an Azure HDInsight cluster with SSIS, use [Azure HDInsight Pig Task](https://msdn.microsoft.com/library/mt146781.aspx).
-=======
 <properties 
 	pageTitle="Move Data to or from Azure Blob Storage using SSIS connectors | Microsoft Azure" 
 	description="Move Data to or from Azure Blob Storage using SSIS connectors." 
@@ -173,5 +86,4 @@
 We note here that the SSIS feature pack allows for more complex flows to be handled by packaging tasks together. For example, the blob data could feed directly into an HDInsight cluster whose output could be downloaded back to a blob and then to an on-premises storage. SSIS can run Hive and Pig jobs on an HDInsight cluster using additional SSIS connectors:
 
 - To run a Hive script on an Azure HDInsight cluster with SSIS, use [Azure HDInsight Hive Task](https://msdn.microsoft.com/library/mt146771.aspx).
-- To run a Pig script on an Azure HDInsight cluster with SSIS, use [Azure HDInsight Pig Task](https://msdn.microsoft.com/library/mt146781.aspx).
->>>>>>> 12e0bea3
+- To run a Pig script on an Azure HDInsight cluster with SSIS, use [Azure HDInsight Pig Task](https://msdn.microsoft.com/library/mt146781.aspx).