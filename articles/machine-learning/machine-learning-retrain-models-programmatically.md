<properties
	pageTitle="Retrain Machine Learning models programmatically | Microsoft Azure"
	description="Learn how to programmatically retrain a model and update the web service to use the newly trained model in Azure Machine Learning."
	services="machine-learning"
	documentationCenter=""
	authors="raymondlaghaeian"
	manager="paulettm"
	editor="cgronlun"/>

<tags
	ms.service="machine-learning"
	ms.workload="data-services"
	ms.tgt_pltfrm="na"
	ms.devlang="na"
	ms.topic="article"
<<<<<<< HEAD
	ms.date="02/04/2016"
=======
	ms.date="02/12/2016"
>>>>>>> abb96edc
	ms.author="raymondl;garye"/>


#Retrain Machine Learning models programmatically  

<<<<<<< HEAD
As part of the process of operationalization of machine learning models in Azure Machine Learning, a model needs to be trained and saved, then used to create a predicative web service. The web service can then be consumed in web sites, dashboards, and mobile apps.  

Frequently, you need to retrain the model created in the first step with new data. Previously, this was only possible through the Azure ML UI, but with the introduction of the Programmatic Retraining API feature, you now can retrain the model and update the Web Service with the newly trained model, programmatically using the Retraining APIs.  
=======
As part of the process of operationalization of machine learning models in Azure Machine Learning, a model needs to be trained and saved, then used to create a predictive web service. The web service can then be consumed in web sites, dashboards, and mobile apps.  

Frequently, you need to retrain the model created in the first step with new data. Previously, this was only possible through the Azure ML UI, but with the introduction of the Programmatic Retraining API feature, you now can retrain the model and update the Web Service with the newly trained model, programmatically using the Retraining APIs.
>>>>>>> abb96edc

This document describes the above process, and shows how to use the Retraining APIs.

[AZURE.INCLUDE [machine-learning-free-trial](../../includes/machine-learning-free-trial.md)]  


##Why retrain: defining the problem  
As part of the ML training process, a model is trained using a set of data. The models needs to be retrained in scenarios where new data becomes available, or when the consumer of the API has their own data to train the model, or when the data needs to be filtered and the model trained with the subset of data, etc.  

In these scenarios, a programmatic API provides a convenient way to allow you or the consumer of your APIs to create a client that can, on a one-time or regular basis, retrain the model using their own data. They can then evaluate the results of retraining, and update the Web Service API to use the newly trained model.  

##How to retrain: the end to end process  
<<<<<<< HEAD
To start, the process involves the following components: a Training Experiment and a Predicative Experiment published as a Web Service. To enable retraining of a trained model, the Training Experiment has to also be published as a Web Service with the output of a trained model. This enables API access to the model for retraining. The process for setting up retraining involves the following steps:  
=======
To start, the process involves the following components: a Training Experiment and a Predictive Experiment published as a Web Service. To enable retraining of a trained model, the Training Experiment has to also be published as a Web Service with the output of a trained model. This enables API access to the model for retraining. The process for setting up retraining involves the following steps:  
>>>>>>> abb96edc

![][1]

Diagram 1: Retraining process overview  

1. *Create a Training Experiment*  
	We will be using experiment “Sample 5 (Train, Test, Evaluate for Binary Classification: Adult Dataset)” from the Azure ML sample experiments for this example. As you will see below, I have simplified the sample by removing some modules. I have also named the experiment “Census Model”.

 	![][2]

	With these pieces in place, we can now click Run on the bottom of the screen to run this experiment.  
2. *Create a Scoring Experiment and publish as a Web Service*  

	![][3]

<<<<<<< HEAD
	After experiment run is completed, we click on Create Predicative Experiment. This creates a Predicative Experiment, saves the model as a Trained Model and adds Web Service Input and Output modules as shown below. Next, we click Run.  

	After experiment run is completed, clicking on “Publish Web Service” will publish the Predicative Experiment as a Web Service and create a default endpoint. The trained model in this webservice is updatable, as shown below. The details for this endpoint will then show up on the screen.  
=======
	After experiment run is completed, we click on Create Predictive Experiment. This creates a Predictive Experiment, saves the model as a Trained Model and adds Web Service Input and Output modules as shown below. Next, we click Run.  

	After experiment run is completed, clicking on “Publish Web Service” will publish the Predictive Experiment as a Web Service and create a default endpoint. The trained model in this webservice is updatable, as shown below. The details for this endpoint will then show up on the screen.  
>>>>>>> abb96edc
3. *Publish the Training Experiment as a Web Service*
	To re-train the trained model, we need to publish the Training Experiment we created in step 1 above as a Web Service. This Web Service will need a Web Service Output module connected to the [Train Model][train-model] module, to be able to produce new trained models.
Click on the Experiments icon in the left pane, then click on the experiment called Census Model to go back to the training experiment.  

	We then add one Web Service Input and two Web Service Output modules to the workflow. The Web Service output for Train Model will give us the new trained model. The output attached to Evaluate Model will return that module’s Evaluate Model output.

	We can now click Run. After experiment has completed running, the resulting workflow should look as below:

	![][4]

	We next click on the Deploy Web Service button, then click Yes. This will deploy the Training Experiment as a Web Service that produces a trained model and model evaluation results. The Web Service Dashboard will be displayed with the API Key and the API help page for Batch Execution. Note that only the Batch Execution method can be used for creating Trained Models.  
4. *Add a new Endpoint*  
<<<<<<< HEAD
	The Predicative Web Service we published in Step 2 above was created with a default endpoint. The default endpoints are kept in sync with the original training and scoring experiments, and therefore a default endpoint's trained model cannot be replaced.
=======
	The Predictive Web Service we published in Step 2 above was created with a default endpoint. The default endpoints are kept in sync with the original training and scoring experiments, and therefore a default endpoint's trained model cannot be replaced.
>>>>>>> abb96edc
To create an updatable endpoint visit the Azure Classic Portal and click on Add Endpoint (more details [here](machine-learning-create-endpoint.md)).

5. *Retrain the model with new data and BES*  
	To call the Retraining APIs, we create a new C# Console Application in Visual Studio (New->Project->Windows Desktop->Console Application).  

	We then copy the sample C# code from the Training Web Service's API help page for batch execution (created in Step 3 above) and paste it into the Program.cs file, making sure the namespace remains intact.  

	Note that sample code has comments which indicate parts of the code that need updates.
	Also, when specifiying the "output1" location in the Reqeust Payload, the file extention of the "RelativeLocation" has to be changed to an ".ilearner" as in:

	```c#
	Outputs = new Dictionary<string, AzureBlobDataReference>()
	{
		{
			"output1",
			new AzureBlobDataReference()
			{
				ConnectionString = "DefaultEndpointsProtocol=https;AccountName=mystorageacct;AccountKey=Dx9WbMIThAvXRQWap/aLnxT9LV5txxw==",
				RelativeLocation = "mycontainer/output1results.ilearner"
			}
		},
	},
	```
	1. Provide Azure Storage info
The sample code for BES will upload a file from a local drive (e.g. “C:\temp\CensusIpnput.csv”) to Azure Storage, process it, and write the results back to Azure Storage.  

		To accomplish that, you need to retrieve the Storage account name, key, and container information from the Azure Classic Portal for your Storage account and the update the code here. You also need to ensure the input file is available at the location you specify in the code.  

		We had set up this Training Experiment with two outputs, so the results will include storage location information for both of them, as seen below. “output1” is the output of the Trained Model, “output2” the output of Evaluate Model.  Also note that the file extention of the Output for the Trained Model (Output1) is ".ilearner" and not ".csv".

		![][6]

6. *Evaluate the Retraining Results*  
	Using the combination of the BaseLocation, RelativeLocation and SasBlobToken from the above output results for “output2” we can see the performance results of the retrained model by pasting the complete URL in the browser address bar.  

	This will tell us if the newly trained model performs well enough to replace the existing one.

7. *Update the added endpoint’s Trained Model*  
<<<<<<< HEAD
	To complete the process, we need to update the trained model of the predicative endpoint we created in Step 4 above.  
=======
	To complete the process, we need to update the trained model of the predictive endpoint we created in Step 4 above.  

	(If you added the new endpoint using the Azure Portal, you can click on the new endpoint's name, then the UpdateResource link to get the URL you would need to update the endpoint's model.)
>>>>>>> abb96edc

	The BES output above shows the information for the result of retraining for “output1” which contains the retrained model location information. We now need to take this trained model and update the scoring endpoint (created  in step 4 above). Sample code follows:

	```C#
	private async Task OverwriteModel()
	{
		var resourceLocations = new
		{
			Resources = new[]
			{
				new
				{
					Name = "Census Model [trained model]",
					Location = new AzureBlobDataReference()
					{
						BaseLocation = "https://esintussouthsus.blob.core.windows.net/",
						RelativeLocation = "your endpoint relative location", //from the output, for example: “experimentoutput/8946abfd-79d6-4438-89a9-3e5d109183/8946abfd-79d6-4438-89a9-3e5d109183.ilearner”
						SasBlobToken = "your endpoint SAS blob token" //from the output, for example: “?sv=2013-08-15&sr=c&sig=37lTTfngRwxCcf94%3D&st=2015-01-30T22%3A53%3A06Z&se=2015-01-31T22%3A58%3A06Z&sp=rl”
					}
				}
			}
		};

		using (var client = new HttpClient())
		{
			client.DefaultRequestHeaders.Authorization = new AuthenticationHeaderValue("Bearer", apiKey);

			using (var request = new HttpRequestMessage(new HttpMethod("PATCH"), endpointUrl))
			{
				request.Content = new StringContent(JsonConvert.SerializeObject(resourceLocations), System.Text.Encoding.UTF8, "application/json");
				HttpResponseMessage response = await client.SendAsync(request);

				if (!response.IsSuccessStatusCode)
				{
					await WriteFailedResponse(response);
				}

				// Do what you want with a successful response here.
			}
		}
	}
	```

	The “apiKey” and the “endpointUrl” for this call are visible on the endpoint dashboard. The "Name" parameter in Resources should match the name of the Saved Trained Model in the Predictive Experiment.

	With the success of this call, the new endpoint will start using a retrained model approximately within 15 seconds.  

##Summary  
Using the Retraining APIs, we can update the trained model of a predictive Web Service enabling scenarios such as periodic model retraining with new data or distribution of models to customers with the goal of letting them retrain the model using their own data.  

[1]: ./media/machine-learning-retrain-models-programmatically/machine-learning-retrain-models-programmatically-IMAGE01.png
[2]: ./media/machine-learning-retrain-models-programmatically/machine-learning-retrain-models-programmatically-IMAGE02.png
[3]: ./media/machine-learning-retrain-models-programmatically/machine-learning-retrain-models-programmatically-IMAGE03.png
[4]: ./media/machine-learning-retrain-models-programmatically/machine-learning-retrain-models-programmatically-IMAGE04.png
[5]: ./media/machine-learning-retrain-models-programmatically/machine-learning-retrain-models-programmatically-IMAGE05.png
[6]: ./media/machine-learning-retrain-models-programmatically/machine-learning-retrain-models-programmatically-IMAGE06.png


<!-- Module References -->
[train-model]: https://msdn.microsoft.com/library/azure/5cc7053e-aa30-450d-96c0-dae4be720977/
<|MERGE_RESOLUTION|>--- conflicted
+++ resolved
@@ -1,197 +1,169 @@
-<properties
-	pageTitle="Retrain Machine Learning models programmatically | Microsoft Azure"
-	description="Learn how to programmatically retrain a model and update the web service to use the newly trained model in Azure Machine Learning."
-	services="machine-learning"
-	documentationCenter=""
-	authors="raymondlaghaeian"
-	manager="paulettm"
-	editor="cgronlun"/>
-
-<tags
-	ms.service="machine-learning"
-	ms.workload="data-services"
-	ms.tgt_pltfrm="na"
-	ms.devlang="na"
-	ms.topic="article"
-<<<<<<< HEAD
-	ms.date="02/04/2016"
-=======
-	ms.date="02/12/2016"
->>>>>>> abb96edc
-	ms.author="raymondl;garye"/>
-
-
-#Retrain Machine Learning models programmatically  
-
-<<<<<<< HEAD
-As part of the process of operationalization of machine learning models in Azure Machine Learning, a model needs to be trained and saved, then used to create a predicative web service. The web service can then be consumed in web sites, dashboards, and mobile apps.  
-
-Frequently, you need to retrain the model created in the first step with new data. Previously, this was only possible through the Azure ML UI, but with the introduction of the Programmatic Retraining API feature, you now can retrain the model and update the Web Service with the newly trained model, programmatically using the Retraining APIs.  
-=======
-As part of the process of operationalization of machine learning models in Azure Machine Learning, a model needs to be trained and saved, then used to create a predictive web service. The web service can then be consumed in web sites, dashboards, and mobile apps.  
-
-Frequently, you need to retrain the model created in the first step with new data. Previously, this was only possible through the Azure ML UI, but with the introduction of the Programmatic Retraining API feature, you now can retrain the model and update the Web Service with the newly trained model, programmatically using the Retraining APIs.
->>>>>>> abb96edc
-
-This document describes the above process, and shows how to use the Retraining APIs.
-
-[AZURE.INCLUDE [machine-learning-free-trial](../../includes/machine-learning-free-trial.md)]  
-
-
-##Why retrain: defining the problem  
-As part of the ML training process, a model is trained using a set of data. The models needs to be retrained in scenarios where new data becomes available, or when the consumer of the API has their own data to train the model, or when the data needs to be filtered and the model trained with the subset of data, etc.  
-
-In these scenarios, a programmatic API provides a convenient way to allow you or the consumer of your APIs to create a client that can, on a one-time or regular basis, retrain the model using their own data. They can then evaluate the results of retraining, and update the Web Service API to use the newly trained model.  
-
-##How to retrain: the end to end process  
-<<<<<<< HEAD
-To start, the process involves the following components: a Training Experiment and a Predicative Experiment published as a Web Service. To enable retraining of a trained model, the Training Experiment has to also be published as a Web Service with the output of a trained model. This enables API access to the model for retraining. The process for setting up retraining involves the following steps:  
-=======
-To start, the process involves the following components: a Training Experiment and a Predictive Experiment published as a Web Service. To enable retraining of a trained model, the Training Experiment has to also be published as a Web Service with the output of a trained model. This enables API access to the model for retraining. The process for setting up retraining involves the following steps:  
->>>>>>> abb96edc
-
-![][1]
-
-Diagram 1: Retraining process overview  
-
-1. *Create a Training Experiment*  
-	We will be using experiment “Sample 5 (Train, Test, Evaluate for Binary Classification: Adult Dataset)” from the Azure ML sample experiments for this example. As you will see below, I have simplified the sample by removing some modules. I have also named the experiment “Census Model”.
-
- 	![][2]
-
-	With these pieces in place, we can now click Run on the bottom of the screen to run this experiment.  
-2. *Create a Scoring Experiment and publish as a Web Service*  
-
-	![][3]
-
-<<<<<<< HEAD
-	After experiment run is completed, we click on Create Predicative Experiment. This creates a Predicative Experiment, saves the model as a Trained Model and adds Web Service Input and Output modules as shown below. Next, we click Run.  
-
-	After experiment run is completed, clicking on “Publish Web Service” will publish the Predicative Experiment as a Web Service and create a default endpoint. The trained model in this webservice is updatable, as shown below. The details for this endpoint will then show up on the screen.  
-=======
-	After experiment run is completed, we click on Create Predictive Experiment. This creates a Predictive Experiment, saves the model as a Trained Model and adds Web Service Input and Output modules as shown below. Next, we click Run.  
-
-	After experiment run is completed, clicking on “Publish Web Service” will publish the Predictive Experiment as a Web Service and create a default endpoint. The trained model in this webservice is updatable, as shown below. The details for this endpoint will then show up on the screen.  
->>>>>>> abb96edc
-3. *Publish the Training Experiment as a Web Service*
-	To re-train the trained model, we need to publish the Training Experiment we created in step 1 above as a Web Service. This Web Service will need a Web Service Output module connected to the [Train Model][train-model] module, to be able to produce new trained models.
-Click on the Experiments icon in the left pane, then click on the experiment called Census Model to go back to the training experiment.  
-
-	We then add one Web Service Input and two Web Service Output modules to the workflow. The Web Service output for Train Model will give us the new trained model. The output attached to Evaluate Model will return that module’s Evaluate Model output.
-
-	We can now click Run. After experiment has completed running, the resulting workflow should look as below:
-
-	![][4]
-
-	We next click on the Deploy Web Service button, then click Yes. This will deploy the Training Experiment as a Web Service that produces a trained model and model evaluation results. The Web Service Dashboard will be displayed with the API Key and the API help page for Batch Execution. Note that only the Batch Execution method can be used for creating Trained Models.  
-4. *Add a new Endpoint*  
-<<<<<<< HEAD
-	The Predicative Web Service we published in Step 2 above was created with a default endpoint. The default endpoints are kept in sync with the original training and scoring experiments, and therefore a default endpoint's trained model cannot be replaced.
-=======
-	The Predictive Web Service we published in Step 2 above was created with a default endpoint. The default endpoints are kept in sync with the original training and scoring experiments, and therefore a default endpoint's trained model cannot be replaced.
->>>>>>> abb96edc
-To create an updatable endpoint visit the Azure Classic Portal and click on Add Endpoint (more details [here](machine-learning-create-endpoint.md)).
-
-5. *Retrain the model with new data and BES*  
-	To call the Retraining APIs, we create a new C# Console Application in Visual Studio (New->Project->Windows Desktop->Console Application).  
-
-	We then copy the sample C# code from the Training Web Service's API help page for batch execution (created in Step 3 above) and paste it into the Program.cs file, making sure the namespace remains intact.  
-
-	Note that sample code has comments which indicate parts of the code that need updates.
-	Also, when specifiying the "output1" location in the Reqeust Payload, the file extention of the "RelativeLocation" has to be changed to an ".ilearner" as in:
-
-	```c#
-	Outputs = new Dictionary<string, AzureBlobDataReference>()
-	{
-		{
-			"output1",
-			new AzureBlobDataReference()
-			{
-				ConnectionString = "DefaultEndpointsProtocol=https;AccountName=mystorageacct;AccountKey=Dx9WbMIThAvXRQWap/aLnxT9LV5txxw==",
-				RelativeLocation = "mycontainer/output1results.ilearner"
-			}
-		},
-	},
-	```
-	1. Provide Azure Storage info
-The sample code for BES will upload a file from a local drive (e.g. “C:\temp\CensusIpnput.csv”) to Azure Storage, process it, and write the results back to Azure Storage.  
-
-		To accomplish that, you need to retrieve the Storage account name, key, and container information from the Azure Classic Portal for your Storage account and the update the code here. You also need to ensure the input file is available at the location you specify in the code.  
-
-		We had set up this Training Experiment with two outputs, so the results will include storage location information for both of them, as seen below. “output1” is the output of the Trained Model, “output2” the output of Evaluate Model.  Also note that the file extention of the Output for the Trained Model (Output1) is ".ilearner" and not ".csv".
-
-		![][6]
-
-6. *Evaluate the Retraining Results*  
-	Using the combination of the BaseLocation, RelativeLocation and SasBlobToken from the above output results for “output2” we can see the performance results of the retrained model by pasting the complete URL in the browser address bar.  
-
-	This will tell us if the newly trained model performs well enough to replace the existing one.
-
-7. *Update the added endpoint’s Trained Model*  
-<<<<<<< HEAD
-	To complete the process, we need to update the trained model of the predicative endpoint we created in Step 4 above.  
-=======
-	To complete the process, we need to update the trained model of the predictive endpoint we created in Step 4 above.  
-
-	(If you added the new endpoint using the Azure Portal, you can click on the new endpoint's name, then the UpdateResource link to get the URL you would need to update the endpoint's model.)
->>>>>>> abb96edc
-
-	The BES output above shows the information for the result of retraining for “output1” which contains the retrained model location information. We now need to take this trained model and update the scoring endpoint (created  in step 4 above). Sample code follows:
-
-	```C#
-	private async Task OverwriteModel()
-	{
-		var resourceLocations = new
-		{
-			Resources = new[]
-			{
-				new
-				{
-					Name = "Census Model [trained model]",
-					Location = new AzureBlobDataReference()
-					{
-						BaseLocation = "https://esintussouthsus.blob.core.windows.net/",
-						RelativeLocation = "your endpoint relative location", //from the output, for example: “experimentoutput/8946abfd-79d6-4438-89a9-3e5d109183/8946abfd-79d6-4438-89a9-3e5d109183.ilearner”
-						SasBlobToken = "your endpoint SAS blob token" //from the output, for example: “?sv=2013-08-15&sr=c&sig=37lTTfngRwxCcf94%3D&st=2015-01-30T22%3A53%3A06Z&se=2015-01-31T22%3A58%3A06Z&sp=rl”
-					}
-				}
-			}
-		};
-
-		using (var client = new HttpClient())
-		{
-			client.DefaultRequestHeaders.Authorization = new AuthenticationHeaderValue("Bearer", apiKey);
-
-			using (var request = new HttpRequestMessage(new HttpMethod("PATCH"), endpointUrl))
-			{
-				request.Content = new StringContent(JsonConvert.SerializeObject(resourceLocations), System.Text.Encoding.UTF8, "application/json");
-				HttpResponseMessage response = await client.SendAsync(request);
-
-				if (!response.IsSuccessStatusCode)
-				{
-					await WriteFailedResponse(response);
-				}
-
-				// Do what you want with a successful response here.
-			}
-		}
-	}
-	```
-
-	The “apiKey” and the “endpointUrl” for this call are visible on the endpoint dashboard. The "Name" parameter in Resources should match the name of the Saved Trained Model in the Predictive Experiment.
-
-	With the success of this call, the new endpoint will start using a retrained model approximately within 15 seconds.  
-
-##Summary  
-Using the Retraining APIs, we can update the trained model of a predictive Web Service enabling scenarios such as periodic model retraining with new data or distribution of models to customers with the goal of letting them retrain the model using their own data.  
-
-[1]: ./media/machine-learning-retrain-models-programmatically/machine-learning-retrain-models-programmatically-IMAGE01.png
-[2]: ./media/machine-learning-retrain-models-programmatically/machine-learning-retrain-models-programmatically-IMAGE02.png
-[3]: ./media/machine-learning-retrain-models-programmatically/machine-learning-retrain-models-programmatically-IMAGE03.png
-[4]: ./media/machine-learning-retrain-models-programmatically/machine-learning-retrain-models-programmatically-IMAGE04.png
-[5]: ./media/machine-learning-retrain-models-programmatically/machine-learning-retrain-models-programmatically-IMAGE05.png
-[6]: ./media/machine-learning-retrain-models-programmatically/machine-learning-retrain-models-programmatically-IMAGE06.png
-
-
-<!-- Module References -->
-[train-model]: https://msdn.microsoft.com/library/azure/5cc7053e-aa30-450d-96c0-dae4be720977/
+<properties
+	pageTitle="Retrain Machine Learning models programmatically | Microsoft Azure"
+	description="Learn how to programmatically retrain a model and update the web service to use the newly trained model in Azure Machine Learning."
+	services="machine-learning"
+	documentationCenter=""
+	authors="raymondlaghaeian"
+	manager="paulettm"
+	editor="cgronlun"/>
+
+<tags
+	ms.service="machine-learning"
+	ms.workload="data-services"
+	ms.tgt_pltfrm="na"
+	ms.devlang="na"
+	ms.topic="article"
+	ms.date="02/12/2016"
+	ms.author="raymondl;garye"/>
+
+
+#Retrain Machine Learning models programmatically  
+
+As part of the process of operationalization of machine learning models in Azure Machine Learning, a model needs to be trained and saved, then used to create a predictive web service. The web service can then be consumed in web sites, dashboards, and mobile apps.  
+
+Frequently, you need to retrain the model created in the first step with new data. Previously, this was only possible through the Azure ML UI, but with the introduction of the Programmatic Retraining API feature, you now can retrain the model and update the Web Service with the newly trained model, programmatically using the Retraining APIs.
+
+This document describes the above process, and shows how to use the Retraining APIs.
+
+[AZURE.INCLUDE [machine-learning-free-trial](../../includes/machine-learning-free-trial.md)]  
+
+
+##Why retrain: defining the problem  
+As part of the ML training process, a model is trained using a set of data. The models needs to be retrained in scenarios where new data becomes available, or when the consumer of the API has their own data to train the model, or when the data needs to be filtered and the model trained with the subset of data, etc.  
+
+In these scenarios, a programmatic API provides a convenient way to allow you or the consumer of your APIs to create a client that can, on a one-time or regular basis, retrain the model using their own data. They can then evaluate the results of retraining, and update the Web Service API to use the newly trained model.  
+
+##How to retrain: the end to end process  
+To start, the process involves the following components: a Training Experiment and a Predictive Experiment published as a Web Service. To enable retraining of a trained model, the Training Experiment has to also be published as a Web Service with the output of a trained model. This enables API access to the model for retraining. The process for setting up retraining involves the following steps:  
+
+![][1]
+
+Diagram 1: Retraining process overview  
+
+1. *Create a Training Experiment*  
+	We will be using experiment “Sample 5 (Train, Test, Evaluate for Binary Classification: Adult Dataset)” from the Azure ML sample experiments for this example. As you will see below, I have simplified the sample by removing some modules. I have also named the experiment “Census Model”.
+
+ 	![][2]
+
+	With these pieces in place, we can now click Run on the bottom of the screen to run this experiment.  
+2. *Create a Scoring Experiment and publish as a Web Service*  
+
+	![][3]
+
+	After experiment run is completed, we click on Create Predictive Experiment. This creates a Predictive Experiment, saves the model as a Trained Model and adds Web Service Input and Output modules as shown below. Next, we click Run.  
+
+	After experiment run is completed, clicking on “Publish Web Service” will publish the Predictive Experiment as a Web Service and create a default endpoint. The trained model in this webservice is updatable, as shown below. The details for this endpoint will then show up on the screen.  
+3. *Publish the Training Experiment as a Web Service*
+	To re-train the trained model, we need to publish the Training Experiment we created in step 1 above as a Web Service. This Web Service will need a Web Service Output module connected to the [Train Model][train-model] module, to be able to produce new trained models.
+Click on the Experiments icon in the left pane, then click on the experiment called Census Model to go back to the training experiment.  
+
+	We then add one Web Service Input and two Web Service Output modules to the workflow. The Web Service output for Train Model will give us the new trained model. The output attached to Evaluate Model will return that module’s Evaluate Model output.
+
+	We can now click Run. After experiment has completed running, the resulting workflow should look as below:
+
+	![][4]
+
+	We next click on the Deploy Web Service button, then click Yes. This will deploy the Training Experiment as a Web Service that produces a trained model and model evaluation results. The Web Service Dashboard will be displayed with the API Key and the API help page for Batch Execution. Note that only the Batch Execution method can be used for creating Trained Models.  
+4. *Add a new Endpoint*  
+	The Predictive Web Service we published in Step 2 above was created with a default endpoint. The default endpoints are kept in sync with the original training and scoring experiments, and therefore a default endpoint's trained model cannot be replaced.
+To create an updatable endpoint visit the Azure Classic Portal and click on Add Endpoint (more details [here](machine-learning-create-endpoint.md)).
+
+5. *Retrain the model with new data and BES*  
+	To call the Retraining APIs, we create a new C# Console Application in Visual Studio (New->Project->Windows Desktop->Console Application).  
+
+	We then copy the sample C# code from the Training Web Service's API help page for batch execution (created in Step 3 above) and paste it into the Program.cs file, making sure the namespace remains intact.  
+
+	Note that sample code has comments which indicate parts of the code that need updates.
+	Also, when specifiying the "output1" location in the Reqeust Payload, the file extention of the "RelativeLocation" has to be changed to an ".ilearner" as in:
+
+	```c#
+	Outputs = new Dictionary<string, AzureBlobDataReference>()
+	{
+		{
+			"output1",
+			new AzureBlobDataReference()
+			{
+				ConnectionString = "DefaultEndpointsProtocol=https;AccountName=mystorageacct;AccountKey=Dx9WbMIThAvXRQWap/aLnxT9LV5txxw==",
+				RelativeLocation = "mycontainer/output1results.ilearner"
+			}
+		},
+	},
+	```
+	1. Provide Azure Storage info
+The sample code for BES will upload a file from a local drive (e.g. “C:\temp\CensusIpnput.csv”) to Azure Storage, process it, and write the results back to Azure Storage.  
+
+		To accomplish that, you need to retrieve the Storage account name, key, and container information from the Azure Classic Portal for your Storage account and the update the code here. You also need to ensure the input file is available at the location you specify in the code.  
+
+		We had set up this Training Experiment with two outputs, so the results will include storage location information for both of them, as seen below. “output1” is the output of the Trained Model, “output2” the output of Evaluate Model.  Also note that the file extention of the Output for the Trained Model (Output1) is ".ilearner" and not ".csv".
+
+		![][6]
+
+6. *Evaluate the Retraining Results*  
+	Using the combination of the BaseLocation, RelativeLocation and SasBlobToken from the above output results for “output2” we can see the performance results of the retrained model by pasting the complete URL in the browser address bar.  
+
+	This will tell us if the newly trained model performs well enough to replace the existing one.
+
+7. *Update the added endpoint’s Trained Model*  
+	To complete the process, we need to update the trained model of the predictive endpoint we created in Step 4 above.  
+
+	(If you added the new endpoint using the Azure Portal, you can click on the new endpoint's name, then the UpdateResource link to get the URL you would need to update the endpoint's model.)
+
+	The BES output above shows the information for the result of retraining for “output1” which contains the retrained model location information. We now need to take this trained model and update the scoring endpoint (created  in step 4 above). Sample code follows:
+
+	```C#
+	private async Task OverwriteModel()
+	{
+		var resourceLocations = new
+		{
+			Resources = new[]
+			{
+				new
+				{
+					Name = "Census Model [trained model]",
+					Location = new AzureBlobDataReference()
+					{
+						BaseLocation = "https://esintussouthsus.blob.core.windows.net/",
+						RelativeLocation = "your endpoint relative location", //from the output, for example: “experimentoutput/8946abfd-79d6-4438-89a9-3e5d109183/8946abfd-79d6-4438-89a9-3e5d109183.ilearner”
+						SasBlobToken = "your endpoint SAS blob token" //from the output, for example: “?sv=2013-08-15&sr=c&sig=37lTTfngRwxCcf94%3D&st=2015-01-30T22%3A53%3A06Z&se=2015-01-31T22%3A58%3A06Z&sp=rl”
+					}
+				}
+			}
+		};
+
+		using (var client = new HttpClient())
+		{
+			client.DefaultRequestHeaders.Authorization = new AuthenticationHeaderValue("Bearer", apiKey);
+
+			using (var request = new HttpRequestMessage(new HttpMethod("PATCH"), endpointUrl))
+			{
+				request.Content = new StringContent(JsonConvert.SerializeObject(resourceLocations), System.Text.Encoding.UTF8, "application/json");
+				HttpResponseMessage response = await client.SendAsync(request);
+
+				if (!response.IsSuccessStatusCode)
+				{
+					await WriteFailedResponse(response);
+				}
+
+				// Do what you want with a successful response here.
+			}
+		}
+	}
+	```
+
+	The “apiKey” and the “endpointUrl” for this call are visible on the endpoint dashboard. The "Name" parameter in Resources should match the name of the Saved Trained Model in the Predictive Experiment.
+
+	With the success of this call, the new endpoint will start using a retrained model approximately within 15 seconds.  
+
+##Summary  
+Using the Retraining APIs, we can update the trained model of a predictive Web Service enabling scenarios such as periodic model retraining with new data or distribution of models to customers with the goal of letting them retrain the model using their own data.  
+
+[1]: ./media/machine-learning-retrain-models-programmatically/machine-learning-retrain-models-programmatically-IMAGE01.png
+[2]: ./media/machine-learning-retrain-models-programmatically/machine-learning-retrain-models-programmatically-IMAGE02.png
+[3]: ./media/machine-learning-retrain-models-programmatically/machine-learning-retrain-models-programmatically-IMAGE03.png
+[4]: ./media/machine-learning-retrain-models-programmatically/machine-learning-retrain-models-programmatically-IMAGE04.png
+[5]: ./media/machine-learning-retrain-models-programmatically/machine-learning-retrain-models-programmatically-IMAGE05.png
+[6]: ./media/machine-learning-retrain-models-programmatically/machine-learning-retrain-models-programmatically-IMAGE06.png
+
+
+<!-- Module References -->
+[train-model]: https://msdn.microsoft.com/library/azure/5cc7053e-aa30-450d-96c0-dae4be720977/