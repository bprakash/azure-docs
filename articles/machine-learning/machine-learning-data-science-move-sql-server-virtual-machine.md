--- conflicted
+++ resolved
@@ -1,221 +1,213 @@
-<<<<<<< HEAD
----
-=======
-﻿---
->>>>>>> a42dbad0
-title: Move data to SQL Server on an Azure virtual machine| Microsoft Docs
-description: Move data from flat files or from an on-premises SQL Server to SQL Server on Azure VM.
-services: machine-learning
-documentationcenter: ''
-author: bradsev
-manager: jhubbard
-editor: cgronlun
-
-ms.assetid: 2c9ef1d3-4f5c-4b1f-bf06-223646c8af06
-ms.service: machine-learning
-ms.workload: data-services
-ms.tgt_pltfrm: na
-ms.devlang: na
-ms.topic: article
-ms.date: 03/24/2017
-ms.author: bradsev
-
----
-# Move data to SQL Server on an Azure virtual machine
-This topic outlines the options for moving data either from flat files (CSV or TSV formats) or from an on-premise SQL Server to SQL Server on an Azure virtual machine. These tasks for moving data to the cloud are part of the Team Data Science Process.
-
-For a topic that outlines the options for moving data to an Azure SQL Database for Machine Learning, see [Move data to an Azure SQL Database for Azure Machine Learning](machine-learning-data-science-move-sql-azure.md).
-
-The **menu** below links to topics that describe how to ingest data into other target environments where the data can be stored and processed during the Team Data Science Process (TDSP).
-
-[!INCLUDE [cap-ingest-data-selector](../../includes/cap-ingest-data-selector.md)]
-
-The following table summarizes the options for moving data to SQL Server on an Azure virtual machine.
-
-| <b>SOURCE</b> | <b>DESTINATION: SQL Server on Azure VM</b> |
-| --- | --- |
-| <b>Flat File</b> |1. <a href="#insert-tables-bcp">Command-line bulk copy utility (BCP) </a><br> 2. <a href="#insert-tables-bulkquery">Bulk Insert SQL Query </a><br> 3. <a href="#sql-builtin-utilities">Graphical Built-in Utilities in SQL Server</a> |
-| <b>On-Premises SQL Server</b> |1. <a href="#deploy-a-sql-server-database-to-a-microsoft-azure-vm-wizard">Deploy a SQL Server Database to a Microsoft Azure VM wizard</a><br> 2. <a href="#export-flat-file">Export to a flat File </a><br> 3. <a href="#sql-migration">SQL Database Migration Wizard </a> <br> 4. <a href="#sql-backup">Database back up and restore </a><br> |
-
-Note that this document assumes that SQL commands are executed from SQL Server Management Studio or Visual Studio Database Explorer.
-
-> [!TIP]
-> As an alternative, you can use [Azure Data Factory](https://azure.microsoft.com/services/data-factory/) to create and schedule a pipeline that will move data to a SQL Server VM on Azure. For more information, see [Copy data with Azure Data Factory (Copy Activity)](../data-factory/data-factory-data-movement-activities.md).
->
->
-
-## <a name="prereqs"></a>Prerequisites
-This tutorial assumes you have:
-
-* An **Azure subscription**. If you do not have a subscription, you can sign up for a [free trial](https://azure.microsoft.com/pricing/free-trial/).
-* An **Azure storage account**. You will use an Azure storage account for storing the data in this tutorial. If you don't have an Azure storage account, see the [Create a storage account](../storage/storage-create-storage-account.md#create-a-storage-account) article. After you have created the storage account, you will need to obtain the account key used to access the storage. See [Manage your storage access keys](../storage/storage-create-storage-account.md#manage-your-storage-access-keys).
-* Provisioned **SQL Server on an Azure VM**. For instructions, see [Set up an Azure SQL Server virtual machine as an IPython Notebook server for advanced analytics](machine-learning-data-science-setup-sql-server-virtual-machine.md).
-<<<<<<< HEAD
-* Installed and configured **Azure PowerShell** locally. For instructions, see [How to install and configure Azure PowerShell](/powershell/azureps-cmdlets-docs).
-=======
-* Installed and configured **Azure PowerShell** locally. For instructions, see [How to install and configure Azure PowerShell](/powershell/azure/overview).
->>>>>>> a42dbad0
-
-## <a name="filesource_to_sqlonazurevm"></a> Moving data from a flat file source to SQL Server on an Azure VM
-If your data is in a flat file (arranged in a row/column format), it can be moved to SQL Server VM on Azure via the following methods:
-
-1. [Command-line bulk copy utility (BCP)](#insert-tables-bcp)
-2. [Bulk Insert SQL Query ](#insert-tables-bulkquery)
-3. [Graphical Built-in Utilities in SQL Server (Import/Export, SSIS)](#sql-builtin-utilities)
-
-### <a name="insert-tables-bcp"></a>Command-line bulk copy utility (BCP)
-BCP is a command-line utility installed with SQL Server and is one of the quickest ways to move data. It works across all three SQL Server variants (On-premises SQL Server, SQL Azure and SQL Server VM on Azure).
-
-> [!NOTE]
-> **Where should my data be for BCP?**  
-> While it is not required, having files containing source data located on the same machine as the target SQL Server allows for faster transfers (network speed vs local disk IO speed). You can move the flat files containing data to the machine where SQL Server is installed using various file copying tools such as [AZCopy](../storage/storage-use-azcopy.md), [Azure Storage Explorer](http://storageexplorer.com/) or windows copy/paste via Remote Desktop Protocol (RDP).
->
->
-
-1. Ensure that the database and the tables are created on the target SQL Server database. Here is an example of how to do that using the `Create Database` and `Create Table` commands:
-
-        CREATE DATABASE <database_name>
-
-        CREATE TABLE <tablename>
-        (
-            <columnname1> <datatype> <constraint>,
-            <columnname2> <datatype> <constraint>,
-            <columnname3> <datatype> <constraint>
-        )
-2. Generate the format file that describes the schema for the table by issuing the following command from the command-line of the machine where bcp is installed.
-
-    `bcp dbname..tablename format nul -c -x -f exportformatfilename.xml -S servername\sqlinstance -T -t \t -r \n`
-3. Insert the data into the database using the bcp command as follows. This should work from the command-line assuming that the SQL Server is installed on same machine:
-
-    `bcp dbname..tablename in datafilename.tsv -f exportformatfilename.xml -S servername\sqlinstancename -U username -P password -b block_size_to_move_in_single_attemp -t \t -r \n`
-
-> **Optimizing BCP Inserts** Please refer the following article ['Guidelines for Optimizing Bulk Import'](https://technet.microsoft.com/library/ms177445%28v=sql.105%29.aspx) to optimize such inserts.
->
->
-
-### <a name="insert-tables-bulkquery-parallel"></a>Parallelizing Inserts for Faster Data Movement
-If the data you are moving is large, you can speed things up by simultaneously executing multiple BCP commands in parallel in a PowerShell Script.
-
-> [!NOTE]
-> **Big data Ingestion**
-> To optimize data loading for large and very large datasets, partition your logical and physical database tables using multiple filegroups and partition tables. For more information about creating and loading data to partition tables, see [Parallel Load SQL Partition Tables](machine-learning-data-science-parallel-load-sql-partitioned-tables.md).
->
->
-
-The sample PowerShell script below demonstrate parallel inserts using bcp:
-
-    $NO_OF_PARALLEL_JOBS=2
-
-     Set-ExecutionPolicy RemoteSigned #set execution policy for the script to execute
-     # Define what each job does
-       $ScriptBlock = {
-           param($partitionnumber)
-
-           #Explictly using SQL username password
-           bcp database..tablename in datafile_path.csv -F 2 -f format_file_path.xml -U username@servername -S tcp:servername -P password -b block_size_to_move_in_single_attempt -t "," -r \n -o path_to_outputfile.$partitionnumber.txt
-
-            #Trusted connection w.o username password (if you are using windows auth and are signed in with that credentials)
-            #bcp database..tablename in datafile_path.csv -o path_to_outputfile.$partitionnumber.txt -h "TABLOCK" -F 2 -f format_file_path.xml  -T -b block_size_to_move_in_single_attempt -t "," -r \n
-      }
-
-
-    # Background processing of all partitions
-    for ($i=1; $i -le $NO_OF_PARALLEL_JOBS; $i++)
-    {
-      Write-Debug "Submit loading partition # $i"
-      Start-Job $ScriptBlock -Arg $i      
-    }
-
-
-    # Wait for it all to complete
-    While (Get-Job -State "Running")
-    {
-      Start-Sleep 10
-      Get-Job
-    }
-
-    # Getting the information back from the jobs
-    Get-Job | Receive-Job
-    Set-ExecutionPolicy Restricted #reset the execution policy
-
-
-### <a name="insert-tables-bulkquery"></a>Bulk Insert SQL Query
-[Bulk Insert SQL Query](https://msdn.microsoft.com/library/ms188365) can be used to import data into the database from row/column based files (the supported types are covered in the[Prepare Data for Bulk Export or Import (SQL Server)](https://msdn.microsoft.com/library/ms188609)) topic.
-
-Here are some sample commands for Bulk Insert are as below:  
-
-1. Analyze your data and set any custom options before importing to make sure that the SQL Server database assumes the same format for any special fields such as dates. Here is an example of how to set the date format as year-month-day (if your data contains the date in year-month-day format):
-
-        SET DATEFORMAT ymd;    
-2. Import data using bulk import statements:
-
-        BULK INSERT <tablename>
-        FROM    
-        '<datafilename>'
-        WITH
-        (
-        FirstRow=2,
-        FIELDTERMINATOR =',', --this should be column separator in your data
-        ROWTERMINATOR ='\n'   --this should be the row separator in your data
-        )
-
-### <a name="sql-builtin-utilities"></a>Built-in Utilities in SQL Server
-You can use SQL Server Integrations Services (SSIS) to import data into SQL Server VM on Azure from a flat file.
-SSIS is available in two studio environments. For details, see [Integration Services (SSIS) and Studio Environments](https://technet.microsoft.com/library/ms140028.aspx):
-
-* For details on SQL Server Data Tools, see [Microsoft SQL Server Data Tools](https://msdn.microsoft.com/data/tools.aspx)  
-* For details on the Import/Export Wizard, see [SQL Server Import and Export Wizard](https://msdn.microsoft.com/library/ms141209.aspx)
-
-## <a name="sqlonprem_to_sqlonazurevm"></a>Moving Data from on-premises SQL Server to SQL Server on an Azure VM
-You can also use the following migration strategies:
-
-1. [Deploy a SQL Server Database to a Microsoft Azure VM wizard](#deploy-a-sql-server-database-to-a-microsoft-azure-vm-wizard)
-2. [Export to Flat File](#export-flat-file)
-3. [SQL Database Migration Wizard](#sql-migration)
-4. [Database back up and restore](#sql-backup)
-
-We describe each of these below:
-
-### Deploy a SQL Server Database to a Microsoft Azure VM wizard
-The **Deploy a SQL Server Database to a Microsoft Azure VM wizard** is a simple and recommended way to move data from an on-premises SQL Server instance to SQL Server on an Azure VM. For detailed steps as well as a discussion of other alternatives, see [Migrate a database to SQL Server on an Azure VM](../virtual-machines/windows/sql/virtual-machines-windows-migrate-sql.md).
-
-### <a name="export-flat-file"></a>Export to Flat File
-Various methods can be used to bulk export data from an On-Premises SQL Server as documented in the [Bulk Import and Export of Data (SQL Server)](https://msdn.microsoft.com/library/ms175937.aspx) topic. This document will cover the Bulk Copy Program (BCP) as an example. Once data is exported into a flat file, it can be imported to another SQL server using bulk import.
-
-1. Export the data from on-premises SQL Server to a File using the bcp utility as follows
-
-    `bcp dbname..tablename out datafile.tsv -S    servername\sqlinstancename -T -t \t -t \n -c`
-2. Create the database and the table on SQL Server VM on Azure using the `create database` and `create table` for the table schema exported in step 1.
-3. Create a format file for describing the table schema of the data being exported/imported. Details of the format file are described in [Create a Format File (SQL Server)](https://msdn.microsoft.com/library/ms191516.aspx).
-
-    Format file generation when running BCP from the SQL Server machine
-
-        bcp dbname..tablename format nul -c -x -f exportformatfilename.xml -S servername\sqlinstance -T -t \t -r \n
-
-    Format file generation when running BCP remotely against a SQL Server
-
-        bcp dbname..tablename format nul -c -x -f  exportformatfilename.xml  -U username@servername.database.windows.net -S tcp:servername -P password  --t \t -r \n
-4. Use any of the methods described in section [Moving Data from File Source](#filesource_to_sqlonazurevm) to move the data in flat files to a SQL Server.
-
-### <a name="sql-migration"></a>SQL Database Migration Wizard
-[SQL Server Database Migration Wizard](http://sqlazuremw.codeplex.com/) provides a user-friendly way to move data between two SQL server instances. It allows the user to map the data schema between sources and destination tables, choose column types and various other functionalities. It uses bulk copy (BCP) under the covers. A screenshot of the welcome screen for the SQL Database Migration wizard is shown below.  
-
-![SQL Server Migration Wizard][2]
-
-### <a name="sql-backup"></a>Database back up and restore
-SQL Server supports:
-
-1. [Database back up and restore functionality](https://msdn.microsoft.com/library/ms187048.aspx) (both to a local file or bacpac export to blob) and [Data Tier Applications](https://msdn.microsoft.com/library/ee210546.aspx) (using bacpac).
-2. Ability to directly create SQL Server VMs on Azure with a copied database or copy to an existing SQL Azure database. For more details, see [Use the Copy Database Wizard](https://msdn.microsoft.com/library/ms188664.aspx).
-
-A screenshot of the Database back up/restore options from SQL Server Management Studio is shown below.
-
-![SQL Server Import Tool][1]
-
-## Resources
-[Migrate a Database to SQL Server on an Azure VM](../virtual-machines/windows/sql/virtual-machines-windows-migrate-sql.md)
-
-[SQL Server on Azure Virtual Machines overview](../virtual-machines/windows/sql/virtual-machines-windows-sql-server-iaas-overview.md)
-
-[1]: ./media/machine-learning-data-science-move-sql-server-virtual-machine/sqlserver_builtin_utilities.png
-[2]: ./media/machine-learning-data-science-move-sql-server-virtual-machine/database_migration_wizard.png
+﻿---
+title: Move data to SQL Server on an Azure virtual machine| Microsoft Docs
+description: Move data from flat files or from an on-premises SQL Server to SQL Server on Azure VM.
+services: machine-learning
+documentationcenter: ''
+author: bradsev
+manager: jhubbard
+editor: cgronlun
+
+ms.assetid: 2c9ef1d3-4f5c-4b1f-bf06-223646c8af06
+ms.service: machine-learning
+ms.workload: data-services
+ms.tgt_pltfrm: na
+ms.devlang: na
+ms.topic: article
+ms.date: 03/24/2017
+ms.author: bradsev
+
+---
+# Move data to SQL Server on an Azure virtual machine
+This topic outlines the options for moving data either from flat files (CSV or TSV formats) or from an on-premise SQL Server to SQL Server on an Azure virtual machine. These tasks for moving data to the cloud are part of the Team Data Science Process.
+
+For a topic that outlines the options for moving data to an Azure SQL Database for Machine Learning, see [Move data to an Azure SQL Database for Azure Machine Learning](machine-learning-data-science-move-sql-azure.md).
+
+The **menu** below links to topics that describe how to ingest data into other target environments where the data can be stored and processed during the Team Data Science Process (TDSP).
+
+[!INCLUDE [cap-ingest-data-selector](../../includes/cap-ingest-data-selector.md)]
+
+The following table summarizes the options for moving data to SQL Server on an Azure virtual machine.
+
+| <b>SOURCE</b> | <b>DESTINATION: SQL Server on Azure VM</b> |
+| --- | --- |
+| <b>Flat File</b> |1. <a href="#insert-tables-bcp">Command-line bulk copy utility (BCP) </a><br> 2. <a href="#insert-tables-bulkquery">Bulk Insert SQL Query </a><br> 3. <a href="#sql-builtin-utilities">Graphical Built-in Utilities in SQL Server</a> |
+| <b>On-Premises SQL Server</b> |1. <a href="#deploy-a-sql-server-database-to-a-microsoft-azure-vm-wizard">Deploy a SQL Server Database to a Microsoft Azure VM wizard</a><br> 2. <a href="#export-flat-file">Export to a flat File </a><br> 3. <a href="#sql-migration">SQL Database Migration Wizard </a> <br> 4. <a href="#sql-backup">Database back up and restore </a><br> |
+
+Note that this document assumes that SQL commands are executed from SQL Server Management Studio or Visual Studio Database Explorer.
+
+> [!TIP]
+> As an alternative, you can use [Azure Data Factory](https://azure.microsoft.com/services/data-factory/) to create and schedule a pipeline that will move data to a SQL Server VM on Azure. For more information, see [Copy data with Azure Data Factory (Copy Activity)](../data-factory/data-factory-data-movement-activities.md).
+>
+>
+
+## <a name="prereqs"></a>Prerequisites
+This tutorial assumes you have:
+
+* An **Azure subscription**. If you do not have a subscription, you can sign up for a [free trial](https://azure.microsoft.com/pricing/free-trial/).
+* An **Azure storage account**. You will use an Azure storage account for storing the data in this tutorial. If you don't have an Azure storage account, see the [Create a storage account](../storage/storage-create-storage-account.md#create-a-storage-account) article. After you have created the storage account, you will need to obtain the account key used to access the storage. See [Manage your storage access keys](../storage/storage-create-storage-account.md#manage-your-storage-access-keys).
+* Provisioned **SQL Server on an Azure VM**. For instructions, see [Set up an Azure SQL Server virtual machine as an IPython Notebook server for advanced analytics](machine-learning-data-science-setup-sql-server-virtual-machine.md).
+* Installed and configured **Azure PowerShell** locally. For instructions, see [How to install and configure Azure PowerShell](/powershell/azure/overview).
+
+## <a name="filesource_to_sqlonazurevm"></a> Moving data from a flat file source to SQL Server on an Azure VM
+If your data is in a flat file (arranged in a row/column format), it can be moved to SQL Server VM on Azure via the following methods:
+
+1. [Command-line bulk copy utility (BCP)](#insert-tables-bcp)
+2. [Bulk Insert SQL Query ](#insert-tables-bulkquery)
+3. [Graphical Built-in Utilities in SQL Server (Import/Export, SSIS)](#sql-builtin-utilities)
+
+### <a name="insert-tables-bcp"></a>Command-line bulk copy utility (BCP)
+BCP is a command-line utility installed with SQL Server and is one of the quickest ways to move data. It works across all three SQL Server variants (On-premises SQL Server, SQL Azure and SQL Server VM on Azure).
+
+> [!NOTE]
+> **Where should my data be for BCP?**  
+> While it is not required, having files containing source data located on the same machine as the target SQL Server allows for faster transfers (network speed vs local disk IO speed). You can move the flat files containing data to the machine where SQL Server is installed using various file copying tools such as [AZCopy](../storage/storage-use-azcopy.md), [Azure Storage Explorer](http://storageexplorer.com/) or windows copy/paste via Remote Desktop Protocol (RDP).
+>
+>
+
+1. Ensure that the database and the tables are created on the target SQL Server database. Here is an example of how to do that using the `Create Database` and `Create Table` commands:
+
+        CREATE DATABASE <database_name>
+
+        CREATE TABLE <tablename>
+        (
+            <columnname1> <datatype> <constraint>,
+            <columnname2> <datatype> <constraint>,
+            <columnname3> <datatype> <constraint>
+        )
+2. Generate the format file that describes the schema for the table by issuing the following command from the command-line of the machine where bcp is installed.
+
+    `bcp dbname..tablename format nul -c -x -f exportformatfilename.xml -S servername\sqlinstance -T -t \t -r \n`
+3. Insert the data into the database using the bcp command as follows. This should work from the command-line assuming that the SQL Server is installed on same machine:
+
+    `bcp dbname..tablename in datafilename.tsv -f exportformatfilename.xml -S servername\sqlinstancename -U username -P password -b block_size_to_move_in_single_attemp -t \t -r \n`
+
+> **Optimizing BCP Inserts** Please refer the following article ['Guidelines for Optimizing Bulk Import'](https://technet.microsoft.com/library/ms177445%28v=sql.105%29.aspx) to optimize such inserts.
+>
+>
+
+### <a name="insert-tables-bulkquery-parallel"></a>Parallelizing Inserts for Faster Data Movement
+If the data you are moving is large, you can speed things up by simultaneously executing multiple BCP commands in parallel in a PowerShell Script.
+
+> [!NOTE]
+> **Big data Ingestion**
+> To optimize data loading for large and very large datasets, partition your logical and physical database tables using multiple filegroups and partition tables. For more information about creating and loading data to partition tables, see [Parallel Load SQL Partition Tables](machine-learning-data-science-parallel-load-sql-partitioned-tables.md).
+>
+>
+
+The sample PowerShell script below demonstrate parallel inserts using bcp:
+
+    $NO_OF_PARALLEL_JOBS=2
+
+     Set-ExecutionPolicy RemoteSigned #set execution policy for the script to execute
+     # Define what each job does
+       $ScriptBlock = {
+           param($partitionnumber)
+
+           #Explictly using SQL username password
+           bcp database..tablename in datafile_path.csv -F 2 -f format_file_path.xml -U username@servername -S tcp:servername -P password -b block_size_to_move_in_single_attempt -t "," -r \n -o path_to_outputfile.$partitionnumber.txt
+
+            #Trusted connection w.o username password (if you are using windows auth and are signed in with that credentials)
+            #bcp database..tablename in datafile_path.csv -o path_to_outputfile.$partitionnumber.txt -h "TABLOCK" -F 2 -f format_file_path.xml  -T -b block_size_to_move_in_single_attempt -t "," -r \n
+      }
+
+
+    # Background processing of all partitions
+    for ($i=1; $i -le $NO_OF_PARALLEL_JOBS; $i++)
+    {
+      Write-Debug "Submit loading partition # $i"
+      Start-Job $ScriptBlock -Arg $i      
+    }
+
+
+    # Wait for it all to complete
+    While (Get-Job -State "Running")
+    {
+      Start-Sleep 10
+      Get-Job
+    }
+
+    # Getting the information back from the jobs
+    Get-Job | Receive-Job
+    Set-ExecutionPolicy Restricted #reset the execution policy
+
+
+### <a name="insert-tables-bulkquery"></a>Bulk Insert SQL Query
+[Bulk Insert SQL Query](https://msdn.microsoft.com/library/ms188365) can be used to import data into the database from row/column based files (the supported types are covered in the[Prepare Data for Bulk Export or Import (SQL Server)](https://msdn.microsoft.com/library/ms188609)) topic.
+
+Here are some sample commands for Bulk Insert are as below:  
+
+1. Analyze your data and set any custom options before importing to make sure that the SQL Server database assumes the same format for any special fields such as dates. Here is an example of how to set the date format as year-month-day (if your data contains the date in year-month-day format):
+
+        SET DATEFORMAT ymd;    
+2. Import data using bulk import statements:
+
+        BULK INSERT <tablename>
+        FROM    
+        '<datafilename>'
+        WITH
+        (
+        FirstRow=2,
+        FIELDTERMINATOR =',', --this should be column separator in your data
+        ROWTERMINATOR ='\n'   --this should be the row separator in your data
+        )
+
+### <a name="sql-builtin-utilities"></a>Built-in Utilities in SQL Server
+You can use SQL Server Integrations Services (SSIS) to import data into SQL Server VM on Azure from a flat file.
+SSIS is available in two studio environments. For details, see [Integration Services (SSIS) and Studio Environments](https://technet.microsoft.com/library/ms140028.aspx):
+
+* For details on SQL Server Data Tools, see [Microsoft SQL Server Data Tools](https://msdn.microsoft.com/data/tools.aspx)  
+* For details on the Import/Export Wizard, see [SQL Server Import and Export Wizard](https://msdn.microsoft.com/library/ms141209.aspx)
+
+## <a name="sqlonprem_to_sqlonazurevm"></a>Moving Data from on-premises SQL Server to SQL Server on an Azure VM
+You can also use the following migration strategies:
+
+1. [Deploy a SQL Server Database to a Microsoft Azure VM wizard](#deploy-a-sql-server-database-to-a-microsoft-azure-vm-wizard)
+2. [Export to Flat File](#export-flat-file)
+3. [SQL Database Migration Wizard](#sql-migration)
+4. [Database back up and restore](#sql-backup)
+
+We describe each of these below:
+
+### Deploy a SQL Server Database to a Microsoft Azure VM wizard
+The **Deploy a SQL Server Database to a Microsoft Azure VM wizard** is a simple and recommended way to move data from an on-premises SQL Server instance to SQL Server on an Azure VM. For detailed steps as well as a discussion of other alternatives, see [Migrate a database to SQL Server on an Azure VM](../virtual-machines/windows/sql/virtual-machines-windows-migrate-sql.md).
+
+### <a name="export-flat-file"></a>Export to Flat File
+Various methods can be used to bulk export data from an On-Premises SQL Server as documented in the [Bulk Import and Export of Data (SQL Server)](https://msdn.microsoft.com/library/ms175937.aspx) topic. This document will cover the Bulk Copy Program (BCP) as an example. Once data is exported into a flat file, it can be imported to another SQL server using bulk import.
+
+1. Export the data from on-premises SQL Server to a File using the bcp utility as follows
+
+    `bcp dbname..tablename out datafile.tsv -S    servername\sqlinstancename -T -t \t -t \n -c`
+2. Create the database and the table on SQL Server VM on Azure using the `create database` and `create table` for the table schema exported in step 1.
+3. Create a format file for describing the table schema of the data being exported/imported. Details of the format file are described in [Create a Format File (SQL Server)](https://msdn.microsoft.com/library/ms191516.aspx).
+
+    Format file generation when running BCP from the SQL Server machine
+
+        bcp dbname..tablename format nul -c -x -f exportformatfilename.xml -S servername\sqlinstance -T -t \t -r \n
+
+    Format file generation when running BCP remotely against a SQL Server
+
+        bcp dbname..tablename format nul -c -x -f  exportformatfilename.xml  -U username@servername.database.windows.net -S tcp:servername -P password  --t \t -r \n
+4. Use any of the methods described in section [Moving Data from File Source](#filesource_to_sqlonazurevm) to move the data in flat files to a SQL Server.
+
+### <a name="sql-migration"></a>SQL Database Migration Wizard
+[SQL Server Database Migration Wizard](http://sqlazuremw.codeplex.com/) provides a user-friendly way to move data between two SQL server instances. It allows the user to map the data schema between sources and destination tables, choose column types and various other functionalities. It uses bulk copy (BCP) under the covers. A screenshot of the welcome screen for the SQL Database Migration wizard is shown below.  
+
+![SQL Server Migration Wizard][2]
+
+### <a name="sql-backup"></a>Database back up and restore
+SQL Server supports:
+
+1. [Database back up and restore functionality](https://msdn.microsoft.com/library/ms187048.aspx) (both to a local file or bacpac export to blob) and [Data Tier Applications](https://msdn.microsoft.com/library/ee210546.aspx) (using bacpac).
+2. Ability to directly create SQL Server VMs on Azure with a copied database or copy to an existing SQL Azure database. For more details, see [Use the Copy Database Wizard](https://msdn.microsoft.com/library/ms188664.aspx).
+
+A screenshot of the Database back up/restore options from SQL Server Management Studio is shown below.
+
+![SQL Server Import Tool][1]
+
+## Resources
+[Migrate a Database to SQL Server on an Azure VM](../virtual-machines/windows/sql/virtual-machines-windows-migrate-sql.md)
+
+[SQL Server on Azure Virtual Machines overview](../virtual-machines/windows/sql/virtual-machines-windows-sql-server-iaas-overview.md)
+
+[1]: ./media/machine-learning-data-science-move-sql-server-virtual-machine/sqlserver_builtin_utilities.png
+[2]: ./media/machine-learning-data-science-move-sql-server-virtual-machine/database_migration_wizard.png