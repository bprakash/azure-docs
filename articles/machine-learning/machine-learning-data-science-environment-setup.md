--- conflicted
+++ resolved
@@ -21,11 +21,7 @@
 The Team Data Science Process uses a variety of data science environments for the storage, processing and analysis of data. They includes Azure Blob Storage, several types of Azure virtual machines, HDInsight (Hadoop) clusters, and Azure Machine Learning workspaces. The decision about which environment to use depends on the type and quantity of data to be modeled with machine learning, and the target destination for that data in the cloud. 
 
 * For guidance on the questions to consider when making this decision, see [Plan Your Azure Machine Learning Data Science Environment](machine-learning-data-science-plan-your-environment.md). 
-<<<<<<< HEAD
-* For a catalog of some of the scenarios you might encounter when doing advanced analytics, see [Scenarios for the Advanced Analytics Process and Technology in Azure Machine Learning](machine-learning-data-science-plan-sample-scenarios.md)
-=======
 * For a catalog of some of the scenarios you might encounter when doing advanced analytics, see [Scenarios for the Team Data Science Process](machine-learning-data-science-plan-sample-scenarios.md)
->>>>>>> c186bb0b
 
 This menu links to topics that describe how to set up the various data science environments used by the Team Data Science Process.
 
