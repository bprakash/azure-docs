--- conflicted
+++ resolved
@@ -12,13 +12,8 @@
 ms.workload: data-services
 ms.tgt_pltfrm: na
 ms.devlang: na
-<<<<<<< HEAD
-ms.topic: article
-ms.date: 12/16/2016
-=======
 ms.topic: deprecated
 ms.date: 01/18/2017
->>>>>>> e8cfaf0d
 ms.author: bradsev
 
 ROBOTS: NOINDEX, NOFOLLOW
