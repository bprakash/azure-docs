<properties 
	pageTitle="Survival Analysis with Azure Machine Learning | Microsoft Azure" 
	description="Survival Analysis event occurrence probability" 
	services="machine-learning" 
	documentationCenter="" 
	authors="zhangya" 
	manager="paulettm" 
	editor="cgronlun"/>

<tags 
	ms.service="machine-learning" 
	ms.workload="data-services" 
	ms.tgt_pltfrm="na" 
	ms.devlang="na" 
	ms.topic="article" 
<<<<<<< HEAD
	ms.date="09/02/2015" 
=======
	ms.date="12/01/2015" 
>>>>>>> 08be3281
	ms.author="zhangya"/> 


#Survival Analysis 

Under many scenarios, the main outcome under assessment is the time to an event of interest. In other words, the question “when this event will occur?” is asked. As examples, consider situations where the data describes the elapsed time (days, years, mileage, etc.) until the event of interest (disease relapse, PhD degree received, brake pad failure) occurs. Each instance in the data represents a specific object (a patient, a student, a car, etc.).


[AZURE.INCLUDE [machine-learning-free-trial](../../includes/machine-learning-free-trial.md)]

This [web service]( https://datamarket.azure.com/dataset/aml_labs/survivalanalysis) answers the question “what is the probability that the event of interest will occur by time n for object x?” By providing a survival analysis model, this web service enables users to supply data to train the model and test it. The main theme of the experiment is to model the length of the elapsed time until the event of interest occurs. 

>This web service could be consumed by users – potentially through a mobile app, through a website, or even on a local computer, for example. But the purpose of the web service is also to serve as an example of how Azure Machine Learning can be used to create web services on top of R code. With just a few lines of R code and clicks of a button within Azure Machine Learning Studio, an experiment can be created with R code and published as a web service. The web service can then be published to the Azure Marketplace and consumed by users and devices across the world with no infrastructure setup by the author of the web service.  

##Consumption of web service

The input data schema of the web service is shown in the following table. Six pieces of information are needed as the input: training data, testing data, time of interest, the index of "time" dimension, the index of "event" dimension, and the variable types (continuous or factor). The training data is represented with a string, where the rows are separated by comma, and the columns are separated by semicolon. The number of features of the data is flexible. All the elements in the input string must be numeric. In the training data, the “time” dimension indicates the number of time units (days, years, mileage, etc.) elapsed since the starting point of the study (a patient receiving drug treatment programs, a student starting PhD study, a car starting to be driven, etc.) until the event of interest (the patient returning to drug usage, the student obtaining the PhD degree, the car having brake pad failure, etc.) occurs. The “event” dimension indicates whether the event of interest occurs at the end of the study. A value of “event=1” means that the event of interest occurs at the time indicated by the “time” dimension; “event=0” means that the event of interest has not occurred by the time indicated by the “time” dimension.

- trainingdata - A character string. Rows are separated by comma, and columns are separated by semicolon. Each row includes “time” dimension, “event” dimension, and predictor variables.
- testingdata - One row of data that contains predictor variables for a particular object.
- time_of_interest - The elapsed time of interest n.
- index_time - The column index of the “time” dimension (starting from 1).
- index_event - The column index of the “event” dimension (starting from 1).
- variable_types - A character string with semicolons as separators in it. 0 represents continuous variables and 1 represents factor variables.


The output is the probability of an event occurring by a specific time. 

>This service, as hosted on the Azure Marketplace, is an OData service; these may be called through POST or GET methods. 

There are multiple ways of consuming the service in an automated fashion (an example app is [here](http://microsoftazuremachinelearning.azurewebsites.net/SurvivalAnalysis.aspx)). 

###Starting C# code for web service consumption:
	public class Input
	{
	        public string trainingdata;
	        public string testingdata;
	        public string timeofinterest;
	        public string indextime;
	        public string indexevent;
	        public string variabletypes;
	}

    public AuthenticationHeaderValue CreateBasicHeader(string username, string password)
    {
	        byte[] byteArray = System.Text.Encoding.UTF8.GetBytes(username + ":" + password);
	        return new AuthenticationHeaderValue("Basic", Convert.ToBase64String(byteArray));
	}
	
	void Main()
	{
	        var input = new Input() { trainingdata = TextBox1.Text, testingdata = TextBox2.Text, timeofinterest = TextBox3.Text, indextime = TextBox4.Text, indexevent = TextBox5.Text, variabletypes = TextBox6.Text };
	        var json = JsonConvert.SerializeObject(input);
	        var acitionUri = "PutAPIURLHere,e.g.https://api.datamarket.azure.com/..../v1/Score";
	        var httpClient = new HttpClient();
	
	        httpClient.DefaultRequestHeaders.Authorization = CreateBasicHeader("PutEmailAddressHere", "ChangeToAPIKey");
	        httpClient.DefaultRequestHeaders.Accept.Add(new MediaTypeWithQualityHeaderValue("application/json"));
	
	        var response = httpClient.PostAsync(acitionUri, new StringContent(json));
	        var result = response.Result.Content;
		    var scoreResult = result.ReadAsStringAsync().Result;
	}




The interpretation of this test is as follows. Assuming the goal of the data is to model the elapsed time until the return to drug usage for the patients who received one of the two treatment programs. The output of the web service reads: for patients being 35 years old, having previous drug treatment 2 times, taking the long residential treatment program, and with both heroin and cocaine usage, the probability of returning to the drug usage is 95.64% by day 500.

##Creation of web service

>This web service was created using Azure Machine Learning. For a free trial, as well as introductory videos on creating experiments and [publishing web services](machine-learning-publish-a-machine-learning-web-service.md), please see [azure.com/ml](http://azure.com/ml). Below is a screenshot of the experiment that created the web service and example code for each of the modules within the experiment.

From within Azure Machine Learning, a new blank experiment was created and two [Execute R Script][execute-r-script] modules were pulled onto the workspace. The data schema was created with a simple [Execute R Script][execute-r-script], which defines the input data schema for the web service. This module is then linked to the second [Execute R Script][execute-r-script] module, which does major work. This module does data preprocessing, model building, and predictions. In the data preprocessing step, the input data represented by a long string is transformed and converted into a data frame. In the model building step, an external R package “survival_2.37-7.zip” is first installed for conducting survival analysis. Then the “coxph” function is executed after a series data processing tasks. The details of the “coxph” function for survival analysis can be read from the R documentation. In the prediction step, a testing instance is supplied into the trained model with the “surfit” function, and the survival curve for this testing instance is produced as “curve” variable. Finally, the probability of the time of interest is obtained. 

###Experiment flow:

![experiment flow][1]

####Module 1:

    #Data schema with example data (replaced with data from web service)
    trainingdata="53;1;29;0;0;3,79;1;34;0;1;2,45;1;27;0;1;1,37;1;24;0;1;1,122;1;30;0;1;1,655;0;41;0;0;1,166;1;30;0;0;3,227;1;29;0;0;3,805;0;30;0;0;1,104;1;24;0;0;1,90;1;32;0;0;1,373;1;26;0;0;1,70;1;36;0;0;1”
    testingdata="35;2;1;1"
    time_of_interest="500"
    index_time="1"
    index_event="2"
    
    # 0 - continuous; 1 -  factor
    variable_types="0;0;1;1"

    sampleInput=data.frame(trainingdata,testingdata,time_of_interest,index_time,index_event,variable_types)

    maml.mapOutputPort("sampleInput"); #send data to output port
	
####Module 2:

    #Read data from input port
    data <- maml.mapInputPort(1) 
    colnames(data) <- c("trainingdata","testingdata","time_of_interest","index_time","index_event","variable_types")

    # Preprocessing training data
    traindingdata=data$trainingdata
    y=strsplit(as.character(data$trainingdata),",")
    n_row=length(unlist(y))
    z=sapply(unlist(y), strsplit, ";", simplify = TRUE)
    mydata <- data.frame(matrix(unlist(z), nrow=n_row, byrow=T), stringsAsFactors=FALSE)
    n_col=ncol(mydata)

    # Preprocessing testing data
    testingdata=as.character(data$testingdata)
    testingdata=unlist(strsplit(testingdata,";"))

    # Preprocessing other input parameters
    time_of_interest=data$time_of_interest
    time_of_interest=as.numeric(as.character(time_of_interest))
    index_time = data$index_time
    index_event = data$index_event
    variable_types = data$variable_types

    # Necessary R packages
    install.packages("src/packages_survival/survival_2.37-7.zip",lib=".",repos=NULL,verbose=TRUE)
    library(survival)

    # Prepare to build model
    attach(mydata)

    for (i in 1:n_col){ mydata[,i]=as.numeric(mydata[,i])} 
    d_time=paste("X",index_time,sep = "")
    d_event=paste("X",index_event,sep = "")
    v_time_event <- c(d_time,d_event)
    v_predictors = names(mydata)[!(names(mydata) %in% v_time_event)]

    variable_types = unlist(strsplit(as.character(variable_types),";"))

    len = length(v_predictors)
    c="" # Construct the execution string
    for (i in 1:len){
    if(i==len){
    if(variable_types[i]!=0){ c=paste(c, "factor(",v_predictors[i],")",sep="")}
     else{ c=paste(c, v_predictors[i])}
    }else{
    if(variable_types[i]!=0){c=paste(c, "factor(",v_predictors[i],") + ",sep="")}
    else{c=paste(c, v_predictors[i],"+")}
    }
    }
    f=paste("coxph(Surv(",d_time,",",d_event,") ~")
    f=paste(f,c)
    f=paste(f,", data=mydata )")

    # Fit a Cox proportional hazards model and get the predicted survival curve for a testing instance 
    fit=eval(parse(text=f))

    testingdata = as.data.frame(matrix(testingdata, ncol=len,byrow = TRUE),stringsAsFactors=FALSE)
    names(testingdata)=v_predictors
    for (i in 1:len){ testingdata[,i]=as.numeric(testingdata[,i])}

    curve=survfit(fit,testingdata)

    # Based on user input, find the event occurrence probability
    position_closest=which.min(abs(prob_event$time - time_of_interest))

    if(prob_event[position_closest,"time"]==time_of_interest){# exact match
    output=prob_event[position_closest,"prob"]
    }else{# not exact match
    if(time_of_interest>max(prob_event$time)){
    output=prob_event[position_closest,"prob"]
    }else if(time_of_interest<min(prob_event$time)){
    output=prob_event[position_closest,"prob"]
    }else{output=(prob_event[position_closest,"prob"]+prob_event[position_closest+1,"prob"])/2}
    }

    #Pull out results to send to web service
    output=paste(round(100*output, 2), "%") 
    maml.mapOutputPort("output"); #output port




##Limitations

This web service can take only numerical values as feature variables (columns). The “event” column can take only value 0 or 1. The “time” column needs to be a positive integer.

##FAQ
For frequently asked questions on consumption of the web service or publishing to the Azure Marketplace, see [here](machine-learning-marketplace-faq.md).

[1]: ./media/machine-learning-r-csharp-survival-analysis/survive_img2.png


<!-- Module References -->
[execute-r-script]: https://msdn.microsoft.com/library/azure/30806023-392b-42e0-94d6-6b775a6e0fd5/
 
<|MERGE_RESOLUTION|>--- conflicted
+++ resolved
@@ -1,212 +1,208 @@
-<properties 
-	pageTitle="Survival Analysis with Azure Machine Learning | Microsoft Azure" 
-	description="Survival Analysis event occurrence probability" 
-	services="machine-learning" 
-	documentationCenter="" 
-	authors="zhangya" 
-	manager="paulettm" 
-	editor="cgronlun"/>
-
-<tags 
-	ms.service="machine-learning" 
-	ms.workload="data-services" 
-	ms.tgt_pltfrm="na" 
-	ms.devlang="na" 
-	ms.topic="article" 
-<<<<<<< HEAD
-	ms.date="09/02/2015" 
-=======
-	ms.date="12/01/2015" 
->>>>>>> 08be3281
-	ms.author="zhangya"/> 
-
-
-#Survival Analysis 
-
-Under many scenarios, the main outcome under assessment is the time to an event of interest. In other words, the question “when this event will occur?” is asked. As examples, consider situations where the data describes the elapsed time (days, years, mileage, etc.) until the event of interest (disease relapse, PhD degree received, brake pad failure) occurs. Each instance in the data represents a specific object (a patient, a student, a car, etc.).
-
-
-[AZURE.INCLUDE [machine-learning-free-trial](../../includes/machine-learning-free-trial.md)]
-
-This [web service]( https://datamarket.azure.com/dataset/aml_labs/survivalanalysis) answers the question “what is the probability that the event of interest will occur by time n for object x?” By providing a survival analysis model, this web service enables users to supply data to train the model and test it. The main theme of the experiment is to model the length of the elapsed time until the event of interest occurs. 
-
->This web service could be consumed by users – potentially through a mobile app, through a website, or even on a local computer, for example. But the purpose of the web service is also to serve as an example of how Azure Machine Learning can be used to create web services on top of R code. With just a few lines of R code and clicks of a button within Azure Machine Learning Studio, an experiment can be created with R code and published as a web service. The web service can then be published to the Azure Marketplace and consumed by users and devices across the world with no infrastructure setup by the author of the web service.  
-
-##Consumption of web service
-
-The input data schema of the web service is shown in the following table. Six pieces of information are needed as the input: training data, testing data, time of interest, the index of "time" dimension, the index of "event" dimension, and the variable types (continuous or factor). The training data is represented with a string, where the rows are separated by comma, and the columns are separated by semicolon. The number of features of the data is flexible. All the elements in the input string must be numeric. In the training data, the “time” dimension indicates the number of time units (days, years, mileage, etc.) elapsed since the starting point of the study (a patient receiving drug treatment programs, a student starting PhD study, a car starting to be driven, etc.) until the event of interest (the patient returning to drug usage, the student obtaining the PhD degree, the car having brake pad failure, etc.) occurs. The “event” dimension indicates whether the event of interest occurs at the end of the study. A value of “event=1” means that the event of interest occurs at the time indicated by the “time” dimension; “event=0” means that the event of interest has not occurred by the time indicated by the “time” dimension.
-
-- trainingdata - A character string. Rows are separated by comma, and columns are separated by semicolon. Each row includes “time” dimension, “event” dimension, and predictor variables.
-- testingdata - One row of data that contains predictor variables for a particular object.
-- time_of_interest - The elapsed time of interest n.
-- index_time - The column index of the “time” dimension (starting from 1).
-- index_event - The column index of the “event” dimension (starting from 1).
-- variable_types - A character string with semicolons as separators in it. 0 represents continuous variables and 1 represents factor variables.
-
-
-The output is the probability of an event occurring by a specific time. 
-
->This service, as hosted on the Azure Marketplace, is an OData service; these may be called through POST or GET methods. 
-
-There are multiple ways of consuming the service in an automated fashion (an example app is [here](http://microsoftazuremachinelearning.azurewebsites.net/SurvivalAnalysis.aspx)). 
-
-###Starting C# code for web service consumption:
-	public class Input
-	{
-	        public string trainingdata;
-	        public string testingdata;
-	        public string timeofinterest;
-	        public string indextime;
-	        public string indexevent;
-	        public string variabletypes;
-	}
-
-    public AuthenticationHeaderValue CreateBasicHeader(string username, string password)
-    {
-	        byte[] byteArray = System.Text.Encoding.UTF8.GetBytes(username + ":" + password);
-	        return new AuthenticationHeaderValue("Basic", Convert.ToBase64String(byteArray));
-	}
-	
-	void Main()
-	{
-	        var input = new Input() { trainingdata = TextBox1.Text, testingdata = TextBox2.Text, timeofinterest = TextBox3.Text, indextime = TextBox4.Text, indexevent = TextBox5.Text, variabletypes = TextBox6.Text };
-	        var json = JsonConvert.SerializeObject(input);
-	        var acitionUri = "PutAPIURLHere,e.g.https://api.datamarket.azure.com/..../v1/Score";
-	        var httpClient = new HttpClient();
-	
-	        httpClient.DefaultRequestHeaders.Authorization = CreateBasicHeader("PutEmailAddressHere", "ChangeToAPIKey");
-	        httpClient.DefaultRequestHeaders.Accept.Add(new MediaTypeWithQualityHeaderValue("application/json"));
-	
-	        var response = httpClient.PostAsync(acitionUri, new StringContent(json));
-	        var result = response.Result.Content;
-		    var scoreResult = result.ReadAsStringAsync().Result;
-	}
-
-
-
-
-The interpretation of this test is as follows. Assuming the goal of the data is to model the elapsed time until the return to drug usage for the patients who received one of the two treatment programs. The output of the web service reads: for patients being 35 years old, having previous drug treatment 2 times, taking the long residential treatment program, and with both heroin and cocaine usage, the probability of returning to the drug usage is 95.64% by day 500.
-
-##Creation of web service
-
->This web service was created using Azure Machine Learning. For a free trial, as well as introductory videos on creating experiments and [publishing web services](machine-learning-publish-a-machine-learning-web-service.md), please see [azure.com/ml](http://azure.com/ml). Below is a screenshot of the experiment that created the web service and example code for each of the modules within the experiment.
-
-From within Azure Machine Learning, a new blank experiment was created and two [Execute R Script][execute-r-script] modules were pulled onto the workspace. The data schema was created with a simple [Execute R Script][execute-r-script], which defines the input data schema for the web service. This module is then linked to the second [Execute R Script][execute-r-script] module, which does major work. This module does data preprocessing, model building, and predictions. In the data preprocessing step, the input data represented by a long string is transformed and converted into a data frame. In the model building step, an external R package “survival_2.37-7.zip” is first installed for conducting survival analysis. Then the “coxph” function is executed after a series data processing tasks. The details of the “coxph” function for survival analysis can be read from the R documentation. In the prediction step, a testing instance is supplied into the trained model with the “surfit” function, and the survival curve for this testing instance is produced as “curve” variable. Finally, the probability of the time of interest is obtained. 
-
-###Experiment flow:
-
-![experiment flow][1]
-
-####Module 1:
-
-    #Data schema with example data (replaced with data from web service)
-    trainingdata="53;1;29;0;0;3,79;1;34;0;1;2,45;1;27;0;1;1,37;1;24;0;1;1,122;1;30;0;1;1,655;0;41;0;0;1,166;1;30;0;0;3,227;1;29;0;0;3,805;0;30;0;0;1,104;1;24;0;0;1,90;1;32;0;0;1,373;1;26;0;0;1,70;1;36;0;0;1”
-    testingdata="35;2;1;1"
-    time_of_interest="500"
-    index_time="1"
-    index_event="2"
-    
-    # 0 - continuous; 1 -  factor
-    variable_types="0;0;1;1"
-
-    sampleInput=data.frame(trainingdata,testingdata,time_of_interest,index_time,index_event,variable_types)
-
-    maml.mapOutputPort("sampleInput"); #send data to output port
-	
-####Module 2:
-
-    #Read data from input port
-    data <- maml.mapInputPort(1) 
-    colnames(data) <- c("trainingdata","testingdata","time_of_interest","index_time","index_event","variable_types")
-
-    # Preprocessing training data
-    traindingdata=data$trainingdata
-    y=strsplit(as.character(data$trainingdata),",")
-    n_row=length(unlist(y))
-    z=sapply(unlist(y), strsplit, ";", simplify = TRUE)
-    mydata <- data.frame(matrix(unlist(z), nrow=n_row, byrow=T), stringsAsFactors=FALSE)
-    n_col=ncol(mydata)
-
-    # Preprocessing testing data
-    testingdata=as.character(data$testingdata)
-    testingdata=unlist(strsplit(testingdata,";"))
-
-    # Preprocessing other input parameters
-    time_of_interest=data$time_of_interest
-    time_of_interest=as.numeric(as.character(time_of_interest))
-    index_time = data$index_time
-    index_event = data$index_event
-    variable_types = data$variable_types
-
-    # Necessary R packages
-    install.packages("src/packages_survival/survival_2.37-7.zip",lib=".",repos=NULL,verbose=TRUE)
-    library(survival)
-
-    # Prepare to build model
-    attach(mydata)
-
-    for (i in 1:n_col){ mydata[,i]=as.numeric(mydata[,i])} 
-    d_time=paste("X",index_time,sep = "")
-    d_event=paste("X",index_event,sep = "")
-    v_time_event <- c(d_time,d_event)
-    v_predictors = names(mydata)[!(names(mydata) %in% v_time_event)]
-
-    variable_types = unlist(strsplit(as.character(variable_types),";"))
-
-    len = length(v_predictors)
-    c="" # Construct the execution string
-    for (i in 1:len){
-    if(i==len){
-    if(variable_types[i]!=0){ c=paste(c, "factor(",v_predictors[i],")",sep="")}
-     else{ c=paste(c, v_predictors[i])}
-    }else{
-    if(variable_types[i]!=0){c=paste(c, "factor(",v_predictors[i],") + ",sep="")}
-    else{c=paste(c, v_predictors[i],"+")}
-    }
-    }
-    f=paste("coxph(Surv(",d_time,",",d_event,") ~")
-    f=paste(f,c)
-    f=paste(f,", data=mydata )")
-
-    # Fit a Cox proportional hazards model and get the predicted survival curve for a testing instance 
-    fit=eval(parse(text=f))
-
-    testingdata = as.data.frame(matrix(testingdata, ncol=len,byrow = TRUE),stringsAsFactors=FALSE)
-    names(testingdata)=v_predictors
-    for (i in 1:len){ testingdata[,i]=as.numeric(testingdata[,i])}
-
-    curve=survfit(fit,testingdata)
-
-    # Based on user input, find the event occurrence probability
-    position_closest=which.min(abs(prob_event$time - time_of_interest))
-
-    if(prob_event[position_closest,"time"]==time_of_interest){# exact match
-    output=prob_event[position_closest,"prob"]
-    }else{# not exact match
-    if(time_of_interest>max(prob_event$time)){
-    output=prob_event[position_closest,"prob"]
-    }else if(time_of_interest<min(prob_event$time)){
-    output=prob_event[position_closest,"prob"]
-    }else{output=(prob_event[position_closest,"prob"]+prob_event[position_closest+1,"prob"])/2}
-    }
-
-    #Pull out results to send to web service
-    output=paste(round(100*output, 2), "%") 
-    maml.mapOutputPort("output"); #output port
-
-
-
-
-##Limitations
-
-This web service can take only numerical values as feature variables (columns). The “event” column can take only value 0 or 1. The “time” column needs to be a positive integer.
-
-##FAQ
-For frequently asked questions on consumption of the web service or publishing to the Azure Marketplace, see [here](machine-learning-marketplace-faq.md).
-
-[1]: ./media/machine-learning-r-csharp-survival-analysis/survive_img2.png
-
-
-<!-- Module References -->
-[execute-r-script]: https://msdn.microsoft.com/library/azure/30806023-392b-42e0-94d6-6b775a6e0fd5/
- 
+<properties 
+	pageTitle="Survival Analysis with Azure Machine Learning | Microsoft Azure" 
+	description="Survival Analysis event occurrence probability" 
+	services="machine-learning" 
+	documentationCenter="" 
+	authors="zhangya" 
+	manager="paulettm" 
+	editor="cgronlun"/>
+
+<tags 
+	ms.service="machine-learning" 
+	ms.workload="data-services" 
+	ms.tgt_pltfrm="na" 
+	ms.devlang="na" 
+	ms.topic="article" 
+	ms.date="12/01/2015" 
+	ms.author="zhangya"/> 
+
+
+#Survival Analysis 
+
+Under many scenarios, the main outcome under assessment is the time to an event of interest. In other words, the question “when this event will occur?” is asked. As examples, consider situations where the data describes the elapsed time (days, years, mileage, etc.) until the event of interest (disease relapse, PhD degree received, brake pad failure) occurs. Each instance in the data represents a specific object (a patient, a student, a car, etc.).
+
+
+[AZURE.INCLUDE [machine-learning-free-trial](../../includes/machine-learning-free-trial.md)]
+
+This [web service]( https://datamarket.azure.com/dataset/aml_labs/survivalanalysis) answers the question “what is the probability that the event of interest will occur by time n for object x?” By providing a survival analysis model, this web service enables users to supply data to train the model and test it. The main theme of the experiment is to model the length of the elapsed time until the event of interest occurs. 
+
+>This web service could be consumed by users – potentially through a mobile app, through a website, or even on a local computer, for example. But the purpose of the web service is also to serve as an example of how Azure Machine Learning can be used to create web services on top of R code. With just a few lines of R code and clicks of a button within Azure Machine Learning Studio, an experiment can be created with R code and published as a web service. The web service can then be published to the Azure Marketplace and consumed by users and devices across the world with no infrastructure setup by the author of the web service.  
+
+##Consumption of web service
+
+The input data schema of the web service is shown in the following table. Six pieces of information are needed as the input: training data, testing data, time of interest, the index of "time" dimension, the index of "event" dimension, and the variable types (continuous or factor). The training data is represented with a string, where the rows are separated by comma, and the columns are separated by semicolon. The number of features of the data is flexible. All the elements in the input string must be numeric. In the training data, the “time” dimension indicates the number of time units (days, years, mileage, etc.) elapsed since the starting point of the study (a patient receiving drug treatment programs, a student starting PhD study, a car starting to be driven, etc.) until the event of interest (the patient returning to drug usage, the student obtaining the PhD degree, the car having brake pad failure, etc.) occurs. The “event” dimension indicates whether the event of interest occurs at the end of the study. A value of “event=1” means that the event of interest occurs at the time indicated by the “time” dimension; “event=0” means that the event of interest has not occurred by the time indicated by the “time” dimension.
+
+- trainingdata - A character string. Rows are separated by comma, and columns are separated by semicolon. Each row includes “time” dimension, “event” dimension, and predictor variables.
+- testingdata - One row of data that contains predictor variables for a particular object.
+- time_of_interest - The elapsed time of interest n.
+- index_time - The column index of the “time” dimension (starting from 1).
+- index_event - The column index of the “event” dimension (starting from 1).
+- variable_types - A character string with semicolons as separators in it. 0 represents continuous variables and 1 represents factor variables.
+
+
+The output is the probability of an event occurring by a specific time. 
+
+>This service, as hosted on the Azure Marketplace, is an OData service; these may be called through POST or GET methods. 
+
+There are multiple ways of consuming the service in an automated fashion (an example app is [here](http://microsoftazuremachinelearning.azurewebsites.net/SurvivalAnalysis.aspx)). 
+
+###Starting C# code for web service consumption:
+	public class Input
+	{
+	        public string trainingdata;
+	        public string testingdata;
+	        public string timeofinterest;
+	        public string indextime;
+	        public string indexevent;
+	        public string variabletypes;
+	}
+
+    public AuthenticationHeaderValue CreateBasicHeader(string username, string password)
+    {
+	        byte[] byteArray = System.Text.Encoding.UTF8.GetBytes(username + ":" + password);
+	        return new AuthenticationHeaderValue("Basic", Convert.ToBase64String(byteArray));
+	}
+	
+	void Main()
+	{
+	        var input = new Input() { trainingdata = TextBox1.Text, testingdata = TextBox2.Text, timeofinterest = TextBox3.Text, indextime = TextBox4.Text, indexevent = TextBox5.Text, variabletypes = TextBox6.Text };
+	        var json = JsonConvert.SerializeObject(input);
+	        var acitionUri = "PutAPIURLHere,e.g.https://api.datamarket.azure.com/..../v1/Score";
+	        var httpClient = new HttpClient();
+	
+	        httpClient.DefaultRequestHeaders.Authorization = CreateBasicHeader("PutEmailAddressHere", "ChangeToAPIKey");
+	        httpClient.DefaultRequestHeaders.Accept.Add(new MediaTypeWithQualityHeaderValue("application/json"));
+	
+	        var response = httpClient.PostAsync(acitionUri, new StringContent(json));
+	        var result = response.Result.Content;
+		    var scoreResult = result.ReadAsStringAsync().Result;
+	}
+
+
+
+
+The interpretation of this test is as follows. Assuming the goal of the data is to model the elapsed time until the return to drug usage for the patients who received one of the two treatment programs. The output of the web service reads: for patients being 35 years old, having previous drug treatment 2 times, taking the long residential treatment program, and with both heroin and cocaine usage, the probability of returning to the drug usage is 95.64% by day 500.
+
+##Creation of web service
+
+>This web service was created using Azure Machine Learning. For a free trial, as well as introductory videos on creating experiments and [publishing web services](machine-learning-publish-a-machine-learning-web-service.md), please see [azure.com/ml](http://azure.com/ml). Below is a screenshot of the experiment that created the web service and example code for each of the modules within the experiment.
+
+From within Azure Machine Learning, a new blank experiment was created and two [Execute R Script][execute-r-script] modules were pulled onto the workspace. The data schema was created with a simple [Execute R Script][execute-r-script], which defines the input data schema for the web service. This module is then linked to the second [Execute R Script][execute-r-script] module, which does major work. This module does data preprocessing, model building, and predictions. In the data preprocessing step, the input data represented by a long string is transformed and converted into a data frame. In the model building step, an external R package “survival_2.37-7.zip” is first installed for conducting survival analysis. Then the “coxph” function is executed after a series data processing tasks. The details of the “coxph” function for survival analysis can be read from the R documentation. In the prediction step, a testing instance is supplied into the trained model with the “surfit” function, and the survival curve for this testing instance is produced as “curve” variable. Finally, the probability of the time of interest is obtained. 
+
+###Experiment flow:
+
+![experiment flow][1]
+
+####Module 1:
+
+    #Data schema with example data (replaced with data from web service)
+    trainingdata="53;1;29;0;0;3,79;1;34;0;1;2,45;1;27;0;1;1,37;1;24;0;1;1,122;1;30;0;1;1,655;0;41;0;0;1,166;1;30;0;0;3,227;1;29;0;0;3,805;0;30;0;0;1,104;1;24;0;0;1,90;1;32;0;0;1,373;1;26;0;0;1,70;1;36;0;0;1”
+    testingdata="35;2;1;1"
+    time_of_interest="500"
+    index_time="1"
+    index_event="2"
+    
+    # 0 - continuous; 1 -  factor
+    variable_types="0;0;1;1"
+
+    sampleInput=data.frame(trainingdata,testingdata,time_of_interest,index_time,index_event,variable_types)
+
+    maml.mapOutputPort("sampleInput"); #send data to output port
+	
+####Module 2:
+
+    #Read data from input port
+    data <- maml.mapInputPort(1) 
+    colnames(data) <- c("trainingdata","testingdata","time_of_interest","index_time","index_event","variable_types")
+
+    # Preprocessing training data
+    traindingdata=data$trainingdata
+    y=strsplit(as.character(data$trainingdata),",")
+    n_row=length(unlist(y))
+    z=sapply(unlist(y), strsplit, ";", simplify = TRUE)
+    mydata <- data.frame(matrix(unlist(z), nrow=n_row, byrow=T), stringsAsFactors=FALSE)
+    n_col=ncol(mydata)
+
+    # Preprocessing testing data
+    testingdata=as.character(data$testingdata)
+    testingdata=unlist(strsplit(testingdata,";"))
+
+    # Preprocessing other input parameters
+    time_of_interest=data$time_of_interest
+    time_of_interest=as.numeric(as.character(time_of_interest))
+    index_time = data$index_time
+    index_event = data$index_event
+    variable_types = data$variable_types
+
+    # Necessary R packages
+    install.packages("src/packages_survival/survival_2.37-7.zip",lib=".",repos=NULL,verbose=TRUE)
+    library(survival)
+
+    # Prepare to build model
+    attach(mydata)
+
+    for (i in 1:n_col){ mydata[,i]=as.numeric(mydata[,i])} 
+    d_time=paste("X",index_time,sep = "")
+    d_event=paste("X",index_event,sep = "")
+    v_time_event <- c(d_time,d_event)
+    v_predictors = names(mydata)[!(names(mydata) %in% v_time_event)]
+
+    variable_types = unlist(strsplit(as.character(variable_types),";"))
+
+    len = length(v_predictors)
+    c="" # Construct the execution string
+    for (i in 1:len){
+    if(i==len){
+    if(variable_types[i]!=0){ c=paste(c, "factor(",v_predictors[i],")",sep="")}
+     else{ c=paste(c, v_predictors[i])}
+    }else{
+    if(variable_types[i]!=0){c=paste(c, "factor(",v_predictors[i],") + ",sep="")}
+    else{c=paste(c, v_predictors[i],"+")}
+    }
+    }
+    f=paste("coxph(Surv(",d_time,",",d_event,") ~")
+    f=paste(f,c)
+    f=paste(f,", data=mydata )")
+
+    # Fit a Cox proportional hazards model and get the predicted survival curve for a testing instance 
+    fit=eval(parse(text=f))
+
+    testingdata = as.data.frame(matrix(testingdata, ncol=len,byrow = TRUE),stringsAsFactors=FALSE)
+    names(testingdata)=v_predictors
+    for (i in 1:len){ testingdata[,i]=as.numeric(testingdata[,i])}
+
+    curve=survfit(fit,testingdata)
+
+    # Based on user input, find the event occurrence probability
+    position_closest=which.min(abs(prob_event$time - time_of_interest))
+
+    if(prob_event[position_closest,"time"]==time_of_interest){# exact match
+    output=prob_event[position_closest,"prob"]
+    }else{# not exact match
+    if(time_of_interest>max(prob_event$time)){
+    output=prob_event[position_closest,"prob"]
+    }else if(time_of_interest<min(prob_event$time)){
+    output=prob_event[position_closest,"prob"]
+    }else{output=(prob_event[position_closest,"prob"]+prob_event[position_closest+1,"prob"])/2}
+    }
+
+    #Pull out results to send to web service
+    output=paste(round(100*output, 2), "%") 
+    maml.mapOutputPort("output"); #output port
+
+
+
+
+##Limitations
+
+This web service can take only numerical values as feature variables (columns). The “event” column can take only value 0 or 1. The “time” column needs to be a positive integer.
+
+##FAQ
+For frequently asked questions on consumption of the web service or publishing to the Azure Marketplace, see [here](machine-learning-marketplace-faq.md).
+
+[1]: ./media/machine-learning-r-csharp-survival-analysis/survive_img2.png
+
+
+<!-- Module References -->
+[execute-r-script]: https://msdn.microsoft.com/library/azure/30806023-392b-42e0-94d6-6b775a6e0fd5/
+ 