--- conflicted
+++ resolved
@@ -13,11 +13,7 @@
 ms.tgt_pltfrm: na
 ms.devlang: na
 ms.topic: article
-<<<<<<< HEAD
-ms.date: 12/09/2016
-=======
 ms.date: 01/30/2017
->>>>>>> e8cfaf0d
 ms.author: bradsev;weig
 
 ---
