--- conflicted
+++ resolved
@@ -1,153 +1,149 @@
-<properties 
-	pageTitle="Provision the Microsoft Data Science Virtual Machine | Microsoft Azure" 
-	description="Configure and create a Data Science Virtual Machine on Azure to do analytics and machine learning." 
-	services="machine-learning" 
-	documentationCenter="" 
-	authors="bradsev" 
-	manager="paulettm" 
-	editor="cgronlun" />
-
-<tags 
-	ms.service="machine-learning" 
-	ms.workload="data-services" 
-	ms.tgt_pltfrm="na" 
-	ms.devlang="na" 
-	ms.topic="article" 
-	ms.date="06/24/2016" 
-	ms.author="bradsev" />
-
-
-# Provision the Microsoft Data Science Virtual Machine
-
-The Microsoft Data Science Virtual Machine is an Azure virtual machine (VM) image pre-installed and configured with several popular tools that are commonly used for data analytics and machine learning. The tools included are:
-
-- Microsoft R Server Developer Edition
-- Anaconda Python distribution
-- Visual Studio Community Edition
-- Power BI desktop
-- SQL Server Express edition
-- Azure SDK
-
-
-Doing data science involves iterating on a sequence of tasks: finding, loading, and pre-processing data, building and testing models, and deploying the models for consumption in intelligent applications. It is not uncommon for data scientists to use a variety of tools to to complete these tasks. It can be quite time consuming to find the appropriate versions of the software, and then download and install them. The Microsoft Data Science Virtual Machine can ease this burden. 
-
-The Microsoft Data Science Virtual Machine jump starts your analytics project. It enables you to work on tasks in a variety of languages including R, Python, SQL, and C#. Visual Studio provides an IDE to develop and test your code that is easy to use. The Azure SDK included in the VM allows you to build your applications using various services on Microsoft’s cloud platform. 
-
-There is no software charges for this data science VM image. You only pay for the Azure usage fees which is dependent on the size of the virtual machine you will be  provisioning with this VM image. More details on the compute fees can be found [here] (https://azure.microsoft.com/marketplace/partners/microsoft-ads/standard-data-science-vm/). 
-
-
-## Prerequisites
-
-Before you can create a Microsoft Data Science Virtual Machine, you must have the following:
-
-- **An Azure subscription**: To obtain one, see [Get Azure free trial](https://azure.microsoft.com/documentation/videos/get-azure-free-trial-for-testing-hadoop-in-hdinsight/).
-
-*   **An Azure storage account**: To create one, see [Create an Azure storage account](storage-create-storage-account.md#create-a-storage-account) Alternatively, the storage account can be created as part of the process of creating the VM if you do not want to use an existing account.
-
-
-## Create your Microsoft Data Science Virtual Machine
-
-Here are the steps to create an instance of the Microsoft Data Science Virtual Machine:
-
-1.	Navigate to the virtual machine listing on [Azure Portal](https://portal.azure.com/#create/microsoft-ads.standard-data-science-vmstandard-data-science-vm).
-2.	 Click on the **Create** button at the bottom to be taken into a wizard.![configure-data-science-vm](./media/machine-learning-data-science-provision-vm/configure-data-science-virtual-machine.png)
-3.	 The wizard used to create the Microsoft Data Science Virtual Machine requires **inputs** for each of the **5 steps** enumerated on the right of this figure. Here are the inputs needed to configure each of these steps:
-
-     **a. Basics**: 
-
-   - **Name**: Name of your data science server you are creating.
-   - **User Name**: Admin account login id
-   - **Password**: Admin account password
-   - **Subscription**: If you have more than one subscription, select the one on which the machine will be created and billed
-   - **Resource Group**: You can create a new one or use an existing group
-   - **Location**: Select the data center that is most appropriate. Usually it is the data center that has most of your data or is closest to your physical location for fastest network access
-
-     **b. Size**: 
-
-   - Select one of the server types that meets your functional requirement and cost constraints. You can get more choices of VM sizes by selecting “View All”
-
-     **c. Settings**
-
-   - **Disk Type**: Choose Premium if you prefer a solid state drive (SSD), else choose “Standard”.
-   - **Storage Account**: You can create a new Azure storage account in your subscription or use an existing one in the same *Location* that was chosen on the Basics step of the wizard.
-   - **Other parameters**: In most cases you will just use the default values. You can hover over the informational link for help on the specific fields in case you want to consider the use of non-default values.
-
-     **d. Summary**: 
-
-   - Verify that all information you entered is correct.
-
-     **e. Buy**: 
-
-   - Click on **Buy** to start the provisioning. A link is provided to the terms of the transaction. The VM does not have any additional charges beyond the compute for the server size you chose in the **Size** step. 
-
-
-The provisioning should take about 10-20 minutes. The status of the provisioning is displayed on the Azure Portal.
-
-## How to access the Microsoft Data Science Virtual Machine
-
-Once the VM is created you can login to it using remote desktop with the Admin account credentials you created in the Basics section of step 4. 
-
-Once your VM is created and provisioned, you are ready to start using the tools that are installed and configured on it. There are start menu tiles and desktop icons for many of the tools. 
-
-##How to create a strong password on the Jupyter notebook server 
-
-Run the following command from the a command prompt on the Data Science Virtual Machine to create your own strong password for the Jupyter notebook server installed on the machine.
-
-	c:\anaconda\python.exe -c "import IPython;print IPython.lib.passwd()"
-
-Choose a strong password when prompted.
-
-You will see the password hash in the format "sha1:xxxxxx" in the output. Copy this password hash and replace the existing hash that is in your notebook config file located at: **C:\ProgramData\jupyter\jupyter_notebook_config.py** with a parameter name ***c.NotebookApp.password***.
-
-You should only replace the existing hash value that is within the quotes. The quotes and the ***sha1:*** prefix for the parameter value need to be retained.
-
-Finally, you need to stop and restart the Ipython server which is running on the VM as a windows scheduled task called "Start_IPython_Notebook". If your new password is not accepted after restarting this task, try restarting the virtual machine.
-
-## Tools installed on the Microsoft Data Science Virtual Machine
-
-### Microsoft R Server Developer Edition
-If you wish to use R for your analytics, the VM has Microsoft R Server Developer edition installed. Microsoft R Server is a broadly deployable enterprise-class analytics platform based on R that is supported, scalable and secure. Supporting a variety of big data statistics, predictive modeling and machine learning capabilities, R Server supports the full range of analytics – exploration, analysis, visualization and modeling. By using and extending open source R, Microsoft R Server is fully compatible with R scripts, functions and CRAN packages, to analyze data at enterprise scale. It also addresses the in-memory limitations of Open Source R by adding parallel and chunked processing of data in Microsoft R Server, enabling users to run analytics on data much bigger than what fits in main memory.  An IDE for R is also packaged in the VM that can be accessed by clicking the icon "Revolution R Enterprise 8.0" on the start menu or the desktop. You are free to download and use other IDEs as well such as [RStudio](http://www.rstudio.com). 
-
-### Python
-For development using Python, Anaconda Python distribution 2.7 and 3.5 has been installed. This distribution contains the base Python along with about 300 of the most popular math, engineering and data analytics packages. You can use Python Tools for Visual Studio (PTVS) that is installed within the Visual Studio 2015 Community edition or one of the IDEs bundled with Anaconda like IDLE or Spyder. You can launch one of these by searching on the search bar (**Win** + **S** key). **Note**: In order to point the Python Tools for Visual Studio at Anaconda Python 2.7 and 3.5, you need to go create custom environments for each version by navigating to Tools -> Python Tools -> Python Environments and then clicking "+ Custom" in the Visual Studio 2015 Community Edition and setting the environment paths. Anaconda Python 2.7 is installed under C:\Anaconda and Anaconda Python 3.5 is installed under c:\Anaconda\envs\py35. See [PTVS documentation](https://github.com/Microsoft/PTVS/wiki/Selecting-and-Installing-Python-Interpreters#hey-i-already-have-an-interpreter-on-my-machine-but-ptvs-doesnt-seem-to-know-about-it) for detailed steps. 
-
-### Jupyter Notebook
-Anaconda distribution also comes with an Jupyter notebook, an environment to share code and analysis. An Jupyter notebook server has been pre-configured with Python 2, Python 3 and R kernels. There is a desktop icon named "Jupyter Notebook to launch the browser to access the Notebook server. If you are on the VM via remote desktop you can also visit [https://localhost:9999/](https://localhost:9999/) to access the Jupyter notebook server (Note: Continue if you get any certificate warnings.). We have packaged sample notebooks - one in Python and one in R. You can see the link to the samples on the notebook home page after you authenticate to the Jupyter notebook using the password you created in earlier step. 
-
-### Visual Studio 2015 Community edition
-Visual Studio Community edition installed on the VM. It is a free version of the popular IDE from Microsoft that you can use for evaluation purposes and for very small teams. You can check out the licensing terms [here](https://www.visualstudio.com/support/legal/mt171547).  Open Visual Studio by double clicking the desktop icon or the **Start** menu. You can also search for programs with **Win** + **S** and entering “Visual Studio”. Once there you can create projects in languages like C#, Python. You will also find plugins installed that make it convenient to work with Azure services like Azure Data Catalog, Azure HDInsight (Hadoop, Spark) and Azure Data Lake. 
-
-Note: You may get a message stating that your evaluation period has expired. You can enter a Microsoft Account credentials or create one and enter them to get access to the Visual Studio Community Edition. 
-
-### SQL Server Express
-A limited version of SQL Server is also packaged with Visual Studio Community edition. You can access the SQL server by launching **SQL Server Management Studio**. Your VM name will be populated as the Server Name. Use Windows Authentication when logged in as the admin on Windows. Once you are in SQL Server Management Studio you can create other users, create databases, import data, and run SQL queries. 
-
-### Azure 
-Several Azure tools are installed on the VM:
-- There is a desktop shortcut to access the Azure SDK documentation. 
-- **AzCopy** used to move data in and out of your Microsoft Azure Storage Account. 
-- **Azure Storage Explorer** used to browse through the objects that you have stored within your Azure Storage Account. 
-- **Microsoft Azure Powershell** - a tool used to administer your Azure resources in the Powershell scripting language is also installed on your VM. 
-
-###Power BI
-
-To help you build dashboards and great visualizations, the **Power BI Desktop** has been installed. Use this tool to pull data from different sources, to author your dashboards and reports, and to publish them to the cloud. For information, see the [Power BI](http://powerbi.microsoft.com) site. 
-
-Note: You will need an Office 365 account to access Power BI. 
-
-## Additional Microsoft development tools
-The [**Microsoft Web Platform Installer**](https://www.microsoft.com/web/downloads/platform.aspx) can be used to discover and download other Microsoft development tools. There is also a shortcut to the tool provided on the Microsoft Data Science Virtual Machine desktop.  
-
-## Next Steps
-Here are some next steps to continue your learning and exploration. 
-
-* Explore the various data science tools on the data science VM by clicking on the start menu and checking out the tools listed on the menu
-* Navigate to **C:\Program Files\Microsoft\MRO-for-RRE\8.0\R-3.2.2\library\RevoScaleR\demoScripts** for samples using the RevoScaleR library in R that supports data analytics at enterprise scale.  
-* Read the article: [Ten things you can do on the Data science Virtual Machine](http://aka.ms/dsvmtenthings)
-<<<<<<< HEAD
-* Learn how to build end to end analytical solutions systematically using the [Data Science Process](https://azure.microsoft.com/documentation/learning-paths/cortana-analytics-process/)
-=======
-* Learn how to build end to end analytical solutions systematically using the [Team Data Science Process](https://azure.microsoft.com/documentation/learning-paths/data-science-process/)
->>>>>>> c186bb0b
-* Visit the [Cortana Intelligence Gallery](http://gallery.cortanaintelligence.com) for machine learning and data analytics samples using the Cortana Intelligence Suite. We have also provided an icon on the Start menu and desktop on the virtual machine for easy access 
-
+<properties 
+	pageTitle="Provision the Microsoft Data Science Virtual Machine | Microsoft Azure" 
+	description="Configure and create a Data Science Virtual Machine on Azure to do analytics and machine learning." 
+	services="machine-learning" 
+	documentationCenter="" 
+	authors="bradsev" 
+	manager="paulettm" 
+	editor="cgronlun" />
+
+<tags 
+	ms.service="machine-learning" 
+	ms.workload="data-services" 
+	ms.tgt_pltfrm="na" 
+	ms.devlang="na" 
+	ms.topic="article" 
+	ms.date="06/24/2016" 
+	ms.author="bradsev" />
+
+
+# Provision the Microsoft Data Science Virtual Machine
+
+The Microsoft Data Science Virtual Machine is an Azure virtual machine (VM) image pre-installed and configured with several popular tools that are commonly used for data analytics and machine learning. The tools included are:
+
+- Microsoft R Server Developer Edition
+- Anaconda Python distribution
+- Visual Studio Community Edition
+- Power BI desktop
+- SQL Server Express edition
+- Azure SDK
+
+
+Doing data science involves iterating on a sequence of tasks: finding, loading, and pre-processing data, building and testing models, and deploying the models for consumption in intelligent applications. It is not uncommon for data scientists to use a variety of tools to to complete these tasks. It can be quite time consuming to find the appropriate versions of the software, and then download and install them. The Microsoft Data Science Virtual Machine can ease this burden. 
+
+The Microsoft Data Science Virtual Machine jump starts your analytics project. It enables you to work on tasks in a variety of languages including R, Python, SQL, and C#. Visual Studio provides an IDE to develop and test your code that is easy to use. The Azure SDK included in the VM allows you to build your applications using various services on Microsoft’s cloud platform. 
+
+There is no software charges for this data science VM image. You only pay for the Azure usage fees which is dependent on the size of the virtual machine you will be  provisioning with this VM image. More details on the compute fees can be found [here] (https://azure.microsoft.com/marketplace/partners/microsoft-ads/standard-data-science-vm/). 
+
+
+## Prerequisites
+
+Before you can create a Microsoft Data Science Virtual Machine, you must have the following:
+
+- **An Azure subscription**: To obtain one, see [Get Azure free trial](https://azure.microsoft.com/documentation/videos/get-azure-free-trial-for-testing-hadoop-in-hdinsight/).
+
+*   **An Azure storage account**: To create one, see [Create an Azure storage account](storage-create-storage-account.md#create-a-storage-account) Alternatively, the storage account can be created as part of the process of creating the VM if you do not want to use an existing account.
+
+
+## Create your Microsoft Data Science Virtual Machine
+
+Here are the steps to create an instance of the Microsoft Data Science Virtual Machine:
+
+1.	Navigate to the virtual machine listing on [Azure Portal](https://portal.azure.com/#create/microsoft-ads.standard-data-science-vmstandard-data-science-vm).
+2.	 Click on the **Create** button at the bottom to be taken into a wizard.![configure-data-science-vm](./media/machine-learning-data-science-provision-vm/configure-data-science-virtual-machine.png)
+3.	 The wizard used to create the Microsoft Data Science Virtual Machine requires **inputs** for each of the **5 steps** enumerated on the right of this figure. Here are the inputs needed to configure each of these steps:
+
+     **a. Basics**: 
+
+   - **Name**: Name of your data science server you are creating.
+   - **User Name**: Admin account login id
+   - **Password**: Admin account password
+   - **Subscription**: If you have more than one subscription, select the one on which the machine will be created and billed
+   - **Resource Group**: You can create a new one or use an existing group
+   - **Location**: Select the data center that is most appropriate. Usually it is the data center that has most of your data or is closest to your physical location for fastest network access
+
+     **b. Size**: 
+
+   - Select one of the server types that meets your functional requirement and cost constraints. You can get more choices of VM sizes by selecting “View All”
+
+     **c. Settings**
+
+   - **Disk Type**: Choose Premium if you prefer a solid state drive (SSD), else choose “Standard”.
+   - **Storage Account**: You can create a new Azure storage account in your subscription or use an existing one in the same *Location* that was chosen on the Basics step of the wizard.
+   - **Other parameters**: In most cases you will just use the default values. You can hover over the informational link for help on the specific fields in case you want to consider the use of non-default values.
+
+     **d. Summary**: 
+
+   - Verify that all information you entered is correct.
+
+     **e. Buy**: 
+
+   - Click on **Buy** to start the provisioning. A link is provided to the terms of the transaction. The VM does not have any additional charges beyond the compute for the server size you chose in the **Size** step. 
+
+
+The provisioning should take about 10-20 minutes. The status of the provisioning is displayed on the Azure Portal.
+
+## How to access the Microsoft Data Science Virtual Machine
+
+Once the VM is created you can login to it using remote desktop with the Admin account credentials you created in the Basics section of step 4. 
+
+Once your VM is created and provisioned, you are ready to start using the tools that are installed and configured on it. There are start menu tiles and desktop icons for many of the tools. 
+
+## How to create a strong password on the Jupyter notebook server 
+
+Run the following command from the a command prompt on the Data Science Virtual Machine to create your own strong password for the Jupyter notebook server installed on the machine.
+
+	c:\anaconda\python.exe -c "import IPython;print IPython.lib.passwd()"
+
+Choose a strong password when prompted.
+
+You will see the password hash in the format "sha1:xxxxxx" in the output. Copy this password hash and replace the existing hash that is in your notebook config file located at: **C:\ProgramData\jupyter\jupyter_notebook_config.py** with a parameter name ***c.NotebookApp.password***.
+
+You should only replace the existing hash value that is within the quotes. The quotes and the ***sha1:*** prefix for the parameter value need to be retained.
+
+Finally, you need to stop and restart the Ipython server which is running on the VM as a windows scheduled task called "Start_IPython_Notebook". If your new password is not accepted after restarting this task, try restarting the virtual machine.
+
+## Tools installed on the Microsoft Data Science Virtual Machine
+
+### Microsoft R Server Developer Edition
+If you wish to use R for your analytics, the VM has Microsoft R Server Developer edition installed. Microsoft R Server is a broadly deployable enterprise-class analytics platform based on R that is supported, scalable and secure. Supporting a variety of big data statistics, predictive modeling and machine learning capabilities, R Server supports the full range of analytics – exploration, analysis, visualization and modeling. By using and extending open source R, Microsoft R Server is fully compatible with R scripts, functions and CRAN packages, to analyze data at enterprise scale. It also addresses the in-memory limitations of Open Source R by adding parallel and chunked processing of data in Microsoft R Server, enabling users to run analytics on data much bigger than what fits in main memory.  An IDE for R is also packaged in the VM that can be accessed by clicking the icon "Revolution R Enterprise 8.0" on the start menu or the desktop. You are free to download and use other IDEs as well such as [RStudio](http://www.rstudio.com). 
+
+### Python
+For development using Python, Anaconda Python distribution 2.7 and 3.5 has been installed. This distribution contains the base Python along with about 300 of the most popular math, engineering and data analytics packages. You can use Python Tools for Visual Studio (PTVS) that is installed within the Visual Studio 2015 Community edition or one of the IDEs bundled with Anaconda like IDLE or Spyder. You can launch one of these by searching on the search bar (**Win** + **S** key). **Note**: In order to point the Python Tools for Visual Studio at Anaconda Python 2.7 and 3.5, you need to go create custom environments for each version by navigating to Tools -> Python Tools -> Python Environments and then clicking "+ Custom" in the Visual Studio 2015 Community Edition and setting the environment paths. Anaconda Python 2.7 is installed under C:\Anaconda and Anaconda Python 3.5 is installed under c:\Anaconda\envs\py35. See [PTVS documentation](https://github.com/Microsoft/PTVS/wiki/Selecting-and-Installing-Python-Interpreters#hey-i-already-have-an-interpreter-on-my-machine-but-ptvs-doesnt-seem-to-know-about-it) for detailed steps. 
+
+### Jupyter Notebook
+Anaconda distribution also comes with an Jupyter notebook, an environment to share code and analysis. An Jupyter notebook server has been pre-configured with Python 2, Python 3 and R kernels. There is a desktop icon named "Jupyter Notebook to launch the browser to access the Notebook server. If you are on the VM via remote desktop you can also visit [https://localhost:9999/](https://localhost:9999/) to access the Jupyter notebook server (Note: Continue if you get any certificate warnings.). We have packaged sample notebooks - one in Python and one in R. You can see the link to the samples on the notebook home page after you authenticate to the Jupyter notebook using the password you created in earlier step. 
+
+### Visual Studio 2015 Community edition
+Visual Studio Community edition installed on the VM. It is a free version of the popular IDE from Microsoft that you can use for evaluation purposes and for very small teams. You can check out the licensing terms [here](https://www.visualstudio.com/support/legal/mt171547).  Open Visual Studio by double clicking the desktop icon or the **Start** menu. You can also search for programs with **Win** + **S** and entering “Visual Studio”. Once there you can create projects in languages like C#, Python. You will also find plugins installed that make it convenient to work with Azure services like Azure Data Catalog, Azure HDInsight (Hadoop, Spark) and Azure Data Lake. 
+
+Note: You may get a message stating that your evaluation period has expired. You can enter a Microsoft Account credentials or create one and enter them to get access to the Visual Studio Community Edition. 
+
+### SQL Server Express
+A limited version of SQL Server is also packaged with Visual Studio Community edition. You can access the SQL server by launching **SQL Server Management Studio**. Your VM name will be populated as the Server Name. Use Windows Authentication when logged in as the admin on Windows. Once you are in SQL Server Management Studio you can create other users, create databases, import data, and run SQL queries. 
+
+### Azure 
+Several Azure tools are installed on the VM:
+- There is a desktop shortcut to access the Azure SDK documentation. 
+- **AzCopy** used to move data in and out of your Microsoft Azure Storage Account. 
+- **Azure Storage Explorer** used to browse through the objects that you have stored within your Azure Storage Account. 
+- **Microsoft Azure Powershell** - a tool used to administer your Azure resources in the Powershell scripting language is also installed on your VM. 
+
+###Power BI
+
+To help you build dashboards and great visualizations, the **Power BI Desktop** has been installed. Use this tool to pull data from different sources, to author your dashboards and reports, and to publish them to the cloud. For information, see the [Power BI](http://powerbi.microsoft.com) site. 
+
+Note: You will need an Office 365 account to access Power BI. 
+
+## Additional Microsoft development tools
+The [**Microsoft Web Platform Installer**](https://www.microsoft.com/web/downloads/platform.aspx) can be used to discover and download other Microsoft development tools. There is also a shortcut to the tool provided on the Microsoft Data Science Virtual Machine desktop.  
+
+## Next Steps
+Here are some next steps to continue your learning and exploration. 
+
+* Explore the various data science tools on the data science VM by clicking on the start menu and checking out the tools listed on the menu
+* Navigate to **C:\Program Files\Microsoft\MRO-for-RRE\8.0\R-3.2.2\library\RevoScaleR\demoScripts** for samples using the RevoScaleR library in R that supports data analytics at enterprise scale.  
+* Read the article: [Ten things you can do on the Data science Virtual Machine](http://aka.ms/dsvmtenthings)
+* Learn how to build end to end analytical solutions systematically using the [Team Data Science Process](https://azure.microsoft.com/documentation/learning-paths/data-science-process/)
+* Visit the [Cortana Intelligence Gallery](http://gallery.cortanaintelligence.com) for machine learning and data analytics samples using the Cortana Intelligence Suite. We have also provided an icon on the Start menu and desktop on the virtual machine for easy access 
+