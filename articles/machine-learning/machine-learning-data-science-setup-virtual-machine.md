--- conflicted
+++ resolved
@@ -127,11 +127,7 @@
 
 Your virtual machine is now ready to use in your data science exercises. The virtual machine is also ready for use as an IPython Notebook server for the exploration and processing of data, and other tasks in conjunction with Azure Machine Learning and the Cortana Analytics Process.
 
-<<<<<<< HEAD
-The next steps in the Advanced Analytics Process and Technology are mapped in the [Cortana Analytics Process (CAP)](https://azure.microsoft.com/documentation/learning-paths/cortana-analytics-process/) and may include steps that move data into HDInsight, process and sample it there in preparation for learning from the data with Azure Machine Learning.
-=======
 The next steps in the Cortana Analytics Process are mapped in the [Learning Path](https://azure.microsoft.com/documentation/learning-paths/cortana-analytics-process/) and may include steps that move data into HDInsight, process and sample it there in preparation for learning from the data with Azure Machine Learning.
->>>>>>> 5edcfc32
 
 
 [15]: ./media/machine-learning-data-science-setup-virtual-machine/vmshutdown.png
