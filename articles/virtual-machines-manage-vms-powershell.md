<<<<<<< HEAD
<properties
   pageTitle="manage-vms-azure-powershell"
   description="Manage your VMs using Azure PowerShell"
   services="virtual-machines"
   documentationCenter="windows"
   authors="singhkay"
   manager="timlt"
   editor=""/>

   <tags
   ms.service="virtual-machines"
   ms.devlang="na"
   ms.topic="article"
   ms.tgt_pltfrm="vm-windows"
   ms.workload="infrastructure-services"
   ms.date="02/20/2015"
   ms.author="kasing"/>

# Manage your Virtual Machines using Azure PowerShell

Before getting started you'll need to make sure you have Azure PowerShell installed. To do this, visit [How to install and configure Azure PowerShell](../install-configure-powershell/)

## Get an Image

Before creating a VM, you will need to decide **what image to use**. You can get a list of images using the following cmdlet

      Get-AzureVMImage

This cmdlet will return a list of all the images available in Azure. This is a very long list and it can be hard to find the exact image you want to use. In the example below I'm using other PowerShell cmdlets to reduce the list of returned images to just those containing based on **Windows Server 2012 R2 Datacenter**. Additionally, I'm choosing to only get the latest image by specifying [-1] for the returned array of images

    $img = (Get-AzureVMImage | Select -Property ImageName, Label | where {$_.Label -like '*Windows Server 2012 R2 Datacenter*'})[-1]

## Create a VM

Creation of a VM begins with the **New-AzureVMConfig** cmdlet. Here you'll specify the **name** of your VM, **size** of your VM and the **image** to be used for the VM. This cmdlet creates a local VM object **$myVM** that is later modified using other Azure PowerShell cmdlets in this guide.

      $myVM = New-AzureVMConfig -Name "testvm" -InstanceSize "Small" -ImageName $img.ImageName

Next you'll need to choose the **username** and **password** for your VM. You can do that using the **Add-AzureProvisioningConfig** cmdlet. This is where you tell Azure what OS for the VM is. Not that you are still making changes to the local **$myVM** object.

    $user = "azureuser"
    $pass = "&Azure1^Pass@"
    $myVM = Add-AzureProvisioningConfig -Windows -AdminUsername $user -Password $pass

Finally, you are ready to spin up your VM on Azure. To do this you'll need to use the **New-AzureVM** cmdlet

> [AZURE.NOTE] You'll need to configure the cloud service before you create your VM. There are two ways to do this.
* Create the cloud service using the New-AzureService cmdlet. If you choose this method, then you'll need to make sure that the location specified in the New-AzureVM cmdlet below matches the location of your cloud service, otherwise New-AzureVM cmdlet execution cmdlet will fail.
* Let the New-AzureVM cmdlet do this for you. You'll need to make sure that the name of the service is unique otherwise New-AzureVM cmdlet execution will fail.

    New-AzureVM -ServiceName "mytestserv" -VMs $myVM -Location "West US"

**OPTIONAL**

You can use other cmdlets such as **Add-AzureDataDisk**, **Add-AzureEndpoint** to configure additional options for your VM

## Get a VM
Now that you have created a VM on Azure, you'll definitely want to see how it's doing. You can do this using the **Get-AzureVM** cmdlet as shown below

    Get-AzureVM -ServiceName "mytestserv" -Name "testvm"


## Next Steps
[Connect to an Azure virtual machine with RDP or SSH](https://msdn.microsoft.com/library/azure/dn535788.aspx)<br>
[Azure Virtual Machines FAQ](https://msdn.microsoft.com/library/azure/dn683781.aspx)
=======
<properties
   pageTitle="manage-vms-azure-powershell"
   description="Manage your VMs using Azure PowerShell"
   services="virtual-machines"
   documentationCenter="windows"
   authors="singhkay"
   manager="timlt"
   editor=""/>

   <tags
   ms.service="virtual-machines"
   ms.devlang="na"
   ms.topic="article"
   ms.tgt_pltfrm="vm-windows"
   ms.workload="infrastructure-services"
   ms.date="03/09/2015"
   ms.author="kasing"/>

# Manage your Virtual Machines using Azure PowerShell

Before getting started here are some starter articles that will help you get a VM setup

* [How to install and configure Azure PowerShell](../install-configure-powershell/)
* [Use Azure PowerShell to create and preconfigure Windows-based Virtual Machines](../virtual-machines-ps-create-preconfigure-windows-vms/)
* [Use Azure PowerShell to create and preconfigure Linux-based Virtual Machines](../virtual-machines-ps-create-preconfigure-linux-vms/)

## Stop a VM
You can stop a VM using the Stop-AzureVM cmdlet

    Stop-AzureVM -ServiceName "mytestserv" -Name "testvm"

>[AZURE.NOTE] **StayProvisioned** - Use this parameter to make sure you don't loose the VIP of the cloud service in case it is the last VM in that cloud service. <br><br>

> [AZURE.WARNING] If you use the **StayProvisioned** parameter, you'll still be billed for the VM.

## Start a VM
This can be done using the Start-AzureVM cmdlet

    Start-AzureVM -ServiceName "mytestserv" -Name "testvm"

## Get a VM
Now that you have created a VM on Azure, you'll definitely want to see how it's doing. You can do this using the **Get-AzureVM** cmdlet as shown below

        Get-AzureVM -ServiceName "mytestserv" -Name "testvm"

## Attach a Data Disk
Now that you have gotten a VM, store it in a local $vm variable. Here's how to do that

    $vm = Get-AzureVM -ServiceName "mytestserv" -Name "testvm"

For attaching a data disk to the VM, you'll need to use the Add-AzureDataDisk cmdlet to add your data disk to this local $vm object, then make the call to Azure with the Update-AzureVM cmdlet to update the state of the VM

    Add-AzureDataDisk -CreateNew -DiskSizeInGB 128 -DiskLabel "main" -LUN 0 -VM $vm `
              | Update-AzureVM

Add-AzureDataDisk cmdlet can also be used to attach existing data disks

    Add-AzureDataDisk -Import -DiskName "MyExistingDisk" -LUN 0 `
              | Update-AzureVM

Or create data disks from existing blobs

    Add-AzureDataDisk -ImportFrom -MediaLocation `
              "https://mystorage.blob.core.windows.net/mycontainer/MyExistingDisk.vhd" `
              -DiskLabel "main" -LUN 0 `
              | Update-AzureVM

## Next Steps
[Connect to an Azure virtual machine with RDP or SSH](https://msdn.microsoft.com/library/azure/dn535788.aspx)<br>
[Azure Virtual Machines FAQ](https://msdn.microsoft.com/library/azure/dn683781.aspx)
>>>>>>> 6ee4a737
<|MERGE_RESOLUTION|>--- conflicted
+++ resolved
@@ -1,70 +1,3 @@
-<<<<<<< HEAD
-<properties
-   pageTitle="manage-vms-azure-powershell"
-   description="Manage your VMs using Azure PowerShell"
-   services="virtual-machines"
-   documentationCenter="windows"
-   authors="singhkay"
-   manager="timlt"
-   editor=""/>
-
-   <tags
-   ms.service="virtual-machines"
-   ms.devlang="na"
-   ms.topic="article"
-   ms.tgt_pltfrm="vm-windows"
-   ms.workload="infrastructure-services"
-   ms.date="02/20/2015"
-   ms.author="kasing"/>
-
-# Manage your Virtual Machines using Azure PowerShell
-
-Before getting started you'll need to make sure you have Azure PowerShell installed. To do this, visit [How to install and configure Azure PowerShell](../install-configure-powershell/)
-
-## Get an Image
-
-Before creating a VM, you will need to decide **what image to use**. You can get a list of images using the following cmdlet
-
-      Get-AzureVMImage
-
-This cmdlet will return a list of all the images available in Azure. This is a very long list and it can be hard to find the exact image you want to use. In the example below I'm using other PowerShell cmdlets to reduce the list of returned images to just those containing based on **Windows Server 2012 R2 Datacenter**. Additionally, I'm choosing to only get the latest image by specifying [-1] for the returned array of images
-
-    $img = (Get-AzureVMImage | Select -Property ImageName, Label | where {$_.Label -like '*Windows Server 2012 R2 Datacenter*'})[-1]
-
-## Create a VM
-
-Creation of a VM begins with the **New-AzureVMConfig** cmdlet. Here you'll specify the **name** of your VM, **size** of your VM and the **image** to be used for the VM. This cmdlet creates a local VM object **$myVM** that is later modified using other Azure PowerShell cmdlets in this guide.
-
-      $myVM = New-AzureVMConfig -Name "testvm" -InstanceSize "Small" -ImageName $img.ImageName
-
-Next you'll need to choose the **username** and **password** for your VM. You can do that using the **Add-AzureProvisioningConfig** cmdlet. This is where you tell Azure what OS for the VM is. Not that you are still making changes to the local **$myVM** object.
-
-    $user = "azureuser"
-    $pass = "&Azure1^Pass@"
-    $myVM = Add-AzureProvisioningConfig -Windows -AdminUsername $user -Password $pass
-
-Finally, you are ready to spin up your VM on Azure. To do this you'll need to use the **New-AzureVM** cmdlet
-
-> [AZURE.NOTE] You'll need to configure the cloud service before you create your VM. There are two ways to do this.
-* Create the cloud service using the New-AzureService cmdlet. If you choose this method, then you'll need to make sure that the location specified in the New-AzureVM cmdlet below matches the location of your cloud service, otherwise New-AzureVM cmdlet execution cmdlet will fail.
-* Let the New-AzureVM cmdlet do this for you. You'll need to make sure that the name of the service is unique otherwise New-AzureVM cmdlet execution will fail.
-
-    New-AzureVM -ServiceName "mytestserv" -VMs $myVM -Location "West US"
-
-**OPTIONAL**
-
-You can use other cmdlets such as **Add-AzureDataDisk**, **Add-AzureEndpoint** to configure additional options for your VM
-
-## Get a VM
-Now that you have created a VM on Azure, you'll definitely want to see how it's doing. You can do this using the **Get-AzureVM** cmdlet as shown below
-
-    Get-AzureVM -ServiceName "mytestserv" -Name "testvm"
-
-
-## Next Steps
-[Connect to an Azure virtual machine with RDP or SSH](https://msdn.microsoft.com/library/azure/dn535788.aspx)<br>
-[Azure Virtual Machines FAQ](https://msdn.microsoft.com/library/azure/dn683781.aspx)
-=======
 <properties
    pageTitle="manage-vms-azure-powershell"
    description="Manage your VMs using Azure PowerShell"
@@ -134,5 +67,4 @@
 
 ## Next Steps
 [Connect to an Azure virtual machine with RDP or SSH](https://msdn.microsoft.com/library/azure/dn535788.aspx)<br>
-[Azure Virtual Machines FAQ](https://msdn.microsoft.com/library/azure/dn683781.aspx)
->>>>>>> 6ee4a737
+[Azure Virtual Machines FAQ](https://msdn.microsoft.com/library/azure/dn683781.aspx)