﻿---
title: Azure Relay Hybrid Connections Protocol | Microsoft Docs
description: zure Relay Hybrid Connections Protocol Guide.
services: service-bus
documentationcenter: na
author: clemensv
manager: timlt
editor: tysonn

ms.assetid: 149f980c-3702-4805-8069-5321275bc3e8
ms.service: service-bus
ms.devlang: na
ms.topic: article
ms.tgt_pltfrm: na
ms.workload: na
ms.date: 10/28/2016
ms.author: sethm

---
# Azure Relay Hybrid Connections Protocol
Azure Relay is one of the key capability pillars of the Azure Service Bus
platform. The Relay’s new "Hybrid Connections" capability is a secure,
open-protocol evolution based on HTTP and WebSockets. It supersedes the former,
equally named "BizTalk Services" feature that was built on a proprietary
protocol foundation. The integration of Hybrid Connections into Azure App
Services will continue to function as-is.

"Hybrid Connections" allows establishing bi-directional, binary stream
communication between two networked applications, whereby either or both parties
can reside behind NATs or Firewalls. This document describes the client-side
interactions with the Hybrid Connections relay for connecting clients in
listener and sender roles and how listeners accept new connections.

## Interaction model
The Hybrid Connections relay connects two parties by providing a rendezvous
point in the Azure cloud that both parties can discover and connect to from
their own network’s perspective. That rendezvous point is called "Hybrid
Connection" in this and other documentation, in the APIs, and also in the Azure
Portal. The Hybrid Connections service endpoint will be referred to as "service"
for the rest of this document. The interaction model leans on the nomenclature
established by many other networking APIs:

There is a listener that first indicates readiness to handle incoming
connections, and subsequently accepts them as they arrive. On the other side,
there is a connecting client that connectis towards the listener, expecting that
connection to accepted for establishing a bi-directional communication path.
"Connect", "Listen", "Accept" are the same terms you will find on most socket
APIs.

Any relayed communication model has either party make outbound connections
towards a service endpoint, which makes the "listener" also a "client" in
colloquial use and may also cause other terminology overloads; the precise
terminology we therefore use for Hybrid Connections is as follows:

The programs on both sides of a connection are called "client", since they are
clients to the service. The client that waits for and accepts connections is the
"listener" or said to be in the "listener role". The client that initiates a new
connection towards a listener via the service is called the "sender" or in the
"sender role".

### Listener interactions
The listener has four interactions with the service; all wire details are
described later in this document in the reference section.

#### Listen
To indicate readiness to the service that a listener is ready to accept
connections, it creates an outbound web socket connection. The connection
handshake carries the name of a Hybrid Connection configured in the Relay
namespace, and a security token that confers the "Listen" right on that name.
When the web socket is accepted by the service, the registration is complete and
the established web socket is kept alive as the "control channel" for enabling
all subsequent interactions. The service allows up to 25 concurrent listeners on
a Hybrid Connection. If there are 2 or more active listeners, incoming
connections will be balanced across them in random order; fair distribution is
not guaranteed.

#### Accept
Whenever a sender opens up a new connection on the service, the service will
pick and notify one of the active listeners on the Hybrid Connection. The
notification is sent to the listener over the open control channel as a JSON
message containing the URL of the Web socket endpoint that the listener must
connect to for accepting the connection.

The URL can and must be used directly by the listener without any extra work;
the encoded information is only valid for a short period of time, essentially
for as long as the sender is willing to wait for the connection to be
established end-to-end, but up to a maximum of 30 seconds. The URL can only be
used for one successful connection attempt. As soon as the Web socket connection
with the rendezvous URL is established, all further activity on this Web socket
is relayed from and to the sender, without any intervention or interpretation by
the service.

#### Renew
The security token that must be used to register the listener and maintain the
control channel may expire while the listener is active. The token expiry will
not affect ongoing connections, but it will cause the control channel to be
dropped by the service at or soon after the instant of expiry. The "renew"
gesture is a JSON message that the listener can send to replace the token
associated with the control channel, so that the control channel can be
maintained for extended periods.

#### Ping
If the control channel stays idle for a long time, intermediaries on the way,
such as load balancers or NATs may drop the TCP connection. The "ping" gesture
avoids that by sending a small amount of data on the channel that reminds
everyone on the network route that the connection is meant to be alive, and it
also serves as a liveness test for the listener. If the ping fails, the control
channel should be considered unusable and the listener should reconnect.

### Sender interaction
The sender only has a single interaction with the service, it connects.

#### Connect
The "connect" gesture opens a Web socket on the service, providing the name of
the Hybrid Connection and an (optional, but required by default) security token
conferring "Send" permission in the query string. The service will then interact
with the listener in the way described above and have the listener create a
rendezvous connection that will be joined with this Web socket. After the Web
socket has been accepted, all further interactions on the Web socket will
therefore be with a connected listener.

### Interaction summary
The result of this interaction model is that the sender client comes out of the
handshake with a "clean" Web socket which is connected to a listener and that
needs no further preambles or preparation. This allows practically any existing
Web socket client implementation to readily take advantage of the Hybrid
Connections service just by supplying a correctly constructed URL into their Web
socket client layer.

The rendezvous connection Web Socket that the listener obtains through the
accept interaction is also clean and can be handed to any existing Web socket
server implementation with some minimal extra abstraction that distinguishes
between "accept" operations on their framework’s local network listeners and
Hybrid Connections’ remote "accept" operations.

## Protocol reference
- - -
This section describes the details of the protocol interactions described above.

All Web socket connections are made on port 443 as an upgrade from HTTPS 1.1,
which is commonly abstracted by some Web socket framework or API. The
description here is kept implementation neutral, without suggesting a specific
framework.

### Listener protocol
The listener protocol consists of two connection gestures and three message
operations.

#### Listener control channel connection
The control channel is opened with creating a Web socket connection to:

```wss://{namespace-address}/$hc/{path}?sb-hc-action=...& sb-hc-id=...& sb-hc-token=...```

The *namespace-address* is the fully qualified domain name of the Azure Relay
namespace that hosts the Hybrid Connection, typically of the form
{*myname}.servicebus.windows.net.*

The query string parameter options are as follows

| Parameter | Required? | Description |
| --- | --- | --- |
| sb-hc-action |Yes |For the listener role the parameter must be **sb-hc-action=listen** |
| {path} |Yes |The URL-encoded namespace path of the preconfigured Hybrid Connection to register this listener on. This expression is appended to the fixed ***$hc/*** path portion. |
| sb-hc-token |Yes\* |The listener must provide a valid, URL-encoded Service Bus Shared Access Token for the namespace or Hybrid Connection that confers the **Listen** right. |
| sb-hc-id |No |This client-supplied optional ID allows end-to-end diagnostic tracing. |

If the Web Socket connection fails due to the Hybrid Connection path not being
registered, or an invalid or missing token, or some other error, the error
feedback will be provided using the regular HTTP 1.1 status feedback model. The
status description will contain an error tracking-id that can be communicated to
Azure Support:

| Code | Error | Description |
| --- | --- | --- |
| 404 |Not Found |The Hybrid Connection **path** is invalid or the base URL is malformed |
| 401 |Unauthorized |The security token is missing or malformed or invalid |
| 403 |Forbidden |The security token is not valid for this path for this action |
| 500 |Internal Error |Something went wrong in the service |

If the Web socket connection is intentionally shut down by the service after it
has been initially set up, the reason for doing so will be communicated using an
appropriate Web socket protocol error code along with a descriptive error
message that will also include a tracking-id. The service will not shut down the
control channel without encountering an error condition. Any clean shutdown is
client controlled.

| WS Status | Description |
| --- | --- |
| 1001 |The Hybrid Connection path has been deleted or disabled. |
| 1008 |The security token has expired and the authorization policy is therefore violated. |
| 1011 |Something went wrong inside the service. |

### Accept handshake
The accept notification is sent by the service to the listener over the
previously established control channel as a JSON message in a Web socket text
frame. There is no reply to this message.

The message contains a JSON object named "accept", which defines the following
properties at this time:

* **address** – the URL string to be used for establishing the Web Socket to the
  service to accept an incoming connection.
* **id** – the unique identifier for this connection. If the id was supplied by
  the sender client, it is the sender supplied value, otherwise it is a system
  generated value.
* **connectHeaders** – all HTTP headers that have been supplied to the Relay
  endpoint by the sender, which also includes the Sec-WebSocket-Protocol and the
  Sec-WebSocket-Extensions headers.

#### Accept Message
``` JSON
{                                                           
    "accept" : {
        "address" : "wss://168.61.148.205:443/$hc/{path}?..."    
        "id" : "4cb542c3-047a-4d40-a19f-bdc66441e736",  
        "connectHeaders" : {                                         
            "Host" : "...",                                                
            "Sec-WebSocket-Protocol" : "...",                              
            "Sec-WebSocket-Extensions" : "..."                             
        }                                                            
     }                                                         
}
```

The address URL provided in the JSON message is used by the listener to
establish the Web Socket for accepting or rejecting the sender socket.

#### Accepting the Socket
To accept, the listener establishes a WebSocket connection to the provided
address.

Mind that for the preview period, the address URI may use a bare IP address and
the TLS certificate supplied by the server will fail validation on that address.
This will be rectified during the preview.

If the "accept" message carries a "Sec-WebSocket-Protocol" header, it is
expected that the listener will only accept the WebSocket if it supports that
protocol and that it sets the header as the WebSocket is established.

The same applies to the "Sec-WebSocket-Extensions" header. If the framework
supports an extension, it should set the header to the *server* side reply of
the required "Sec-WebSocket-Extensions" handshake for the extension.

The URL must be used as-is for establishing the accept socket, but contains the
following parameters:

| Parameter | Required? | Description |
| --- | --- | --- |
| sb-hc-action |Yes |For accepting a socket the parameter must be **sb-hc-action=accept** |
| {path} |Yes |(see below) |
| sb-hc-id |No |See description of **id** above. |

The {path} is the URL-encoded namespace path of the preconfigured Hybrid
Connection to register this listener on. This expression is appended to the
fixed ***$hc/*** path portion. 

The path expression MAY be extended with a suffix and a query string expression
that follows the registered name after a separating forward slash. This allows
the sender client to pass dispatch arguments to the accepting listener when it
is not possible to include HTTP headers. The expectation is that the listener
framework will parse out the fixed path portion and the registered name from the
path and make the remainder, possibly without any query string arguments
prefixed by "sb-", available to the application for deciding whether to accept
the connection.

For more detail see the "Sender Protocol" section below.

If there’s an error, the service may reply as follows:

| Code | Error | Description |
| --- | --- | --- |
| 403 |Forbidden |The URL is not valid. |
| 500 |Internal Error |Something went wrong in the service |

After the connection has been established, the server will shut down the Web
socket when the sender Web socket shuts down, or with the following status

| WS Status | Description |
| --- | --- |
| 1001 |The sender client shuts down the connection |
| 1001 |The Hybrid Connection path has been deleted or disabled. |
| 1008 |The security token has expired and the authorization policy is therefore violated. |
| 1011 |Something went wrong inside the service. |

#### Rejecting the Socket
Rejecting the socket after inspecting the "accept" message requires a similar
handshake so that the status code and status description communicating the
reason for the rejection can flow back to the sender.

The protocol design choice here is to use a WebSocket handshake (that is
designed to end in a defined error state) so that listener client
implementations can continue to rely on a WebSocket client and don’t need to
employ an extra, bare HTTP client.

To reject the socket, the client takes the address URI from the "accept" message
and appends two query string parameters to it:

| Param | Required? | Description |
| --- | --- | --- |
| statusCode |Yes |Numeric HTTP status code |
| statusDescription |Yes |Human readable reason for the rejection |

The resulting URI is then used to establish a WebSocket connection; again, mind
that the TLS certificate may not match the address during the preview, so
validation may have to be disabled.

When completing correctly, this handshake will intentionally fail with an HTTP
error code 410, since no WebSocket has been established. If an error occurs,
these are the options:

| Code | Error | Description |
| --- | --- | --- |
| 403 |Forbidden |The URL is not valid. |
| 500 |Internal Error |Something went wrong in the service |

### Listener token renewal
When the listener’s token is about to expire, it can replace it by sending a
text frame message to the service via the established control channel. The
message contains a JSON object named "renewToken", which defines the following
property at this time:

* **token** – a valid, URL-encoded Service Bus Shared Access Token for the
  namespace or Hybrid Connection that confers the **Listen** right.

#### renewToken Message
``` JSON
{                                                                                                                                                                        
    "renewToken" : {                                                                                                                                                      
    "token" : "SharedAccessSignature sr=http%3a%2f%2fcontoso.servicebus.windows.net%2fhyco%2f&amp;sig=XXXXXXXXXX%3d&amp;se=1471633754&amp;skn=SasKeyName"  
    }                                                                                                                                                                     
}
```

If the token validation fails, access is denied, and cloud service will close
the control channel websocket with an error, otherwise there is no reply.

| WS Status | Description |
| --- | --- |
| 1008 |The security token has expired and the authorization policy is therefore violated. |

## Sender protocol
The sender protocol is effectively identical to how a listener is established.
The goal is maximum transparency for the end-to-end Web socket. The address to
connect to is the same as for the listener, but the "action" differs and the
token needs a different permission:

```wss://{namespace-address}/$hc/{path}?sb-hc-action=...&sb-hc-id=...\[&sbc-hc-token=...\]```

The *namespace-address* is the fully qualified domain name of the Azure Relay
namespace that hosts the Hybrid Connection, typically of the form
{*myname}.servicebus.windows.net.*

The request may contain arbitrary extra HTTP headers, including
application-defined ones. All supplied headers flow to the listener and can be
found on the "connectHeader" object of the "accept" control message.

The query string parameter options are as follows

| Param | Required? | Description |
| --- | --- | --- |
| sb-hc-action |Yes |For the listener role the parameter must be **action=connect** |
| {path} |Yes |(see below) |
| sb-hc-token |Yes\* |The listener must provide a valid, URL-encoded Service Bus Shared Access Token for the namespace or Hybrid Connection that confers the **Send** right. |
| sb-hc-id |No |An optional ID that allows end-to-end diagnostic tracing and is made available to the listener during the accept handshake. |

The {path} is the URL-encoded namespace path of the preconfigured Hybrid
Connection to register this listener on. The path expression MAY be extended
with a suffix and a query string expression to communicate further If the Hybrid
Connection is registered under the path "hyco", the path expression can be
"**hyco/**suffix?param=value&..." followed by the query string parameters defined
here. A complete expression may then be:
<<<<<<< HEAD
                                                                                                                                                                                                                
```wss://{ns}/$hc/hyco/suffix?param=value*& sb-hc-action=...&sb-hc-id=...\[&sbc-hc-token=...\]```                                                                                                                  
                                                                                                                                                                                                                
=======

*wss://{ns}/**$hc/*** **hyco/**suffix?param=value*& sb-hc-action=...&sb-hc-id=...\[&sbc-hc-token=...\]*                                                                                                                  

>>>>>>> 94ea740c
The path expression is passed through to the listener in the address URI
contained in the "accept" control message.

If the Web Socket connection fails due to the Hybrid Connection path not being
registered, or an invalid or missing token, or some other error, the error
feedback will be provided using the regular HTTP 1.1 status feedback model. The
status description will contain an error tracking-id that can be communicated to
Azure Support:

| Code | Error | Description |
| --- | --- | --- |
| 404 |Not Found |The Hybrid Connection **path** is invalid or the base URL is malformed |
| 401 |Unauthorized |The security token is missing or malformed or invalid |
| 403 |Forbidden |The security token is not valid for this path for this action |
| 500 |Internal Error |Something went wrong in the service |

If the Web socket connection is intentionally shut down by the service after it
has been initially set up, the reason for doing so will be communicated using an
appropriate Web socket protocol error code along with a descriptive error
message that will also include a tracking-id.

| WS Status | Description |
| --- | --- |
| 1000 |The listener shut down the socket. |
| 1001 |The Hybrid Connection path has been deleted or disabled. |
| 1008 |The security token has expired and the authorization policy is therefore violated. |
| 1011 |Something went wrong inside the service. |

## Next steps:
* [Relay FAQ](relay-faq.md)
* [Create a namespace](relay-create-namespace-portal.md)
* [Get started with .NET](relay-hybrid-connections-dotnet-get-started.md)
* [Get started with Node](relay-hybrid-connections-node-get-started.md)
<|MERGE_RESOLUTION|>--- conflicted
+++ resolved
@@ -369,15 +369,9 @@
 Connection is registered under the path "hyco", the path expression can be
 "**hyco/**suffix?param=value&..." followed by the query string parameters defined
 here. A complete expression may then be:
-<<<<<<< HEAD
                                                                                                                                                                                                                 
 ```wss://{ns}/$hc/hyco/suffix?param=value*& sb-hc-action=...&sb-hc-id=...\[&sbc-hc-token=...\]```                                                                                                                  
                                                                                                                                                                                                                 
-=======
-
-*wss://{ns}/**$hc/*** **hyco/**suffix?param=value*& sb-hc-action=...&sb-hc-id=...\[&sbc-hc-token=...\]*                                                                                                                  
-
->>>>>>> 94ea740c
 The path expression is passed through to the listener in the address URI
 contained in the "accept" control message.
 
