--- conflicted
+++ resolved
@@ -21,11 +21,7 @@
 
 ## Runtime APIs
 
-<<<<<<< HEAD
-The following is a listing of all currently available Relay runtime client libraries. While some of these libraries also include limited management functionality, there are also [specific libraries](#management-apis) dedicated to management operations.
-=======
 The following is a listing of all currently available Relay runtime clients.
->>>>>>> 4bd7d5f6
 
 See [additional information](#additional-information) for more details on the status of each runtime library.
 
