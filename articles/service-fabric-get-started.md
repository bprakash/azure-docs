<properties
   pageTitle="Set up your Service Fabric development environment"
   description="Install the Service Fabric runtime, SDK, and tools and create a local development cluster."
   services="service-fabric"
   documentationCenter=".net"
   authors="seanmck"
   manager="samgeo"
   editor=""/>

<tags
   ms.service="service-fabric"
   ms.devlang="dotNet"
   ms.topic="article"
   ms.tgt_pltfrm="NA"
   ms.workload="NA"
   ms.date="05/01/2015"
   ms.author="seanmck"/>

# Set up your Service Fabric development environment
 This article covers everything you need to start building [Service Fabric][1] apps, including installing the runtime, SDK, and tools and setting up a local cluster.

## Prerequisites
The tools for Service Fabric Preview 1 depend on Visual Studio 2015 RC, which you can find [here][2].

Alternatively, you can [set up an Azure virtual machine][3] with Visual Studio pre-installed using an image from the VM Gallery.

## Install the runtime, SDK, and tools
<<<<<<< HEAD
Installation of the Service Fabric components is done by the Web Platform Installer. Follow these instructions to install:

1. Click [here][4] to download the SDK using the Web Platform Installer.
=======
Installation of the Service Fabric components is handled by the Web Platform Installer. Follow these instructions to install:
1. Launch the Web Platform Installer by clicking [here](http://www.microsoft.com/web/handlers/webpi.ashx?command=getinstallerredirect&appid=MicrosoftAzure-ServiceFabric).
>>>>>>> 2645476b

2. Click Install to begin the install process.

3. Review and accept the EULA.

Installation will proceed automatically.

## Enable PowerShell script execution

Service Fabric uses Windows PowerShell scripts for creating a local development cluster and for deploying applications from Visual Studio. By default, Windows will block these scripts from running. To enable them, you must modify your PowerShell execution policy. Open PowerShell as an administrator and enter the following command:

    Set-ExecutionPolicy -ExecutionPolicy Unrestricted -Force -Scope CurrentUser


## Install and start a local cluster
A local cluster represents the multi-machine topology that you will eventually use in production on a single development machine. To setup the local cluster, follow these steps:


1. Launch a new PowerShell window as an administrator.

2. Navigate to the cluster setup directory with cd "$env:ProgramFiles\Microsoft SDKs\Service Fabric\ClusterSetup"

3. Run ./DevClusterSetup.ps1

In a few moments you should see output that shows node information and confirmation that the cluster was created successfully. In some cases, you may see warnings while the Service Fabric Host Service and Naming Services start up. These are normal and will be followed momentarily by some basic information about the cluster.

> [AZURE.NOTE] Your local cluster uses exactly the same runtime as what will run in Azure. It is not simulated or emulated in any way. The only difference is that all of your nodes run on a single machine, rather than being distributed across multiple machines as they will be in Azure.

## Validate your cluster setup

You can check that your cluster was created successfully using the Service Fabric Explorer tool that ships with the SDK.

1. Launch ServiceFabricExplorer.exe from %programfiles%\Microsoft SDKs\Service Fabric\Tools\ServiceFabricExplorer\

2. Expand the Onebox/Local Cluster node in the top left corner.

3. Ensure that the Application and Node views are green.

If any element is not green or you see an error, wait a few moments and click the refresh button. If you still have issues, check out the [setup troubleshooting steps](service-fabric-troubleshoot-local-cluster-setup.md).

## Next steps
Now that your development environment is set up, you can start building and running apps.

- [Learn about the programming models: Reliable Actors and Reliable Services](service-fabric-choose-framework.md)
- [Get started with the Reliable Services API](service-fabric-reliable-services-quick-start.md)
- [Get started with the Reliable Actors API](service-fabric-reliable-actors-get-started.md)
- [Check out the Service Fabric samples on GitHub](https://github.com/azure/servicefabric-samples)
- [Visualize your cluster using Service Fabric Explorer](service-fabric-visualizing-your-cluster.md)

[1]: http://azure.microsoft.com/en-us/campaigns/service-fabric/ "Service Fabric campaign page"
[2]: http://go.microsoft.com/fwlink/?LinkId=517106 "VS RC"
[3]: http://blogs.msdn.com/b/visualstudioalm/archive/2014/06/04/visual-studio-14-ctp-now-available-in-the-virtual-machine-azure-gallery.aspx "Azure VM"
[4]:http://www.microsoft.com/web/handlers/webpi.ashx?command=getinstallerredirect&appid=MicrosoftAzure-ServiceFabric "WebPI link"<|MERGE_RESOLUTION|>--- conflicted
+++ resolved
@@ -13,7 +13,7 @@
    ms.topic="article"
    ms.tgt_pltfrm="NA"
    ms.workload="NA"
-   ms.date="05/01/2015"
+   ms.date="05/04/2015"
    ms.author="seanmck"/>
 
 # Set up your Service Fabric development environment
@@ -25,14 +25,10 @@
 Alternatively, you can [set up an Azure virtual machine][3] with Visual Studio pre-installed using an image from the VM Gallery.
 
 ## Install the runtime, SDK, and tools
-<<<<<<< HEAD
+
 Installation of the Service Fabric components is done by the Web Platform Installer. Follow these instructions to install:
 
 1. Click [here][4] to download the SDK using the Web Platform Installer.
-=======
-Installation of the Service Fabric components is handled by the Web Platform Installer. Follow these instructions to install:
-1. Launch the Web Platform Installer by clicking [here](http://www.microsoft.com/web/handlers/webpi.ashx?command=getinstallerredirect&appid=MicrosoftAzure-ServiceFabric).
->>>>>>> 2645476b
 
 2. Click Install to begin the install process.
 
