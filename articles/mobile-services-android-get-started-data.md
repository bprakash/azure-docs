--- conflicted
+++ resolved
@@ -1,312 +1,299 @@
-<<<<<<< HEAD
-<properties linkid="develop-mobile-tutorials-get-started-with-data-android" urlDisplayName="Get Started with Data - Android" pageTitle="Get started with data (Android) | Mobile Dev Center" metaKeywords="Windows Azure android data, Azure mobile services data, windows droid, windows android, microsoft droid, microsoft android" description="Learn how to get started using Mobile Services to leverage data in your Android app." metaCanonical="" services="" documentationCenter="Mobile" title="Get started with data in Mobile Services" authors="glenga" solutions="" manager="" editor="" />
-=======
-<properties linkid="develop-mobile-tutorials-get-started-with-data-android" urlDisplayName="Get Started with Data - Android" pageTitle="Get started with data (Android) | Mobile Dev Center" metaKeywords="Windows Azure android data, Azure mobile services data, windows droid, windows android, microsoft droid, microsoft android" description="Learn how to get started using Mobile Services to leverage data in your Android app." metaCanonical="" services="" documentationCenter="Mobile" title="Get started with data in Mobile Services" authors="glenga,ricksal"  solutions="" writer="ricksal" manager="" editor="" />
->>>>>>> 2892cb11
-
-
-
-
-# Get started with data in Mobile Services
-<div class="dev-center-tutorial-selector sublanding">    
-	<a href="/en-us/develop/mobile/tutorials/get-started-with-data-dotnet" title="Windows Store C#">Windows Store C#</a><a href="/en-us/develop/mobile/tutorials/get-started-with-data-js" title="Windows Store JavaScript">Windows Store JavaScript</a><a href="/en-us/develop/mobile/tutorials/get-started-with-data-wp8" title="Windows Phone">Windows Phone</a><a href="/en-us/develop/mobile/tutorials/get-started-with-data-ios" title="iOS">iOS</a><a href="/en-us/develop/mobile/tutorials/get-started-with-data-android" title="Android" class="current">Android</a><a href="/en-us/develop/mobile/tutorials/get-started-with-data-html" title="HTML">HTML</a><a href="/en-us/develop/mobile/tutorials/get-started-with-data-xamarin-ios" title="Xamarin.iOS">Xamarin.iOS</a><a href="/en-us/develop/mobile/tutorials/get-started-with-data-xamarin-android" title="Xamarin.Android">Xamarin.Android</a> 
-</div>	
-
-
-<div class="dev-onpage-video-clear clearfix">
-<div class="dev-onpage-left-content">
-
-<p>This topic shows you how to use Windows Azure Mobile Services to leverage data in an Android app. In this tutorial, you will download an app that stores data in memory, create a new mobile service, integrate the mobile service with the app, and then login to the Windows Azure Management Portal to view changes to data made when running the app.</p>
-
-</div>
-<div class="dev-onpage-video-wrapper"><a href="http://channel9.msdn.com/Series/Windows-Azure-Mobile-Services/Android-Getting-Started-With-Data-Connecting-your-app-to-Windows-Azure-Mobile-Services" target="_blank" class="label">watch the tutorial</a> <a style="background-image: url('/media/devcenter/mobile/videos/mobile-android-get-started-data-180x120.png') !important;" href="http://channel9.msdn.com/Series/Windows-Azure-Mobile-Services/Android-Getting-Started-With-Data-Connecting-your-app-to-Windows-Azure-Mobile-Services" target="_blank" class="dev-onpage-video"><span class="icon">Play Video</span></a><span class="time">15:32</span></div>
-</div>
-
-<div class="dev-callout"><b>Note</b>
-<p>This tutorial is intended to help you better understand how Mobile Services enables you to use Windows Azure to store and retrieve data from an Android app. As such, this topic walks you through many of the steps that are completed for you in the Mobile Services quickstart. If this is your first experience with Mobile Services, consider first completing the tutorial <a href="/en-us/develop/mobile/tutorials/get-started-android">Get started with Mobile Services</a>.</p>
-</div>
-
-This tutorial walks you through these basic steps:
-
-1. [Download the Android app project] 
-2. [Create the mobile service]
-3. [Add a data table for storage]
-4. [Update the app to use Mobile Services]
-5. [Test the app against Mobile Services]
-
-<div class="dev-callout"><strong>Note</strong> <p>To complete this tutorial, you need a Windows Azure account. If you don't have an account, you can create a free trial account in just a couple of minutes. For details, see <a href="http://www.windowsazure.com/en-us/pricing/free-trial/?WT.mc_id=AED8DE357" target="_blank">Windows Azure Free Trial</a>.</p></div> 
-
-This tutorial requires the [Mobile Services Android SDK]; the <a href="https://go.microsoft.com/fwLink/p/?LinkID=280125" target="_blank">Android SDK</a>, which includes the Eclipse integrated development environment (IDE) and Android Developer Tools (ADT) plugin; and Android 4.2 or a later version. 
-
-<div class="dev-callout"><b>Note</b>
-<p>This tutorial provides instructions for installing both the Android SDK and the Mobile Services Android SDK. The downloaded GetStartedWithData project requires Android 4.2 or a later version. However, the Mobile Services SDK requires only Android 2.2 or a later version.</p>
-</div>
-
-
-
-<h2><a name="download-app"></a><span class="short-header">Download the project</span>Download the GetStartedWithData project</h2>
-
-###Get the sample code
-
-This tutorial is built on the [GetStartedWithData app][GitHub], which is an Android app. The UI for this app is identical to the app generated by the Mobile Services Android quickstart, except that added items are stored locally in memory. You will add the code needed to persist the data to storage.
-
-
-1. Download the `GetStartedWithData` sample app and expand the files on your computer. 
-
-2. In Eclipse, click **File** then **Import**, expand **Android**, click **Existing Android Code into Workspace**, and then click **Next.** 
-
- 	![][14]
-
-3. Click **Browse**, browse to the location of the expanded project files, click **OK**, and make sure that the TodoActivity project is checked. If you want the project copied into your workspace, check the **Copy projects into workspace** box. Finally, click **Finish**. 
-
- 	![][15]
-
-	This imports the project files into the current workspace.
-
-###Verify Android SDK Version
-
-[WACOM.INCLUDE [Verify SDK](../includes/mobile-services-verify-android-sdk-version.md)]
-
-
-###Inspect and run the sample code
-
-1. In Package Explorer, expand **GetStartedWithData**, **src**, and **.com.example.GetStartedWithData**, then examine the ToDoActivity.java file.
-
-   	![][12]
-
-   	Notice that there are `//TODO` comments that specify the steps you must take to make this app work with your mobile service.
-
-6. From the **Run** menu, click **Run** and then click **Android Application** to start the project.
-
-	<div class="dev-callout"><strong>Note</strong> <p>You can run this project using an Android phone, or using the Android emulator. Running with an Android phone  requires you to download a phone-specific USB driver.</p> <p>To run the project in the Android emulator, you must define a least one Android Virtual Device (AVD). Use the AVD Manager to create and manage these devices.</p></div>
-
-7. In the app, type meaningful text, such as _Complete the tutorial_, and then click **Add**.
-
-   	![][13]
-
-   	Notice that the saved text is stored in an in-memory collection and displayed in the list below.
-
-<h2><a name="create-service"></a><span class="short-header">Create mobile service</span>Create a new mobile service in the Management Portal</h2>
-
-[WACOM.INCLUDE [mobile-services-create-new-service-data](../includes/mobile-services-create-new-service-data.md)]
-
-<h2><a name="add-table"></a><span class="short-header">Add a new table</span>Add a new table to the mobile service</h2>
-
-[WACOM.INCLUDE [mobile-services-create-new-service-data-2](../includes/mobile-services-create-new-service-data-2.md)]
-
-<h2><a name="update-app"></a><span class="short-header">Update the app</span>Update the app to use the mobile service for data access</h2>
-
-Now that your mobile service is ready, you can update the app to store items in Mobile Services instead of the local collection. 
-
-1. If you don't already have the [Mobile Services Android SDK], download it now and expand the compressed files.
-
-2. Copy the `.jar` files from the `mobileservices` folder of the SDK into the `libs` folder of the GetStartedWithData project.
-
-3. In Package Explorer in Eclipse, right-click the `libs` folder, click **Refresh**, and the copied jar files will appear
-
-  	This adds the Mobile Services SDK reference to the workspace.
-
-4. Open the AndroidManifest.xml file and add the following line, which enables the app to access Mobile Services in Windows Azure.
-
-		<uses-permission android:name="android.permission.INTERNET" />
-
-5. From Package Explorer, Open the TodoActivity.java file located in the com.example.getstartedwithdata package, and uncomment the following lines of code: 
-
-		import com.microsoft.windowsazure.mobileservices.MobileServiceClient;
-		import com.microsoft.windowsazure.mobileservices.MobileServiceTable;
-		import com.microsoft.windowsazure.mobileservices.NextServiceFilterCallback;
-		import com.microsoft.windowsazure.mobileservices.ServiceFilter;
-		import com.microsoft.windowsazure.mobileservices.ServiceFilterRequest;
-		import com.microsoft.windowsazure.mobileservices.ServiceFilterResponse;
-		import com.microsoft.windowsazure.mobileservices.ServiceFilterResponseCallback;
-		import com.microsoft.windowsazure.mobileservices.TableOperationCallback;
-		import com.microsoft.windowsazure.mobileservices.TableQueryCallback;
-
-		import java.net.MalformedURLException;
- 
-6. We will remove the in-memory list currently used by the app, so we can replace it with a mobile service. In the **ToDoActivity** class, comment out the following line of code, which defines the existing **toDoItemList** list.
-
-		public List<ToDoItem> toDoItemList = new ArrayList<ToDoItem>();
-
-7. Once the previous step is done, the project will indicate build errors. Search for the three remaining locations where the `toDoItemList` variable is used and comment out the sections indicated. Also remove `import java.util.ArrayList`. This fully removes the in-memory list. 
-
-8. We now add our mobile service. Uncomment the following lines of code:
-
-		private MobileServiceClient mClient;
-		private private MobileServiceTable<ToDoItem> mToDoTable;
-
-9. Find the ProgressFilter class at the bottom of the file and uncomment it. This class displays a 'loading' indicator while MobileServiceClient is running network operations.
-
-
-10. In the Management Portal, click **Mobile Services**, and then click the mobile service you just created.
-
-11. Click the **Dashboard** tab and make a note of the **Site URL**, then click **Manage keys** and make a note of the **Application key**.
-
-   	![][8]
-
-  	You will need these values when accessing the mobile service from your app code.
-
-12. In the **onCreate** method, uncomment the following lines of code that define the **MobileServiceClient** variable:
-
-		try {
-		// Create the Mobile Service Client instance, using the provided
-		// Mobile Service URL and key
-			mClient = new MobileServiceClient(
-					"MobileServiceUrl",
-					"AppKey", 
-					this).withFilter(new ProgressFilter());
-
-			// Get the Mobile Service Table instance to use
-			mToDoTable = mClient.getTable(ToDoItem.class);
-		} catch (MalformedURLException e) {
-			createAndShowDialog(new Exception("There was an error creating the Mobile Service. Verify the URL"), "Error");
-		}
-
-  	This creates a new instance of MobileServiceClient that is used to access your mobile service. It also creates the MobileServiceTable instance that is used to proxy data storage in the mobile service.
-
-13. In the code above, replace `MobileServiceUrl` and `AppKey` with the URL and application key from your mobile service, in that order.
-
-
-
-14. Uncommment these lines of the **checkItem** method:
-
-		mToDoTable.update(item, new TableOperationCallback<ToDoItem>() {	
-			public void onCompleted(ToDoItem entity, Exception exception,
-					ServiceFilterResponse response) {
-				if(exception == null){
-					if (entity.isComplete()) {
-						mAdapter.remove(entity);
-					}
-				} else {
-					createAndShowDialog(exception, "Error");	
-				}
-			}
-		});
-
-   	This sends an item update to the mobile service and removes checked items from the adapter.
-    
-15. Uncommment these lines of the **addItem** method:
-	
-		mToDoTable.insert(item, new TableOperationCallback<ToDoItem>() {
-			
-			public void onCompleted(ToDoItem entity, Exception exception,
-					ServiceFilterResponse response) {
-				if(exception == null){
-					if (!entity.isComplete()) {
-						mAdapter.add(entity);
-					}
-				} else {
-					createAndShowDialog(exception, "Error");
-				}				
-			}
-		});
-		
-
-  	This code creates a new item and inserts it into the table in the remote mobile service.
-
-16. Uncommment these lines of the **refreshItemsFromTable** method:
-
-		mToDoTable.where().field("complete").eq(false)
-		.execute(new TableQueryCallback<ToDoItem>() {
-		     public void onCompleted(List<ToDoItem> result, 
-		    		 int count, Exception exception, 
-		    		 ServiceFilterResponse response) {
-						
-						if(exception == null){
-							mAdapter.clear();
-	
-							for (ToDoItem item : result) {
-								mAdapter.add(item);
-							}
-						} else {
-							createAndShowDialog(exception, "Error");
-						}
-					}
-				}); 
-
-	This queries the mobile service and returns all items that are not marked as complete. Items are added to the adapter for binding.
-		
-
-
-<h2><a name="test-app"></a><span class="short-header">Test the app</span>Test the app against your new mobile service</h2>
-
-Now that the app has been updated to use Mobile Services for back end storage, you can test it against Mobile Services, using either the Android emulator or an Android phone.
-
-1. From the **Run** menu, click **Run** to start the project.
-
-	This executes your app, built with the Android SDK, that uses the client library to send a query that returns items from your mobile service.
-
-5. As before, type meaningful text, then click **Add**.
-
-   	This sends a new item as an insert to the mobile service.
-
-3. In the [Management Portal], click **Mobile Services**, and then click your mobile service.
-
-4. Click the **Data** tab, then click **Browse**.
-
-   	![][9]
-  
-   	Notice that the **TodoItem** table now contains data, with some values generated by Mobile Services, and that columns have been automatically added to the table to match the TodoItem class in the app.
-
-This concludes the **Get started with data** tutorial for Android.
-
-## <a name="next-steps"> </a>Next steps
-
-This tutorial demonstrated the basics of enabling an Android app to work with data in Mobile Services. 
-
-Next, consider completing one of the following tutorials that is based on the GetStartedWithData app that you created in this tutorial:
-
-* [Validate and modify data with scripts]
-  <br/>Learn more about using server scripts in Mobile Services to validate and change data sent from your app.
-
-* [Refine queries with paging]
-  <br/>Learn how to use paging in queries to control the amount of data handled in a single request.
-
-Once you have completed the data series, try these other Android tutorials:
-
-* [Get started with authentication] 
-	<br/>Learn how to authenticate users of your app.
-
-* [Get started with push notifications] 
-  <br/>Learn how to send a very basic push notification to your app with Mobile Services.
-
-<!-- Anchors. -->
-[Download the Android app project]: #download-app
-[Create the mobile service]: #create-service
-[Add a data table for storage]: #add-table
-[Update the app to use Mobile Services]: #update-app
-[Test the app against Mobile Services]: #test-app
-[Next Steps]:#next-steps
-
-<!-- Images. -->
-
-
-
-
-
-
-
-
-[8]: ./media/mobile-services-android-get-started-data/mobile-dashboard-tab.png
-[9]: ./media/mobile-services-android-get-started-data/mobile-todoitem-data-browse.png
-
-
-[12]: ./media/mobile-services-android-get-started-data/mobile-eclipse-project.png
-[13]: ./media/mobile-services-android-get-started-data/mobile-quickstart-startup-android.png
-[14]: ./media/mobile-services-android-get-started-data/mobile-services-import-android-workspace.png
-[15]: ./media/mobile-services-android-get-started-data/mobile-services-import-android-project.png
-
-
-<!-- URLs. -->
-[Validate and modify data with scripts]: /en-us/develop/mobile/tutorials/validate-modify-and-augment-data-dotnet
-[Refine queries with paging]: /en-us/develop/mobile/tutorials/add-paging-to-data-android
-[Get started with Mobile Services]: /en-us/develop/mobile/tutorials/get-started-android
-[Get started with data]: /en-us/develop/mobile/tutorials/get-started-with-data-android
-[Get started with authentication]: /en-us/develop/mobile/tutorials/get-started-with-users-android
-[Get started with push notifications]: /en-us/develop/mobile/tutorials/get-started-with-push-android
-
-[Windows Azure Management Portal]: https://manage.windowsazure.com/
-[Management Portal]: https://manage.windowsazure.com/
-[Mobile Services Android SDK]: http://go.microsoft.com/fwlink/p/?LinkID=280126
-[GitHub]:  http://go.microsoft.com/fwlink/p/?LinkID=282122
-[Android SDK]: https://go.microsoft.com/fwLink/p/?LinkID=280125
+<properties linkid="develop-mobile-tutorials-get-started-with-data-android" urlDisplayName="Get Started with Data - Android" pageTitle="Get started with data (Android) | Mobile Dev Center" metaKeywords="Windows Azure android data, Azure mobile services data, windows droid, windows android, microsoft droid, microsoft android" description="Learn how to get started using Mobile Services to leverage data in your Android app." metaCanonical="" services="" documentationCenter="Mobile" title="Get started with data in Mobile Services" authors="ricksal,glenga" solutions="" manager="" editor="" />
+
+
+
+# Get started with data in Mobile Services
+<div class="dev-center-tutorial-selector sublanding">    
+	<a href="/en-us/develop/mobile/tutorials/get-started-with-data-dotnet" title="Windows Store C#">Windows Store C#</a><a href="/en-us/develop/mobile/tutorials/get-started-with-data-js" title="Windows Store JavaScript">Windows Store JavaScript</a><a href="/en-us/develop/mobile/tutorials/get-started-with-data-wp8" title="Windows Phone">Windows Phone</a><a href="/en-us/develop/mobile/tutorials/get-started-with-data-ios" title="iOS">iOS</a><a href="/en-us/develop/mobile/tutorials/get-started-with-data-android" title="Android" class="current">Android</a><a href="/en-us/develop/mobile/tutorials/get-started-with-data-html" title="HTML">HTML</a><a href="/en-us/develop/mobile/tutorials/get-started-with-data-xamarin-ios" title="Xamarin.iOS">Xamarin.iOS</a><a href="/en-us/develop/mobile/tutorials/get-started-with-data-xamarin-android" title="Xamarin.Android">Xamarin.Android</a> 
+</div>	
+
+
+<div class="dev-onpage-video-clear clearfix">
+<div class="dev-onpage-left-content">
+
+<p>This topic shows you how to use Windows Azure Mobile Services to leverage data in an Android app. In this tutorial, you will download an app that stores data in memory, create a new mobile service, integrate the mobile service with the app, and then login to the Windows Azure Management Portal to view changes to data made when running the app.</p>
+
+</div>
+<div class="dev-onpage-video-wrapper"><a href="http://channel9.msdn.com/Series/Windows-Azure-Mobile-Services/Android-Getting-Started-With-Data-Connecting-your-app-to-Windows-Azure-Mobile-Services" target="_blank" class="label">watch the tutorial</a> <a style="background-image: url('/media/devcenter/mobile/videos/mobile-android-get-started-data-180x120.png') !important;" href="http://channel9.msdn.com/Series/Windows-Azure-Mobile-Services/Android-Getting-Started-With-Data-Connecting-your-app-to-Windows-Azure-Mobile-Services" target="_blank" class="dev-onpage-video"><span class="icon">Play Video</span></a><span class="time">15:32</span></div>
+</div>
+
+<div class="dev-callout"><b>Note</b>
+<p>This tutorial is intended to help you better understand how Mobile Services enables you to use Windows Azure to store and retrieve data from an Android app. As such, this topic walks you through many of the steps that are completed for you in the Mobile Services quickstart. If this is your first experience with Mobile Services, consider first completing the tutorial <a href="/en-us/develop/mobile/tutorials/get-started-android">Get started with Mobile Services</a>.</p>
+</div>
+
+This tutorial walks you through these basic steps:
+
+1. [Download the Android app project] 
+2. [Create the mobile service]
+3. [Add a data table for storage]
+4. [Update the app to use Mobile Services]
+5. [Test the app against Mobile Services]
+
+<div class="dev-callout"><strong>Note</strong> <p>To complete this tutorial, you need a Windows Azure account. If you don't have an account, you can create a free trial account in just a couple of minutes. For details, see <a href="http://www.windowsazure.com/en-us/pricing/free-trial/?WT.mc_id=AED8DE357" target="_blank">Windows Azure Free Trial</a>.</p></div> 
+
+This tutorial requires the [Mobile Services Android SDK]; the <a href="https://go.microsoft.com/fwLink/p/?LinkID=280125" target="_blank">Android SDK</a>, which includes the Eclipse integrated development environment (IDE) and Android Developer Tools (ADT) plugin; and Android 4.2 or a later version. 
+
+<div class="dev-callout"><b>Note</b>
+<p>This tutorial provides instructions for installing both the Android SDK and the Mobile Services Android SDK. The downloaded GetStartedWithData project requires Android 4.2 or a later version. However, the Mobile Services SDK requires only Android 2.2 or a later version.</p>
+</div>
+
+
+
+<h2><a name="download-app"></a><span class="short-header">Download the project</span>Download the GetStartedWithData project</h2>
+
+###Get the sample code
+
+This tutorial is built on the [GetStartedWithData app][GitHub], which is an Android app. The UI for this app is identical to the app generated by the Mobile Services Android quickstart, except that added items are stored locally in memory. You will add the code needed to persist the data to storage.
+
+
+1. Download the `GetStartedWithData` sample app and expand the files on your computer. 
+
+2. In Eclipse, click **File** then **Import**, expand **Android**, click **Existing Android Code into Workspace**, and then click **Next.** 
+
+ 	![][14]
+
+3. Click **Browse**, browse to the location of the expanded project files, click **OK**, and make sure that the TodoActivity project is checked. If you want the project copied into your workspace, check the **Copy projects into workspace** box. Finally, click **Finish**. 
+
+ 	![][15]
+
+	This imports the project files into the current workspace.
+
+###Verify Android SDK Version
+
+[WACOM.INCLUDE [Verify SDK](../includes/mobile-services-verify-android-sdk-version.md)]
+
+
+###Inspect and run the sample code
+
+1. In Package Explorer, expand **GetStartedWithData**, **src**, and **.com.example.GetStartedWithData**, then examine the ToDoActivity.java file.
+
+   	![][12]
+
+   	Notice that there are `//TODO` comments that specify the steps you must take to make this app work with your mobile service.
+
+6. From the **Run** menu, click **Run** and then click **Android Application** to start the project.
+
+	<div class="dev-callout"><strong>Note</strong> <p>You can run this project using an Android phone, or using the Android emulator. Running with an Android phone  requires you to download a phone-specific USB driver.</p> <p>To run the project in the Android emulator, you must define a least one Android Virtual Device (AVD). Use the AVD Manager to create and manage these devices.</p></div>
+
+7. In the app, type meaningful text, such as _Complete the tutorial_, and then click **Add**.
+
+   	![][13]
+
+   	Notice that the saved text is stored in an in-memory collection and displayed in the list below.
+
+<h2><a name="create-service"></a><span class="short-header">Create mobile service</span>Create a new mobile service in the Management Portal</h2>
+
+[WACOM.INCLUDE [mobile-services-create-new-service-data](../includes/mobile-services-create-new-service-data.md)]
+
+<h2><a name="add-table"></a><span class="short-header">Add a new table</span>Add a new table to the mobile service</h2>
+
+[WACOM.INCLUDE [mobile-services-create-new-service-data-2](../includes/mobile-services-create-new-service-data-2.md)]
+
+<h2><a name="update-app"></a><span class="short-header">Update the app</span>Update the app to use the mobile service for data access</h2>
+
+Now that your mobile service is ready, you can update the app to store items in Mobile Services instead of the local collection. 
+
+1. If you don't already have the [Mobile Services Android SDK], download it now and expand the compressed files.
+
+2. Copy the `.jar` files from the `mobileservices` folder of the SDK into the `libs` folder of the GetStartedWithData project.
+
+3. In Package Explorer in Eclipse, right-click the `libs` folder, click **Refresh**, and the copied jar files will appear
+
+  	This adds the Mobile Services SDK reference to the workspace.
+
+4. Open the AndroidManifest.xml file and add the following line, which enables the app to access Mobile Services in Windows Azure.
+
+		<uses-permission android:name="android.permission.INTERNET" />
+
+5. From Package Explorer, Open the TodoActivity.java file located in the com.example.getstartedwithdata package, and uncomment the following lines of code: 
+
+		import com.microsoft.windowsazure.mobileservices.MobileServiceClient;
+		import com.microsoft.windowsazure.mobileservices.MobileServiceTable;
+		import com.microsoft.windowsazure.mobileservices.NextServiceFilterCallback;
+		import com.microsoft.windowsazure.mobileservices.ServiceFilter;
+		import com.microsoft.windowsazure.mobileservices.ServiceFilterRequest;
+		import com.microsoft.windowsazure.mobileservices.ServiceFilterResponse;
+		import com.microsoft.windowsazure.mobileservices.ServiceFilterResponseCallback;
+		import com.microsoft.windowsazure.mobileservices.TableOperationCallback;
+		import com.microsoft.windowsazure.mobileservices.TableQueryCallback;
+
+		import java.net.MalformedURLException;
+ 
+6. We will remove the in-memory list currently used by the app, so we can replace it with a mobile service. In the **ToDoActivity** class, comment out the following line of code, which defines the existing **toDoItemList** list.
+
+		public List<ToDoItem> toDoItemList = new ArrayList<ToDoItem>();
+
+7. Once the previous step is done, the project will indicate build errors. Search for the three remaining locations where the `toDoItemList` variable is used and comment out the sections indicated. Also remove `import java.util.ArrayList`. This fully removes the in-memory list. 
+
+8. We now add our mobile service. Uncomment the following lines of code:
+
+		private MobileServiceClient mClient;
+		private private MobileServiceTable<ToDoItem> mToDoTable;
+
+9. Find the ProgressFilter class at the bottom of the file and uncomment it. This class displays a 'loading' indicator while MobileServiceClient is running network operations.
+
+
+10. In the Management Portal, click **Mobile Services**, and then click the mobile service you just created.
+
+11. Click the **Dashboard** tab and make a note of the **Site URL**, then click **Manage keys** and make a note of the **Application key**.
+
+   	![][8]
+
+  	You will need these values when accessing the mobile service from your app code.
+
+12. In the **onCreate** method, uncomment the following lines of code that define the **MobileServiceClient** variable:
+
+		try {
+		// Create the Mobile Service Client instance, using the provided
+		// Mobile Service URL and key
+			mClient = new MobileServiceClient(
+					"MobileServiceUrl",
+					"AppKey", 
+					this).withFilter(new ProgressFilter());
+
+			// Get the Mobile Service Table instance to use
+			mToDoTable = mClient.getTable(ToDoItem.class);
+		} catch (MalformedURLException e) {
+			createAndShowDialog(new Exception("There was an error creating the Mobile Service. Verify the URL"), "Error");
+		}
+
+  	This creates a new instance of MobileServiceClient that is used to access your mobile service. It also creates the MobileServiceTable instance that is used to proxy data storage in the mobile service.
+
+13. In the code above, replace `MobileServiceUrl` and `AppKey` with the URL and application key from your mobile service, in that order.
+
+
+
+14. Uncommment these lines of the **checkItem** method:
+
+		mToDoTable.update(item, new TableOperationCallback<ToDoItem>() {	
+			public void onCompleted(ToDoItem entity, Exception exception,
+					ServiceFilterResponse response) {
+				if(exception == null){
+					if (entity.isComplete()) {
+						mAdapter.remove(entity);
+					}
+				} else {
+					createAndShowDialog(exception, "Error");	
+				}
+			}
+		});
+
+   	This sends an item update to the mobile service and removes checked items from the adapter.
+    
+15. Uncommment these lines of the **addItem** method:
+	
+		mToDoTable.insert(item, new TableOperationCallback<ToDoItem>() {
+			
+			public void onCompleted(ToDoItem entity, Exception exception,
+					ServiceFilterResponse response) {
+				if(exception == null){
+					if (!entity.isComplete()) {
+						mAdapter.add(entity);
+					}
+				} else {
+					createAndShowDialog(exception, "Error");
+				}				
+			}
+		});
+		
+
+  	This code creates a new item and inserts it into the table in the remote mobile service.
+
+16. Uncommment these lines of the **refreshItemsFromTable** method:
+
+		mToDoTable.where().field("complete").eq(false)
+		.execute(new TableQueryCallback<ToDoItem>() {
+		     public void onCompleted(List<ToDoItem> result, 
+		    		 int count, Exception exception, 
+		    		 ServiceFilterResponse response) {
+						
+						if(exception == null){
+							mAdapter.clear();
+	
+							for (ToDoItem item : result) {
+								mAdapter.add(item);
+							}
+						} else {
+							createAndShowDialog(exception, "Error");
+						}
+					}
+				}); 
+
+	This queries the mobile service and returns all items that are not marked as complete. Items are added to the adapter for binding.
+		
+
+
+<h2><a name="test-app"></a><span class="short-header">Test the app</span>Test the app against your new mobile service</h2>
+
+Now that the app has been updated to use Mobile Services for back end storage, you can test it against Mobile Services, using either the Android emulator or an Android phone.
+
+1. From the **Run** menu, click **Run** to start the project.
+
+	This executes your app, built with the Android SDK, that uses the client library to send a query that returns items from your mobile service.
+
+5. As before, type meaningful text, then click **Add**.
+
+   	This sends a new item as an insert to the mobile service.
+
+3. In the [Management Portal], click **Mobile Services**, and then click your mobile service.
+
+4. Click the **Data** tab, then click **Browse**.
+
+   	![][9]
+  
+   	Notice that the **TodoItem** table now contains data, with some values generated by Mobile Services, and that columns have been automatically added to the table to match the TodoItem class in the app.
+
+This concludes the **Get started with data** tutorial for Android.
+
+## <a name="next-steps"> </a>Next steps
+
+This tutorial demonstrated the basics of enabling an Android app to work with data in Mobile Services. 
+
+Next, consider completing one of the following tutorials that is based on the GetStartedWithData app that you created in this tutorial:
+
+* [Validate and modify data with scripts]
+  <br/>Learn more about using server scripts in Mobile Services to validate and change data sent from your app.
+
+* [Refine queries with paging]
+  <br/>Learn how to use paging in queries to control the amount of data handled in a single request.
+
+Once you have completed the data series, try these other Android tutorials:
+
+* [Get started with authentication] 
+	<br/>Learn how to authenticate users of your app.
+
+* [Get started with push notifications] 
+  <br/>Learn how to send a very basic push notification to your app with Mobile Services.
+
+<!-- Anchors. -->
+[Download the Android app project]: #download-app
+[Create the mobile service]: #create-service
+[Add a data table for storage]: #add-table
+[Update the app to use Mobile Services]: #update-app
+[Test the app against Mobile Services]: #test-app
+[Next Steps]:#next-steps
+
+<!-- Images. -->
+[8]: ./media/mobile-services-android-get-started-data/mobile-dashboard-tab.png
+[9]: ./media/mobile-services-android-get-started-data/mobile-todoitem-data-browse.png
+
+
+[12]: ./media/mobile-services-android-get-started-data/mobile-eclipse-project.png
+[13]: ./media/mobile-services-android-get-started-data/mobile-quickstart-startup-android.png
+[14]: ./media/mobile-services-android-get-started-data/mobile-services-import-android-workspace.png
+[15]: ./media/mobile-services-android-get-started-data/mobile-services-import-android-project.png
+
+
+<!-- URLs. -->
+[Validate and modify data with scripts]: /en-us/develop/mobile/tutorials/validate-modify-and-augment-data-dotnet
+[Refine queries with paging]: /en-us/develop/mobile/tutorials/add-paging-to-data-android
+[Get started with Mobile Services]: /en-us/develop/mobile/tutorials/get-started-android
+[Get started with data]: /en-us/develop/mobile/tutorials/get-started-with-data-android
+[Get started with authentication]: /en-us/develop/mobile/tutorials/get-started-with-users-android
+[Get started with push notifications]: /en-us/develop/mobile/tutorials/get-started-with-push-android
+
+[Windows Azure Management Portal]: https://manage.windowsazure.com/
+[Management Portal]: https://manage.windowsazure.com/
+[Mobile Services Android SDK]: http://go.microsoft.com/fwlink/p/?LinkID=280126
+[GitHub]:  http://go.microsoft.com/fwlink/p/?LinkID=282122
+[Android SDK]: https://go.microsoft.com/fwLink/p/?LinkID=280125