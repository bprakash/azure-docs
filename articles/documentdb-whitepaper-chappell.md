<<<<<<< HEAD
<properties 
	pageTitle="DocumentDB whitepaper by David Chappell | Azure" 
	description="Download a whitepaper by David Chappell about DocumentDB, a managed NoSQL database on Azure." 
	services="documentdb" 
	documentationCenter="" 
	authors="mimig1" 
	manager="jhubbard" 
	editor=""/>

<tags 
	ms.service="documentdb" 
	ms.workload="data-services" 
	ms.tgt_pltfrm="na" 
	ms.devlang="na" 
	ms.topic="article" 
	ms.date="02/10/2015" 
	ms.author="adlevin"/>

# DocumentDB whitepaper by David Chappell 

**Summary:** Learn about DocumentDB, a managed NoSQL database on Microsoft Azure. DocumentDB is an ideal database technology choice, when:

* Your application would benefit from a schema-free data model.
* Your database needs to scale to lots of storage and throughput.
* You want to use a familiar query language and development platform.

This whitepaper also covers the following fundamental concepts:

* The DocumentDB data model.
* How applications work with data.
* Options applications have for balancing performance with consistency.


**Published:** 10 September 2014

**Download:** [Introducing DocumentDB - A NoSQL Database for Microsoft Azure](http://go.microsoft.com/fwlink/?LinkId=511318)
=======
<properties 
	pageTitle="Introducing DocumentDB - A NoSQL Database for Microsoft Azure | Azure" 
	description="Download a whitepaper by David Chappell about DocumentDB, a managed NoSQL database on Azure." 
	services="documentdb" 
	documentationCenter="" 
	authors="mimig1" 
	manager="jhubbard" 
	editor=""/>

<tags 
	ms.service="documentdb" 
	ms.workload="data-services" 
	ms.tgt_pltfrm="na" 
	ms.devlang="na" 
	ms.topic="article" 
	ms.date="05/13/2015" 
	ms.author="mimig"/>

# Introducing DocumentDB - A NoSQL Database for Microsoft Azure 

Not sure if DocumentDB is right for your application or data? Want to learn about how JSON data is stored and accessed in DocumentDB? If so, this introductory whitepaper by David Chappell is a good place to start. It discusses how you can benefit from the flexibility that schema-free JSON data provides, enabling you to handle changes to data structure effortlessly. 

The whitepaper also walks you through the following:

 - Using the DocumentDB data model to store JSON data in documents and collections within a database. 
 - Working with your data by using the client libraries, the RESTful access methods, or DocumentDB SQL. 
 - Running logic from the database itself by writing stored procedures (sprocs), triggers, or user defined functions (UDFs) and storing them in the collection.
 - Choosing a consistency option to meet the reliability and performance needs of your application.
 - Selecting a pricing option based on your throughput requirements.

**PDF Download:** [Introducing DocumentDB - A NoSQL Database for Microsoft Azure](http://go.microsoft.com/fwlink/?LinkId=511318)
>>>>>>> 692c0fec
<|MERGE_RESOLUTION|>--- conflicted
+++ resolved
@@ -1,70 +1,31 @@
-<<<<<<< HEAD
-<properties 
-	pageTitle="DocumentDB whitepaper by David Chappell | Azure" 
-	description="Download a whitepaper by David Chappell about DocumentDB, a managed NoSQL database on Azure." 
-	services="documentdb" 
-	documentationCenter="" 
-	authors="mimig1" 
-	manager="jhubbard" 
-	editor=""/>
-
-<tags 
-	ms.service="documentdb" 
-	ms.workload="data-services" 
-	ms.tgt_pltfrm="na" 
-	ms.devlang="na" 
-	ms.topic="article" 
-	ms.date="02/10/2015" 
-	ms.author="adlevin"/>
-
-# DocumentDB whitepaper by David Chappell 
-
-**Summary:** Learn about DocumentDB, a managed NoSQL database on Microsoft Azure. DocumentDB is an ideal database technology choice, when:
-
-* Your application would benefit from a schema-free data model.
-* Your database needs to scale to lots of storage and throughput.
-* You want to use a familiar query language and development platform.
-
-This whitepaper also covers the following fundamental concepts:
-
-* The DocumentDB data model.
-* How applications work with data.
-* Options applications have for balancing performance with consistency.
-
-
-**Published:** 10 September 2014
-
-**Download:** [Introducing DocumentDB - A NoSQL Database for Microsoft Azure](http://go.microsoft.com/fwlink/?LinkId=511318)
-=======
-<properties 
-	pageTitle="Introducing DocumentDB - A NoSQL Database for Microsoft Azure | Azure" 
-	description="Download a whitepaper by David Chappell about DocumentDB, a managed NoSQL database on Azure." 
-	services="documentdb" 
-	documentationCenter="" 
-	authors="mimig1" 
-	manager="jhubbard" 
-	editor=""/>
-
-<tags 
-	ms.service="documentdb" 
-	ms.workload="data-services" 
-	ms.tgt_pltfrm="na" 
-	ms.devlang="na" 
-	ms.topic="article" 
-	ms.date="05/13/2015" 
-	ms.author="mimig"/>
-
-# Introducing DocumentDB - A NoSQL Database for Microsoft Azure 
-
-Not sure if DocumentDB is right for your application or data? Want to learn about how JSON data is stored and accessed in DocumentDB? If so, this introductory whitepaper by David Chappell is a good place to start. It discusses how you can benefit from the flexibility that schema-free JSON data provides, enabling you to handle changes to data structure effortlessly. 
-
-The whitepaper also walks you through the following:
-
- - Using the DocumentDB data model to store JSON data in documents and collections within a database. 
- - Working with your data by using the client libraries, the RESTful access methods, or DocumentDB SQL. 
- - Running logic from the database itself by writing stored procedures (sprocs), triggers, or user defined functions (UDFs) and storing them in the collection.
- - Choosing a consistency option to meet the reliability and performance needs of your application.
- - Selecting a pricing option based on your throughput requirements.
-
-**PDF Download:** [Introducing DocumentDB - A NoSQL Database for Microsoft Azure](http://go.microsoft.com/fwlink/?LinkId=511318)
->>>>>>> 692c0fec
+<properties 
+	pageTitle="Introducing DocumentDB - A NoSQL Database for Microsoft Azure | Azure" 
+	description="Download a whitepaper by David Chappell about DocumentDB, a managed NoSQL database on Azure." 
+	services="documentdb" 
+	documentationCenter="" 
+	authors="mimig1" 
+	manager="jhubbard" 
+	editor=""/>
+
+<tags 
+	ms.service="documentdb" 
+	ms.workload="data-services" 
+	ms.tgt_pltfrm="na" 
+	ms.devlang="na" 
+	ms.topic="article" 
+	ms.date="05/13/2015" 
+	ms.author="mimig"/>
+
+# Introducing DocumentDB - A NoSQL Database for Microsoft Azure 
+
+Not sure if DocumentDB is right for your application or data? Want to learn about how JSON data is stored and accessed in DocumentDB? If so, this introductory whitepaper by David Chappell is a good place to start. It discusses how you can benefit from the flexibility that schema-free JSON data provides, enabling you to handle changes to data structure effortlessly. 
+
+The whitepaper also walks you through the following:
+
+ - Using the DocumentDB data model to store JSON data in documents and collections within a database. 
+ - Working with your data by using the client libraries, the RESTful access methods, or DocumentDB SQL. 
+ - Running logic from the database itself by writing stored procedures (sprocs), triggers, or user defined functions (UDFs) and storing them in the collection.
+ - Choosing a consistency option to meet the reliability and performance needs of your application.
+ - Selecting a pricing option based on your throughput requirements.
+
+**PDF Download:** [Introducing DocumentDB - A NoSQL Database for Microsoft Azure](http://go.microsoft.com/fwlink/?LinkId=511318)