--- conflicted
+++ resolved
@@ -1,43 +1,3 @@
-<<<<<<< HEAD
-<properties
-	pageTitle="Service Bus Messaging overview - Azure"
-	description="Service Bus Messaging: Flexible Data Delivery in the Cloud"
-	services="service-bus"
-	documentationCenter=".net"
-	authors="djrosanova"
-	manager="timlt"
-	editor="mattshel"/>
-
-<tags
-	ms.service="service-bus"
-	ms.workload="tbd"
-	ms.tgt_pltfrm="na"
-	ms.devlang="multiple"
-	ms.topic="article"
-	ms.date="02/26/2015"
-	ms.author="sethm"/>
-
-
-# Service Bus Messaging: Flexible Data Delivery in the Cloud
-
-Microsoft Azure Service Bus messaging is a reliable information delivery service. The purpose of this service is to make communication easier. When two or more parties want to exchange information, they need a communication mechanism. Service Bus messaging is a brokered, or third party communication mechanism. This is similar to a postal service in the physical world. Postal services make it very easy to send different kinds of letters and packages with a variety of delivery guarantees, anywhere in the world.
-
-Similar to the postal service delivering letters, Azure Service Bus messaging is about flexible information delivery from both the sender and the recipient. The messaging service ensures that the information is delivered even if the two parties are never both online at the same time, or if they aren't available at the exact same instant. In this way, messaging is similar to sending a letter, while non-brokered communication is similar to placing a phone call (or how a phone call used to be - before call waiting and caller ID, which are much more like brokered messaging).
-
-The message sender can also require a variety of delivery characteristics including transactions, duplicate detection, time based expiration, and batching. These patterns have postal analogies as well: repeat delivery, required signature, address change, or recall.
-
-Service Bus messaging has two separate features: queues and topics. Both messaging entities support all of the concepts presented above - and more. The primary difference is that topics support publish/subscribe capabilities that can be used for sophisticated content-based routing and delivery logic, including sending to multiple recipients.
-
-## Next steps
-
-For more information about Service Bus messaging, see the following topics.
-
-- [Azure Service Bus Architectural Overview](../fundamentals-service-bus-hybrid-solutions/)
-
-- [How to use Service Bus Queues](../service-bus-dotnet-how-to-use-queues)
-
-- [How to use Service Bus Topics](../service-bus-dotnet-how-to-use-topics-subscriptions)
-=======
 <properties
 	pageTitle="Service Bus Messaging overview - Azure"
 	description="Service Bus Messaging: Flexible Data Delivery in the Cloud"
@@ -75,5 +35,4 @@
 
 - [How to use Service Bus Queues](service-bus-dotnet-how-to-use-queues.md)
 
-- [How to use Service Bus Topics](service-bus-dotnet-how-to-use-topics-subscriptions.md)
->>>>>>> ae596593
+- [How to use Service Bus Topics](service-bus-dotnet-how-to-use-topics-subscriptions.md)