<<<<<<< HEAD
<properties linkid="develop-python-web-app-with-blob-storage" urlDisplayName="Web App with Blob Storage" pageTitle="Python web app with table storage - Windows Azure tutorial" metaKeywords="Azure table storage Python, Azure Python application, Azure Python tutorial, Azure Python example" description="A tutorial that teaches you how to create a Python web application using the Windows Azure Client Libraries. Django is used as the web framework." metaCanonical="" services="storage" documentationCenter="Python" title="Python Web Application using Table Storage" authors=""  solutions="" writer="" manager="" editor=""  />





# Python Web Application using Table Storage

In this tutorial, you will learn how to create an application that uses Table Storage with the Windows Azure Client Libraries for Python. If this is your first Python Azure app, you may wish to take a look at [Django Hello World Web Application][] first.

For this guide, you will create a web-based task-list application
that you can deploy to Windows Azure. The task list allows a user to
retrieve tasks, add new tasks, and mark tasks as completed.  We'll be using Django as the web framework.

The task items are stored in Windows Azure Storage. Windows Azure
Storage provides unstructured data storage that is fault-tolerant and
highly available. Windows Azure Storage includes several data structures
where you can store and access data, and you can leverage the storage
services from the APIs included in the Windows Azure SDK for Python or
via REST APIs. For more information, see [Storing and Accessing Data in
Windows Azure].

You will learn:

-   How to work with Windows Azure Table Storage service

A screenshot of the completed application will be similar as below (the added tasks items will be different):

![](./media/storage-python-use-table-storage-web-app/web-app-with-storage-Finaloutput-mac.png)

[WACOM.INCLUDE [create-account-note](../includes/create-account-note.md)]

## <a id="setup"> </a>Setting Up the Development Environment

**Note:** If you need to install Python or the Client Libraries, please see the [Python Installation Guide](../commontasks/how-to-install-python.md).



*Note for Windows*: if you used the Windows WebPI installer, you already have Django and the Client Libs installed.

## Create A Storage Account In Windows Azure

[WACOM.INCLUDE [create-storage-account](../includes/create-storage-account.md)]

## Create A Django Project

Here are the steps for creating the app:

-   Create a default Django Project named 'TableserviceSample' 
- 	From the command line, cd into a directory where you'd like to store your code, then run the following command: 

		django-admin.py startproject TableserviceSample

-   Add a new Python file **views.py** to the project
-   Add the following code to **views.py** to import the required Django support:
           
        from django.http import HttpResponse
        from django.template.loader import render_to_string
        from django.template import Context

-   Create a new folder named **templates** under the **TableserviceSample/TableserviceSample** folder.
-   Edit the application settings so your templates can be located. Open **settings.py** and add the following entry to INSTALLED_APPS:

        'TableserviceSample',

-   Add a new Django template file **mytasks.html** to the **templates** folder and add following code to it:
 
<pre>
	&lt;html&gt;
	&lt;head&gt;&lt;title&gt;&lt;/title&gt;&lt;/head&gt;
	&lt;body&gt;
	&lt;h2&gt;My Tasks&lt;/h2&gt; &lt;br&gt;
	&lt;table border="1"&gt; 
	&lt;tr&gt;
	&lt;td&gt;Name&lt;/td&gt;&lt;td&gt;Category&lt;/td&gt;&lt;td&gt;Date&lt;/td&gt;&lt;td&gt;Complete&lt;/td&gt;&lt;td&gt;Action&lt;/td&gt;&lt;/tr&gt;
	{% for entity in entities %}
	&lt;form action=&quot;update_task&quot; method=&quot;GET&quot;&gt;
	&lt;tr&gt;&lt;td&gt;{{entity.name}} &lt;input type=&quot;hidden&quot; name='name' value=&quot;{{entity.name}}&quot;&gt;&lt;/td&gt;
	&lt;td&gt;{{entity.category}} &lt;input type=&quot;hidden&quot; name='category' value=&quot;{{entity.category}}&quot;&gt;&lt;/td&gt;
	&lt;td&gt;{{entity.date}} &lt;input type=&quot;hidden&quot; name='date' value=&quot;{{entity.date}}&quot;&gt;&lt;/td&gt;
	&lt;td&gt;{{entity.complete}} &lt;input type=&quot;hidden&quot; name='complete' value=&quot;{{entity.complete}}&quot;&gt;&lt;/td&gt;

	&lt;td&gt;&lt;input type=&quot;submit&quot; value=&quot;Complete&quot;&gt;&lt;/td&gt;
	&lt;/tr&gt;
	&lt;/form&gt;
	{% endfor %}
	&lt;/table&gt;
	&lt;br&gt;
	&lt;hr&gt;
	&lt;table border=&quot;1&quot;&gt;
	&lt;form action=&quot;add_task&quot; method=&quot;GET&quot;&gt;
	&lt;tr&gt;&lt;td&gt;Name:&lt;/td&gt;&lt;td&gt;&lt;input type=&quot;text&quot; name=&quot;name&quot;&gt;&lt;/input&gt;&lt;/td&gt;&lt;/tr&gt;
	&lt;tr&gt;&lt;td&gt;Category:&lt;/td&gt;&lt;td&gt;&lt;input type=&quot;text&quot; name=&quot;category&quot;&gt;&lt;/input&gt;&lt;/td&gt;&lt;/tr&gt;
	&lt;tr&gt;&lt;td&gt;Item Date:&lt;/td&gt;&lt;td&gt;&lt;input type=&quot;text&quot; name=&quot;date&quot;&gt;&lt;/input&gt;&lt;/td&gt;&lt;/tr&gt;
	&lt;tr&gt;&lt;td&gt;&lt;input type=&quot;submit&quot; value=&quot;add task&quot;&gt;&lt;/input&gt;&lt;/td&gt;&lt;/tr&gt;
	&lt;/form&gt;
	&lt;/table&gt;
	&lt;/body&gt;
	&lt;/html&gt;    

</pre> 

    
## Import windowsazure storage module
Add following code on the top of **views.py** just after Django imports

	from azure.storage import TableService

## Get storage account name and account key
Add the following code to **views.py** just after the windowsazure import, and replace  'youraccount' and 'yourkey' with your real account name and key. You can get an account name and key from azure management portal. 

	account_name = 'youraccount'
	account_key = 'yourkey'

## Create TableService
Add following code after "account_name ..."

	table_service = TableService(account_name=account_name, account_key=account_key)
	table_service.create_table('mytasks')

## List tasks 
Add function list_tasks to **views.py**:

	def list_tasks(request): 
		entities = table_service.query_entities('mytasks', '', 'name,category,date,complete')    
		html = render_to_string('mytasks.html', Context({'entities':entities}))
		return HttpResponse(html)

##  Add task
Add the function add_task to **views.py**:

	def add_task(request):
		name = request.GET['name']
		category = request.GET['category']
		date = request.GET['date']
		table_service.insert_entity('mytasks', {'PartitionKey':name+category, 'RowKey':date, 'name':name, 'category':category, 'date':date, 'complete':'No'}) 
		entities = table_service.query_entities('mytasks', '', 'name,category,date,complete')
		html = render_to_string('mytasks.html', Context({'entities':entities}))
		return HttpResponse(html)

## Update task status
Add the function update_task to **views.py**:

	def update_task(request):
		name = request.GET['name']
		category = request.GET['category']
		date = request.GET['date']
		partition_key = name + category
		row_key = date
		table_service.update_entity('mytasks', partition_key, row_key, {'PartitionKey':partition_key, 'RowKey':row_key, 'name': name, 'category':category, 'date':date, 'complete':'Yes'})
		entities = table_service.query_entities('mytasks', '', 'name,category,date,complete')    
		html = render_to_string('mytasks.html', Context({'entities':entities}))
		return HttpResponse(html)


## Mapping urls
Now you need to map the URLs in the Django app. Open **urls.py** and add following mappings to urlpatterns:

	url(r'^$', 'TableserviceSample.views.list_tasks'),
	url(r'^list_tasks$', 'TableserviceSample.views.list_tasks'),
	url(r'^add_task$', 'TableserviceSample.views.add_task'),
	url(r'^update_task$', 'TableserviceSample.views.update_task'),

## Run the application


-  Switch to the "TableserviceSample" directory, if you haven't already, and run the command:

	python manage.py runserver

-   Point your browser to: http://127.0.0.1:8000/. Replace 8000 with the real port #

You can now click "Add Task" to create one and then click the "Complete" button to update the task and set its status to Yes.



## Running the Application in the Compute Emulator, Publishing and Stopping/Deleting your Application

Now that you've successfully run your app on the built-in Django server, you can test it out further by deploying it to the Windows Azure emulator (Windows only) and then publishing to Windows Azure.  For general instructions on how to do this, please refer to the article **"Django Hello World Web Application"** which discusses these steps in detail.


<h2><a id="NextSteps"></a>Next Steps</h2>

Now that you've learned the basics of the Windows Azure Table storage service, follow these links to learn how to do more complex storage tasks.

- See the MSDN Reference: [Storing and Accessing Data in Windows Azure] []
- Visit the Windows Azure Storage Team Blog: <http://blogs.msdn.com/b/windowsazurestorage/>


[Storing and Accessing Data in Windows Azure]: http://msdn.microsoft.com/en-us/library/windowsazure/gg433040.aspx



[Installation Guide]: ../commontasks/how-to-install-python.md 
[Django Hello World Web Application]: ./django-helloworld.md
=======
<properties linkid="develop-python-web-app-with-blob-storage" urlDisplayName="Web App with Blob Storage" pageTitle="Python web app with table storage - Windows Azure tutorial" metaKeywords="Azure table storage Python, Azure Python application, Azure Python tutorial, Azure Python example" description="A tutorial that teaches you how to create a Python web application using the Windows Azure Client Libraries. Django is used as the web framework." metaCanonical="" services="storage" documentationCenter="Python" title="Python Web Application using Table Storage" authors=""  solutions="" writer="" manager="" editor=""  />





# Python Web Application using Table Storage

In this tutorial, you will learn how to create an application that uses Table Storage with the Windows Azure Client Libraries for Python. If this is your first Python Azure app, you may wish to take a look at [Django Hello World Web Application][] first.

For this guide, you will create a web-based task-list application
that you can deploy to Windows Azure. The task list allows a user to
retrieve tasks, add new tasks, and mark tasks as completed.  We'll be using Django as the web framework.

The task items are stored in Windows Azure Storage. Windows Azure
Storage provides unstructured data storage that is fault-tolerant and
highly available. Windows Azure Storage includes several data structures
where you can store and access data, and you can leverage the storage
services from the APIs included in the Windows Azure SDK for Python or
via REST APIs. For more information, see [Storing and Accessing Data in
Windows Azure].

You will learn:

-   How to work with Windows Azure Table Storage service

A screenshot of the completed application will be similar to the one below (the added tasks items will be different):

![](./media/storage-python-use-table-storage-web-app/web-app-with-storage-Finaloutput-mac.png)

[WACOM.INCLUDE [create-account-note](../includes/create-account-note.md)]

## <a id="setup"> </a>Setting Up the Development Environment

**Note:** If you need to install Python or the Client Libraries, please see the [Python Installation Guide](http://windowsazure.com/en-us/documentation/articles/python-how-to-install).



*Note for Windows*: if you used the Windows WebPI installer, you already have Django and the Client Libs installed.

## Create A Storage Account In Windows Azure

[WACOM.INCLUDE [create-storage-account](../includes/create-storage-account.md)]

## Create A Django Project

Here are the steps for creating the app:

-   Create a default Django Project named 'TableserviceSample' 
- 	From the command line, cd into a directory where you would like to store your code, then run the following command: 

		django-admin.py startproject TableserviceSample

-   Add a new Python file **views.py** to the project
-   Add the following code to **views.py** to import the required Django support:
           
        from django.http import HttpResponse
        from django.template.loader import render_to_string
        from django.template import Context

-   Create a new folder named **templates** under the **TableserviceSample/TableserviceSample** folder.
-   Edit the application settings so your templates can be located. Open **settings.py** and add the following entry to INSTALLED_APPS:

        'TableserviceSample',

-   Add a new Django template file **mytasks.html** to the **templates** folder and add following code to it:
 
<pre>
	&lt;html&gt;
	&lt;head&gt;&lt;title&gt;&lt;/title&gt;&lt;/head&gt;
	&lt;body&gt;
	&lt;h2&gt;My Tasks&lt;/h2&gt; &lt;br&gt;
	&lt;table border="1"&gt; 
	&lt;tr&gt;
	&lt;td&gt;Name&lt;/td&gt;&lt;td&gt;Category&lt;/td&gt;&lt;td&gt;Date&lt;/td&gt;&lt;td&gt;Complete&lt;/td&gt;&lt;td&gt;Action&lt;/td&gt;&lt;/tr&gt;
	{% for entity in entities %}
	&lt;form action=&quot;update_task&quot; method=&quot;GET&quot;&gt;
	&lt;tr&gt;&lt;td&gt;{{entity.name}} &lt;input type=&quot;hidden&quot; name='name' value=&quot;{{entity.name}}&quot;&gt;&lt;/td&gt;
	&lt;td&gt;{{entity.category}} &lt;input type=&quot;hidden&quot; name='category' value=&quot;{{entity.category}}&quot;&gt;&lt;/td&gt;
	&lt;td&gt;{{entity.date}} &lt;input type=&quot;hidden&quot; name='date' value=&quot;{{entity.date}}&quot;&gt;&lt;/td&gt;
	&lt;td&gt;{{entity.complete}} &lt;input type=&quot;hidden&quot; name='complete' value=&quot;{{entity.complete}}&quot;&gt;&lt;/td&gt;

	&lt;td&gt;&lt;input type=&quot;submit&quot; value=&quot;Complete&quot;&gt;&lt;/td&gt;
	&lt;/tr&gt;
	&lt;/form&gt;
	{% endfor %}
	&lt;/table&gt;
	&lt;br&gt;
	&lt;hr&gt;
	&lt;table border=&quot;1&quot;&gt;
	&lt;form action=&quot;add_task&quot; method=&quot;GET&quot;&gt;
	&lt;tr&gt;&lt;td&gt;Name:&lt;/td&gt;&lt;td&gt;&lt;input type=&quot;text&quot; name=&quot;name&quot;&gt;&lt;/input&gt;&lt;/td&gt;&lt;/tr&gt;
	&lt;tr&gt;&lt;td&gt;Category:&lt;/td&gt;&lt;td&gt;&lt;input type=&quot;text&quot; name=&quot;category&quot;&gt;&lt;/input&gt;&lt;/td&gt;&lt;/tr&gt;
	&lt;tr&gt;&lt;td&gt;Item Date:&lt;/td&gt;&lt;td&gt;&lt;input type=&quot;text&quot; name=&quot;date&quot;&gt;&lt;/input&gt;&lt;/td&gt;&lt;/tr&gt;
	&lt;tr&gt;&lt;td&gt;&lt;input type=&quot;submit&quot; value=&quot;add task&quot;&gt;&lt;/input&gt;&lt;/td&gt;&lt;/tr&gt;
	&lt;/form&gt;
	&lt;/table&gt;
	&lt;/body&gt;
	&lt;/html&gt;    

</pre> 

    
## Import windowsazure storage module
Add following code on the top of **views.py** just after Django imports

	from azure.storage import TableService

## Get storage account name and account key
Add the following code to **views.py** just after the windowsazure import, and replace  'youraccount' and 'yourkey' with your real account name and key. You can get an account name and key from azure management portal. 

	account_name = 'youraccount'
	account_key = 'yourkey'

## Create TableService
Add the following code after **account_name**:

	table_service = TableService(account_name=account_name, account_key=account_key)
	table_service.create_table('mytasks')

## List tasks 
Add function list_tasks to **views.py**:

	def list_tasks(request): 
		entities = table_service.query_entities('mytasks', '', 'name,category,date,complete')    
		html = render_to_string('mytasks.html', Context({'entities':entities}))
		return HttpResponse(html)

##  Add task
Add the function add_task to **views.py**:

	def add_task(request):
		name = request.GET['name']
		category = request.GET['category']
		date = request.GET['date']
		table_service.insert_entity('mytasks', {'PartitionKey':name+category, 'RowKey':date, 'name':name, 'category':category, 'date':date, 'complete':'No'}) 
		entities = table_service.query_entities('mytasks', '', 'name,category,date,complete')
		html = render_to_string('mytasks.html', Context({'entities':entities}))
		return HttpResponse(html)

## Update task status
Add the function update_task to **views.py**:

	def update_task(request):
		name = request.GET['name']
		category = request.GET['category']
		date = request.GET['date']
		partition_key = name + category
		row_key = date
		table_service.update_entity('mytasks', partition_key, row_key, {'PartitionKey':partition_key, 'RowKey':row_key, 'name': name, 'category':category, 'date':date, 'complete':'Yes'})
		entities = table_service.query_entities('mytasks', '', 'name,category,date,complete')    
		html = render_to_string('mytasks.html', Context({'entities':entities}))
		return HttpResponse(html)


## Mapping urls
Now you need to map the URLs in the Django app. Open **urls.py** and add following mappings to urlpatterns:

	url(r'^$', 'TableserviceSample.views.list_tasks'),
	url(r'^list_tasks$', 'TableserviceSample.views.list_tasks'),
	url(r'^add_task$', 'TableserviceSample.views.add_task'),
	url(r'^update_task$', 'TableserviceSample.views.update_task'),

## Run the application


-  Switch to the **TableserviceSample** directory if you haven't already, and run the command:

	python manage.py runserver

-   Point your browser to: `http://127.0.0.1:8000/`. Replace 8000 with the real port number.

You can now click **Add Task** to create a task, and then click the **Complete** button to update the task and set its status to Yes.



## Running the Application in the Compute Emulator, Publishing and Stopping/Deleting your Application

Now that you've successfully run your app on the built-in Django server, you can test it out further by deploying it to the Windows Azure emulator (Windows only) and then publishing to Windows Azure.  For general instructions on how to do this, please refer to the article [Django Hello World Web Application] which discusses these steps in detail.


<h2><a id="NextSteps"></a>Next Steps</h2>

Now that you have learned the basics of the Windows Azure Table storage service, follow these links to learn how to do more complex storage tasks.

- See the MSDN Reference: [Storing and Accessing Data in Windows Azure] []
- Visit the Windows Azure Storage Team Blog: <http://blogs.msdn.com/b/windowsazurestorage/>


[Storing and Accessing Data in Windows Azure]: http://msdn.microsoft.com/en-us/library/windowsazure/gg433040.aspx

[Installation Guide]: ../commontasks/how-to-install-python.md 

[Django Hello World Web Application]: http://windowsazure.com/en-us/documentation/articles/virtual-machines-python-django-web-app-windows-server
>>>>>>> a64338f1
<|MERGE_RESOLUTION|>--- conflicted
+++ resolved
@@ -1,200 +1,3 @@
-<<<<<<< HEAD
-<properties linkid="develop-python-web-app-with-blob-storage" urlDisplayName="Web App with Blob Storage" pageTitle="Python web app with table storage - Windows Azure tutorial" metaKeywords="Azure table storage Python, Azure Python application, Azure Python tutorial, Azure Python example" description="A tutorial that teaches you how to create a Python web application using the Windows Azure Client Libraries. Django is used as the web framework." metaCanonical="" services="storage" documentationCenter="Python" title="Python Web Application using Table Storage" authors=""  solutions="" writer="" manager="" editor=""  />
-
-
-
-
-
-# Python Web Application using Table Storage
-
-In this tutorial, you will learn how to create an application that uses Table Storage with the Windows Azure Client Libraries for Python. If this is your first Python Azure app, you may wish to take a look at [Django Hello World Web Application][] first.
-
-For this guide, you will create a web-based task-list application
-that you can deploy to Windows Azure. The task list allows a user to
-retrieve tasks, add new tasks, and mark tasks as completed.  We'll be using Django as the web framework.
-
-The task items are stored in Windows Azure Storage. Windows Azure
-Storage provides unstructured data storage that is fault-tolerant and
-highly available. Windows Azure Storage includes several data structures
-where you can store and access data, and you can leverage the storage
-services from the APIs included in the Windows Azure SDK for Python or
-via REST APIs. For more information, see [Storing and Accessing Data in
-Windows Azure].
-
-You will learn:
-
--   How to work with Windows Azure Table Storage service
-
-A screenshot of the completed application will be similar as below (the added tasks items will be different):
-
-![](./media/storage-python-use-table-storage-web-app/web-app-with-storage-Finaloutput-mac.png)
-
-[WACOM.INCLUDE [create-account-note](../includes/create-account-note.md)]
-
-## <a id="setup"> </a>Setting Up the Development Environment
-
-**Note:** If you need to install Python or the Client Libraries, please see the [Python Installation Guide](../commontasks/how-to-install-python.md).
-
-
-
-*Note for Windows*: if you used the Windows WebPI installer, you already have Django and the Client Libs installed.
-
-## Create A Storage Account In Windows Azure
-
-[WACOM.INCLUDE [create-storage-account](../includes/create-storage-account.md)]
-
-## Create A Django Project
-
-Here are the steps for creating the app:
-
--   Create a default Django Project named 'TableserviceSample' 
-- 	From the command line, cd into a directory where you'd like to store your code, then run the following command: 
-
-		django-admin.py startproject TableserviceSample
-
--   Add a new Python file **views.py** to the project
--   Add the following code to **views.py** to import the required Django support:
-           
-        from django.http import HttpResponse
-        from django.template.loader import render_to_string
-        from django.template import Context
-
--   Create a new folder named **templates** under the **TableserviceSample/TableserviceSample** folder.
--   Edit the application settings so your templates can be located. Open **settings.py** and add the following entry to INSTALLED_APPS:
-
-        'TableserviceSample',
-
--   Add a new Django template file **mytasks.html** to the **templates** folder and add following code to it:
- 
-<pre>
-	&lt;html&gt;
-	&lt;head&gt;&lt;title&gt;&lt;/title&gt;&lt;/head&gt;
-	&lt;body&gt;
-	&lt;h2&gt;My Tasks&lt;/h2&gt; &lt;br&gt;
-	&lt;table border="1"&gt; 
-	&lt;tr&gt;
-	&lt;td&gt;Name&lt;/td&gt;&lt;td&gt;Category&lt;/td&gt;&lt;td&gt;Date&lt;/td&gt;&lt;td&gt;Complete&lt;/td&gt;&lt;td&gt;Action&lt;/td&gt;&lt;/tr&gt;
-	{% for entity in entities %}
-	&lt;form action=&quot;update_task&quot; method=&quot;GET&quot;&gt;
-	&lt;tr&gt;&lt;td&gt;{{entity.name}} &lt;input type=&quot;hidden&quot; name='name' value=&quot;{{entity.name}}&quot;&gt;&lt;/td&gt;
-	&lt;td&gt;{{entity.category}} &lt;input type=&quot;hidden&quot; name='category' value=&quot;{{entity.category}}&quot;&gt;&lt;/td&gt;
-	&lt;td&gt;{{entity.date}} &lt;input type=&quot;hidden&quot; name='date' value=&quot;{{entity.date}}&quot;&gt;&lt;/td&gt;
-	&lt;td&gt;{{entity.complete}} &lt;input type=&quot;hidden&quot; name='complete' value=&quot;{{entity.complete}}&quot;&gt;&lt;/td&gt;
-
-	&lt;td&gt;&lt;input type=&quot;submit&quot; value=&quot;Complete&quot;&gt;&lt;/td&gt;
-	&lt;/tr&gt;
-	&lt;/form&gt;
-	{% endfor %}
-	&lt;/table&gt;
-	&lt;br&gt;
-	&lt;hr&gt;
-	&lt;table border=&quot;1&quot;&gt;
-	&lt;form action=&quot;add_task&quot; method=&quot;GET&quot;&gt;
-	&lt;tr&gt;&lt;td&gt;Name:&lt;/td&gt;&lt;td&gt;&lt;input type=&quot;text&quot; name=&quot;name&quot;&gt;&lt;/input&gt;&lt;/td&gt;&lt;/tr&gt;
-	&lt;tr&gt;&lt;td&gt;Category:&lt;/td&gt;&lt;td&gt;&lt;input type=&quot;text&quot; name=&quot;category&quot;&gt;&lt;/input&gt;&lt;/td&gt;&lt;/tr&gt;
-	&lt;tr&gt;&lt;td&gt;Item Date:&lt;/td&gt;&lt;td&gt;&lt;input type=&quot;text&quot; name=&quot;date&quot;&gt;&lt;/input&gt;&lt;/td&gt;&lt;/tr&gt;
-	&lt;tr&gt;&lt;td&gt;&lt;input type=&quot;submit&quot; value=&quot;add task&quot;&gt;&lt;/input&gt;&lt;/td&gt;&lt;/tr&gt;
-	&lt;/form&gt;
-	&lt;/table&gt;
-	&lt;/body&gt;
-	&lt;/html&gt;    
-
-</pre> 
-
-    
-## Import windowsazure storage module
-Add following code on the top of **views.py** just after Django imports
-
-	from azure.storage import TableService
-
-## Get storage account name and account key
-Add the following code to **views.py** just after the windowsazure import, and replace  'youraccount' and 'yourkey' with your real account name and key. You can get an account name and key from azure management portal. 
-
-	account_name = 'youraccount'
-	account_key = 'yourkey'
-
-## Create TableService
-Add following code after "account_name ..."
-
-	table_service = TableService(account_name=account_name, account_key=account_key)
-	table_service.create_table('mytasks')
-
-## List tasks 
-Add function list_tasks to **views.py**:
-
-	def list_tasks(request): 
-		entities = table_service.query_entities('mytasks', '', 'name,category,date,complete')    
-		html = render_to_string('mytasks.html', Context({'entities':entities}))
-		return HttpResponse(html)
-
-##  Add task
-Add the function add_task to **views.py**:
-
-	def add_task(request):
-		name = request.GET['name']
-		category = request.GET['category']
-		date = request.GET['date']
-		table_service.insert_entity('mytasks', {'PartitionKey':name+category, 'RowKey':date, 'name':name, 'category':category, 'date':date, 'complete':'No'}) 
-		entities = table_service.query_entities('mytasks', '', 'name,category,date,complete')
-		html = render_to_string('mytasks.html', Context({'entities':entities}))
-		return HttpResponse(html)
-
-## Update task status
-Add the function update_task to **views.py**:
-
-	def update_task(request):
-		name = request.GET['name']
-		category = request.GET['category']
-		date = request.GET['date']
-		partition_key = name + category
-		row_key = date
-		table_service.update_entity('mytasks', partition_key, row_key, {'PartitionKey':partition_key, 'RowKey':row_key, 'name': name, 'category':category, 'date':date, 'complete':'Yes'})
-		entities = table_service.query_entities('mytasks', '', 'name,category,date,complete')    
-		html = render_to_string('mytasks.html', Context({'entities':entities}))
-		return HttpResponse(html)
-
-
-## Mapping urls
-Now you need to map the URLs in the Django app. Open **urls.py** and add following mappings to urlpatterns:
-
-	url(r'^$', 'TableserviceSample.views.list_tasks'),
-	url(r'^list_tasks$', 'TableserviceSample.views.list_tasks'),
-	url(r'^add_task$', 'TableserviceSample.views.add_task'),
-	url(r'^update_task$', 'TableserviceSample.views.update_task'),
-
-## Run the application
-
-
--  Switch to the "TableserviceSample" directory, if you haven't already, and run the command:
-
-	python manage.py runserver
-
--   Point your browser to: http://127.0.0.1:8000/. Replace 8000 with the real port #
-
-You can now click "Add Task" to create one and then click the "Complete" button to update the task and set its status to Yes.
-
-
-
-## Running the Application in the Compute Emulator, Publishing and Stopping/Deleting your Application
-
-Now that you've successfully run your app on the built-in Django server, you can test it out further by deploying it to the Windows Azure emulator (Windows only) and then publishing to Windows Azure.  For general instructions on how to do this, please refer to the article **"Django Hello World Web Application"** which discusses these steps in detail.
-
-
-<h2><a id="NextSteps"></a>Next Steps</h2>
-
-Now that you've learned the basics of the Windows Azure Table storage service, follow these links to learn how to do more complex storage tasks.
-
-- See the MSDN Reference: [Storing and Accessing Data in Windows Azure] []
-- Visit the Windows Azure Storage Team Blog: <http://blogs.msdn.com/b/windowsazurestorage/>
-
-
-[Storing and Accessing Data in Windows Azure]: http://msdn.microsoft.com/en-us/library/windowsazure/gg433040.aspx
-
-
-
-[Installation Guide]: ../commontasks/how-to-install-python.md 
-[Django Hello World Web Application]: ./django-helloworld.md
-=======
 <properties linkid="develop-python-web-app-with-blob-storage" urlDisplayName="Web App with Blob Storage" pageTitle="Python web app with table storage - Windows Azure tutorial" metaKeywords="Azure table storage Python, Azure Python application, Azure Python tutorial, Azure Python example" description="A tutorial that teaches you how to create a Python web application using the Windows Azure Client Libraries. Django is used as the web framework." metaCanonical="" services="storage" documentationCenter="Python" title="Python Web Application using Table Storage" authors=""  solutions="" writer="" manager="" editor=""  />
 
 
@@ -388,5 +191,4 @@
 
 [Installation Guide]: ../commontasks/how-to-install-python.md 
 
-[Django Hello World Web Application]: http://windowsazure.com/en-us/documentation/articles/virtual-machines-python-django-web-app-windows-server
->>>>>>> a64338f1
+[Django Hello World Web Application]: http://windowsazure.com/en-us/documentation/articles/virtual-machines-python-django-web-app-windows-server