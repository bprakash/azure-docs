--- conflicted
+++ resolved
@@ -1,7 +1,4 @@
-<<<<<<< HEAD
 <properties linkid="develop-java-sql-azure" urlDisplayName="SQL Database" pageTitle="How to use SQL Azure (Java) - Windows Azure feature guide" metaKeywords="" description="Learn how to use the Windows Azure SQL Database from Java code. " metaCanonical="" services="sql-database" documentationCenter="Java" title="How to Use Windows Azure SQL Database in Java" authors=""  solutions="" writer="waltpo" manager="" editor="mollybos"  />
-
-
 
 # How to Use Windows Azure SQL Database in Java
 
@@ -116,15 +113,16 @@
 2. Add a Java class file named **HelloSQLAzure.java** to the project.
 3. Add the **Microsoft JDBC Driver for SQL Server** to your build path.
 
-   If you are using Eclipse:
+   ###If you are using Eclipse:###
     1. Within Eclipse's Project Explorer, right-click the **HelloSQLAzure** project and click **Properties**.
     2. In the left-hand pane of the **Properties** dialog, click **Java Build Path**.
     3. Click the **Libraries** tab, and then click **Add Library**.
     4. In the **Add Library** dialog, select **Microsoft JDBC Driver 4.0 for SQL Server**, click **Next**, and then click **Finish**.
     5. Click **OK** to close the **Properties** dialog.
 
-    If you are not using Eclipse:
-    1. Add the Microsoft JDBC Driver 4.0 for SQL Server JAR to your class path. For related information, see [Using the JDBC Driver](http://msdn.microsoft.com/en-us/library/ms378526.aspx).
+    ###If you are not using Eclipse:###
+    * Add the Microsoft JDBC Driver 4.0 for SQL Server JAR to your class path. For related information, see [Using the JDBC Driver](http://msdn.microsoft.com/en-us/library/ms378526.aspx).
+
 4. Within your **HelloSQLAzure.java** code, add in `import` statements as shown in the following:
 
         import java.sql.*;
@@ -736,743 +734,4 @@
 [create_database_settings]: ./media/sql-data-java-how-to-use-sql-database/WA_CustomCreate_1.png
 [create_server_settings]: ./media/sql-data-java-how-to-use-sql-database/WA_CustomCreate_2.png
 [get_jdbc_connection_string]: ./media/sql-data-java-how-to-use-sql-database/WA_SQL_JDBC_ConnectionString.png
-[allowed_ips_dialog]: ./media/sql-data-java-how-to-use-sql-database/WA_Allowed_IPs.png
-=======
-<properties linkid="develop-java-sql-azure" urlDisplayName="SQL Database" pageTitle="How to use SQL Azure (Java) - Windows Azure feature guide" metaKeywords="" description="Learn how to use the Windows Azure SQL Database from Java code. " metaCanonical="" services="sql-database" documentationCenter="Java" title="How to Use Windows Azure SQL Database in Java" authors=""  solutions="" writer="waltpo" manager="" editor="mollybos"  />
-
-# How to Use Windows Azure SQL Database in Java
-
-The following steps show you how to use Windows Azure SQL Database with Java. Command line examples are shown for simplicity, but highly similar steps would be appropriate for web applications, either hosted on-premise, within Windows Azure, or in other environments. This guide covered creating a server and creating a database from the [Windows Azure Management Portal](https://windows.azure.com). For information about performing these tasks from the production portal, see [Using SQL Database with Java](http://msdn.microsoft.com/en-us/library/windowsazure/hh749029.aspx).
-
-## What is Windows Azure SQL Database
-
-Windows Azure SQL Database provides a relational database management system for Windows Azure, and is based on SQL Server technology. With a SQL Database instance, you can easily provision and deploy relational database solutions to the cloud, and take advantage of a distributed data center that provides enterprise-class availability, scalability, and security with the benefits of built-in data protection and self-healing.
-
-## Table of Contents
-
--   [Concepts][]
--   [Prerequisites][]
--   [Creating a Windows Azure SQL Database][]
--   [Determining the SQL Database connection string][]
--   [To allow access to a range of IP addresses][]
--   [To use Windows Azure SQL Database in Java][]
--   [Communicating with Windows Azure SQL Database from your code][]
--   [To create a table][]
--   [To create an index on a table][]
--   [To insert rows][]
--   [To retrieve rows][]
--   [To retrieve rows using a WHERE clause][]
--   [To retrieve a count of rows][]
--   [To update rows][]
--   [To delete rows][]
--   [To check whether a table exists][]
--   [To drop an index][]
--   [To drop a table][]
--   [Using SQL Database in Java within a Windows Azure Deployment][]
--   [Next steps][]
-
-<h2><a id="concepts"></a>Concepts</h2>
-Because Windows Azure SQL Database is built on SQL Server technologies, accessing SQL Database from Java is very similar to accessing SQL Server from Java. You can develop an application locally (using SQL Server) and then connect to SQL Database by changing only the connection string. You can use a SQL Server JDBC driver for your application. However, there are some differences between SQL Database and SQL Server that could affect your application. For more information, see [Guidelines and Limitations (SQL Database)](http://msdn.microsoft.com/en-us/library/windowsazure/ff394102.aspx).
-
-For additional resources for SQL Database, see the [Next steps][] section.
-
-<h2><a id="prerequisites"></a>Prerequisites</h2>
-
-The following are prerequisites if you intend to use SQL Database with Java.
-
-* A Java Developer Kit (JDK), v 1.6 or later.
-* A Windows Azure subscription, which can be acquired from <http://www.microsoft.com/windowsazure/offers/>.
-* If you are using Eclipse:
-
-    * Eclipse IDE for Java EE Developers, Indigo or later. This can be downloaded from <http://www.eclipse.org/downloads/>.
-
-    * The Windows Azure Plugin for Eclipse with Java (by Microsoft Open Technologies). During installation of this plugin, ensure that Microsoft JDBC Driver 4.0 for SQL Server is included. For more information, see [Installing the Windows Azure Plugin for Eclipse with Java (by Microsoft Open Technologies)](http://msdn.microsoft.com/en-us/library/windowsazure/hh690946.aspx).
-
-* If you are not using Eclipse:
-
-    * Microsoft JDBC Driver 4.0 for SQL Server, which you can download from <http://www.microsoft.com/en-us/download/details.aspx?id=11774>.
-
-<h2><a id="create_db"></a>Creating a Windows Azure SQL Database</h2>
-
-Before using Windows Azure SQL Database in Java code, you will need to create a Windows Azure SQL Database server.
-
-1. Login to the [Windows Azure Management Portal](https://manage.windowsazure.com).
-2. Click **New**.
-
-    ![Create new SQL database][create_new]
-
-3. Click **SQL database**, and then click **Custom create**.
-
-    ![Create custom SQL database][create_new_sql_db]
-
-4. In the **Database settings** dialog, specify your database name. For purposes of this guide, use **gettingstarted** as the database name.
-5. For **Server**, select **New SQL Database Server**. Use the default values for the other fields.
-
-    ![SQL database settings][create_database_settings]
-
-6. Click the next arrow.	
-7. In the **Server settings** dialog, specify a SQL Server login name. For purposes of this guide, **MySQLAdmin** was used. Specify and confirm a password. Specify a region, and ensure that **Allow Windows Azure Services to access the server** is checked.
-
-    ![SQL server settings][create_server_settings]
-
-8. Click the completion button.
-
-<h2><a id="determine_connection_string"></a>Determining the SQL Database connection string</h2>
-
-1. Login to the [Windows Azure Management Portal](https://manage.windowsazure.com).
-2. Click **SQL Databases**.
-3. Click the database that you want to use.
-4. Click **Show connection strings**.
-5. Highlight the contents for the **JDBC** connection string.
-
-    ![Determine JDBC connection string][get_jdbc_connection_string]
-
-6. Right-click the highlighted contents of the **JDBC** connection string and click **Copy**.
-7. You can now paste this value into your code file to create a connection string of the following form. Replace *your_server* (in two places) with the text you copied in the previous step, and replace *your_password* with the password value you specified when you created your SQL Database account. (Also replace the values assigned to **database=** and **user=** if you did not use **gettingstarted** and **MySQLAdmin**, respectively.) 
-
-	jdbc:sqlserver://*your_server*;database=gettingstarted;user=MySQLAdmin@*your_server*;password=*your_password*;encrypt=true;hostNameInCertificate=*.int.mscds.com;loginTimeout=30;
-
-We'll actually use this string later in this guide, for now you know the steps to determine the connection string. Also, depending on your application needs, you may not need to use the **encrypt** and **hostNameInCertificate** settings, and you may need to modify the **loginTimeout** setting.
-
-<h2><a id="specify_allowed_ips"></a>To allow access to a range of IP addresses</h2>
-1. Login to the [Management Portal](https://manage.windowsazure.com).
-2. Click **SQL Databases**.
-3. Click **Servers**.
-4. Click the server that you want to use.
-5. Click **Manage**.
-6. Click **Configure**.
-7. Under **Allowed IP addresses**, enter the name of a new IP rule. Specify the beginning and ending range of the IP addresses. For your convenience, the current client IP address is shown. The following example allows in a single client IP address (your IP address will be different).
-
-    ![Allowed IP addresses dialog][allowed_ips_dialog]
-
-8. Click the completion button. The IP addresses that you specify will now be allowed access to your database server.
-
-<h2><a id="use_sql_azure_in_java"></a>To use Windows Azure SQL Database in Java</h2>
-
-1. Create a Java project. For purposes of this tutorial, call it **HelloSQLAzure**.
-2. Add a Java class file named **HelloSQLAzure.java** to the project.
-3. Add the **Microsoft JDBC Driver for SQL Server** to your build path.
-
-   ###If you are using Eclipse:###
-    1. Within Eclipse's Project Explorer, right-click the **HelloSQLAzure** project and click **Properties**.
-    2. In the left-hand pane of the **Properties** dialog, click **Java Build Path**.
-    3. Click the **Libraries** tab, and then click **Add Library**.
-    4. In the **Add Library** dialog, select **Microsoft JDBC Driver 4.0 for SQL Server**, click **Next**, and then click **Finish**.
-    5. Click **OK** to close the **Properties** dialog.
-
-    ###If you are not using Eclipse:###
-    * Add the Microsoft JDBC Driver 4.0 for SQL Server JAR to your class path. For related information, see [Using the JDBC Driver](http://msdn.microsoft.com/en-us/library/ms378526.aspx).
-
-4. Within your **HelloSQLAzure.java** code, add in `import` statements as shown in the following:
-
-        import java.sql.*;
-        import com.microsoft.sqlserver.jdbc.*;
-
-5. Specify your connection string. Following is an example. As above, replace *your_server* (in two places), *your_user* and *your_password* with the values appropriate for your SQL Database server.
-
-        String connectionString =
-        	"jdbc:sqlserver://your_server.database.windows.net:1433" + ";" +  
-        		"database=master" + ";" + 
-        		"user=your_user@your_server" + ";" +  
-        		"password=your_password";
-
-You're now ready to add in code that will communicate with your SQL Database server.
-
-<h2><a id="communicate_from_code"></a>Communicating with Windows Azure SQL Database from your code</h2>
-
-The remainder of this topic shows examples that do the following:
-
-1. Connect to the SQL Database server.
-2. Define a SQL statement, for example, to create or drop a table, insert/select/delete rows, etc.
-3. Execute the SQL statement, either through a call to **executeUpdate** or **executeQuery**.
-4. Display query results, if appropriate.
-
-The following sections are intended to be read (sampled) in order. The first snippet is a complete sample; the others would rely on part of the framework in the complete sample, such as the **import** statements, **class** and **main** declarations, error handling and resource closing.
-
-<h2><a id="to_create_table"></a>To create a table</h2>
-
-The following code shows you how to create a table named **Person**.
-
-	import java.sql.*;
-	import com.microsoft.sqlserver.jdbc.*;
-	
-	public class HelloSQLAzure {
-	
-	    public static void main(String[] args) 
-	    {
-	
-			// Connection string for your SQL Database server.
-			// Change the values assigned to your_server, 
-			// your_user@your_server,
-			// and your_password.
-			String connectionString = 
-				"jdbc:sqlserver://your_server.database.windows.net:1433" + ";" +  
-					"database=gettingstarted" + ";" + 
-					"user=your_user@your_server" + ";" +  
-					"password=your_password";
-			
-			// The types for the following variables are
-			// defined in the java.sql library.
-			Connection connection = null;  // For making the connection
-			Statement statement = null;    // For the SQL statement
-			ResultSet resultSet = null;    // For the result set, if applicable
-			
-			try
-			{
-			    // Ensure the SQL Server driver class is available.
-			    Class.forName("com.microsoft.sqlserver.jdbc.SQLServerDriver");
-			
-			    // Establish the connection.
-			    connection = DriverManager.getConnection(connectionString);
-			
-			    // Define the SQL string.
-			    String sqlString = 
-					"CREATE TABLE Person (" + 
-			        	"[PersonID] [int] IDENTITY(1,1) NOT NULL," +
-			            "[LastName] [nvarchar](50) NOT NULL," + 
-			            "[FirstName] [nvarchar](50) NOT NULL)";
-			
-			    // Use the connection to create the SQL statement.
-			    statement = connection.createStatement();
-			
-			    // Execute the statement.
-			    statement.executeUpdate(sqlString);
-			
-			    // Provide a message when processing is complete.
-			    System.out.println("Processing complete.");
-			
-			}
-			// Exception handling
-	        catch (ClassNotFoundException cnfe)  
-	        {
-	            
-	            System.out.println("ClassNotFoundException " +
-	                               cnfe.getMessage());
-	        }
-	        catch (Exception e)
-	        {
-	            System.out.println("Exception " + e.getMessage());
-	            e.printStackTrace();
-	        }
-	        finally
-	        {
-	            try
-	            {
-	                // Close resources.
-	                if (null != connection) connection.close();
-	                if (null != statement) statement.close();
-	                if (null != resultSet) resultSet.close();
-	            }
-	            catch (SQLException sqlException)
-	            {
-	                // No additional action if close() statements fail.
-	            }
-	        }
-	        
-	    }
-	
-	}
-	
-
-<h2><a id="to_create_index"></a>To create an index on a table</h2>
-
-The following code shows you how to create an index named **index1** on the **Person** table, using the **PersonID** column.
-
-	// Connection string for your SQL Database server.
-	// Change the values assigned to your_server, 
-	// your_user@your_server,
-	// and your_password.
-	String connectionString = 
-		"jdbc:sqlserver://your_server.database.windows.net:1433" + ";" +  
-			"database=gettingstarted" + ";" + 
-			"user=your_user@your_server" + ";" +  
-			"password=your_password";
-	
-	// The types for the following variables are
-	// defined in the java.sql library.
-	Connection connection = null;  // For making the connection
-	Statement statement = null;    // For the SQL statement
-	ResultSet resultSet = null;    // For the result set, if applicable
-	
-	try
-	{
-	    // Ensure the SQL Server driver class is available.
-	    Class.forName("com.microsoft.sqlserver.jdbc.SQLServerDriver");
-	
-	    // Establish the connection.
-	    connection = DriverManager.getConnection(connectionString);
-	
-	    // Define the SQL string.
-	    String sqlString = 
-			"CREATE CLUSTERED INDEX index1 " + "ON Person (PersonID)";
-	
-	    // Use the connection to create the SQL statement.
-	    statement = connection.createStatement();
-	
-	    // Execute the statement.
-	    statement.executeUpdate(sqlString);
-	
-	    // Provide a message when processing is complete.
-	    System.out.println("Processing complete.");
-	
-	}
-	// Exception handling and resource closing not shown...
-
-
-
-<h2><a id="to_insert_rows"></a>To insert rows</h2>
-
-The following code shows you how to add rows to the **Person** table.
-
-	// Connection string for your SQL Database server.
-	// Change the values assigned to your_server, 
-	// your_user@your_server,
-	// and your_password.
-	String connectionString = 
-		"jdbc:sqlserver://your_server.database.windows.net:1433" + ";" +  
-			"database=gettingstarted" + ";" + 
-			"user=your_user@your_server" + ";" +  
-			"password=your_password";
-	
-	// The types for the following variables are
-	// defined in the java.sql library.
-	Connection connection = null;  // For making the connection
-	Statement statement = null;    // For the SQL statement
-	ResultSet resultSet = null;    // For the result set, if applicable
-	
-	try
-	{
-	    // Ensure the SQL Server driver class is available.
-	    Class.forName("com.microsoft.sqlserver.jdbc.SQLServerDriver");
-	
-	    // Establish the connection.
-	    connection = DriverManager.getConnection(connectionString);
-	
-	    // Define the SQL string.
-	    String sqlString = 
-			"SET IDENTITY_INSERT Person ON " + 
-	        	"INSERT INTO Person " + 
-	            "(PersonID, LastName, FirstName) " + 
-	            "VALUES(1, 'Abercrombie', 'Kim')," + 
-	            	  "(2, 'Goeschl', 'Gerhard')," + 
-	                  "(3, 'Grachev', 'Nikolay')," + 
-	                  "(4, 'Yee', 'Tai')," + 
-	                  "(5, 'Wilson', 'Jim')";
-	
-	    // Use the connection to create the SQL statement.
-	    statement = connection.createStatement();
-	
-	    // Execute the statement.
-	    statement.executeUpdate(sqlString);
-	
-	    // Provide a message when processing is complete.
-	    System.out.println("Processing complete.");
-	
-	}
-	// Exception handling and resource closing not shown...
-
- 
-<h2><a id="to_retrieve_rows"></a>To retrieve rows</h2>
-
-The following code shows you how to retrieve rows from the **Person** table.
-
-	// Connection string for your SQL Database server.
-	// Change the values assigned to your_server, 
-	// your_user@your_server,
-	// and your_password.
-	String connectionString = 
-		"jdbc:sqlserver://your_server.database.windows.net:1433" + ";" +  
-			"database=gettingstarted" + ";" + 
-			"user=your_user@your_server" + ";" +  
-			"password=your_password";
-	
-	// The types for the following variables are
-	// defined in the java.sql library.
-	Connection connection = null;  // For making the connection
-	Statement statement = null;    // For the SQL statement
-	ResultSet resultSet = null;    // For the result set, if applicable
-	
-	try
-	{
-	    // Ensure the SQL Server driver class is available.
-	    Class.forName("com.microsoft.sqlserver.jdbc.SQLServerDriver");
-	
-	    // Establish the connection.
-	    connection = DriverManager.getConnection(connectionString);
-	
-	    // Define the SQL string.
-	    String sqlString = "SELECT TOP 10 * FROM Person";
-	
-	    // Use the connection to create the SQL statement.
-	    statement = connection.createStatement();
-	
-	    // Execute the statement.
-	    resultSet = statement.executeQuery(sqlString);
-	
-	    // Loop through the results
-	    while (resultSet.next())
-	    {
-	        // Print out the row data
-	        System.out.println(
-	        	"Person with ID " + 
-	        	resultSet.getString("PersonID") + 
-	        	" has name " +
-	        	resultSet.getString("FirstName") + " " +
-	       		resultSet.getString("LastName"));
-	        }
-	
-	    // Provide a message when processing is complete.
-	    System.out.println("Processing complete.");
-	
-	}
-	// Exception handling and resource closing not shown...
-
- The code above selected the top 10 rows from the **Person** table. If you want to return all rows, modify the SQL statement to the following:
-
-	String sqlString = "SELECT * FROM Person";
-
- 
-<h2><a id="to_retrieve_rows_using_where"></a>To retrieve rows using a WHERE clause</h2>
-
-To retrieve rows using a clause, use the code as shown above, except change the SQL statement to include a clause. The following SQL statement includes a clause for rows whose **FirstName** value equals **Jim**.
-
-	// Define the SQL string.
-	String sqlString = "SELECT * FROM Person WHERE FirstName='Jim'";
-	
-WHERE clauses can also be used when retrieving counts, updating rows, or deleting rows.
-
-<h2><a id="to_retrieve_row_count"></a>To retrieve a count of rows</h2>
-
-The following code shows you how to retrieve a count of rows from the **Person** table.
- 
-	// Connection string for your SQL Database server.
-	// Change the values assigned to your_server, 
-	// your_user@your_server,
-	// and your_password.
-	String connectionString = 
-		"jdbc:sqlserver://your_server.database.windows.net:1433" + ";" +  
-			"database=gettingstarted" + ";" + 
-			"user=your_user@your_server" + ";" +  
-			"password=your_password";
-	
-	// The types for the following variables are
-	// defined in the java.sql library.
-	Connection connection = null;  // For making the connection
-	Statement statement = null;    // For the SQL statement
-	ResultSet resultSet = null;    // For the result set, if applicable
-	
-	try
-	{
-	    // Ensure the SQL Server driver class is available.
-	    Class.forName("com.microsoft.sqlserver.jdbc.SQLServerDriver");
-	
-	    // Establish the connection.
-	    connection = DriverManager.getConnection(connectionString);
-	
-	// Define the SQL string.
-	    String sqlString = "SELECT COUNT (PersonID) FROM Person";
-	
-	    // Use the connection to create the SQL statement.
-	    statement = connection.createStatement();
-	
-	    // Execute the statement.
-	    resultSet = statement.executeQuery(sqlString);
-	
-	    // Print out the returned number of rows.
-	    while (resultSet.next())
-	    {
-	        System.out.println("There were " + 
-	                         resultSet.getInt(1) +
-	                         " rows returned.");
-	    }
-	
-	    // Provide a message when processing is complete.
-	    System.out.println("Processing complete.");
-	
-	}
-	// Exception handling and resource closing not shown...
-
-<h2><a id="to_update_rows"></a>To update rows</h2>
-
-The following code shows you how to update rows. In this example, the **LastName** value is changed to **Kim** for any rows where the **FirstName** value is **Jim**.
-
-	// Connection string for your SQL Database server.
-	// Change the values assigned to your_server, 
-	// your_user@your_server,
-	// and your_password.
-	String connectionString = 
-		"jdbc:sqlserver://your_server.database.windows.net:1433" + ";" +  
-			"database=gettingstarted" + ";" + 
-			"user=your_user@your_server" + ";" +  
-			"password=your_password";
-	
-	// The types for the following variables are
-	// defined in the java.sql library.
-	Connection connection = null;  // For making the connection
-	Statement statement = null;    // For the SQL statement
-	ResultSet resultSet = null;    // For the result set, if applicable
-	
-	try
-	{
-	    // Ensure the SQL Server driver class is available.
-	    Class.forName("com.microsoft.sqlserver.jdbc.SQLServerDriver");
-	
-	    // Establish the connection.
-	    connection = DriverManager.getConnection(connectionString);
-	
-	    // Define the SQL string.
-	    String sqlString = 
-			"UPDATE Person " + "SET LastName = 'Kim' " + "WHERE FirstName='Jim'";
-	
-	    // Use the connection to create the SQL statement.
-	    statement = connection.createStatement();
-	    
-	    // Execute the statement.
-	    statement.executeUpdate(sqlString);
-	
-	    // Provide a message when processing is complete.
-	    System.out.println("Processing complete.");
-	
-	}// Exception handling and resource closing not shown...
-
- 
-
-<h2><a id="to_delete_rows"></a>To delete rows</h2>
-
-The following code shows you how to delete rows. In this example, any rows where the **FirstName** value is **Jim** are deleted.
-
-	// Connection string for your SQL Database server.
-	// Change the values assigned to your_server, 
-	// your_user@your_server,
-	// and your_password.
-	String connectionString = 
-		"jdbc:sqlserver://your_server.database.windows.net:1433" + ";" +  
-			"database=gettingstarted" + ";" + 
-			"user=your_user@your_server" + ";" +  
-			"password=your_password";
-	
-	// The types for the following variables are
-	// defined in the java.sql library.
-	Connection connection = null;  // For making the connection
-	Statement statement = null;    // For the SQL statement
-	ResultSet resultSet = null;    // For the result set, if applicable
-	
-	try
-	{
-	    // Ensure the SQL Server driver class is available.
-	    Class.forName("com.microsoft.sqlserver.jdbc.SQLServerDriver");
-	
-	    // Establish the connection.
-	    connection = DriverManager.getConnection(connectionString);
-	
-	    // Define the SQL string.
-	    String sqlString = 
-			"DELETE from Person " + 
-				"WHERE FirstName='Jim'";
-	
-	    // Use the connection to create the SQL statement.
-	    statement = connection.createStatement();
-	
-	    // Execute the statement.
-	    statement.executeUpdate(sqlString);
-	
-	    // Provide a message when processing is complete.
-	    System.out.println("Processing complete.");
-	
-	}
-	// Exception handling and resource closing not shown...
-	
- 
-<h2><a id="to_check_table_existence"></a>To check whether a table exists</h2>
-
-The following code shows you how to determine whether a table exists.
-
-	// Connection string for your SQL Database server.
-	// Change the values assigned to your_server, 
-	// your_user@your_server,
-	// and your_password.
-	String connectionString = 
-		"jdbc:sqlserver://your_server.database.windows.net:1433" + ";" +  
-			"database=gettingstarted" + ";" + 
-			"user=your_user@your_server" + ";" +  
-			"password=your_password";
-	
-	// The types for the following variables are
-	// defined in the java.sql library.
-	Connection connection = null;  // For making the connection
-	Statement statement = null;    // For the SQL statement
-	ResultSet resultSet = null;    // For the result set, if applicable
-	
-	try
-	{
-	    // Ensure the SQL Server driver class is available.
-	    Class.forName("com.microsoft.sqlserver.jdbc.SQLServerDriver");
-	
-	    // Establish the connection.
-	    connection = DriverManager.getConnection(connectionString);
-	
-	    // Define the SQL string.
-	    String sqlString = 
-			"IF EXISTS (SELECT 1 " +
-	        	"FROM sysobjects " + 
-	            "WHERE xtype='u' AND name='Person') " +
-	            "SELECT 'Person table exists.'" +
-	            "ELSE  " +
-	            "SELECT 'Person table does not exist.'";
-	
-	    // Use the connection to create the SQL statement.
-	    statement = connection.createStatement();
-	
-	    // Execute the statement.
-	    resultSet = statement.executeQuery(sqlString);
-	
-	    // Display the result.
-	    while (resultSet.next())
-	    {
-	        System.out.println(resultSet.getString(1));
-	    }
-	
-	    // Provide a message when processing is complete.
-	    System.out.println("Processing complete.");
-	
-	}
-	// Exception handling and resource closing not shown...
-
-<h2><a id="to_drop_index"></a>To drop an index</h2>
-
-The following code shows you how to drop an index named **index1** on the **Person** table.
-
-	// Connection string for your SQL Database server.
-	// Change the values assigned to your_server, 
-	// your_user@your_server,
-	// and your_password.
-	String connectionString = 
-		"jdbc:sqlserver://your_server.database.windows.net:1433" + ";" +
-			"database=gettingstarted" + ";" +
-			"user=your_user@your_server" + ";" +
-			"password=your_password";
-	
-	// The types for the following variables are
-	// defined in the java.sql library.
-	Connection connection = null;  // For making the connection
-	Statement statement = null;    // For the SQL statement
-	ResultSet resultSet = null;    // For the result set, if applicable
-	
-	try
-	{
-	    // Ensure the SQL Server driver class is available.
-	    Class.forName("com.microsoft.sqlserver.jdbc.SQLServerDriver");
-	
-	    // Establish the connection.
-	    connection = DriverManager.getConnection(connectionString);
-	
-	    // Define the SQL string.
-	    String sqlString = 
-			"DROP INDEX index1 " + 
-	        	"ON Person";
-	
-	    // Use the connection to create the SQL statement.
-	    statement = connection.createStatement();
-	
-	    // Execute the statement.
-	    statement.executeUpdate(sqlString);
-	
-	    // Provide a message when processing is complete.
-	    System.out.println("Processing complete.");
-	
-	}
-	// Exception handling and resource closing not shown...
-
- 
-<h2><a id="to_drop_table"></a>To drop a table</h2>
-
-The following code shows you how to drop a table named **Person**.
-
-	// Connection string for your SQL Database server.
-	// Change the values assigned to your_server, 
-	// your_user@your_server,
-	// and your_password.
-	String connectionString = 
-		"jdbc:sqlserver://your_server.database.windows.net:1433" + ";" +  
-			"database=gettingstarted" + ";" + 
-			"user=your_user@your_server" + ";" +  
-			"password=your_password";
-	
-	// The types for the following variables are
-	// defined in the java.sql library.
-	Connection connection = null;  // For making the connection
-	Statement statement = null;    // For the SQL statement
-	ResultSet resultSet = null;    // For the result set, if applicable
-	
-	try
-	{
-	    // Ensure the SQL Server driver class is available.
-	    Class.forName("com.microsoft.sqlserver.jdbc.SQLServerDriver");
-	
-	    // Establish the connection.
-	    connection = DriverManager.getConnection(connectionString);
-	
-	    // Define the SQL string.
-	    String sqlString = "DROP TABLE Person";
-	
-	    // Use the connection to create the SQL statement.
-	    statement = connection.createStatement();
-	
-	    // Execute the statement.
-	    statement.executeUpdate(sqlString);
-	
-	    // Provide a message when processing is complete.
-	    System.out.println("Processing complete.");
-	
-	}
-	// Exception handling and resource closing not shown...
-
-<h2><a id="using_in_azure"></a>Using SQL Database in Java within a Windows Azure Deployment</h2>
-
-To use SQL Database in Java within a Windows Azure deployment, in addition to having Microsoft JDBC Driver 4.0 for SQL Server as a library in your class path as shown above, you'll need to package it with your deployment.
-
-
-**Packaging the Microsoft JDBC Driver 4.0 SQL Server if you are using Eclipse**
-
-1. Within Eclipse's Project Explorer, right-click your project and click **Properties**.
-2. In the left-hand pane of the **Properties** dialog, click **Deployment Assembly**, and then click **Add**.
-3. In the **New Assembly Directive** dialog, click **Java Build Path Entries** and then click **Next**.
-4. Select **Microsoft JDBC Driver 4.0 SQL Server** and then click **Finish**.
-5. Click **OK** to close the **Properties** dialog.
-6. Export your project's WAR file to your approot folder, and rebuild your Azure project, per the steps documented at [Creating a Hello World Application Using the Windows Azure Plugin for Eclipse with Java (by Microsoft Open Technologies)](http://msdn.microsoft.com/en-us/library/windowsazure/hh690944.aspx). That topic also describes how to run your application in the compute emulator, and in Windows Azure.
-
-**Packaging the Microsoft JDBC Driver 4.0 SQL Server if you are not using Eclipse**
-
-* Ensure the Microsoft JDBC Driver 4.0 SQL Server library is included within the same Azure role as your Java application, and added to the class path of your application.
-
-<h2><a id="nextsteps"></a>Next steps</h2>
-
-To learn more about Microsoft JDBC Driver for SQL Server, see [Overview of the JDBC Driver](http://msdn.microsoft.com/en-us/library/ms378749.aspx). To learn more about SQL Database, see [SQL Database Overview](http://msdn.microsoft.com/en-us/library/windowsazure/ee336241.aspx).
-
-[Concepts]:#concepts
-[Prerequisites]:#prerequisites
-[Creating a Windows Azure SQL Database]:#create_db
-[Determining the SQL Database connection string]:#determine_connection_string
-[To allow access to a range of IP addresses]:#specify_allowed_ips
-[To use Windows Azure SQL Database in Java]:#use_sql_azure_in_java
-[Communicating with Windows Azure SQL Database from your code]:#communicate_from_code
-[To create a table]:#to_create_table
-[To create an index on a table]:#to_create_index
-[To insert rows]:#to_insert_rows
-[To retrieve rows]:#to_retrieve_rows
-[To retrieve rows using a WHERE clause]:#to_retrieve_rows_using_where
-[To retrieve a count of rows]:#to_retrieve_row_count
-[To update rows]:#to_update_rows
-[To delete rows]:#to_delete_rows
-[To check whether a table exists]:#to_check_table_existence
-[To drop an index]:#to_drop_index
-[To drop a table]:#to_drop_table
-[Using SQL Database in Java within a Windows Azure Deployment]:#using_in_azure
-[Next steps]:#nextsteps
-[create_new]: ./media/sql-data-java-how-to-use-sql-database/WA_New.png
-[create_new_sql_db]: ./media/sql-data-java-how-to-use-sql-database/WA_SQL_DB_Create.png
-[create_database_settings]: ./media/sql-data-java-how-to-use-sql-database/WA_CustomCreate_1.png
-[create_server_settings]: ./media/sql-data-java-how-to-use-sql-database/WA_CustomCreate_2.png
-[get_jdbc_connection_string]: ./media/sql-data-java-how-to-use-sql-database/WA_SQL_JDBC_ConnectionString.png
-[allowed_ips_dialog]: ./media/sql-data-java-how-to-use-sql-database/WA_Allowed_IPs.png
->>>>>>> 2e18a385
+[allowed_ips_dialog]: ./media/sql-data-java-how-to-use-sql-database/WA_Allowed_IPs.png