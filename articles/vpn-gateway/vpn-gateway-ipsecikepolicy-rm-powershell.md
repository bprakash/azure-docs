---
title: 'Configure IPsec/IKE policy for S2S VPN or VNet-to-VNet connections: Azure Resource Manager: PowerShell | Microsoft Docs'
description: This article walks you through configuring IPsec/IKE policy for S2S or VNet-to-VNet connections with Azure VPN Gateways using Azure Resource Manager and PowerShell.
services: vpn-gateway
documentationcenter: na
author: yushwang
manager: rossort
editor: ''
tags: azure-resource-manager

ms.assetid: 238cd9b3-f1ce-4341-b18e-7390935604fa
ms.service: vpn-gateway
ms.devlang: na
ms.topic: article
ms.tgt_pltfrm: na
ms.workload: infrastructure-services
ms.date: 05/12/2017
ms.author: yushwang

---
# Configure IPsec/IKE policy for S2S VPN or VNet-to-VNet connections

This article walks you through the steps to configure IPsec/IKE policy for Site-to-Site VPN or VNet-to-VNet connections using the Resource Manager deployment model and PowerShell.

## <a name="about"></a>About IPsec and IKE policy parameters for Azure VPN gateways
IPsec and IKE protocol standard supports a wide range of cryptographic algorithms in various combinations. Refer to [About cryptographic requirements and Azure VPN gateways](vpn-gateway-about-compliance-crypto.md) to see how this can help ensuring cross-premises and VNet-to-VNet connectivity satisfy your compliance or security requirements.

This article provides instructions to create and configure an IPsec/IKE policy and apply to a new or existing connection:

* [Part 1 - Workflow to create and set IPsec/IKE policy](#workflow)
* [Part 2 - Supported cryptographic algorithms and key strengths](#params)
* [Part 3 - Create a new S2S VPN connection with IPsec/IKE policy](#crossprem)
* [Part 4 - Create a new VNet-to-VNet connection with IPsec/IKE policy](#vnet2vnet)
* [Part 5 - Manage (create, add, remove) IPsec/IKE policy for a connection](#managepolicy)

> [!IMPORTANT]
<<<<<<< HEAD
> 1. Please note that IPsec/IKE policy only works on the following gateway SKUs:
>     - ***VpnGw1, VpnGw2, VpnGw3*** (route-based)
>     - ***Standard*** and ***HighPerformance*** (route-based)
=======
> 1. Note that IPsec/IKE policy only works on the following gateway SKUs:
>    * ***VpnGw1, VpnGw2, VpnGw3*** (route-based)
>    * ***Standard*** and ***HighPerformance*** (route-based)
>>>>>>> 7e950a10
> 2. You can only specify ***one*** policy combination for a given connection.
> 3. You must specify all algorithms and parameters for both IKE (Main Mode) and IPsec (Quick Mode). Partial policy specification is not allowed.
> 4. Consult with your VPN device vendor specifications to ensure the policy is supported on your on-premises VPN devices. S2S or VNet-to-VNet connections cannot establish if the policies are incompatible.

## <a name ="workflow"></a>Part 1 - Workflow to create and set IPsec/IKE policy
This section outlines the workflow to create and update IPsec/IKE policy on a S2S VPN or VNet-to-VNet connection:
1. Create a virtual network and a VPN gateway
2. Create a local network gateway for cross premises connection, or another virtual network and gateway for VNet-to-VNet connection
3. Create an IPsec/IKE policy with selected algorithms and parameters
4. Create a connection (IPsec or VNet2VNet) with the IPsec/IKE policy
5. Add/update/remove an IPsec/IKE policy for an existing connection

The instructions in this article helps you set up and configure IPsec/IKE policies as shown in the diagram:

![ipsec-ike-policy](./media/vpn-gateway-ipsecikepolicy-rm-powershell/ipsecikepolicy.png)

## <a name ="params"></a>Part 2 - Supported cryptographic algorithms & key strengths

The following table lists the supported cryptographic algorithms and key strengths configurable by the customers:

<<<<<<< HEAD
| **IPsec/IKEv2**  | **Options**                                                                 |
| ---              | ---                                                                         |
| IKEv2 Encryption | AES256, AES192, AES128, DES3, DES                                           |
| IKEv2 Integrity  | SHA384, SHA256, SHA1, MD5                                                   |
| DH Group         | DHGroup24, ECP384, ECP256, DHGroup14, DHGroup2048, DHGroup2, DHGroup1, None |
| IPsec Encryption | GCMAES256, GCMAES192, GCMAES128, AES256, AES192, AES128, DES3, DES, None    |
| IPsec Integrity  | GCMASE256, GCMAES192, GCMAES128, SHA256, SHA1, MD5                          |
| PFS Group        | PFS24, ECP384, ECP256, PFS2048, PFS2, PFS1, None                            |
| QM SA Lifetime   | (**Optional**: default values are used if not specified)<br>Seconds (integer; **min. 300**/default 27000 seconds)<br>KBytes (integer; **min. 1024**/default 102400000 KBytes)                                                                                |
| Traffic Selector | UsePolicyBasedTrafficSelectors** ($True/$False; **Optional**, default $False if not specified)                                                                         |
|                  |                                                                             |

> [!IMPORTANT]
> 1. **If GCMAES is used as for IPsec Encryption algorithm, you must select the same GCMAES algorithm and key length for IPsec Integrity; e.g., using GCMAES128 for both**
> 2. IKEv2 Main Mode SA lifetime is fixed at 28,800 seconds on the Azure VPN gateways
> 3. Setting "UsePolicyBasedTrafficSelectors" to $True on a connection will configure the Azure VPN gateway to connect to policy-based VPN firewall on premises. If you enable PolicyBasedTrafficSelectors, you need to ensure your VPN device has the matching traffic selectors defined with all combinations of your on-premises network (local network gateway) prefixes to/from the Azure virtual network prefixes, instead of any-to-any. For example, if your on-premises network prefixes are 10.1.0.0/16 and 10.2.0.0/16, and your virtual network prefixes are 192.168.0.0/16 and 172.16.0.0/16, you need to specify the following traffic selectors:
>    * 10.1.0.0/16 <====> 192.168.0.0/16
>    * 10.1.0.0/16 <====> 172.16.0.0/16
>    * 10.2.0.0/16 <====> 192.168.0.0/16
>    * 10.2.0.0/16 <====> 172.16.0.0/16
=======
| **IPsec/IKEv2**  | **Options**    |
| ---  | --- 
| IKEv2 Encryption | AES256, AES192, AES128, DES3, DES  
| IKEv2 Integrity  | SHA384, SHA256, SHA1, MD5  |
| DH Group         | DHGroup24, ECP384, ECP256, DHGroup14, DHGroup2048, DHGroup2, DHGroup1, None |
| IPsec Encryption | GCMAES256, GCMAES192, GCMAES128, AES256, AES192, AES128, DES3, DES, None    |
| IPsec Integrity  | GCMASE256, GCMAES192, GCMAES128, SHA256, SHA1, MD5 |
| PFS Group        | PFS24, ECP384, ECP256, PFS2048, PFS2, PFS1, None 
| QM SA Lifetime   | (**Optional**: default values are used if not specified)<br>Seconds (integer; **min. 300**/default 27000 seconds)<br>KBytes (integer; **min. 1024**/default 102400000 KBytes)   |
| Traffic Selector | UsePolicyBasedTrafficSelectors** ($True/$False; **Optional**, default $False if not specified)    |
|  |  |
>>>>>>> 7e950a10

> [!IMPORTANT]
> 1. **If GCMAES is used as for IPsec Encryption algorithm, you must select the same GCMAES algorithm and key length for IPsec Integrity; for example, using GCMAES128 for both**
> 2. IKEv2 Main Mode SA lifetime is fixed at 28,800 seconds on the Azure VPN gateways
> 3. Setting "UsePolicyBasedTrafficSelectors" to $True on a connection will configure the Azure VPN gateway to connect to policy-based VPN firewall on premises. If you enable PolicyBasedTrafficSelectors, you need to ensure your VPN device has the matching traffic selectors defined with all combinations of your on-premises network (local network gateway) prefixes to/from the Azure virtual network prefixes, instead of any-to-any. For example, if your on-premises network prefixes are 10.1.0.0/16 and 10.2.0.0/16, and your virtual network prefixes are 192.168.0.0/16 and 172.16.0.0/16, you need to specify the following traffic selectors:
>    * 10.1.0.0/16 <====> 192.168.0.0/16
>    * 10.1.0.0/16 <====> 172.16.0.0/16
>    * 10.2.0.0/16 <====> 192.168.0.0/16
>    * 10.2.0.0/16 <====> 172.16.0.0/16

For more information regarding policy-based traffic selectors, see [Connect multiple on-premises policy-based VPN devices](vpn-gateway-connect-multiple-policybased-rm-ps.md).

The following table lists the corresponding Diffie-Hellman Groups supported by the custom policy:

| **Diffie-Hellman Group**  | **DHGroup**              | **PFSGroup** | **Key length** |
| --- | --- | --- | --- |
| 1                         | DHGroup1                 | PFS1         | 768-bit MODP   |
| 2                         | DHGroup2                 | PFS2         | 1024-bit MODP  |
| 14                        | DHGroup14<br>DHGroup2048 | PFS2048      | 2048-bit MODP  |
| 19                        | ECP256                   | ECP256       | 256-bit ECP    |
| 20                        | ECP384                   | ECP284       | 384-bit ECP    |
| 24                        | DHGroup24                | PFS24        | 2048-bit MODP  |

Refer to [RFC3526](https://tools.ietf.org/html/rfc3526) and [RFC5114](https://tools.ietf.org/html/rfc5114) for more details.

The table below lists the corresponding Diffie-Hellman Groups supported by the custom policy:

| **Diffie-Hellman Group**  | **DHGroup**              | **PFSGroup** | **Key length** |
| ---                       | ---                      | ---          | ---            |
| 1                         | DHGroup1                 | PFS1         | 768-bit MODP   |
| 2                         | DHGroup2                 | PFS2         | 1024-bit MODP  |
| 14                        | DHGroup14<br>DHGroup2048 | PFS2048      | 2048-bit MODP  |
| 19                        | ECP256                   | ECP256       | 256-bit ECP    |
| 20                        | ECP384                   | ECP284       | 384-bit ECP    |
| 24                        | DHGroup24                | PFS24        | 2048-bit MODP  |
|                           |                          |              |                |

Refer to [RFC3526](https://tools.ietf.org/html/rfc3526) and [RFC5114](https://tools.ietf.org/html/rfc5114) for more details.

## <a name ="crossprem"></a>Part 3 - Create a new S2S VPN connection with IPsec/IKE policy

This section walks you through the steps of creating a S2S VPN connection with an IPsec/IKE policy. The following steps create the connection as shown in the diagram:

![s2s-policy](./media/vpn-gateway-ipsecikepolicy-rm-powershell/s2spolicy.png)

See [Create a S2S VPN connection](vpn-gateway-create-site-to-site-rm-powershell.md) for more detailed step-by-step instructions for creating a S2S VPN connection.

### <a name="before"></a>Before you begin

* Verify that you have an Azure subscription. If you don't already have an Azure subscription, you can activate your [MSDN subscriber benefits](https://azure.microsoft.com/pricing/member-offers/msdn-benefits-details/) or sign up for a [free account](https://azure.microsoft.com/pricing/free-trial/).
* Install the Azure Resource Manager PowerShell cmdlets. See [Overview of Azure PowerShell](/powershell/azure/overview) for more information about installing the PowerShell cmdlets.

### <a name="createvnet1"></a>Step 1 - Create the virtual network, VPN gateway, and local network gateway

#### 1. Declare your variables

For this exercise, we start by declaring our variables. Be sure to replace the values with your own when configuring for production.

```powershell
$Sub1          = "<YourSubscriptionName>"
$RG1           = "TestPolicyRG1"
$Location1     = "East US 2"
$VNetName1     = "TestVNet1"
$FESubName1    = "FrontEnd"
$BESubName1    = "Backend"
$GWSubName1    = "GatewaySubnet"
$VNetPrefix11  = "10.11.0.0/16"
$VNetPrefix12  = "10.12.0.0/16"
$FESubPrefix1  = "10.11.0.0/24"
$BESubPrefix1  = "10.12.0.0/24"
$GWSubPrefix1  = "10.12.255.0/27"
$DNS1          = "8.8.8.8"
$GWName1       = "VNet1GW"
$GW1IPName1    = "VNet1GWIP1"
$GW1IPconf1    = "gw1ipconf1"
$Connection16  = "VNet1toSite6"

$LNGName6      = "Site6"
$LNGPrefix61   = "10.61.0.0/16"
$LNGPrefix62   = "10.62.0.0/16"
$LNGIP6        = "131.107.72.22"
```

#### 2. Connect to your subscription and create a new resource group

Make sure you switch to PowerShell mode to use the Resource Manager cmdlets. For more information, see [Using Windows PowerShell with Resource Manager](../powershell-azure-resource-manager.md).

Open your PowerShell console and connect to your account. Use the following sample to help you connect:

```powershell
Login-AzureRmAccount
Select-AzureRmSubscription -SubscriptionName $Sub1
New-AzureRmResourceGroup -Name $RG1 -Location $Location1
```

#### 3. Create the virtual network, VPN gateway, and local network gateway

The following sample creates the virtual network, TestVNet1, with three subnets, and the VPN gateway. When substituting values, it's important that you always name your gateway subnet specifically GatewaySubnet. If you name it something else, your gateway creation fails.

```powershell
$fesub1 = New-AzureRmVirtualNetworkSubnetConfig -Name $FESubName1 -AddressPrefix $FESubPrefix1
$besub1 = New-AzureRmVirtualNetworkSubnetConfig -Name $BESubName1 -AddressPrefix $BESubPrefix1
$gwsub1 = New-AzureRmVirtualNetworkSubnetConfig -Name $GWSubName1 -AddressPrefix $GWSubPrefix1

New-AzureRmVirtualNetwork -Name $VNetName1 -ResourceGroupName $RG1 -Location $Location1 -AddressPrefix $VNetPrefix11,$VNetPrefix12 -Subnet $fesub1,$besub1,$gwsub1

$gw1pip1    = New-AzureRmPublicIpAddress -Name $GW1IPName1 -ResourceGroupName $RG1 -Location $Location1 -AllocationMethod Dynamic
$vnet1      = Get-AzureRmVirtualNetwork -Name $VNetName1 -ResourceGroupName $RG1
$subnet1    = Get-AzureRmVirtualNetworkSubnetConfig -Name "GatewaySubnet" -VirtualNetwork $vnet1
$gw1ipconf1 = New-AzureRmVirtualNetworkGatewayIpConfig -Name $GW1IPconf1 -Subnet $subnet1 -PublicIpAddress $gw1pip1

New-AzureRmVirtualNetworkGateway -Name $GWName1 -ResourceGroupName $RG1 -Location $Location1 -IpConfigurations $gw1ipconf1 -GatewayType Vpn -VpnType RouteBased -GatewaySku HighPerformance

New-AzureRmLocalNetworkGateway -Name $LNGName6 -ResourceGroupName $RG1 -Location $Location1 -GatewayIpAddress $LNGIP6 -AddressPrefix $LNGPrefix61,$LNGPrefix62
```

### <a name="s2sconnection"></a>Step 2 - Create a S2S VPN connection with an IPsec/IKE policy

#### 1. Create an IPsec/IKE policy
<<<<<<< HEAD
The sample script below creates an IPsec/IKE policy with the following algorithms and parameters:

* IKEv2: AES256, SHA384, DHGroup24
* IPsec: AES256, SHA256, PFS24, SA Lifetime 7200 seconds & 2048KB

```powershell
$ipsecpolicy6 = New-AzureRmIpsecPolicy -IkeEncryption AES256 -IkeIntegrity SHA384 -DhGroup DHGroup24 -IpsecEncryption AES256 -IpsecIntegrity SHA256 -PfsGroup PFS24 -SALifeTimeSeconds 7200 -SADataSizeKilobytes 2048
```

If you use GCMAES for IPsec, you must use the same GCMAES algorithm and key length for both IPsec encryption and integrity, for example:

* IKEv2: AES256, SHA384, DHGroup24
* IPsec: **GCMAES256, GCMAES256**, PFS24, SA Lifetime 7200 seconds & 2048KB

```powershell
=======

The following sample script creates an IPsec/IKE policy with the following algorithms and parameters:

* IKEv2: AES256, SHA384, DHGroup24
* IPsec: AES256, SHA256, PFS24, SA Lifetime 7200 seconds & 2048KB

```powershell
$ipsecpolicy6 = New-AzureRmIpsecPolicy -IkeEncryption AES256 -IkeIntegrity SHA384 -DhGroup DHGroup24 -IpsecEncryption AES256 -IpsecIntegrity SHA256 -PfsGroup PFS24 -SALifeTimeSeconds 7200 -SADataSizeKilobytes 2048
```

If you use GCMAES for IPsec, you must use the same GCMAES algorithm and key length for both IPsec encryption and integrity, for example:

* IKEv2: AES256, SHA384, DHGroup24
* IPsec: **GCMAES256, GCMAES256**, PFS24, SA Lifetime 7200 seconds & 2048KB

```powershell
>>>>>>> 7e950a10
$ipsecpolicy6 = New-AzureRmIpsecPolicy -IkeEncryption AES256 -IkeIntegrity SHA384 -DhGroup DHGroup24 -IpsecEncryption GCMAES256 -IpsecIntegrity GCMAES256 -PfsGroup PFS24 -SALifeTimeSeconds 7200 -SADataSizeKilobytes 2048
```

#### 2. Create the S2S VPN connection with the IPsec/IKE policy

Create an S2S VPN connection and apply the IPsec/IKE policy created earlier.

```powershell
$vnet1gw = Get-AzureRmVirtualNetworkGateway -Name $GWName1  -ResourceGroupName $RG1
$lng6 = Get-AzureRmLocalNetworkGateway  -Name $LNGName6 -ResourceGroupName $RG1

New-AzureRmVirtualNetworkGatewayConnection -Name $Connection16 -ResourceGroupName $RG1 -VirtualNetworkGateway1 $vnet1gw -LocalNetworkGateway2 $lng6 -Location $Location1 -ConnectionType IPsec -IpsecPolicies $ipsecpolicy6 -SharedKey 'AzureA1b2C3'
```

You can optionally add "-UsePolicyBasedTrafficSelectors $True" to the create connection cmdlet to enable Azure VPN gateway to connect to policy-based VPN devices on premises, as described above.

> [!IMPORTANT]
> Once an IPsec/IKE policy is specified on a connection, the Azure VPN gateway will only send or accept
> the IPsec/IKE proposal with specified cryptographic algorithms and key strengths on that particular
> connection. Make sure your on-premises VPN device for the connection uses or accepts the exact
> policy combination, otherwise the S2S VPN tunnel will not establish.


## <a name ="vnet2vnet"></a>Part 4 - Create a new VNet-to-VNet connection with IPsec/IKE policy

The steps of creating a VNet-to-VNet connection with an IPsec/IKE policy are similar to that of a S2S VPN connection. The following sample scripts create the connection as shown in the diagram:

![v2v-policy](./media/vpn-gateway-ipsecikepolicy-rm-powershell/v2vpolicy.png)

See [Create a VNet-to-VNet connection](vpn-gateway-vnet-vnet-rm-ps.md) for more detailed steps for creating a VNet-to-VNet connection. You must complete [Part 3](#crossprem) to create and configure TestVNet1 and the VPN Gateway.

### <a name="createvnet2"></a>Step 1 - Create the second virtual network and VPN gateway

#### 1. Declare your variables

Be sure to replace the values with the ones that you want to use for your configuration.

```powershell
$RG2          = "TestPolicyRG2"
$Location2    = "East US 2"
$VNetName2    = "TestVNet2"
$FESubName2   = "FrontEnd"
$BESubName2   = "Backend"
$GWSubName2   = "GatewaySubnet"
$VNetPrefix21 = "10.21.0.0/16"
$VNetPrefix22 = "10.22.0.0/16"
$FESubPrefix2 = "10.21.0.0/24"
$BESubPrefix2 = "10.22.0.0/24"
$GWSubPrefix2 = "10.22.255.0/27"
$DNS2         = "8.8.8.8"
$GWName2      = "VNet2GW"
$GW2IPName1   = "VNet2GWIP1"
$GW2IPconf1   = "gw2ipconf1"
$Connection21 = "VNet2toVNet1"
$Connection12 = "VNet1toVNet2"
```

#### 2. Create the second virtual network and VPN gateway in the new resource group

```powershell
New-AzureRmResourceGroup -Name $RG2 -Location $Location2

$fesub2 = New-AzureRmVirtualNetworkSubnetConfig -Name $FESubName2 -AddressPrefix $FESubPrefix2
$besub2 = New-AzureRmVirtualNetworkSubnetConfig -Name $BESubName2 -AddressPrefix $BESubPrefix2
$gwsub2 = New-AzureRmVirtualNetworkSubnetConfig -Name $GWSubName2 -AddressPrefix $GWSubPrefix2

New-AzureRmVirtualNetwork -Name $VNetName2 -ResourceGroupName $RG2 -Location $Location2 -AddressPrefix $VNetPrefix21,$VNetPrefix22 -Subnet $fesub2,$besub2,$gwsub2

$gw2pip1    = New-AzureRmPublicIpAddress -Name $GW2IPName1 -ResourceGroupName $RG2 -Location $Location2 -AllocationMethod Dynamic
$vnet2      = Get-AzureRmVirtualNetwork -Name $VNetName2 -ResourceGroupName $RG2
$subnet2    = Get-AzureRmVirtualNetworkSubnetConfig -Name "GatewaySubnet" -VirtualNetwork $vnet2
$gw2ipconf1 = New-AzureRmVirtualNetworkGatewayIpConfig -Name $GW2IPconf1 -Subnet $subnet2 -PublicIpAddress $gw2pip1

New-AzureRmVirtualNetworkGateway -Name $GWName2 -ResourceGroupName $RG2 -Location $Location2 -IpConfigurations $gw2ipconf1 -GatewayType Vpn -VpnType RouteBased -GatewaySku HighPerformance
```

### Step 2 - Create a VNet-toVNet connection with the IPsec/IKE policy

Similar to the S2S VPN connection, create an IPsec/IKE policy then apply to policy to the new connection.

#### 1. Create an IPsec/IKE policy

The following sample script creates a different IPsec/IKE policy with the following algorithms and parameters:
* IKEv2: AES128, SHA1, DHGroup14
* IPsec: GCMAES128, GCMAES128, PFS14, SA Lifetime 7200 seconds & 4096KB

```powershell
$ipsecpolicy2 = New-AzureRmIpsecPolicy -IkeEncryption AES128 -IkeIntegrity SHA1 -DhGroup DHGroup14 -IpsecEncryption GCMAES128 -IpsecIntegrity GCMAES128 -PfsGroup PFS14 -SALifeTimeSeconds 7200 -SADataSizeKilobytes 4096
```

#### 2. Create VNet-to-VNet connections with the IPsec/IKE policy

Create a VNet-to-VNet connection and apply the IPsec/IKE policy you created. In this example, both gateways are in the same subscription. So it is possible to create and configure both connections with the same IPsec/IKE policy in the same PowerShell session.

```powershell
$vnet1gw = Get-AzureRmVirtualNetworkGateway -Name $GWName1  -ResourceGroupName $RG1
$vnet2gw = Get-AzureRmVirtualNetworkGateway -Name $GWName2  -ResourceGroupName $RG2

New-AzureRmVirtualNetworkGatewayConnection -Name $Connection12 -ResourceGroupName $RG1 -VirtualNetworkGateway1 $vnet1gw -VirtualNetworkGateway2 $vnet2gw -Location $Location1 -ConnectionType Vnet2Vnet -IpsecPolicies $ipsecpolicy2 -SharedKey 'AzureA1b2C3'

New-AzureRmVirtualNetworkGatewayConnection -Name $Connection21 -ResourceGroupName $RG2 -VirtualNetworkGateway1 $vnet2gw -VirtualNetworkGateway2 $vnet1gw -Location $Location2 -ConnectionType Vnet2Vnet -IpsecPolicies $ipsecpolicy2 -SharedKey 'AzureA1b2C3'
```

> [!IMPORTANT]
> Once an IPsec/IKE policy is specified on a connection, the Azure VPN gateway will only send or accept
> the IPsec/IKE proposal with specified cryptographic algorithms and key strengths on that particular
> connection. Make sure the IPsec policies for both connections are the same, otherwise the
> VNet-to-VNet connection will not establish.

After completing these steps, the connection is established in a few minutes, and you will have the following network topology as shown in the beginning:

![ipsec-ike-policy](./media/vpn-gateway-ipsecikepolicy-rm-powershell/ipsecikepolicy.png)


## <a name ="managepolicy"></a>Part 5 - Update IPsec/IKE policy for a connection

The last section shows you how to manage IPsec/IKE policy for an existing S2S or VNet-to-VNet connection. The exercise below walks you through the following operations on a connection:

1. Show the IPsec/IKE policy of a connection
2. Add or update the IPsec/IKE policy to a connection
3. Remove the IPsec/IKE policy from a connection

The same steps apply to both S2S and VNet-to-VNet connections.

> [!IMPORTANT]
> IPsec/IKE policy is supported on *Standard* and *HighPerformance* route-based VPN gateways only. It does not work on the Basic gateway SKU or the policy-based VPN gateway.

#### 1. Show the IPsec/IKE policy of a connection

The following example shows how to get the IPsec/IKE policy configured on a connection. The scripts also continue from the exercises above.

```powershell
$RG1          = "TestPolicyRG1"
$Connection16 = "VNet1toSite6"
$connection6  = Get-AzureRmVirtualNetworkGatewayConnection -Name $Connection16 -ResourceGroupName $RG1
$connection6.IpsecPolicies
```

The last command lists the current IPsec/IKE policy configured on the connection, if there is any. The following sample output is for the connection:

```powershell
SALifeTimeSeconds   : 3600
SADataSizeKilobytes : 2048
IpsecEncryption     : AES256
IpsecIntegrity      : SHA256
IkeEncryption       : AES256
IkeIntegrity        : SHA384
DhGroup             : DHGroup24
PfsGroup            : PFS24
```

If there is no IPsec/IKE policy configured, the command (PS> $connection6.policy) gets an empty return. It does not mean IPsec/IKE is not configured on the connection, but that there is no custom IPsec/IKE policy. The actual connection uses the default policy negotiated between your on-premises VPN device and the Azure VPN gateway.

#### 2. Add or update an IPsec/IKE policy for a connection

The steps to add a new policy or update an existing policy on a connection are the same: create a new policy then apply the new policy to the connection.

```powershell
$RG1          = "TestPolicyRG1"
$Connection16 = "VNet1toSite6"
$connection6  = Get-AzureRmVirtualNetworkGatewayConnection -Name $Connection16 -ResourceGroupName $RG1

$newpolicy6   = New-AzureRmIpsecPolicy -IkeEncryption AES128 -IkeIntegrity SHA1 -DhGroup DHGroup14 -IpsecEncryption GCMAES128 -IpsecIntegrity GCMAES128 -PfsGroup None -SALifeTimeSeconds 3600 -SADataSizeKilobytes 2048

Set-AzureRmVirtualNetworkGatewayConnection -VirtualNetworkGatewayConnection $connection6 -IpsecPolicies $newpolicy6
```

To enable "UsePolicyBasedTrafficSelectors" when connecting to an on-premises policy-based VPN device, add the "-UsePolicyBaseTrafficSelectors" parameter to the cmdlet, or set it to $False to disable the option:

```powershell
Set-AzureRmVirtualNetworkGatewayConnection -VirtualNetworkGatewayConnection $connection6 -IpsecPolicies $newpolicy6 -UsePolicyBasedTrafficSelectors $True
```

You can get the connection again to check if the policy is updated.

```powershell
$connection6  = Get-AzureRmVirtualNetworkGatewayConnection -Name $Connection16 -ResourceGroupName $RG1
$connection6.IpsecPolicies
```

You should see the output from the last line, as shown in the following example:

```powershell
SALifeTimeSeconds   : 3600
SADataSizeKilobytes : 2048
IpsecEncryption     : GCMAES128
IpsecIntegrity      : GCMAES128
IkeEncryption       : AES128
IkeIntegrity        : SHA1
DhGroup             : DHGroup14--
PfsGroup            : None
```

#### 3. Remove an IPsec/IKE policy from a connection

Once you remove the custom policy from a connection, the Azure VPN gateway reverts back to the [default list of IPsec/IKE proposals](vpn-gateway-about-vpn-devices.md) and renegotiates again with your on-premises VPN device.

```powershell
$RG1           = "TestPolicyRG1"
$Connection16  = "VNet1toSite6"
$connection6   = Get-AzureRmVirtualNetworkGatewayConnection -Name $Connection16 -ResourceGroupName $RG1

$currentpolicy = $connection6.IpsecPolicies[0]
$connection6.IpsecPolicies.Remove($currentpolicy)

Set-AzureRmVirtualNetworkGatewayConnection -VirtualNetworkGatewayConnection $connection6
```

You can use the same script to check if the policy has been removed from the connection.

## Next steps

See [Connect multiple on-premises policy-based VPN devices](vpn-gateway-connect-multiple-policybased-rm-ps.md) for more details regarding policy-based traffic selectors.

Once your connection is complete, you can add virtual machines to your virtual networks. See [Create a Virtual Machine](../virtual-machines/virtual-machines-windows-hero-tutorial.md?toc=%2fazure%2fvirtual-machines%2fwindows%2ftoc.json) for steps.<|MERGE_RESOLUTION|>--- conflicted
+++ resolved
@@ -34,15 +34,9 @@
 * [Part 5 - Manage (create, add, remove) IPsec/IKE policy for a connection](#managepolicy)
 
 > [!IMPORTANT]
-<<<<<<< HEAD
-> 1. Please note that IPsec/IKE policy only works on the following gateway SKUs:
->     - ***VpnGw1, VpnGw2, VpnGw3*** (route-based)
->     - ***Standard*** and ***HighPerformance*** (route-based)
-=======
 > 1. Note that IPsec/IKE policy only works on the following gateway SKUs:
 >    * ***VpnGw1, VpnGw2, VpnGw3*** (route-based)
 >    * ***Standard*** and ***HighPerformance*** (route-based)
->>>>>>> 7e950a10
 > 2. You can only specify ***one*** policy combination for a given connection.
 > 3. You must specify all algorithms and parameters for both IKE (Main Mode) and IPsec (Quick Mode). Partial policy specification is not allowed.
 > 4. Consult with your VPN device vendor specifications to ensure the policy is supported on your on-premises VPN devices. S2S or VNet-to-VNet connections cannot establish if the policies are incompatible.
@@ -63,28 +57,6 @@
 
 The following table lists the supported cryptographic algorithms and key strengths configurable by the customers:
 
-<<<<<<< HEAD
-| **IPsec/IKEv2**  | **Options**                                                                 |
-| ---              | ---                                                                         |
-| IKEv2 Encryption | AES256, AES192, AES128, DES3, DES                                           |
-| IKEv2 Integrity  | SHA384, SHA256, SHA1, MD5                                                   |
-| DH Group         | DHGroup24, ECP384, ECP256, DHGroup14, DHGroup2048, DHGroup2, DHGroup1, None |
-| IPsec Encryption | GCMAES256, GCMAES192, GCMAES128, AES256, AES192, AES128, DES3, DES, None    |
-| IPsec Integrity  | GCMASE256, GCMAES192, GCMAES128, SHA256, SHA1, MD5                          |
-| PFS Group        | PFS24, ECP384, ECP256, PFS2048, PFS2, PFS1, None                            |
-| QM SA Lifetime   | (**Optional**: default values are used if not specified)<br>Seconds (integer; **min. 300**/default 27000 seconds)<br>KBytes (integer; **min. 1024**/default 102400000 KBytes)                                                                                |
-| Traffic Selector | UsePolicyBasedTrafficSelectors** ($True/$False; **Optional**, default $False if not specified)                                                                         |
-|                  |                                                                             |
-
-> [!IMPORTANT]
-> 1. **If GCMAES is used as for IPsec Encryption algorithm, you must select the same GCMAES algorithm and key length for IPsec Integrity; e.g., using GCMAES128 for both**
-> 2. IKEv2 Main Mode SA lifetime is fixed at 28,800 seconds on the Azure VPN gateways
-> 3. Setting "UsePolicyBasedTrafficSelectors" to $True on a connection will configure the Azure VPN gateway to connect to policy-based VPN firewall on premises. If you enable PolicyBasedTrafficSelectors, you need to ensure your VPN device has the matching traffic selectors defined with all combinations of your on-premises network (local network gateway) prefixes to/from the Azure virtual network prefixes, instead of any-to-any. For example, if your on-premises network prefixes are 10.1.0.0/16 and 10.2.0.0/16, and your virtual network prefixes are 192.168.0.0/16 and 172.16.0.0/16, you need to specify the following traffic selectors:
->    * 10.1.0.0/16 <====> 192.168.0.0/16
->    * 10.1.0.0/16 <====> 172.16.0.0/16
->    * 10.2.0.0/16 <====> 192.168.0.0/16
->    * 10.2.0.0/16 <====> 172.16.0.0/16
-=======
 | **IPsec/IKEv2**  | **Options**    |
 | ---  | --- 
 | IKEv2 Encryption | AES256, AES192, AES128, DES3, DES  
@@ -96,7 +68,6 @@
 | QM SA Lifetime   | (**Optional**: default values are used if not specified)<br>Seconds (integer; **min. 300**/default 27000 seconds)<br>KBytes (integer; **min. 1024**/default 102400000 KBytes)   |
 | Traffic Selector | UsePolicyBasedTrafficSelectors** ($True/$False; **Optional**, default $False if not specified)    |
 |  |  |
->>>>>>> 7e950a10
 
 > [!IMPORTANT]
 > 1. **If GCMAES is used as for IPsec Encryption algorithm, you must select the same GCMAES algorithm and key length for IPsec Integrity; for example, using GCMAES128 for both**
@@ -119,20 +90,6 @@
 | 19                        | ECP256                   | ECP256       | 256-bit ECP    |
 | 20                        | ECP384                   | ECP284       | 384-bit ECP    |
 | 24                        | DHGroup24                | PFS24        | 2048-bit MODP  |
-
-Refer to [RFC3526](https://tools.ietf.org/html/rfc3526) and [RFC5114](https://tools.ietf.org/html/rfc5114) for more details.
-
-The table below lists the corresponding Diffie-Hellman Groups supported by the custom policy:
-
-| **Diffie-Hellman Group**  | **DHGroup**              | **PFSGroup** | **Key length** |
-| ---                       | ---                      | ---          | ---            |
-| 1                         | DHGroup1                 | PFS1         | 768-bit MODP   |
-| 2                         | DHGroup2                 | PFS2         | 1024-bit MODP  |
-| 14                        | DHGroup14<br>DHGroup2048 | PFS2048      | 2048-bit MODP  |
-| 19                        | ECP256                   | ECP256       | 256-bit ECP    |
-| 20                        | ECP384                   | ECP284       | 384-bit ECP    |
-| 24                        | DHGroup24                | PFS24        | 2048-bit MODP  |
-|                           |                          |              |                |
 
 Refer to [RFC3526](https://tools.ietf.org/html/rfc3526) and [RFC5114](https://tools.ietf.org/html/rfc5114) for more details.
 
@@ -216,8 +173,8 @@
 ### <a name="s2sconnection"></a>Step 2 - Create a S2S VPN connection with an IPsec/IKE policy
 
 #### 1. Create an IPsec/IKE policy
-<<<<<<< HEAD
-The sample script below creates an IPsec/IKE policy with the following algorithms and parameters:
+
+The following sample script creates an IPsec/IKE policy with the following algorithms and parameters:
 
 * IKEv2: AES256, SHA384, DHGroup24
 * IPsec: AES256, SHA256, PFS24, SA Lifetime 7200 seconds & 2048KB
@@ -232,24 +189,6 @@
 * IPsec: **GCMAES256, GCMAES256**, PFS24, SA Lifetime 7200 seconds & 2048KB
 
 ```powershell
-=======
-
-The following sample script creates an IPsec/IKE policy with the following algorithms and parameters:
-
-* IKEv2: AES256, SHA384, DHGroup24
-* IPsec: AES256, SHA256, PFS24, SA Lifetime 7200 seconds & 2048KB
-
-```powershell
-$ipsecpolicy6 = New-AzureRmIpsecPolicy -IkeEncryption AES256 -IkeIntegrity SHA384 -DhGroup DHGroup24 -IpsecEncryption AES256 -IpsecIntegrity SHA256 -PfsGroup PFS24 -SALifeTimeSeconds 7200 -SADataSizeKilobytes 2048
-```
-
-If you use GCMAES for IPsec, you must use the same GCMAES algorithm and key length for both IPsec encryption and integrity, for example:
-
-* IKEv2: AES256, SHA384, DHGroup24
-* IPsec: **GCMAES256, GCMAES256**, PFS24, SA Lifetime 7200 seconds & 2048KB
-
-```powershell
->>>>>>> 7e950a10
 $ipsecpolicy6 = New-AzureRmIpsecPolicy -IkeEncryption AES256 -IkeIntegrity SHA384 -DhGroup DHGroup24 -IpsecEncryption GCMAES256 -IpsecIntegrity GCMAES256 -PfsGroup PFS24 -SALifeTimeSeconds 7200 -SADataSizeKilobytes 2048
 ```
 
