---
title: 'Connect an Azure virtual network to another VNet: Portal | Microsoft Docs'
description: Create a VPN gateway connection between VNets by using Resource Manager and the Azure portal.
services: vpn-gateway
documentationcenter: na
author: cherylmc
manager: timlt
editor: ''
tags: azure-resource-manager

ms.assetid: a7015cfc-764b-46a1-bfac-043d30a275df
ms.service: vpn-gateway
ms.devlang: na
ms.topic: hero-article
ms.tgt_pltfrm: na
ms.workload: infrastructure-services
<<<<<<< HEAD
ms.date: 03/27/2017
ms.author: cherylmc

---
# Configure a VNet-to-VNet connection using the Azure portal
> [!div class="op_single_selector"]
> * [Resource Manager - Azure Portal](vpn-gateway-howto-vnet-vnet-resource-manager-portal.md)
> * [Resource Manager - PowerShell](vpn-gateway-vnet-vnet-rm-ps.md)
> * [Classic - Azure Portal](vpn-gateway-howto-vnet-vnet-portal-classic.md)
> 
>
=======
ms.date: 04/21/2017
ms.author: cherylmc

---
# Configure a VNet-to-VNet VPN gateway connection using the Azure portal
>>>>>>> a42dbad0

This article shows you how to create a VPN gateway connection between virtual networks. The virtual networks can be in the same or different regions, and from the same or different subscriptions. The steps in this article apply to the Resource Manager deployment model and the Azure portal. You can also create this configuration using a different deployment tool or deployment model by selecting a different option from the following list:

> [!div class="op_single_selector"]
> * [Resource Manager - Azure portal](vpn-gateway-howto-vnet-vnet-resource-manager-portal.md)
> * [Resource Manager - PowerShell](vpn-gateway-vnet-vnet-rm-ps.md)
> * [Classic - Azure portal](vpn-gateway-howto-vnet-vnet-portal-classic.md)
> * [Connect different deployment models - Azure portal](vpn-gateway-connect-different-deployment-models-portal.md)
> * [Connect different deployment models - PowerShell](vpn-gateway-connect-different-deployment-models-powershell.md)
>
>

![v2v diagram](./media/vpn-gateway-howto-vnet-vnet-resource-manager-portal/v2vrmps.png)

Connecting a virtual network to another virtual network (VNet-to-VNet) is similar to connecting a VNet to an on-premises site location. Both connectivity types use a VPN gateway to provide a secure tunnel using IPsec/IKE. If your VNets are in the same region, you may want to consider connecting them using VNet Peering. VNet peering does not use a VPN gateway. For more information, see [VNet peering](../virtual-network/virtual-network-peering-overview.md).

VNet-to-VNet communication can be combined with multi-site configurations. This lets you establish network topologies that combine cross-premises connectivity with inter-virtual network connectivity, as shown in the following diagram:

![About connections](./media/vpn-gateway-howto-vnet-vnet-resource-manager-portal/aboutconnections.png "About connections")

### Why connect virtual networks?

You may want to connect virtual networks for the following reasons:

* **Cross region geo-redundancy and geo-presence**
  
  * You can set up your own geo-replication or synchronization with secure connectivity without going over Internet-facing endpoints.
  * With Azure Traffic Manager and Load Balancer, you can set up highly available workload with geo-redundancy across multiple Azure regions. One important example is to set up SQL Always On with Availability Groups spreading across multiple Azure regions.
* **Regional multi-tier applications with isolation or administrative boundary**
  
  * Within the same region, you can set up multi-tier applications with multiple virtual networks connected together due to isolation or administrative requirements.

For more information about VNet-to-VNet connections, see the [VNet-to-VNet FAQ](#faq) at the end of this article. Note that if your VNets are in different subscriptions, you can't create the connection in the portal. You can use [PowerShell](vpn-gateway-vnet-vnet-rm-ps.md).

### <a name="values"></a>Example settings
When using these steps as an exercise, you can use the example settings values. For example purposes, we use multiple address spaces for each VNet. However, VNet-to-VNet configurations don't require multiple address spaces.

**Values for TestVNet1:**

* VNet Name: TestVNet1
* Address space: 10.11.0.0/16
  * Subnet name: FrontEnd
  * Subnet address range: 10.11.0.0/24
* Resource Group: TestRG1
* Location: East US
* Address Space: 10.12.0.0/16
  * Subnet name: BackEnd
  * Subnet address range: 10.12.0.0/24
* Gateway Subnet name: GatewaySubnet (this will auto-fill in the portal)
  * Gateway Subnet address range: 10.11.255.0/27
* DNS Server: Use the IP address of your DNS Server
* Virtual Network Gateway Name: TestVNet1GW
* Gateway Type: VPN
* VPN type: Route-based
* SKU: Select the Gateway SKU you want to use
* Public IP address name: TestVNet1GWIP
* Connection values:
  * Name: TestVNet1toTestVNet4
  * Shared key: You can create the shared key yourself. For this example, we'll use abc123. The important thing is that when you create the connection between the VNets, the value must match.

**Values for TestVNet4:**

* VNet Name: TestVNet4
* Address space: 10.41.0.0/16
  * Subnet name: FrontEnd
  * Subnet address range: 10.41.0.0/24
* Resource Group: TestRG1
* Location: West US
* Address Space: 10.42.0.0/16
  * Subnet name: BackEnd
  * Subnet address range: 10.42.0.0/24
* GatewaySubnet name: GatewaySubnet (this will auto-fill in the portal)
  * GatewaySubnet address range: 10.41.255.0/27
* DNS Server: Use the IP address of your DNS Server
* Virtual Network Gateway Name: TestVNet4GW
* Gateway Type: VPN
* VPN type: Route-based
* SKU: Select the Gateway SKU you want to use
* Public IP address name: TestVNet4GWIP
* Connection values:
  * Name: TestVNet4toTestVNet1
  * Shared key: You can create the shared key yourself. For this example, we'll use abc123. The important thing is that when you create the connection between the VNets, the value must match.

## <a name="CreatVNet"></a>1. Create and configure TestVNet1
If you already have a VNet, verify that the settings are compatible with your VPN gateway design. Pay particular attention to any subnets that may overlap with other networks. If you have overlapping subnets, your connection won't work properly. If your VNet is configured with the correct settings, you can begin the steps in the [Specify a DNS server](#dns) section.

### To create a virtual network
[!INCLUDE [vpn-gateway-basic-vnet-rm-portal](../../includes/vpn-gateway-basic-vnet-rm-portal-include.md)]

## <a name="subnets"></a>2. Add additional address space and create subnets
You can add additional address space and create subnets once your VNet has been created.

[!INCLUDE [vpn-gateway-additional-address-space](../../includes/vpn-gateway-additional-address-space-include.md)]

## <a name="gatewaysubnet"></a>3. Create a gateway subnet
Before connecting your virtual network to a gateway, you first need to create the gateway subnet for the virtual network to which you want to connect. If possible, it's best to create a gateway subnet using a CIDR block of /28 or /27 in order to provide enough IP addresses to accommodate additional future configuration requirements.

If you are creating this configuration as an exercise, refer to these [Example settings](#values) when creating your gateway subnet.

[!INCLUDE [vpn-gateway-no-nsg](../../includes/vpn-gateway-no-nsg-include.md)]

### To create a gateway subnet
[!INCLUDE [vpn-gateway-add-gwsubnet-rm-portal](../../includes/vpn-gateway-add-gwsubnet-rm-portal-include.md)]

## <a name="DNSServer"></a>4. Specify a DNS server (optional)
DNS is not required for VNet-to-VNet connections. However, if you want to have name resolution for resources that are deployed to your virtual network, you should specify a DNS server. This setting lets you specify the DNS server that you want to use for name resolution for this virtual network. It does not create a DNS server.

[!INCLUDE [vpn-gateway-add-dns-rm-portal](../../includes/vpn-gateway-add-dns-rm-portal-include.md)]

## <a name="VNetGateway"></a>5. Create a virtual network gateway
In this step, you create the virtual network gateway for your VNet. Creating a gateway can often take 45 minutes or more, depending on the selected gateway SKU. If you are creating this configuration as an exercise, you can refer to the [Example settings](#values).

### To create a virtual network gateway
[!INCLUDE [vpn-gateway-add-gw-rm-portal](../../includes/vpn-gateway-add-gw-rm-portal-include.md)]

## <a name="CreateTestVNet4"></a>6. Create and configure TestVNet4
Once you've configured TestVNet1, create TestVNet4 by repeating the previous steps, replacing the values with those of TestVNet4. You don't need to wait until the virtual network gateway for TestVNet1 has finished creating before configuring TestVNet4. If you are using your own values, make sure that the address spaces don't overlap with any of the VNets that you want to connect to.

## <a name="TestVNet1Connection"></a>7. Configure the TestVNet1 connection
When the virtual network gateways for both TestVNet1 and TestVNet4 have completed, you can create your virtual network gateway connections. In this section, you will create a connection from VNet1 to VNet4. These steps work only for VNets in the same subscription. If your VNets are in different subscriptions, you must use PowerShell to make the connection. See the [PowerShell](vpn-gateway-vnet-vnet-rm-ps.md) article.

1. In **All resources**, navigate to the virtual network gateway for your VNet. For example, **TestVNet1GW**. Click **TestVNet1GW** to open the virtual network gateway blade.
   
    ![Connections blade](./media/vpn-gateway-howto-vnet-vnet-resource-manager-portal/settings_connection.png "Connections blade")
2. Click **+Add** to open the **Add connection** blade.
3. On the **Add connection** blade, in the name field, type a name for your connection. For example, **TestVNet1toTestVNet4**.
   
    ![Connection name](./media/vpn-gateway-howto-vnet-vnet-resource-manager-portal/v1tov4.png "Connection name")
4. For **Connection type**. select **VNet-to-VNet** from the dropdown.
5. The **First virtual network gateway** field value is automatically filled in because you are creating this connection from the specified virtual network gateway.
6. The **Second virtual network gateway** field is the virtual network gateway of the VNet that you want to create a connection to. Click **Choose another virtual network gateway** to open the **Choose virtual network gateway** blade.
   
    ![Add connection](./media/vpn-gateway-howto-vnet-vnet-resource-manager-portal/add_connection.png "Add a connection")
7. View the virtual network gateways that are listed on this blade. Notice that only virtual network gateways that are in your subscription are listed. If you want to connect to a virtual network gateway that is not in your subscription, please use the [PowerShell article](vpn-gateway-vnet-vnet-rm-ps.md). 
8. Click the virtual network gateway that you want to connect to.
9. In the **Shared key** field, type a shared key for your connection. You can generate or create this key yourself. In a site-to-site connection, the key you use would be exactly the same for your on-premises device and your virtual network gateway connection. The concept is similar here, except that rather than connecting to a VPN device, you are connecting to another virtual network gateway.
   
    ![Shared key](./media/vpn-gateway-howto-vnet-vnet-resource-manager-portal/sharedkey.png "Shared key")
10. Click **OK** at the bottom of the blade to save your changes.

## <a name="TestVNet4Connection"></a>8. Configure the TestVNet4 connection
Next, create a connection from TestVNet4 to TestVNet1. Use the same method that you used to create the connection from TestVNet1 to TestVNet4. Make sure that you use the same shared key.

## <a name="VerifyConnection"></a>9. Verify your connection
Verify the connection. For each virtual network gateway, do the following:

1. Locate the blade for the virtual network gateway. For example, **TestVNet4GW**. 
2. On the virtual network gateway blade, click **Connections** to view the connections blade for the virtual network gateway.

View the connections and verify the status. Once the connection is created, you will see **Succeeded** and **Connected** as the Status values.

![Succeeded](./media/vpn-gateway-howto-vnet-vnet-resource-manager-portal/connected.png "Succeeded")

You can double-click each connection separately to view more information about the connection.

![Essentials](./media/vpn-gateway-howto-vnet-vnet-resource-manager-portal/essentials.png "Essentials")

## <a name="faq"></a>VNet-to-VNet FAQ
View the FAQ details for additional information about VNet-to-VNet connections.

[!INCLUDE [vpn-gateway-vnet-vnet-faq](../../includes/vpn-gateway-vnet-vnet-faq-include.md)]

## Next steps
Once your connection is complete, you can add virtual machines to your virtual networks. See the [Virtual Machines documentation](https://docs.microsoft.com/azure/#pivot=services&panel=Compute) for more information.<|MERGE_RESOLUTION|>--- conflicted
+++ resolved
@@ -14,25 +14,11 @@
 ms.topic: hero-article
 ms.tgt_pltfrm: na
 ms.workload: infrastructure-services
-<<<<<<< HEAD
-ms.date: 03/27/2017
-ms.author: cherylmc
-
----
-# Configure a VNet-to-VNet connection using the Azure portal
-> [!div class="op_single_selector"]
-> * [Resource Manager - Azure Portal](vpn-gateway-howto-vnet-vnet-resource-manager-portal.md)
-> * [Resource Manager - PowerShell](vpn-gateway-vnet-vnet-rm-ps.md)
-> * [Classic - Azure Portal](vpn-gateway-howto-vnet-vnet-portal-classic.md)
-> 
->
-=======
 ms.date: 04/21/2017
 ms.author: cherylmc
 
 ---
 # Configure a VNet-to-VNet VPN gateway connection using the Azure portal
->>>>>>> a42dbad0
 
 This article shows you how to create a VPN gateway connection between virtual networks. The virtual networks can be in the same or different regions, and from the same or different subscriptions. The steps in this article apply to the Resource Manager deployment model and the Azure portal. You can also create this configuration using a different deployment tool or deployment model by selecting a different option from the following list:
 
