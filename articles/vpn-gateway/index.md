--- conflicted
+++ resolved
@@ -133,21 +133,6 @@
             </div>
         </div>
     </li>
-<<<<<<< HEAD
-	<li>
-        <a href="https://msdn.microsoft.com/library/mt163859">
-        <div class="cardSize">
-            <div class="cardPadding">
-                <div class="card">
-                    <div class="cardText">
-                        <h3>REST</h3>
-                        <p>VPN Gateway REST API</p>
-                    </div>
-                </div>
-            </div>
-        </div>
-        </a>
-=======
     <li>
         <div class="cardSize">
             <div class="cardPadding">
@@ -160,7 +145,6 @@
                 </div>
             </div>
         </div>
->>>>>>> f1ea3417
     </li>
 </ul>
 
