--- conflicted
+++ resolved
@@ -14,11 +14,7 @@
 ms.topic: hero-article
 ms.tgt_pltfrm: na
 ms.workload: infrastructure-services
-<<<<<<< HEAD
-ms.date: 08/02/2017
-=======
 ms.date: 08/010/2017
->>>>>>> 7e950a10
 ms.author: cherylmc
 
 ---
@@ -66,11 +62,7 @@
 * **Location:** East US
 * **DNS Server:** 10.11.0.3 (optional for this exercise)
 * **Local site name:** Site2
-<<<<<<< HEAD
-* **Client address space:** This is the address space that is located on your on-premises site.
-=======
 * **Client address space:** The address space that is located on your on-premises site.
->>>>>>> 7e950a10
 
 ## <a name="CreatVNet"></a>1. Create a virtual network
 
@@ -83,17 +75,6 @@
 ### To create a virtual network
 
 1. From a browser, navigate to the [Azure portal](http://portal.azure.com) and, if necessary, sign in with your Azure account.
-<<<<<<< HEAD
-2. Click **+**. In the **Search the marketplace** field, type 'Virtual Network'. Locate **Virtual Network** from the returned list and click to open the **Virtual Network** blade.
-
-  ![Search for virtual network blade](./media/vpn-gateway-howto-site-to-site-classic-portal/newvnetportal700.png)
-3. Near the bottom of the Virtual Network blade, from the **Select a deployment model** dropdown list, select **Classic**, and then click **Create**.
-
-  ![Select deployment model](./media/vpn-gateway-howto-site-to-site-classic-portal/selectmodel.png)
-4. On the **Create virtual network(classic)** blade, configure the VNet settings. In this blade, you add your first address space and a single subnet address range. After you finish creating the VNet, you can go back and add additional subnets and address spaces.
-
-  ![Create virtual network blade](./media/vpn-gateway-howto-site-to-site-classic-portal/createvnet.png "Create virtual network blade")
-=======
 2. Click **+**. In the **Search the marketplace** field, type 'Virtual Network'. Locate **Virtual Network** from the returned list and click to open the **Virtual Network** page.
 
   ![Search for virtual network page](./media/vpn-gateway-howto-site-to-site-classic-portal/newvnetportal700.png)
@@ -103,7 +84,6 @@
 4. On the **Create virtual network(classic)** page, configure the VNet settings. On this page, you add your first address space and a single subnet address range. After you finish creating the VNet, you can go back and add additional subnets and address spaces.
 
   ![Create virtual network page](./media/vpn-gateway-howto-site-to-site-classic-portal/createvnet.png "Create virtual network page")
->>>>>>> 7e950a10
 5. Verify that the **Subscription** is the correct one. You can change subscriptions by using the drop-down.
 6. Click **Resource group** and either select an existing resource group, or create a new one by typing a name. For more information about resource groups, visit [Azure Resource Manager Overview](../azure-resource-manager/resource-group-overview.md#resource-groups).
 7. Next, select the **Location** settings for your VNet. The location determines where the resources that you deploy to this VNet will reside.
@@ -121,13 +101,8 @@
 After you create your virtual network, you can add additional address space. Adding additional address space is not a required part of a S2S configuration, but if you require multiple address spaces, use the following steps:
 
 1. Locate the virtual networks in the portal.
-<<<<<<< HEAD
-2. On the blade for your virtual network, under the **Settings** section, click **Address space**.
-3. On the Address space blade, click **+Add** and enter additional address space.
-=======
 2. On the page for your virtual network, under the **Settings** section, click **Address space**.
 3. On the Address space page, click **+Add** and enter additional address space.
->>>>>>> 7e950a10
 
 ## <a name="dns"></a>3. Specify a DNS server
 
@@ -145,19 +120,11 @@
 The local site typically refers to your on-premises location. It contains the IP address of the VPN device to which you will create a connection, and the IP address ranges that will be routed through the VPN gateway to the VPN device.
 
 1. In the portal, navigate to the virtual network for which you want to create a gateway.
-<<<<<<< HEAD
-2. On the blade for your virtual network, on the **Overview** blade, in the VPN connections section, click **Gateway** to open the **New VPN Connection** blade.
-
-  ![Click to configure gateway settings](./media/vpn-gateway-howto-site-to-site-classic-portal/beforegw125.png "Click to configure gateway settings")
-3. On the **New VPN Connection** blade, select **Site-to-site**.
-4. Click **Local site - Configure required settings** to open the **Local site** blade. Configure the settings, and then click **OK** to save the settings.
-=======
 2. On the page for your virtual network, on the **Overview** page, in the VPN connections section, click **Gateway** to open the **New VPN Connection** page.
 
   ![Click to configure gateway settings](./media/vpn-gateway-howto-site-to-site-classic-portal/beforegw125.png "Click to configure gateway settings")
 3. On the **New VPN Connection** page, select **Site-to-site**.
 4. Click **Local site - Configure required settings** to open the **Local site** page. Configure the settings, and then click **OK** to save the settings.
->>>>>>> 7e950a10
   - **Name:** Create a name for your local site to make it easy for you to identify.
   - **VPN gateway IP address:** This is the public IP address of the VPN device for your on-premises network. The VPN device requires an IPv4 public IP address. Specify a valid public IP address for the VPN device to which you want to connect. It cannot be behind NAT and has to be reachable by Azure. If you don't know the IP address of your VPN device, you can always put in a placeholder value (as long as it is in the format of a valid public IP address) and then change it later.
   - **Client Address space:** List the IP address ranges that you want routed to the local on-premises network through this gateway. You can add multiple address space ranges. Make sure that the ranges you specify here do not overlap with ranges of other networks your virtual network connects to, or with the address ranges of the virtual network itself.
@@ -171,19 +138,11 @@
 1. On the **New VPN Connection** page, select the checkbox **Create gateway immediately**. The 'Optional gateway configuration' page appears. If you don't select the checkbox, you won't see the page to configure the gateway subnet.
 
   ![Gateway configuration - Subnet, size, routing type](./media/vpn-gateway-howto-site-to-site-classic-portal/optional.png "Gateway configuration - Subnet, size, routing type")
-<<<<<<< HEAD
-2. Click **Optional gateway configuration - Subnet, size, and routing type** to open the **Gateway configuration** blade.
-3. On the **Gateway Configuration** blade, click **Subnet - Configure required settings** to open the **Add subnet** blade.
-
-  ![Gateway configuration - gateway subnet](./media/vpn-gateway-howto-site-to-site-classic-portal/subnetrequired.png "Gateway configuration - gateway subnet")
-4. On the **Add subnet** blade, add the gateway subnet. The size of the gateway subnet that you specify depends on the VPN gateway configuration that you want to create. While it is possible to create a gateway subnet as small as /29, we recommend that you create a larger subnet that includes more addresses by selecting /27 or /28. Using the larger gateway subnet allows for enough IP addresses to accommodate possible future configurations.
-=======
 2. To open the **Gateway configuration** page, click **Optional gateway configuration - Subnet, size, and routing type**.
 3. On the **Gateway Configuration** page, click **Subnet - Configure required settings** to open the **Add subnet** page.
 
   ![Gateway configuration - gateway subnet](./media/vpn-gateway-howto-site-to-site-classic-portal/subnetrequired.png "Gateway configuration - gateway subnet")
 4. On the **Add subnet** page, add the gateway subnet. The size of the gateway subnet that you specify depends on the VPN gateway configuration that you want to create. While it is possible to create a gateway subnet as small as /29, we recommend that you use /27 or /28. This creates a larger subnet that includes more addresses. Using a larger gateway subnet allows for enough IP addresses to accommodate possible future configurations.
->>>>>>> 7e950a10
 
   ![Add gateway subnet](./media/vpn-gateway-howto-site-to-site-classic-portal/addgwsubnet.png "Add gateway subnet")
 
@@ -255,19 +214,11 @@
 
 If you are having trouble connecting, see the **Troubleshoot** section of the table of contents in the left pane.
 
-<<<<<<< HEAD
-## How to reset a VPN gateway
+## <a name="reset"></a>How to reset a VPN gateway
 
 Resetting an Azure VPN gateway is helpful if you lose cross-premises VPN connectivity on one or more Site-to-Site VPN tunnels. In this situation, your on-premises VPN devices are all working correctly, but are not able to establish IPsec tunnels with the Azure VPN gateways. For steps, see [Reset a VPN gateway](vpn-gateway-resetgw-classic.md).
 
-## How to change a gateway SKU
-=======
-## <a name="reset"></a>How to reset a VPN gateway
-
-Resetting an Azure VPN gateway is helpful if you lose cross-premises VPN connectivity on one or more Site-to-Site VPN tunnels. In this situation, your on-premises VPN devices are all working correctly, but are not able to establish IPsec tunnels with the Azure VPN gateways. For steps, see [Reset a VPN gateway](vpn-gateway-resetgw-classic.md).
-
 ## <a name="changesku"></a>How to change a gateway SKU
->>>>>>> 7e950a10
 
 For the steps to change a gateway SKU, see [Resize a gateway SKU](vpn-gateway-about-SKUS-legacy.md).
 
