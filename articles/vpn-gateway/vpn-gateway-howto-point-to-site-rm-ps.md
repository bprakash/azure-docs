--- conflicted
+++ resolved
@@ -1,10 +1,6 @@
 ---
 title: 'Connect a computer to an Azure virtual network using Point-to-Site and certificate authentication: PowerShell | Microsoft Docs'
-<<<<<<< HEAD
-description: Securely connect a computer to your Azure Virtual Network by creating a Point-to-Site VPN gateway connection using certificate authentication. This article applies to the Resource Manager deployment model and uses PowerShell.
-=======
 description: Securely connect a computer to your virtual network by creating a Point-to-Site VPN gateway connection using certificate authentication. This article applies to the Resource Manager deployment model and uses PowerShell.
->>>>>>> 7e950a10
 services: vpn-gateway
 documentationcenter: na
 author: cherylmc
@@ -18,11 +14,7 @@
 ms.topic: hero-article
 ms.tgt_pltfrm: na
 ms.workload: infrastructure-services
-<<<<<<< HEAD
-ms.date: 08/03/2017
-=======
 ms.date: 08/10/2017
->>>>>>> 7e950a10
 ms.author: cherylmc
 
 ---
@@ -41,17 +33,6 @@
 
 P2S uses the Secure Socket Tunneling Protocol (SSTP), which is an SSL-based VPN protocol. A P2S VPN connection is established by starting it from the client computer.
 
-<<<<<<< HEAD
-Point-to-Site certificate authentication connections require the following:
-
-* A RouteBased VPN gateway.
-* The public key (.cer file) for a root certificate, which is uploaded to Azure. This is considered a trusted certificate and is used for authentication.
-* A client certificate generated from the root certificate, and installed on each client computer that will connect. This certificate is used for client authentication.
-* A VPN client configuration package must be generated and installed on every client computer that connects. The client configuration package configures the native VPN client that is already on the operating system with the necessary information to connect to the VNet.
-
-Point-to-Site connections do not require a VPN device or an on-premises public-facing IP address. The VPN connection is created over SSTP (Secure Socket Tunneling Protocol). On the server side, we support SSTP versions 1.0, 1.1, and 1.2. The client decides which version to use. For Windows 8.1 and above, SSTP uses 1.2 by default. 
-
-=======
 ![Connect a computer to an Azure VNet - Point-to-Site connection diagram](./media/vpn-gateway-howto-point-to-site-rm-ps/point-to-site-diagram.png)
 
 Point-to-Site certificate authentication connections require the following:
@@ -63,7 +44,6 @@
 
 Point-to-Site connections do not require a VPN device or an on-premises public-facing IP address. The VPN connection is created over SSTP (Secure Socket Tunneling Protocol). On the server side, we support SSTP versions 1.0, 1.1, and 1.2. The client decides which version to use. For Windows 8.1 and above, SSTP uses 1.2 by default. 
 
->>>>>>> 7e950a10
 For more information about Point-to-Site connections, see the [Point-to-Site FAQ](#faq) at the end of this article.
 
 ## Before beginning
@@ -193,11 +173,6 @@
 ## <a name="Certificates"></a>5. Generate certificates
 
 Certificates are used by Azure to authenticate VPN clients for Point-to-Site VPNs. You upload the public key information of the root certificate to Azure. The public key is then considered 'trusted'. Client certificates must be generated from the trusted root certificate, and then installed on each client computer in the Certificates-Current User/Personal certificate store. The certificate is used to authenticate the client when it initiates a connection to the VNet. 
-<<<<<<< HEAD
-
-If you use self-signed certificates, they must be created using specific parameters. You can create a self-signed certificate using the instructions for [PowerShell and Windows 10](vpn-gateway-certificates-point-to-site.md), or, if you don't have Windows 10, you can use [MakeCert](vpn-gateway-certificates-point-to-site-makecert.md). It's important that you follow the steps in the instructions when generating self-signed root certificates and client certificates. Otherwise, the certificates you generate will not be compatible with P2S connections and you will receive a connection error.
-=======
->>>>>>> 7e950a10
 
 If you use self-signed certificates, they must be created using specific parameters. You can create a self-signed certificate using the instructions for [PowerShell and Windows 10](vpn-gateway-certificates-point-to-site.md), or, if you don't have Windows 10, you can use [MakeCert](vpn-gateway-certificates-point-to-site-makecert.md). It's important that you follow the steps in the instructions when generating self-signed root certificates and client certificates. Otherwise, the certificates you generate will not be compatible with P2S connections and you will receive a connection error.
 
@@ -229,35 +204,13 @@
   ```
 3. Upload the public key information to Azure. Once the certificate information is uploaded, Azure considers this to be a trusted root certificate.
 
-<<<<<<< HEAD
-## <a name="creategateway"></a>5 - Create the VPN gateway
-
-Configure and create the virtual network gateway for your VNet.
-
-* The *-GatewayType* must be **Vpn** and the *-VpnType* must be **RouteBased**.
-* In this example, the public key for the root certificate gets associated with the VPN gateway using the variable '$p2srootcert', specified in the previous section.
-* In this example, the VPN client address pool is declared as a [variable](#declare) in Step 1. The VPN client address pool is the range from which the VPN clients receive an IP address when connecting. Use a private IP address range that does not overlap with the on-premises location that you will connect from, or with the VNet that you want to connect to.
-* A VPN gateway can take up to 45 minutes to complete, depending on the [gateway sku](vpn-gateway-about-vpn-gateway-settings.md) you select.
-
-```powershell
-New-AzureRmVirtualNetworkGateway -Name $GWName -ResourceGroupName $RG `
--Location $Location -IpConfigurations $ipconf -GatewayType Vpn `
--VpnType RouteBased -EnableBgp $false -GatewaySku VpnGw1 `
--VpnClientAddressPool $VPNClientAddressPool -VpnClientRootCertificates $p2srootcert
-```
-=======
    ```powershell
   Add-AzureRmVpnClientRootCertificate -VpnClientRootCertificateName $P2SRootCertName -VirtualNetworkGatewayname "VNet1GW" -ResourceGroupName "TestRG" -PublicCertData $CertBase64
   ```
->>>>>>> 7e950a10
 
 ## <a name="clientconfig"></a>7. Download the VPN client configuration package
 
-<<<<<<< HEAD
-To connect to a VNet using a Point-to-Site VPN, each client must install a package to configure the native Windows VPN client. The configuration package configures the native Windows VPN client with the settings necessary to connect to the virtual network.
-=======
 To connect to a VNet using a Point-to-Site VPN, each client must install a client configuration package that configures the native VPN client with the settings and files that are necessary to connect to the virtual network. The VPN client configuration package configures the native Windows VPN client, it doesn't install a new or different VPN client. 
->>>>>>> 7e950a10
 
 You can use the same VPN client configuration package on each client computer, as long as the version matches the architecture for the client. For the list of client operating systems that are supported, see the [Point-to-Site connections FAQ](#faq) at the end of this article.
 
@@ -287,15 +240,9 @@
 
   ![Connection established](./media/vpn-gateway-howto-point-to-site-rm-ps/connected.png)
 
-<<<<<<< HEAD
-[!INCLUDE [verify client certificates](../../includes/vpn-gateway-certificates-verify-client-cert-include.md)]
-
-## <a name="verify"></a>9 - Verify your connection
-=======
 [!INCLUDE [client certificates](../../includes/vpn-gateway-certificates-verify-client-cert-include.md)]
 
 ## <a name="verify"></a>10. Verify your connection
->>>>>>> 7e950a10
 
 1. To verify that your VPN connection is active, open an elevated command prompt, and run *ipconfig/all*.
 2. View the results. Notice that the IP address you received is one of the addresses within the Point-to-Site VPN Client Address Pool that you specified in your configuration. The results are similar to this example:
