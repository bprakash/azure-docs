--- conflicted
+++ resolved
@@ -56,11 +56,7 @@
 ### <a name="values"></a>Sample configuration values for this exercise
 
 
-<<<<<<< HEAD
-When using these steps as an exercise, you can use the sample configuration values.
-=======
 When using these steps as an exercise, you can use the sample configuration values:
->>>>>>> 66b0cf7c
 
 - VNet Name: TestVNet1
 - Address Space: 10.11.0.0/16 and 10.12.0.0/16
