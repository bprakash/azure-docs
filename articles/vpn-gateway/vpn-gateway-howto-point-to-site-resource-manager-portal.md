---
title: 'Connect a computer to a virtual network using Point-to-Site and certificate authentication:  Azure Portal| Microsoft Docs'
description: Securely connect a computer to your Azure Virtual Network by creating a Point-to-Site VPN gateway connection using certificate authentication. This article applies to the Resource Manager deployment model and uses the Azure portal.
services: vpn-gateway
documentationcenter: na
author: cherylmc
manager: timlt
editor: ''
tags: azure-resource-manager

ms.assetid: a15ad327-e236-461f-a18e-6dbedbf74943
ms.service: vpn-gateway
ms.devlang: na
ms.topic: hero-article
ms.tgt_pltfrm: na
ms.workload: infrastructure-services
<<<<<<< HEAD
ms.date: 08/03/2017
=======
ms.date: 08/10/2017
>>>>>>> 7e950a10
ms.author: cherylmc

---
# Configure a Point-to-Site connection to a VNet using certificate authentication: Azure portal

This article shows you how to create a VNet with a Point-to-Site connection in the Resource Manager deployment model using the Azure portal. This configuration uses certificates to authenticate the connecting client. You can also create this configuration using a different deployment tool or deployment model by selecting a different option from the following list:

> [!div class="op_single_selector"]
> * [Azure portal](vpn-gateway-howto-point-to-site-resource-manager-portal.md)
> * [PowerShell](vpn-gateway-howto-point-to-site-rm-ps.md)
> * [Azure portal (classic)](vpn-gateway-howto-point-to-site-classic-azure-portal.md)
>
>

A Point-to-Site (P2S) VPN gateway lets you create a secure connection to your virtual network from an individual client computer. Point-to-Site VPN connections are useful when you want to connect to your VNet from a remote location, such when you are telecommuting from home or a conference. A P2S VPN is also a useful solution to use instead of a Site-to-Site VPN when you have only a few clients that need to connect to a VNet. 

<<<<<<< HEAD
=======
P2S uses the Secure Socket Tunneling Protocol (SSTP), which is an SSL-based VPN protocol. A P2S VPN connection is established by starting it from the client computer.

>>>>>>> 7e950a10
![Point-to-Site-diagram](./media/vpn-gateway-howto-point-to-site-resource-manager-portal/point-to-site-connection-diagram.png)

Point-to-Site certificate authentication connections require the following:

* A RouteBased VPN gateway.
<<<<<<< HEAD
* The public key (.cer file) for a root certificate, which is uploaded to Azure. This is considered a trusted certificate and is used for authentication.
* A client certificate generated from the root certificate, and installed on each client computer that will connect. This certificate is used for client authentication.
* A VPN client configuration package must be generated and installed on every client computer that connects. The client configuration package configures the native VPN client that is already on the operating system with the necessary information to connect to the VNet.

Point-to-Site connections do not require a VPN device or an on-premises public-facing IP address. The VPN connection is created over SSTP (Secure Socket Tunneling Protocol). On the server side, we support SSTP versions 1.0, 1.1, and 1.2. The client decides which version to use. For Windows 8.1 and above, SSTP uses 1.2 by default. 

For more information about Point-to-Site connections, see the [Point-to-Site FAQ](#faq) at the end of this article.

### <a name="example"></a>Example values
=======
* The public key (.cer file) for a root certificate, which is uploaded to Azure. Once the certificate is uploaded, it is considered a trusted certificate and is used for authentication.
* A client certificate that is generated from the root certificate and installed on each client computer that will connect to the VNet. This certificate is used for client authentication.
* A VPN client configuration package. The VPN client configuration package contains the necessary information for the client to connect to the VNet. The package configures the existing VPN client that is native to the Windows operating system. Each client that connects must be configured using the configuration package.
>>>>>>> 7e950a10

Point-to-Site connections do not require a VPN device or an on-premises public-facing IP address. The VPN connection is created over SSTP (Secure Socket Tunneling Protocol). On the server side, we support SSTP versions 1.0, 1.1, and 1.2. The client decides which version to use. For Windows 8.1 and above, SSTP uses 1.2 by default.

For more information about Point-to-Site connections, see the [Point-to-Site FAQ](#faq) at the end of this article.

#### <a name="example"></a>Example values

You can use the following values to create a test environment, or refer to these values to better understand the examples in this article:

* **VNet Name:** VNet1
* **Address space:** 192.168.0.0/16<br>For this example, we use only one address space. You can have more than one address space for your VNet.
* **Subnet name:** FrontEnd
* **Subnet address range:** 192.168.1.0/24
* **Subscription:** If you have more than one subscription, verify that you are using the correct one.
* **Resource Group:** TestRG
* **Location:** East US
* **GatewaySubnet:** 192.168.200.0/24<br>
* **DNS Server:** (optional) IP address of the DNS server that you want to use for name resolution.
* **Virtual network gateway name:** VNet1GW
* **Gateway type:** VPN
* **VPN type:** Route-based
* **Public IP address name:** VNet1GWpip
* **Connection type:** Point-to-site
* **Client address pool:** 172.16.201.0/24<br>VPN clients that connect to the VNet using this Point-to-Site connection receive an IP address from the client address pool.

## <a name="createvnet"></a>1. Create a virtual network

Before beginning, verify that you have an Azure subscription. If you don't already have an Azure subscription, you can activate your [MSDN subscriber benefits](https://azure.microsoft.com/pricing/member-offers/msdn-benefits-details) or sign up for a [free account](https://azure.microsoft.com/pricing/free-trial).

[!INCLUDE [Basic Point-to-Site VNet](../../includes/vpn-gateway-basic-p2s-vnet-rm-portal-include.md)]

## <a name="gatewaysubnet"></a>2. Add a gateway subnet

Before connecting your virtual network to a gateway, you first need to create the gateway subnet for the virtual network to which you want to connect. The gateway services use the IP addresses specified in the gateway subnet. If possible, create a gateway subnet using a CIDR block of /28 or /27 to provide enough IP addresses to accommodate additional future configuration requirements.

[!INCLUDE [vpn-gateway-add-gwsubnet-rm-portal](../../includes/vpn-gateway-add-gwsubnet-p2s-rm-portal-include.md)]

## <a name="dns"></a>3. Specify a DNS server (optional)

<<<<<<< HEAD
After you create your virtual network, you can add the IP address of a DNS server to handle name resolution. The DNS server that you specify should be a DNS server that can resolve the names for the resources you are connecting to.
=======
After you create your virtual network, you can add the IP address of a DNS server to handle name resolution. The DNS server is optional for this configuration, but required if you want name resolution. Specifying a value does not create a new DNS server. The DNS server IP address that you specify should be a DNS server that can resolve the names for the resources you are connecting to. For this example, we used a private IP address, but it is likely that this is not the IP address of your DNS server. Be sure to use your own values.
>>>>>>> 7e950a10

[!INCLUDE [vpn-gateway-add-dns-rm-portal](../../includes/vpn-gateway-add-dns-rm-portal-include.md)]

## <a name="creategw"></a>4. Create a virtual network gateway

[!INCLUDE [create-gateway](../../includes/vpn-gateway-add-gw-p2s-rm-portal-include.md)]

## <a name="generatecert"></a>5. Generate certificates

Certificates are used by Azure to authenticate clients connecting to a VNet over a Point-to-Site VPN connection. Once you obtain a root certificate, you [upload](#uploadfile) the public key information to Azure. The root certificate is then considered 'trusted' by Azure for connection over P2S to the virtual network. You also generate client certificates from the trusted root certificate, and then install them on each client computer. The client certificate is used to authenticate the client when it initiates a connection to the VNet. 

<<<<<<< HEAD
[!INCLUDE [create a vnet gateway](../../includes/vpn-gateway-add-gw-rm-portal-include.md)]
=======
### <a name="getcer"></a>1. Obtain the .cer file for the root certificate
>>>>>>> 7e950a10

[!INCLUDE [root-certificate](../../includes/vpn-gateway-p2s-rootcert-include.md)]

<<<<<<< HEAD
Certificates are used by Azure to authenticate VPN clients for Point-to-Site VPNs. You upload the public key information of the root certificate to Azure. The public key is then considered 'trusted'. Client certificates must be generated from the trusted root certificate, and then installed on each client computer in the Certificates-Current User/Personal certificate store. The certificate is used to authenticate the client when it initiates a connection to the VNet. 

If you use self-signed certificates, they must be created using specific parameters. You can create a self-signed certificate using the instructions for [PowerShell and Windows 10](vpn-gateway-certificates-point-to-site.md), or [MakeCert](vpn-gateway-certificates-point-to-site-makecert.md). It's important that you follow the steps in these instructions when working with self-signed root certificates and generating client certificates from the self-signed root certificate. Otherwise, the certificates you create will not be compatible with P2S connections and you will receive a connection error.
=======
### <a name="generateclientcert"></a>2. Generate a client certificate
>>>>>>> 7e950a10

[!INCLUDE [generate-client-cert](../../includes/vpn-gateway-p2s-clientcert-include.md)]

<<<<<<< HEAD
[!INCLUDE [get the root certificate](../../includes/vpn-gateway-p2s-rootcert-include.md)]
=======
## <a name="addresspool"></a>6. Add the client address pool
>>>>>>> 7e950a10

The client address pool is a range of private IP addresses that you specify. The clients that connect over a Point-to-Site VPN receive an IP address from this range. Use a private IP address range that does not overlap with the on-premises location that you connect from, or the VNet that you want to connect to.

<<<<<<< HEAD
[!INCLUDE [generates client certificate](../../includes/vpn-gateway-p2s-clientcert-include.md)]
=======
1. Once the virtual network gateway has been created, navigate to the **Settings** section of the virtual network gateway page. In the **Settings** section, click **Point-to-site configuration** to open the **Point-to-Site-Configuration** page.
>>>>>>> 7e950a10

  ![Point-to-Site page](./media/vpn-gateway-howto-point-to-site-resource-manager-portal/gatewayblade.png)
2. On the **Point-to-Site-Configuration** page, you can delete the auto-filled range, then add the private IP address range that you want to use. Click **Save** to validate and save the setting.

  ![Client address pool](./media/vpn-gateway-howto-point-to-site-resource-manager-portal/ipaddresspool.png)

## <a name="uploadfile"></a>7. Upload the root certificate public certificate data

After the gateway has been created, you upload the public key information for the root certificate to Azure. Once the public certificate data is uploaded, Azure can use it to authenticate clients that have installed a client certificate generated from the trusted root certificate. You can upload additional trusted root certificates- up to a total of 20.

1. Certificates are added on the **Point-to-site configuration** page in the **Root certificate** section.  
2. Make sure that you exported the root certificate as a Base-64 encoded X.509 (.cer) file. You need to export the certificate in this format so you can open the certificate with text editor.
3. Open the certificate with a text editor, such as Notepad. When copying the certificate data, make sure that you copy the text as one continuous line without carriage returns or line feeds. You may need to modify your view in the text editor to 'Show Symbol/Show all characters' to see the carriage returns and line feeds. Copy only the following section as one continuous line:

  ![Certificate data](./media/vpn-gateway-howto-point-to-site-resource-manager-portal/copycert.png)
4. Paste the certificate data into the **Public Certificate Data** field. **Name** the certificate, and then click **Save**. You can add up to 20 trusted root certificates.

  ![Certificate upload](./media/vpn-gateway-howto-point-to-site-resource-manager-portal/rootcertupload.png)

## <a name="clientconfig"></a>8. Generate and install the VPN client configuration package

<<<<<<< HEAD
To connect to a VNet using a Point-to-Site VPN, each client must install a package to configure the native Windows VPN client. The configuration package configures the native Windows VPN client with the settings necessary to connect to the virtual network.
=======
To connect to a VNet using a Point-to-Site VPN, each client must install a client configuration package that configures the native VPN client with the settings and files that are necessary to connect to the virtual network. The VPN client configuration package configures the native Windows VPN client, it doesn't install a new or different VPN client.
>>>>>>> 7e950a10

You can use the same VPN client configuration package on each client computer, as long as the version matches the architecture for the client. For the list of client operating systems that are supported, see the [Point-to-Site connections FAQ](#faq) at the end of this article.

### Step 1 - Generate and download the client configuration package

1. On the **Point-to-site configuration** page, click **Download VPN client** to open the **Download VPN client** page. It takes a minute or two for the package to generate.

  ![VPN client download 1](./media/vpn-gateway-howto-point-to-site-resource-manager-portal/downloadvpnclient1.png)
2. Select the correct package for your client, and then click **Download**. Save the configuration package file. You install the VPN client configuration package on each client computer that connects to the virtual network.

  ![VPN client download 2](./media/vpn-gateway-howto-point-to-site-resource-manager-portal/vpnclient.png)

### Step 2 - Install the client configuration package

1. Copy the configuration file locally to the computer that you want to connect to your virtual network. 
2. Double-click the .exe file to install the package on the client computer. Because you created the configuration package, it is not signed and you may see a warning. If you get a Windows SmartScreen popup, click **More info** (on the left), then **Run anyway** to install the package.
3. Install the package on the client computer. If you get a Windows SmartScreen popup, click **More info** (on the left), then **Run anyway** to install the package.
4. On the client computer, navigate to **Network Settings** and click **VPN**. The VPN connection shows the name of the virtual network that it connects to.

## <a name="installclientcert"></a>9. Install an exported client certificate

If you want to create a P2S connection from a client computer other than the one you used to generate the client certificates, you need to install a client certificate. When installing a client certificate, you need the password that was created when the client certificate was exported. Typically, it is just a matter of double-clicking the certificate and installing it.

<<<<<<< HEAD
If you want to create a P2S connection from a client computer other than the one you used to generate the client certificates, you need to install a client certificate. When installing a client certificate, you need the password that was created when the client certificate was exported. Typically, this is just a matter of double-clicking the certificate and installing it. For more information, see [Install an exported client certificate](vpn-gateway-certificates-point-to-site.md#install).
=======
Make sure the client certificate was exported as a .pfx along with the entire certificate chain (which is the default). Otherwise, the root certificate information isn't present on the client computer and the client won't be able to authenticate properly. For more information, see [Install an exported client certificate](vpn-gateway-certificates-point-to-site.md#install).
>>>>>>> 7e950a10

## <a name="connect"></a>10. Connect to Azure

1. To connect to your VNet, on the client computer, navigate to VPN connections and locate the VPN connection that you created. It is named the same name as your virtual network. Click **Connect**. A pop-up message may appear that refers to using the certificate. Click **Continue** to use elevated privileges.

2. On the **Connection** status page, click **Connect** to start the connection. If you see a **Select Certificate** screen, verify that the client certificate showing is the one that you want to use to connect. If it is not, use the drop-down arrow to select the correct certificate, and then click **OK**.

  ![VPN client connects to Azure](./media/vpn-gateway-howto-point-to-site-resource-manager-portal/clientconnect.png)
3. Your connection is established.

  ![Connection established](./media/vpn-gateway-howto-point-to-site-resource-manager-portal/connected.png)

[!INCLUDE [verifies client certificates](../../includes/vpn-gateway-certificates-verify-client-cert-include.md)]

<<<<<<< HEAD
## <a name="verify"></a>12 - Verify your connection
=======
## <a name="verify"></a>11. Verify your connection
>>>>>>> 7e950a10

1. To verify that your VPN connection is active, open an elevated command prompt, and run *ipconfig/all*.
2. View the results. Notice that the IP address you received is one of the addresses within the Point-to-Site VPN Client Address Pool that you specified in your configuration. The results are similar to this example:

  ```
  PPP adapter VNet1:
      Connection-specific DNS Suffix .:
      Description.....................: VNet1
      Physical Address................:
      DHCP Enabled....................: No
      Autoconfiguration Enabled.......: Yes
      IPv4 Address....................: 172.16.201.3(Preferred)
      Subnet Mask.....................: 255.255.255.255
      Default Gateway.................:
      NetBIOS over Tcpip..............: Enabled
  ```

## <a name="connectVM"></a>Connect to a virtual machine

[!INCLUDE [Connect to a VM](../../includes/vpn-gateway-connect-vm-p2s-include.md)]

## <a name="add"></a>Add or remove trusted root certificates

You can add and remove trusted root certificates from Azure. When you remove a root certificate, clients that have a certificate generated from that root won't be able to authenticate, and thus will not be able to connect. If you want a client to authenticate and connect, you need to install a new client certificate generated from a root certificate that is trusted (uploaded) to Azure.

### To add a trusted root certificate

You can add up to 20 trusted root certificate .cer files to Azure. For instructions, see the section [Upload a trusted root certificate](#uploadfile) in this article.

### To remove a trusted root certificate

1. To remove a trusted root certificate, navigate to the **Point-to-site configuration** page for your virtual network gateway.
2. In the **Root certificate** section of the page, locate the certificate that you want to remove.
3. Click the ellipsis next to the certificate, and then click 'Remove'.

## <a name="revokeclient"></a>Revoke a client certificate

You can revoke client certificates. The certificate revocation list allows you to selectively deny Point-to-Site connectivity based on individual client certificates. This is different than removing a trusted root certificate. If you remove a trusted root certificate .cer from Azure, it revokes the access for all client certificates generated/signed by the revoked root certificate. Revoking a client certificate, rather than the root certificate, allows the other certificates that were generated from the root certificate to continue to be used for authentication.

The common practice is to use the root certificate to manage access at team or organization levels, while using revoked client certificates for fine-grained access control on individual users.

### To revoke a client certificate

You can revoke a client certificate by adding the thumbprint to the revocation list.

1. Retrieve the client certificate thumbprint. For more information, see [How to retrieve the Thumbprint of a Certificate](https://msdn.microsoft.com/library/ms734695.aspx).
2. Copy the information to a text editor and remove all spaces so that it is a continuous string.
3. Navigate to the virtual network gateway **Point-to-site-configuration** page. This is the same page that you used to [upload a trusted root certificate](#uploadfile).
4. In the **Revoked certificates** section, input a friendly name for the certificate (it doesn't have to be the certificate CN).
5. Copy and paste the thumbprint string to the **Thumbprint** field.
6. The thumbprint validates and is automatically added to the revocation list. A message appears on the screen that the list is updating. 
7. After updating has completed, the certificate can no longer be used to connect. Clients that try to connect using this certificate receive a message saying that the certificate is no longer valid.

## <a name="faq"></a>Point-to-Site FAQ

[!INCLUDE [Point-to-Site FAQ](../../includes/vpn-gateway-point-to-site-faq-include.md)]

## Next steps
Once your connection is complete, you can add virtual machines to your virtual networks. For more information, see [Virtual Machines](https://docs.microsoft.com/azure/#pivot=services&panel=Compute). To understand more about networking and virtual machines, see [Azure and Linux VM network overview](../virtual-machines/linux/azure-vm-network-overview.md).<|MERGE_RESOLUTION|>--- conflicted
+++ resolved
@@ -14,11 +14,7 @@
 ms.topic: hero-article
 ms.tgt_pltfrm: na
 ms.workload: infrastructure-services
-<<<<<<< HEAD
-ms.date: 08/03/2017
-=======
 ms.date: 08/10/2017
->>>>>>> 7e950a10
 ms.author: cherylmc
 
 ---
@@ -35,31 +31,16 @@
 
 A Point-to-Site (P2S) VPN gateway lets you create a secure connection to your virtual network from an individual client computer. Point-to-Site VPN connections are useful when you want to connect to your VNet from a remote location, such when you are telecommuting from home or a conference. A P2S VPN is also a useful solution to use instead of a Site-to-Site VPN when you have only a few clients that need to connect to a VNet. 
 
-<<<<<<< HEAD
-=======
 P2S uses the Secure Socket Tunneling Protocol (SSTP), which is an SSL-based VPN protocol. A P2S VPN connection is established by starting it from the client computer.
 
->>>>>>> 7e950a10
 ![Point-to-Site-diagram](./media/vpn-gateway-howto-point-to-site-resource-manager-portal/point-to-site-connection-diagram.png)
 
 Point-to-Site certificate authentication connections require the following:
 
 * A RouteBased VPN gateway.
-<<<<<<< HEAD
-* The public key (.cer file) for a root certificate, which is uploaded to Azure. This is considered a trusted certificate and is used for authentication.
-* A client certificate generated from the root certificate, and installed on each client computer that will connect. This certificate is used for client authentication.
-* A VPN client configuration package must be generated and installed on every client computer that connects. The client configuration package configures the native VPN client that is already on the operating system with the necessary information to connect to the VNet.
-
-Point-to-Site connections do not require a VPN device or an on-premises public-facing IP address. The VPN connection is created over SSTP (Secure Socket Tunneling Protocol). On the server side, we support SSTP versions 1.0, 1.1, and 1.2. The client decides which version to use. For Windows 8.1 and above, SSTP uses 1.2 by default. 
-
-For more information about Point-to-Site connections, see the [Point-to-Site FAQ](#faq) at the end of this article.
-
-### <a name="example"></a>Example values
-=======
 * The public key (.cer file) for a root certificate, which is uploaded to Azure. Once the certificate is uploaded, it is considered a trusted certificate and is used for authentication.
 * A client certificate that is generated from the root certificate and installed on each client computer that will connect to the VNet. This certificate is used for client authentication.
 * A VPN client configuration package. The VPN client configuration package contains the necessary information for the client to connect to the VNet. The package configures the existing VPN client that is native to the Windows operating system. Each client that connects must be configured using the configuration package.
->>>>>>> 7e950a10
 
 Point-to-Site connections do not require a VPN device or an on-premises public-facing IP address. The VPN connection is created over SSTP (Secure Socket Tunneling Protocol). On the server side, we support SSTP versions 1.0, 1.1, and 1.2. The client decides which version to use. For Windows 8.1 and above, SSTP uses 1.2 by default.
 
@@ -99,11 +80,7 @@
 
 ## <a name="dns"></a>3. Specify a DNS server (optional)
 
-<<<<<<< HEAD
-After you create your virtual network, you can add the IP address of a DNS server to handle name resolution. The DNS server that you specify should be a DNS server that can resolve the names for the resources you are connecting to.
-=======
 After you create your virtual network, you can add the IP address of a DNS server to handle name resolution. The DNS server is optional for this configuration, but required if you want name resolution. Specifying a value does not create a new DNS server. The DNS server IP address that you specify should be a DNS server that can resolve the names for the resources you are connecting to. For this example, we used a private IP address, but it is likely that this is not the IP address of your DNS server. Be sure to use your own values.
->>>>>>> 7e950a10
 
 [!INCLUDE [vpn-gateway-add-dns-rm-portal](../../includes/vpn-gateway-add-dns-rm-portal-include.md)]
 
@@ -115,37 +92,19 @@
 
 Certificates are used by Azure to authenticate clients connecting to a VNet over a Point-to-Site VPN connection. Once you obtain a root certificate, you [upload](#uploadfile) the public key information to Azure. The root certificate is then considered 'trusted' by Azure for connection over P2S to the virtual network. You also generate client certificates from the trusted root certificate, and then install them on each client computer. The client certificate is used to authenticate the client when it initiates a connection to the VNet. 
 
-<<<<<<< HEAD
-[!INCLUDE [create a vnet gateway](../../includes/vpn-gateway-add-gw-rm-portal-include.md)]
-=======
 ### <a name="getcer"></a>1. Obtain the .cer file for the root certificate
->>>>>>> 7e950a10
 
 [!INCLUDE [root-certificate](../../includes/vpn-gateway-p2s-rootcert-include.md)]
 
-<<<<<<< HEAD
-Certificates are used by Azure to authenticate VPN clients for Point-to-Site VPNs. You upload the public key information of the root certificate to Azure. The public key is then considered 'trusted'. Client certificates must be generated from the trusted root certificate, and then installed on each client computer in the Certificates-Current User/Personal certificate store. The certificate is used to authenticate the client when it initiates a connection to the VNet. 
-
-If you use self-signed certificates, they must be created using specific parameters. You can create a self-signed certificate using the instructions for [PowerShell and Windows 10](vpn-gateway-certificates-point-to-site.md), or [MakeCert](vpn-gateway-certificates-point-to-site-makecert.md). It's important that you follow the steps in these instructions when working with self-signed root certificates and generating client certificates from the self-signed root certificate. Otherwise, the certificates you create will not be compatible with P2S connections and you will receive a connection error.
-=======
 ### <a name="generateclientcert"></a>2. Generate a client certificate
->>>>>>> 7e950a10
 
 [!INCLUDE [generate-client-cert](../../includes/vpn-gateway-p2s-clientcert-include.md)]
 
-<<<<<<< HEAD
-[!INCLUDE [get the root certificate](../../includes/vpn-gateway-p2s-rootcert-include.md)]
-=======
 ## <a name="addresspool"></a>6. Add the client address pool
->>>>>>> 7e950a10
 
 The client address pool is a range of private IP addresses that you specify. The clients that connect over a Point-to-Site VPN receive an IP address from this range. Use a private IP address range that does not overlap with the on-premises location that you connect from, or the VNet that you want to connect to.
 
-<<<<<<< HEAD
-[!INCLUDE [generates client certificate](../../includes/vpn-gateway-p2s-clientcert-include.md)]
-=======
 1. Once the virtual network gateway has been created, navigate to the **Settings** section of the virtual network gateway page. In the **Settings** section, click **Point-to-site configuration** to open the **Point-to-Site-Configuration** page.
->>>>>>> 7e950a10
 
   ![Point-to-Site page](./media/vpn-gateway-howto-point-to-site-resource-manager-portal/gatewayblade.png)
 2. On the **Point-to-Site-Configuration** page, you can delete the auto-filled range, then add the private IP address range that you want to use. Click **Save** to validate and save the setting.
@@ -167,11 +126,7 @@
 
 ## <a name="clientconfig"></a>8. Generate and install the VPN client configuration package
 
-<<<<<<< HEAD
-To connect to a VNet using a Point-to-Site VPN, each client must install a package to configure the native Windows VPN client. The configuration package configures the native Windows VPN client with the settings necessary to connect to the virtual network.
-=======
 To connect to a VNet using a Point-to-Site VPN, each client must install a client configuration package that configures the native VPN client with the settings and files that are necessary to connect to the virtual network. The VPN client configuration package configures the native Windows VPN client, it doesn't install a new or different VPN client.
->>>>>>> 7e950a10
 
 You can use the same VPN client configuration package on each client computer, as long as the version matches the architecture for the client. For the list of client operating systems that are supported, see the [Point-to-Site connections FAQ](#faq) at the end of this article.
 
@@ -195,11 +150,7 @@
 
 If you want to create a P2S connection from a client computer other than the one you used to generate the client certificates, you need to install a client certificate. When installing a client certificate, you need the password that was created when the client certificate was exported. Typically, it is just a matter of double-clicking the certificate and installing it.
 
-<<<<<<< HEAD
-If you want to create a P2S connection from a client computer other than the one you used to generate the client certificates, you need to install a client certificate. When installing a client certificate, you need the password that was created when the client certificate was exported. Typically, this is just a matter of double-clicking the certificate and installing it. For more information, see [Install an exported client certificate](vpn-gateway-certificates-point-to-site.md#install).
-=======
 Make sure the client certificate was exported as a .pfx along with the entire certificate chain (which is the default). Otherwise, the root certificate information isn't present on the client computer and the client won't be able to authenticate properly. For more information, see [Install an exported client certificate](vpn-gateway-certificates-point-to-site.md#install).
->>>>>>> 7e950a10
 
 ## <a name="connect"></a>10. Connect to Azure
 
@@ -214,11 +165,7 @@
 
 [!INCLUDE [verifies client certificates](../../includes/vpn-gateway-certificates-verify-client-cert-include.md)]
 
-<<<<<<< HEAD
-## <a name="verify"></a>12 - Verify your connection
-=======
 ## <a name="verify"></a>11. Verify your connection
->>>>>>> 7e950a10
 
 1. To verify that your VPN connection is active, open an elevated command prompt, and run *ipconfig/all*.
 2. View the results. Notice that the IP address you received is one of the addresses within the Point-to-Site VPN Client Address Pool that you specified in your configuration. The results are similar to this example:
