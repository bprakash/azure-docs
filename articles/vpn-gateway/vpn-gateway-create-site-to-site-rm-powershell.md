---
title: 'Connect your on-premises network to an Azure virtual network: Site-to-Site VPN: PowerShell | Microsoft Docs'
description: Steps to create an IPsec connection from your on-premises network to an Azure virtual network over the public Internet. These steps will help you create a cross-premises Site-to-Site VPN Gateway connection using PowerShell.
services: vpn-gateway
documentationcenter: na
author: cherylmc
manager: timlt
editor: ''
tags: azure-resource-manager

ms.assetid: fcc2fda5-4493-4c15-9436-84d35adbda8e
ms.service: vpn-gateway
ms.devlang: na
ms.topic: hero-article
ms.tgt_pltfrm: na
ms.workload: infrastructure-services
<<<<<<< HEAD
ms.date: 05/31/2017
=======
ms.date: 08/09/2017
>>>>>>> 7e950a10
ms.author: cherylmc

---
# Create a VNet with a Site-to-Site VPN connection using PowerShell

This article shows you how to use PowerShell to create a Site-to-Site VPN gateway connection from your on-premises network to the VNet. The steps in this article apply to the Resource Manager deployment model. You can also create this configuration using a different deployment tool or deployment model by selecting a different option from the following list:

> [!div class="op_single_selector"]
> * [Azure portal](vpn-gateway-howto-site-to-site-resource-manager-portal.md)
> * [PowerShell](vpn-gateway-create-site-to-site-rm-powershell.md)
> * [CLI](vpn-gateway-howto-site-to-site-resource-manager-cli.md)
> * [Azure portal (classic)](vpn-gateway-howto-site-to-site-classic-portal.md)
> * [Classic portal (classic)](vpn-gateway-site-to-site-create.md)
> 
>


A Site-to-Site VPN gateway connection is used to connect your on-premises network to an Azure virtual network over an IPsec/IKE (IKEv1 or IKEv2) VPN tunnel. This type of connection requires a VPN device located on-premises that has an externally facing public IP address assigned to it. For more information about VPN gateways, see [About VPN gateway](vpn-gateway-about-vpngateways.md).

![Site-to-Site VPN Gateway cross-premises connection diagram](./media/vpn-gateway-create-site-to-site-rm-powershell/site-to-site-diagram.png)

## <a name="before"></a>Before you begin

Verify that you have met the following criteria before beginning your configuration:

* Make sure you have a compatible VPN device and someone who is able to configure it. For more information about compatible VPN devices and device configuration, see [About VPN Devices](vpn-gateway-about-vpn-devices.md).
* Verify that you have an externally facing public IPv4 address for your VPN device. This IP address cannot be located behind a NAT.
* If you are unfamiliar with the IP address ranges located in your on-premises network configuration, you need to coordinate with someone who can provide those details for you. When you create this configuration, you must specify the IP address range prefixes that Azure will route to your on-premises location. None of the subnets of your on-premises network can over lap with the virtual network subnets that you want to connect to.
* Install the latest version of the Azure Resource Manager PowerShell cmdlets. PowerShell cmdlets are updated frequently and you will typically need to update your PowerShell cmdlets to get the latest feature functionality. If you don't update your PowerShell cmdlets, the values specified may fail. See [How to install and configure Azure PowerShell](/powershell/azure/overview) for more information about downloading and installing PowerShell cmdlets.

### <a name="example"></a>Example values

The examples in this article use the following values. You can use these values to create a test environment, or refer to them to better understand the examples in this article.

```
#Example values

VnetName                = TestVNet1
ResourceGroup           = TestRG1
Location                = East US 
AddressSpace            = 10.11.0.0/16 
SubnetName              = Subnet1 
Subnet                  = 10.11.1.0/28 
GatewaySubnet           = 10.11.0.0/27
LocalNetworkGatewayName = Site2
LNG Public IP           = <VPN device IP address> 
Local Address Prefixes  = 10.0.0.0/24, 20.0.0.0/24
Gateway Name            = VNet1GW
PublicIP                = VNet1GWIP
Gateway IP Config       = gwipconfig1 
VPNType                 = RouteBased 
GatewayType             = Vpn 
<<<<<<< HEAD
ConnectionName          = myGWConnection
=======
ConnectionName          = VNet1toSite2
>>>>>>> 7e950a10

```


## <a name="Login"></a>1. Connect to your subscription

[!INCLUDE [PowerShell login](../../includes/vpn-gateway-ps-login-include.md)]

## <a name="VNet"></a>2. Create a virtual network and a gateway subnet

If you don't already have a virtual network, create one. When creating a virtual network, make sure that the address spaces you specify don't overlap any of the address spaces that you have on your on-premises network.

[!INCLUDE [About gateway subnets](../../includes/vpn-gateway-about-gwsubnet-include.md)]

[!INCLUDE [No NSG warning](../../includes/vpn-gateway-no-nsg-include.md)]

### <a name="vnet"></a>To create a virtual network and a gateway subnet

This example creates a virtual network and a gateway subnet. If you already have a virtual network that you need to add a gateway subnet to, see [To add a gateway subnet to a virtual network you have already created](#gatewaysubnet).

Create a resource group:

```powershell
New-AzureRmResourceGroup -Name TestRG1 -Location 'East US'
```

Create your virtual network.

1. Set the variables.

  ```powershell
  $subnet1 = New-AzureRmVirtualNetworkSubnetConfig -Name 'GatewaySubnet' -AddressPrefix 10.11.0.0/27
  $subnet2 = New-AzureRmVirtualNetworkSubnetConfig -Name 'Subnet1' -AddressPrefix 10.11.1.0/28
  ```
2. Create the VNet.

  ```powershell
  New-AzureRmVirtualNetwork -Name TestVNet1 -ResourceGroupName TestRG1 `
  -Location 'East US' -AddressPrefix 10.11.0.0/16 -Subnet $subnet1, $subnet2
  ```

### <a name="gatewaysubnet"></a>To add a gateway subnet to a virtual network you have already created

1. Set the variables.

  ```powershell
  $vnet = Get-AzureRmVirtualNetwork -ResourceGroupName TestRG1 -Name TestVet1
  ```
2. Create the gateway subnet.

  ```powershell
  Add-AzureRmVirtualNetworkSubnetConfig -Name 'GatewaySubnet' -AddressPrefix 10.11.0.0/27 -VirtualNetwork $vnet
  ```
3. Set the configuration.

  ```powershell
  Set-AzureRmVirtualNetwork -VirtualNetwork $vnet
  ```

## 3. <a name="localnet"></a>Create the local network gateway

The local network gateway typically refers to your on-premises location. You give the site a name by which Azure can refer to it, then specify the IP address of the on-premises VPN device to which you will create a connection. You also specify the IP address prefixes that will be routed through the VPN gateway to the VPN device. The address prefixes you specify are the prefixes located on your on-premises network. If your on-premises network changes, you can easily update the prefixes.

Use the following values:

* The *GatewayIPAddress* is the IP address of your on-premises VPN device. Your VPN device cannot be located behind a NAT.
* The *AddressPrefix* is your on-premises address space.

To add a local network gateway with a single address prefix:

  ```powershell
  New-AzureRmLocalNetworkGateway -Name Site2 -ResourceGroupName TestRG1 `
  -Location 'East US' -GatewayIpAddress '23.99.221.164' -AddressPrefix '10.0.0.0/24'
  ```

To add a local network gateway with multiple address prefixes:

  ```powershell
  New-AzureRmLocalNetworkGateway -Name Site2 -ResourceGroupName TestRG1 `
  -Location 'East US' -GatewayIpAddress '23.99.221.164' -AddressPrefix @('10.0.0.0/24','20.0.0.0/24')
  ```

To modify IP address prefixes for your local network gateway:<br>
Sometimes your local network gateway prefixes change. The steps you take to modify your IP address prefixes depend on whether you have created a VPN gateway connection. See the [Modify IP address prefixes for a local network gateway](#modify) section of this article.

## <a name="PublicIP"></a>4. Request a Public IP address

A VPN gateway must have a Public IP address. You first request the IP address resource, and then refer to it when creating your virtual network gateway. The IP address is dynamically assigned to the resource when the VPN gateway is created. VPN Gateway currently only supports *Dynamic* Public IP address allocation. You cannot request a Static Public IP address assignment. However, this does not mean that the IP address changes after it has been assigned to your VPN gateway. The only time the Public IP address changes is when the gateway is deleted and re-created. It doesn't change across resizing, resetting, or other internal maintenance/upgrades of your VPN gateway.

Request a Public IP address that will be assigned to your virtual network VPN gateway.

```powershell
$gwpip= New-AzureRmPublicIpAddress -Name gwpip -ResourceGroupName TestRG1 -Location 'East US' -AllocationMethod Dynamic
```

## <a name="GatewayIPConfig"></a>5. Create the gateway IP addressing configuration

The gateway configuration defines the subnet and the public IP address to use. Use the following example to create your gateway configuration:

```powershell
$vnet = Get-AzureRmVirtualNetwork -Name TestVNet1 -ResourceGroupName TestRG1
$subnet = Get-AzureRmVirtualNetworkSubnetConfig -Name 'GatewaySubnet' -VirtualNetwork $vnet
$gwipconfig = New-AzureRmVirtualNetworkGatewayIpConfig -Name gwipconfig1 -SubnetId $subnet.Id -PublicIpAddressId $gwpip.Id
```

## <a name="CreateGateway"></a>6. Create the VPN gateway

Create the virtual network VPN gateway. Creating a VPN gateway can take up to 45 minutes or more to complete.

Use the following values:

* The *-GatewayType* for a Site-to-Site configuration is *Vpn*. The gateway type is always specific to the configuration that you are implementing. For example, other gateway configurations may require -GatewayType ExpressRoute.
* The *-VpnType* can be *RouteBased* (referred to as a Dynamic Gateway in some documentation), or *PolicyBased* (referred to as a Static Gateway in some documentation). For more information about VPN gateway types, see [About VPN Gateway](vpn-gateway-about-vpngateways.md).
* Select the Gateway SKU that you want to use. There are configuration limitations for certain SKUs. For more information, see [Gateway SKUs](vpn-gateway-about-vpn-gateway-settings.md#gwsku). If you get an error when creating the VPN gateway regarding the -GatewaySku, verify that you have installed the latest version of the PowerShell cmdlets.

```powershell
<<<<<<< HEAD
New-AzureRmVirtualNetworkGateway -Name vnetgw1 -ResourceGroupName testrg `
-Location 'West US' -IpConfigurations $gwipconfig -GatewayType Vpn `
=======
New-AzureRmVirtualNetworkGateway -Name VNet1GW -ResourceGroupName TestRG1 `
-Location 'East US' -IpConfigurations $gwipconfig -GatewayType Vpn `
>>>>>>> 7e950a10
-VpnType RouteBased -GatewaySku VpnGw1
```

## <a name="ConfigureVPNDevice"></a>7. Configure your VPN device

Site-to-Site connections to an on-premises network require a VPN device. In this step, you configure your VPN device. When configuring your VPN device, you need the following:

- A shared key. This is the same shared key that you specify when creating your Site-to-Site VPN connection. In our examples, we use a basic shared key. We recommend that you generate a more complex key to use.
- The Public IP address of your virtual network gateway. You can view the public IP address by using the Azure portal, PowerShell, or CLI. To find the Public IP address of your virtual network gateway using PowerShell, use the following example:

  ```powershell
  Get-AzureRmPublicIpAddress -Name GW1PublicIP -ResourceGroupName TestRG1
  ```

[!INCLUDE [Configure VPN device](../../includes/vpn-gateway-configure-vpn-device-rm-include.md)]


## <a name="CreateConnection"></a>8. Create the VPN connection

Next, create the Site-to-Site VPN connection between your virtual network gateway and your VPN device. Be sure to replace the values with your own. The shared key must match the value you used for your VPN device configuration. Notice that the '-ConnectionType' for Site-to-Site is *IPsec*.

1. Set the variables.
  ```powershell
  $gateway1 = Get-AzureRmVirtualNetworkGateway -Name VNet1GW -ResourceGroupName TestRG1
  $local = Get-AzureRmLocalNetworkGateway -Name Site2 -ResourceGroupName TestRG1
  ```

2. Create the connection.
  ```powershell
  New-AzureRmVirtualNetworkGatewayConnection -Name VNet1toSite2 -ResourceGroupName TestRG1 `
  -Location 'East US' -VirtualNetworkGateway1 $gateway1 -LocalNetworkGateway2 $local `
  -ConnectionType IPsec -RoutingWeight 10 -SharedKey 'abc123'
  ```

After a short while, the connection will be established.

## <a name="toverify"></a>9. Verify the VPN connection

There are a few different ways to verify your VPN connection.

[!INCLUDE [Verify connection](../../includes/vpn-gateway-verify-connection-ps-rm-include.md)]

## <a name="connectVM"></a>To connect to a virtual machine

[!INCLUDE [Connect to a VM](../../includes/vpn-gateway-connect-vm-s2s-include.md)]


## <a name="modify"></a>Modify IP address prefixes for a local network gateway

If the IP address prefixes that you want routed to your on-premises location change, you can modify the local network gateway. Two sets of instructions are provided. The instructions you choose depend on whether you have already created your gateway connection.

[!INCLUDE [Modify prefixes](../../includes/vpn-gateway-modify-ip-prefix-rm-include.md)]

## <a name="modifygwipaddress"></a>Modify the gateway IP address for a local network gateway

[!INCLUDE [Modify gateway IP address](../../includes/vpn-gateway-modify-lng-gateway-ip-rm-include.md)]

## Next steps

*  Once your connection is complete, you can add virtual machines to your virtual networks. For more information, see [Virtual Machines](https://docs.microsoft.com/azure/#pivot=services&panel=Compute).
* For information about BGP, see the [BGP Overview](vpn-gateway-bgp-overview.md) and [How to configure BGP](vpn-gateway-bgp-resource-manager-ps.md).<|MERGE_RESOLUTION|>--- conflicted
+++ resolved
@@ -14,11 +14,7 @@
 ms.topic: hero-article
 ms.tgt_pltfrm: na
 ms.workload: infrastructure-services
-<<<<<<< HEAD
-ms.date: 05/31/2017
-=======
 ms.date: 08/09/2017
->>>>>>> 7e950a10
 ms.author: cherylmc
 
 ---
@@ -71,11 +67,7 @@
 Gateway IP Config       = gwipconfig1 
 VPNType                 = RouteBased 
 GatewayType             = Vpn 
-<<<<<<< HEAD
-ConnectionName          = myGWConnection
-=======
 ConnectionName          = VNet1toSite2
->>>>>>> 7e950a10
 
 ```
 
@@ -192,13 +184,8 @@
 * Select the Gateway SKU that you want to use. There are configuration limitations for certain SKUs. For more information, see [Gateway SKUs](vpn-gateway-about-vpn-gateway-settings.md#gwsku). If you get an error when creating the VPN gateway regarding the -GatewaySku, verify that you have installed the latest version of the PowerShell cmdlets.
 
 ```powershell
-<<<<<<< HEAD
-New-AzureRmVirtualNetworkGateway -Name vnetgw1 -ResourceGroupName testrg `
--Location 'West US' -IpConfigurations $gwipconfig -GatewayType Vpn `
-=======
 New-AzureRmVirtualNetworkGateway -Name VNet1GW -ResourceGroupName TestRG1 `
 -Location 'East US' -IpConfigurations $gwipconfig -GatewayType Vpn `
->>>>>>> 7e950a10
 -VpnType RouteBased -GatewaySku VpnGw1
 ```
 
