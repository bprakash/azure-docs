﻿---
title: 'Modify the local network gateway IP address prefixes and the VPN Gateway IP address| Azure| PowerShell| Microsoft Docs'
description: This article walks you through changing IP address prefixes for your local network gateway
services: vpn-gateway
documentationcenter: na
author: cherylmc
manager: timlt
editor: ''
tags: azure-resource-manager

ms.assetid: 8c7db48f-d09a-44e7-836f-1fb6930389df
ms.service: vpn-gateway
ms.devlang: na
ms.topic: article
ms.tgt_pltfrm: na
ms.workload: infrastructure-services
ms.date: 04/26/2017
ms.author: cherylmc

---
# Modify local network gateway settings using PowerShell

Sometimes the settings for your local network gateway AddressPrefix or GatewayIPAddress change. This article shows you how to modify your local network gateway settings. You can also modify these settings in the Azure portal or using the Azure CLI.


## Before you begin
<<<<<<< HEAD
=======
You'll need to install the latest version of the Azure Resource Manager PowerShell cmdlets. See [How to install and configure Azure PowerShell](/powershell/azure/overview) for more information about installing the PowerShell cmdlets.
>>>>>>> 4af9887c

Install the latest version of the Azure Resource Manager PowerShell cmdlets. See [How to install and configure Azure PowerShell](/powershell/azureps-cmdlets-docs) for more information about installing the PowerShell cmdlets.

## Modify IP address prefixes

[!INCLUDE [vpn-gateway-modify-ip-prefix-rm](../../includes/vpn-gateway-modify-ip-prefix-rm-include.md)]

## Modify the gateway IP address

[!INCLUDE [vpn-gateway-modify-lng-gateway-ip-rm](../../includes/vpn-gateway-modify-lng-gateway-ip-rm-include.md)]

## Next steps
You can verify your gateway connection. See [Verify a gateway connection](vpn-gateway-verify-connection-resource-manager.md).<|MERGE_RESOLUTION|>--- conflicted
+++ resolved
@@ -1,4 +1,4 @@
-﻿---
+---
 title: 'Modify the local network gateway IP address prefixes and the VPN Gateway IP address| Azure| PowerShell| Microsoft Docs'
 description: This article walks you through changing IP address prefixes for your local network gateway
 services: vpn-gateway
@@ -22,12 +22,7 @@
 
 Sometimes the settings for your local network gateway AddressPrefix or GatewayIPAddress change. This article shows you how to modify your local network gateway settings. You can also modify these settings in the Azure portal or using the Azure CLI.
 
-
 ## Before you begin
-<<<<<<< HEAD
-=======
-You'll need to install the latest version of the Azure Resource Manager PowerShell cmdlets. See [How to install and configure Azure PowerShell](/powershell/azure/overview) for more information about installing the PowerShell cmdlets.
->>>>>>> 4af9887c
 
 Install the latest version of the Azure Resource Manager PowerShell cmdlets. See [How to install and configure Azure PowerShell](/powershell/azureps-cmdlets-docs) for more information about installing the PowerShell cmdlets.
 
@@ -40,4 +35,5 @@
 [!INCLUDE [vpn-gateway-modify-lng-gateway-ip-rm](../../includes/vpn-gateway-modify-lng-gateway-ip-rm-include.md)]
 
 ## Next steps
+
 You can verify your gateway connection. See [Verify a gateway connection](vpn-gateway-verify-connection-resource-manager.md).