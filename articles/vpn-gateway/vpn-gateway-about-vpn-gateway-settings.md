--- conflicted
+++ resolved
@@ -40,10 +40,8 @@
     -VpnType RouteBased
     
 ## <a name="gwsku"></a>Gateway SKUs
-<<<<<<< HEAD
+
 [!INCLUDE [vpn-gateway-gwsku-include](../../includes/vpn-gateway-gwsku-original-include.md)]
-=======
->>>>>>> c9c34067
 
 ### Configuring the gateway SKU
 ####Specifying the gateway SKU in the Azure portal
