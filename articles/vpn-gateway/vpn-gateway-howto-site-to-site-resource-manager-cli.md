---
title: 'Connect your on-premises network to an Azure virtual network: Site-to-Site VPN: CLI | Microsoft Docs'
description: Steps to create an IPsec connection from your on-premises network to an Azure virtual network over the public Internet. These steps will help you create a cross-premises Site-to-Site VPN Gateway connection using CLI.
services: vpn-gateway
documentationcenter: na
author: cherylmc
manager: timlt
editor: ''
tags: azure-resource-manager

ms.assetid:
ms.service: vpn-gateway
ms.devlang: na
ms.topic: hero-article
ms.tgt_pltfrm: na
ms.workload: infrastructure-services
<<<<<<< HEAD
ms.date: 08/02/2017
=======
ms.date: 08/09/2017
>>>>>>> 7e950a10
ms.author: cherylmc

---
# Create a virtual network with a Site-to-Site VPN connection using CLI

This article shows you how to use the Azure CLI to create a Site-to-Site VPN gateway connection from your on-premises network to the VNet. The steps in this article apply to the Resource Manager deployment model. You can also create this configuration using a different deployment tool or deployment model by selecting a different option from the following list:<br>

> [!div class="op_single_selector"]
> * [Azure portal](vpn-gateway-howto-site-to-site-resource-manager-portal.md)
> * [PowerShell](vpn-gateway-create-site-to-site-rm-powershell.md)
> * [CLI](vpn-gateway-howto-site-to-site-resource-manager-cli.md)
> * [Azure portal (classic)](vpn-gateway-howto-site-to-site-classic-portal.md)
> 
>


![Site-to-Site VPN Gateway cross-premises connection diagram](./media/vpn-gateway-howto-site-to-site-resource-manager-cli/site-to-site-diagram.png)

A Site-to-Site VPN gateway connection is used to connect your on-premises network to an Azure virtual network over an IPsec/IKE (IKEv1 or IKEv2) VPN tunnel. This type of connection requires a VPN device located on-premises that has an externally facing public IP address assigned to it. For more information about VPN gateways, see [About VPN gateway](vpn-gateway-about-vpngateways.md).

## Before you begin

Verify that you have met the following criteria before beginning configuration:

* Make sure you have a compatible VPN device and someone who is able to configure it. For more information about compatible VPN devices and device configuration, see [About VPN Devices](vpn-gateway-about-vpn-devices.md).
* Verify that you have an externally facing public IPv4 address for your VPN device. This IP address cannot be located behind a NAT.
* If you are unfamiliar with the IP address ranges located in your on-premises network configuration, you need to coordinate with someone who can provide those details for you. When you create this configuration, you must specify the IP address range prefixes that Azure will route to your on-premises location. None of the subnets of your on-premises network can over lap with the virtual network subnets that you want to connect to.
* Verify that you have installed latest version of the CLI commands (2.0 or later). For information about installing the CLI commands, see [Install Azure CLI 2.0](/cli/azure/install-azure-cli) and [Get Started with Azure CLI 2.0](/cli/azure/get-started-with-azure-cli).

### <a name="example"></a>Example values

You can use the following values to create a test environment, or refer to these values to better understand the examples in this article:

```
#Example values

VnetName                = TestVNet1 
ResourceGroup           = TestRG1 
Location                = eastus 
AddressSpace            = 10.11.0.0/16 
SubnetName              = Subnet1 
Subnet                  = 10.11.0.0/24 
GatewaySubnet           = 10.11.255.0/27 
LocalNetworkGatewayName = Site2 
LNG Public IP           = <VPN device IP address>
LocalAddrPrefix1        = 10.0.0.0/24
LocalAddrPrefix2        = 20.0.0.0/24   
GatewayName             = VNet1GW 
PublicIP                = VNet1GWIP 
VPNType                 = RouteBased 
GatewayType             = Vpn 
ConnectionName          = VNet1toSite2
```

## <a name="Login"></a>1. Connect to your subscription

[!INCLUDE [CLI login](../../includes/vpn-gateway-cli-login-include.md)]

## <a name="rg"></a>2. Create a resource group

The following example creates a resource group named 'TestRG1' in the 'eastus' location. If you already have a resource group in the region that you want to create your VNet, you can use that one instead.

```azurecli
az group create --name TestRG1 --location eastus
```

## <a name="VNet"></a>3. Create a virtual network

If you don't already have a virtual network, create one using the [az network vnet create](/cli/azure/network/vnet#create) command. When creating a virtual network, make sure that the address spaces you specify don't overlap any of the address spaces that you have on your on-premises network.

The following example creates a virtual network named 'TestVNet1' and a subnet, 'Subnet1'.

```azurecli
az network vnet create --name TestVNet1 --resource-group TestRG1 --address-prefix 10.11.0.0/16 --location eastus --subnet-name Subnet1 --subnet-prefix 10.11.0.0/24
```

## 4. <a name="gwsub"></a>Create the gateway subnet

[!INCLUDE [vpn-gateway-no-nsg](../../includes/vpn-gateway-no-nsg-include.md)]

For this configuration, you also need a gateway subnet. The virtual network gateway uses a gateway subnet that contains the IP addresses that are used by the VPN gateway services. When you create a gateway subnet, it must be named 'GatewaySubnet'. If you name it something else, you create a subnet, but Azure won't treat it as a gateway subnet.

The size of the gateway subnet that you specify depends on the VPN gateway configuration that you want to create. While it is possible to create a gateway subnet as small as /29, we recommend that you create a larger subnet that includes more addresses by selecting /27 or /28. Using a larger gateway subnet allows for enough IP addresses to accommodate possible future configurations.

Use the [az network vnet subnet create](/cli/azure/network/vnet/subnet#create) command to create the gateway subnet.

```azurecli
az network vnet subnet create --address-prefix 10.11.255.0/27 --name GatewaySubnet --resource-group TestRG1 --vnet-name TestVNet1
```

## <a name="localnet"></a>5. Create the local network gateway

The local network gateway typically refers to your on-premises location. You give the site a name by which Azure can refer to it, then specify the IP address of the on-premises VPN device to which you will create a connection. You also specify the IP address prefixes that will be routed through the VPN gateway to the VPN device. The address prefixes you specify are the prefixes located on your on-premises network. If your on-premises network changes, you can easily update the prefixes.

Use the following values:

* The *--gateway-ip-address* is the IP address of your on-premises VPN device. Your VPN device cannot be located behind a NAT.
* The *--local-address-prefixes* are your on-premises address spaces.

Use the [az network local-gateway create](/cli/azure/network/local-gateway#create) command to add a local network gateway with multiple address prefixes:

```azurecli
az network local-gateway create --gateway-ip-address 23.99.221.164 --name Site2 --resource-group TestRG1 --local-address-prefixes 10.0.0.0/24 20.0.0.0/24
```

## <a name="PublicIP"></a>6. Request a Public IP address

A VPN gateway must have a Public IP address. You first request the IP address resource, and then refer to it when creating your virtual network gateway. The IP address is dynamically assigned to the resource when the VPN gateway is created. VPN Gateway currently only supports *Dynamic* Public IP address allocation. You cannot request a Static Public IP address assignment. However, this does not mean that the IP address changes after it has been assigned to your VPN gateway. The only time the Public IP address changes is when the gateway is deleted and re-created. It doesn't change across resizing, resetting, or other internal maintenance/upgrades of your VPN gateway.

Use the [az network public-ip create](/cli/azure/network/public-ip#create) command to request a Dynamic Public IP address.

```azurecli
az network public-ip create --name VNet1GWIP --resource-group TestRG1 --allocation-method Dynamic
```

## <a name="CreateGateway"></a>7. Create the VPN gateway

Create the virtual network VPN gateway. Creating a VPN gateway can take up to 45 minutes or more to complete.

Use the following values:

* The *--gateway-type* for a Site-to-Site configuration is *Vpn*. The gateway type is always specific to the configuration that you are implementing. For more information, see [Gateway types](vpn-gateway-about-vpn-gateway-settings.md#gwtype).
* The *--vpn-type* can be *RouteBased* (referred to as a Dynamic Gateway in some documentation), or *PolicyBased* (referred to as a Static Gateway in some documentation). The setting is specific to requirements of the device that you are connecting to. For more information about VPN gateway types, see [About VPN Gateway configuration settings](vpn-gateway-about-vpn-gateway-settings.md#vpntype).
* Select the Gateway SKU that you want to use. There are configuration limitations for certain SKUs. For more information, see [Gateway SKUs](vpn-gateway-about-vpn-gateway-settings.md#gwsku).

Create the VPN gateway using the [az network vnet-gateway create](/cli/azure/network/vnet-gateway#create) command. If you run this command using the '--no-wait' parameter, you don't see any feedback or output. This parameter allows the gateway to create in the background. It takes around 45 minutes to create a gateway.

```azurecli
az network vnet-gateway create --name VNet1GW --public-ip-address VNet1GWIP --resource-group TestRG1 --vnet TestVNet1 --gateway-type Vpn --vpn-type RouteBased --sku VpnGw1 --no-wait 
```

## <a name="VPNDevice"></a>8. Configure your VPN device

Site-to-Site connections to an on-premises network require a VPN device. In this step, you configure your VPN device. When configuring your VPN device, you need the following:

- A shared key. This is the same shared key that you specify when creating your Site-to-Site VPN connection. In our examples, we use a basic shared key. We recommend that you generate a more complex key to use.
- The Public IP address of your virtual network gateway. You can view the public IP address by using the Azure portal, PowerShell, or CLI. To find the public IP address of your virtual network gateway, use the [az network public-ip list](/cli/azure/network/public-ip#list) command. For easy reading, the output is formatted to display the list of public IPs in table format.

  ```azurecli
  az network public-ip list --resource-group TestRG1 --output table
  ```


[!INCLUDE [Configure VPN device](../../includes/vpn-gateway-configure-vpn-device-rm-include.md)]


## <a name="CreateConnection"></a>9. Create the VPN connection

Create the Site-to-Site VPN connection between your virtual network gateway and your on-premises VPN device. Pay particular attention to the shared key value, which must match the configured shared key value for your VPN device.

Create the connection using the [az network vpn-connection create](/cli/azure/network/vpn-connection#create) command.

```azurecli
az network vpn-connection create --name VNet1toSite2 -resource-group TestRG1 --vnet-gateway1 VNet1GW -l eastus --shared-key abc123 --local-gateway2 Site2
```

After a short while, the connection will be established.

## <a name="toverify"></a>10. Verify the VPN connection

[!INCLUDE [verify connection](../../includes/vpn-gateway-verify-connection-cli-rm-include.md)]

If you want to use another method to verify your connection, see [Verify a VPN Gateway connection](vpn-gateway-verify-connection-resource-manager.md).

## <a name="connectVM"></a>To connect to a virtual machine

[!INCLUDE [Connect to a VM](../../includes/vpn-gateway-connect-vm-s2s-include.md)]

<<<<<<< HEAD
## Common tasks
=======
## <a name="tasks"></a>Common tasks
>>>>>>> 7e950a10

This section contains common commands that are helpful when working with site-to-site configurations. For the full list of CLI networking commands, see [Azure CLI - Networking](/cli/azure/network).

[!INCLUDE [local network gateway common tasks](../../includes/vpn-gateway-common-tasks-cli-include.md)]

## Next steps

* Once your connection is complete, you can add virtual machines to your virtual networks. For more information, see [Virtual Machines](https://docs.microsoft.com/azure/#pivot=services&panel=Compute).
* For information about BGP, see the [BGP Overview](vpn-gateway-bgp-overview.md) and [How to configure BGP](vpn-gateway-bgp-resource-manager-ps.md).
* For information about Forced Tunneling, see [About Forced Tunneling](vpn-gateway-forced-tunneling-rm.md).
* For information about Highly Available Active-Active connections, see [Highly Available cross-premises and VNet-to-VNet connectivity](vpn-gateway-highlyavailable.md).
* For a list of networking Azure CLI commands, see [Azure CLI](https://docs.microsoft.com/cli/azure/network).<|MERGE_RESOLUTION|>--- conflicted
+++ resolved
@@ -14,11 +14,7 @@
 ms.topic: hero-article
 ms.tgt_pltfrm: na
 ms.workload: infrastructure-services
-<<<<<<< HEAD
-ms.date: 08/02/2017
-=======
 ms.date: 08/09/2017
->>>>>>> 7e950a10
 ms.author: cherylmc
 
 ---
@@ -187,11 +183,7 @@
 
 [!INCLUDE [Connect to a VM](../../includes/vpn-gateway-connect-vm-s2s-include.md)]
 
-<<<<<<< HEAD
-## Common tasks
-=======
 ## <a name="tasks"></a>Common tasks
->>>>>>> 7e950a10
 
 This section contains common commands that are helpful when working with site-to-site configurations. For the full list of CLI networking commands, see [Azure CLI - Networking](/cli/azure/network).
 
