<properties 
   pageTitle="Virtual Network VPN Gateway FAQ | Microsoft Azure"
   description="The VPN Gateway FAQ. FAQ for Microsoft Azure Virtual Network cross-premises connections, hybrid configuration connections, and VPN Gateways"
   services="vpn-gateway"
   documentationCenter="na"
   authors="cherylmc"
   manager="carolz"
   editor="" />
<tags 
   ms.service="vpn-gateway"
   ms.devlang="na"
   ms.topic="article"
   ms.tgt_pltfrm="na"
   ms.workload="infrastructure-services"
   ms.date="10/26/2015"
   ms.author="cherylmc" />

# VPN Gateway FAQ

## Connecting to virtual networks

### Can I connect virtual networks in different Azure regions?

Yes. In fact, there is no region constraint. One virtual network can connect to another virtual network in the same region, or in a different Azure region.

### Can I connect virtual networks in different subscriptions?

Yes.
### Can I connect to multiple sites from a single virtual network?

You can connect to multiple sites by using Windows PowerShell and the Azure REST APIs. See the [Multi-Site and VNet-to-VNet Connectivity](#multi-site-and-vnet-to-vnet-connectivity) FAQ section.
## What are my cross-premises connection options?

The following cross-premises connections are supported:

- [Site-to-Site](vpn-gateway-site-to-site-create.md) – VPN connection over IPsec (IKE v1 and IKE v2). This type of connection requires a VPN device or RRAS.

- [Point-to-Site](vpn-gateway-point-to-site-create.md) – VPN connection over SSTP (Secure Socket Tunneling Protocol). This connection does not require a VPN device.

<<<<<<< HEAD
- [VNet-to-VNet](virtual-networks-configure-vnet-to-vnet-connection.md) - This type of connection is the same as a site-to-site configuration. VNet to VNet is a VPN connection over IPsec (IKE v1 and IKE v2). It does not require a VPN device.

- [Multi-Site](vpn-gateway-multi-site.md) - This is a variation of a site-to-site configuration that allows you to connect multiple on-premises sites to a virtual network.

- [ExpressRoute](../expressroute/expressroute-introduction.md) - ExpressRoute is a direct connection to Azure from your WAN, not over the public Internet. See the [ExpressRoute Technical Overview](../expressroute/expressroute-introduction.md) and the [ExpressRoute FAQ](../expressroute/expressroute-faqs.md) for more information.
=======
- [VNet-to-VNet](virtual-networks-configure-vnet-to-vnet-connection.md) – This type of connection is the same as a site-to-site configuration. VNet to VNet is a VPN connection over IPsec (IKE v1 and IKE v2). It does not require a VPN device.

- [Multi-Site](vpn-gateway-multi-site.md) – This is a variation of a site-to-site configuration that allows you to connect multiple on-premises sites to a virtual network.

- [ExpressRoute](../expressroute/expressroute-introduction.md) – ExpressRoute is a direct connection to Azure from your WAN, not over the public Internet. See the [ExpressRoute Technical Overview](../expressroute/expressroute-introduction.md) and the [ExpressRoute FAQ](../expressroute/expressroute-faqs.md) for more information.
>>>>>>> e21c384c

### What is the difference between a site-to-site connection and point-to-site?

**Site-to-site** connections let you connect between any of the computers located on your premises to any virtual machine or role instance within your virtual network, depending on how you choose to configure routing. It's a great option for an always-available cross-premises connection and is well-suited for hybrid configurations. This type of connection relies on an IPsec VPN appliance (hardware or soft appliance), which must be deployed at the edge of your network. In order to create this type of connection, you'll have to have the required VPN hardware and an externally facing IPv4 address.

**Point-to-site** connections let you connect from a single computer from anywhere to anything located in your virtual network. It uses the Windows in-box VPN client. As part of the point-to-site configuration, you install a certificate and a VPN client configuration package, which contains the settings that allow your computer to connect to any virtual machine or role instance within the virtual network. It's great when you want to connect to a virtual network, but aren't located on-premises. It's also a good option when you don't have access to VPN hardware or an externally facing IPv4 address, both of which are required for a site-to-site connection. 

Note: You can configure your virtual network to use both site-to-site and point-to-site concurrently, provided that you create your site-to-site connection using a dynamic routing gateway. 

For more information, see [About secure cross-premises connectivity for virtual networks](vpn-gateway-cross-premises-options.md).

### What is ExpressRoute?

ExpressRoute lets you create private connections between Microsoft datacenters and infrastructure that’s on your premises or in a co-location environment. With ExpressRoute, you can establish connections to Microsoft cloud services such as Microsoft Azure and Office 365 at an ExpressRoute partner co-location facility, or directly connect from your existing WAN network (such as a MPLS VPN provided by a network service provider).

ExpressRoute connections offer better security, more reliability, higher bandwidth, and lower latencies than typical connections over the Internet. In some cases, using ExpressRoute connections to transfer data between your on-premises network and Azure can also yield significant cost benefits. If you already have created a cross-premises connection from your on-premises network to Azure, you can migrate to an ExpressRoute connection while keeping your virtual network intact.

See the [ExpressRoute FAQ](../expressroute/expressroute-faqs.md) for more details.

## Site-to-site connections and VPN devices

### What should I consider when selecting a VPN device?

We have validated a set of standard site-to-site VPN devices in partnership with device vendors. A list of known compatible VPN devices, their corresponding configuration instructions or samples, and device specs can be found [here](vpn-gateway-about-vpn-devices.md). All devices in the device families listed as known compatible should work with Virtual Network. To help configure your VPN device, refer to the device configuration sample or link that corresponds to appropriate device family.

### What do I do if I have a VPN device that isn't in the known compatible device list?

If you do not see your device listed as a known compatible VPN device and want to use it for your VPN connection, you'll need to verify that it meets the supported IPsec/IKE configuration options and parameters listed [here](vpn-gateway-about-vpn-devices.md#devices-not-on-the-compatible-list). Devices meeting the minimum requirements should work well with VPN gateways. Please contact your device manufacturer for additional support and configuration instructions.

### Why does my policy-based VPN tunnel go down when traffic is idle?

This is expected behavior for policy-based (also known as static routing) VPN gateways. When the traffic over the tunnel is idle for more than 5 minutes, the tunnel will be torn down. But as soon as traffic starts flowing in either direction, the tunnel will be re-established immediately. If you have a route-based (also known as dynamic) VPN gateway, you will not experience this behavior.

### Can I use software VPNs to connect to Azure?

We support Windows Server 2012 Routing and Remote Access (RRAS) servers for site-to-site cross-premises configuration.

Other software VPN solutions should work with our gateway as long as they conform to industry standard IPsec implementations. Contact the vendor of the software for configuration and support instructions.

## Point-to-site connections

<<<<<<< HEAD
=======
Presently, point-to-site connections are available only for the classic deployment model (also known as Service Management). We are working on a point-to-site solution for the Azure Resource Manager deployment model. When that is available, this page will be updated.

>>>>>>> e21c384c
### What operating systems can I use with point-to-site?

The following operating systems are supported:

- Windows 7 (64-bit version only)

- Windows Server 2008 R2

- Windows 8 (64-bit version only)

- Windows Server 2012

### Can I use any software VPN client for point-to-site that supports SSTP?

<<<<<<< HEAD
No. Support is limited only to the Windows operating system versions listed above.
=======
No. Support is limited only to the Windows operating system versions listed above. The Windows 10 client is presently being verified.
>>>>>>> e21c384c

### How many VPN client endpoints can I have in my point-to-site configuration?

We support up to 128 VPN clients to be able to connect to a virtual network at the same time.

### Can I use my own internal PKI root CA for point-to-site connectivity?

<<<<<<< HEAD
At this time, only self-signed root certificates are supported.
=======
Yes. Previously, only self-signed root certificates could be used. You can still upload 20 root certificates.
>>>>>>> e21c384c

### Can I traverse proxies and firewalls using point-to-site capability?

Yes. We use SSTP (Secure Socket Tunneling Protocol) to tunnel through firewalls. This tunnel will appear as an HTTPs connection.

### If I restart a client computer configured for point-to-site, will the VPN automatically reconnect?

By default, the client computer will not reestablish the VPN connection automatically.

### Does point-to-site support auto-reconnect and DDNS on the VPN clients?

Auto-reconnect and DDNS are currently not supported in point-to-site VPNs.

### Can I have site-to-site and point-to-site configurations coexist for the same virtual network?

Yes. Both these solutions will work if you have a dynamic routing VPN gateway for your virtual network. We do not support point-to-site in static routing VPN gateways.

### Can I configure a point-to-site client to connect to multiple virtual networks at the same time?

Yes, it is possible. But the virtual networks cannot have overlapping IP prefixes and the point-to-site address spaces must not overlap between the virtual networks.

### How much throughput can I expect through site-to-site or point-to-site connections?

It's difficult to maintain the exact throughput of the VPN tunnels. IPsec and SSTP are crypto-heavy VPN protocols. Throughput is also limited by the latency and bandwidth between your premises and the Internet.

## Gateways

### What is a static-routing gateway?

Static routing gateways implement policy-based VPNs. Policy-based VPNs encrypt and direct packets through IPsec tunnels based on the combinations of address prefixes between your on premises network and the Azure VNet. The policy (or Traffic Selector) is usually defined as an access list in the VPN configuration.

### What is a dynamic-routing gateway?

Dynamic routing gateways implement the route-based VPNs. Route-based VPNs use "routes" in the IP forwarding or routing table to direct packets into their corresponding tunnel interfaces. The tunnel interfaces then encrypt or decrypt the packets in and out of the tunnels. The policy or traffic selector for route based VPNs are configured as any-to-any (or wild cards).

### Can I get my VPN gateway IP address before I create it?

No. You have to create your gateway first to get the IP address. The IP address will change if you delete and re-create your VPN gateway.

### How does my VPN tunnel get authenticated?

Azure VPN uses PSK (Pre-Shared Key) authentication. We generate a pre-shared key (PSK) when we create the VPN tunnel. You can change the auto-generated PSK to your own with the Set Pre-Shared Key PowerShell cmdlet or REST API.

### Can I use the Set Pre-Shared Key API to configure my static routing gateway VPN?

Yes, the Set Pre-Shared Key API and PowerShell cmdlet can be used to configure both Azure static routing VPN and dynamic routing VPNs.

### Can I use other authentication options?

We are limited to using pre-shared keys (PSK) for authentication.

### What is the "gateway subnet" and why is it needed?

We have a gateway service that we run to enable cross-premises connectivity. We need 2 IP addresses from your routing domain for us to enable routing between your premises and the cloud. We require you to specify at least a /29 subnet from which we can pick IP addresses for setting up routes. Even though you can create a /29 subnet, understand that some features require a specific gateway size. Please follow the  gateway subnet requirements for the feature you want to configure.

Please note that you must not deploy virtual machines or role instances in the gateway subnet.

### How do I specify which traffic goes through the VPN gateway?

If you are using the Azure Portal, add each range that you want sent through the gateway for your virtual network on the Networks page under Local Networks.

### Can I configure Forced Tunneling?

Yes. See [Configure forced tunneling](vpn-gateway-about-forced-tunneling.md).

### Can I setup my own VPN server in Azure and use it to connect to my on-premises network?

Yes, you can deploy your own VPN gateways or servers in Azure either from the Azure Marketplace or creating your own VPN routers. You will need to configure User-Defined Routes in your virtual network to ensure traffic is routed properly between your on premises networks and your virtual network subnets.

### More information about gateway types, requirements, and throughput

For more information, see [About VPN Gateways](vpn-gateway-about-vpngateways.md).

## Multi-site and VNet-to-VNet connectivity

### Which type of gateways can support multi-site and VNet-to-VNet connectivity?

Only the Dynamic Routing VPNs.

### Can I connect a virtual network with dynamic routing VPN to another virtual network with static routing VPN?

No, both virtual networks MUST be using dynamic routing VPNs.

### Is the VNet-to-VNet traffic secure?

Yes, it is protected by IPsec/IKE encryption.

### Does VNet-to-VNet traffic travel over the Azure backbone?

Yes.

### How many on-premises sites and virtual networks can one virtual network connect to?

Max. 10 combined for the Basic and Standard Dynamic Routing gateways; 30 for the High Performance VPN gateways.

### Can I use point-to-site VPNs with my virtual network with multiple VPN tunnels?

Yes, point-to-site (P2S) VPNs can be used with the VPN gateways connecting to multiple on premises sites and other virtual networks.

### Can I configure multiple tunnels between my virtual network and my on-premises site using multi-site VPN?

No, redundant tunnels between an Azure virtual network and an on-premises site is not supported.

### Can there be overlapping address spaces among the connected virtual networks and on-premises local sites?

No. Overlapping address spaces will cause the netcfg file upload or Creating Virtual Network to fail.

### Do I get more bandwidth with more site-to-site VPNs than for a single virtual network?

No, all VPN tunnels, including point-to-site VPNs, share the same Azure VPN gateway and the available bandwidth.

### Can I use Azure VPN gateway to transit traffic between my on premises sites or to another virtual network?

Transit traffic via Azure VPN gateway is possible, but rely on statically defined address spaces in the netcfg configuration file. BGP is not yet supported with Azure Virtual Networks and VPN gateways. Without BGP, manually defining transit address spaces in netcfg is very error prone, and not recommended.

### Does Azure generate the same IPsec/IKE pre-shared key for all my VPN connections for the same virtual network?

No, Azure by default generates different pre-shared keys for different VPN connections. However, you can use the Set VPN Gateway Key REST API or PowerShell cmdlet to set the key value you prefer. The key MUST be alphanumerical string of length between 1 to 128 characters.

### Does Azure charge for traffic between virtual networks?

For traffic between different Azure virtual networks, Azure charges only for traffic traversing from one Azure region to another. The charge rate is listed in the Azure [VPN Gateway Pricing](https://azure.microsoft.com/pricing/details/vpn-gateway/) page.


### Can I connect a virtual network with IPsec VPNs to my ExpressRoute circuit?

Yes, this is supported. For more information, see [Configure ExpressRoute and Site-to-Site VPN connections that coexist](../expressroute/expressroute-coexist.md).

<<<<<<< HEAD
## Connectivity and VMs
=======
## Cross-Premises connectivity and VMs
>>>>>>> e21c384c

### If my virtual machine is in a virtual network and I have a cross-premises connection, how should I connect to the VM?

You have a few options. If you have RDP enabled and you have created an endpoint, you can connect to your virtual machine by using the VIP. In that case, you would specify the VIP and the port that you want to connect to. You'll need to configure the port on your virtual machine for the traffic. Typically, you would go to the Management Portal and save the settings for the RDP connection to your computer. The settings will contain the necessary connection information.

If you have a virtual network with cross-premises connectivity configured, you can connect to your virtual machine by using the internal DIP or private IP address. You can also connect to your virtual machine by internal DIP from another virtual machine that's located on the same virtual network. You can't RDP to your virtual machine by using the DIP if you are connecting from a location outside of your virtual network. For example, if you have a point-to-site virtual network configured and you don't establish a connection from your computer, you can't connect to the virtual machine by DIP.

### If my virtual machine is in a virtual network with cross-premises connectivity, does all the traffic from my VM go through that connection?

No. Only the traffic that has a destination IP that is contained in the virtual network Local Network IP address ranges that you specified will go through the virtual network gateway. Traffic has a destination IP located within the virtual network will stay within the virtual network. Other traffic is sent through the load balancer to the public networks, or if forced tunneling is used, sent through the Azure VPN gateway. If you are troubleshooting, it's important to make sure that you have all the ranges listed in your Local Network that you want to send through the gateway. Verify that the Local Network address ranges do not overlap with any of the address ranges in the virtual network. Also, you'll want to verify that the DNS server you are using is resolving the name to the proper IP address.

<<<<<<< HEAD
## Next Steps

View more networking FAQs for additional details:

- [Virtual Network FAQ](../virtual-network/virtual-networks-faq.md)

- [ExpressRoute FAQ](../expressroute/expressroute-faqs.md)
=======

## Virtual Network FAQ

You view additional virtual network information in the [Virtual Network FAQ](../virtual-network/virtual-networks-faq.md).

## Next steps

You can view more information about VPN Gateways on the [VPN Gateway documentation page](https://azure.microsoft.com/documentation/services/vpn-gateway/).
>>>>>>> e21c384c

 <|MERGE_RESOLUTION|>--- conflicted
+++ resolved
@@ -1,293 +1,260 @@
-<properties 
-   pageTitle="Virtual Network VPN Gateway FAQ | Microsoft Azure"
-   description="The VPN Gateway FAQ. FAQ for Microsoft Azure Virtual Network cross-premises connections, hybrid configuration connections, and VPN Gateways"
-   services="vpn-gateway"
-   documentationCenter="na"
-   authors="cherylmc"
-   manager="carolz"
-   editor="" />
-<tags 
-   ms.service="vpn-gateway"
-   ms.devlang="na"
-   ms.topic="article"
-   ms.tgt_pltfrm="na"
-   ms.workload="infrastructure-services"
-   ms.date="10/26/2015"
-   ms.author="cherylmc" />
-
-# VPN Gateway FAQ
-
-## Connecting to virtual networks
-
-### Can I connect virtual networks in different Azure regions?
-
-Yes. In fact, there is no region constraint. One virtual network can connect to another virtual network in the same region, or in a different Azure region.
-
-### Can I connect virtual networks in different subscriptions?
-
-Yes.
-### Can I connect to multiple sites from a single virtual network?
-
-You can connect to multiple sites by using Windows PowerShell and the Azure REST APIs. See the [Multi-Site and VNet-to-VNet Connectivity](#multi-site-and-vnet-to-vnet-connectivity) FAQ section.
-## What are my cross-premises connection options?
-
-The following cross-premises connections are supported:
-
-- [Site-to-Site](vpn-gateway-site-to-site-create.md) – VPN connection over IPsec (IKE v1 and IKE v2). This type of connection requires a VPN device or RRAS.
-
-- [Point-to-Site](vpn-gateway-point-to-site-create.md) – VPN connection over SSTP (Secure Socket Tunneling Protocol). This connection does not require a VPN device.
-
-<<<<<<< HEAD
-- [VNet-to-VNet](virtual-networks-configure-vnet-to-vnet-connection.md) - This type of connection is the same as a site-to-site configuration. VNet to VNet is a VPN connection over IPsec (IKE v1 and IKE v2). It does not require a VPN device.
-
-- [Multi-Site](vpn-gateway-multi-site.md) - This is a variation of a site-to-site configuration that allows you to connect multiple on-premises sites to a virtual network.
-
-- [ExpressRoute](../expressroute/expressroute-introduction.md) - ExpressRoute is a direct connection to Azure from your WAN, not over the public Internet. See the [ExpressRoute Technical Overview](../expressroute/expressroute-introduction.md) and the [ExpressRoute FAQ](../expressroute/expressroute-faqs.md) for more information.
-=======
-- [VNet-to-VNet](virtual-networks-configure-vnet-to-vnet-connection.md) – This type of connection is the same as a site-to-site configuration. VNet to VNet is a VPN connection over IPsec (IKE v1 and IKE v2). It does not require a VPN device.
-
-- [Multi-Site](vpn-gateway-multi-site.md) – This is a variation of a site-to-site configuration that allows you to connect multiple on-premises sites to a virtual network.
-
-- [ExpressRoute](../expressroute/expressroute-introduction.md) – ExpressRoute is a direct connection to Azure from your WAN, not over the public Internet. See the [ExpressRoute Technical Overview](../expressroute/expressroute-introduction.md) and the [ExpressRoute FAQ](../expressroute/expressroute-faqs.md) for more information.
->>>>>>> e21c384c
-
-### What is the difference between a site-to-site connection and point-to-site?
-
-**Site-to-site** connections let you connect between any of the computers located on your premises to any virtual machine or role instance within your virtual network, depending on how you choose to configure routing. It's a great option for an always-available cross-premises connection and is well-suited for hybrid configurations. This type of connection relies on an IPsec VPN appliance (hardware or soft appliance), which must be deployed at the edge of your network. In order to create this type of connection, you'll have to have the required VPN hardware and an externally facing IPv4 address.
-
-**Point-to-site** connections let you connect from a single computer from anywhere to anything located in your virtual network. It uses the Windows in-box VPN client. As part of the point-to-site configuration, you install a certificate and a VPN client configuration package, which contains the settings that allow your computer to connect to any virtual machine or role instance within the virtual network. It's great when you want to connect to a virtual network, but aren't located on-premises. It's also a good option when you don't have access to VPN hardware or an externally facing IPv4 address, both of which are required for a site-to-site connection. 
-
-Note: You can configure your virtual network to use both site-to-site and point-to-site concurrently, provided that you create your site-to-site connection using a dynamic routing gateway. 
-
-For more information, see [About secure cross-premises connectivity for virtual networks](vpn-gateway-cross-premises-options.md).
-
-### What is ExpressRoute?
-
-ExpressRoute lets you create private connections between Microsoft datacenters and infrastructure that’s on your premises or in a co-location environment. With ExpressRoute, you can establish connections to Microsoft cloud services such as Microsoft Azure and Office 365 at an ExpressRoute partner co-location facility, or directly connect from your existing WAN network (such as a MPLS VPN provided by a network service provider).
-
-ExpressRoute connections offer better security, more reliability, higher bandwidth, and lower latencies than typical connections over the Internet. In some cases, using ExpressRoute connections to transfer data between your on-premises network and Azure can also yield significant cost benefits. If you already have created a cross-premises connection from your on-premises network to Azure, you can migrate to an ExpressRoute connection while keeping your virtual network intact.
-
-See the [ExpressRoute FAQ](../expressroute/expressroute-faqs.md) for more details.
-
-## Site-to-site connections and VPN devices
-
-### What should I consider when selecting a VPN device?
-
-We have validated a set of standard site-to-site VPN devices in partnership with device vendors. A list of known compatible VPN devices, their corresponding configuration instructions or samples, and device specs can be found [here](vpn-gateway-about-vpn-devices.md). All devices in the device families listed as known compatible should work with Virtual Network. To help configure your VPN device, refer to the device configuration sample or link that corresponds to appropriate device family.
-
-### What do I do if I have a VPN device that isn't in the known compatible device list?
-
-If you do not see your device listed as a known compatible VPN device and want to use it for your VPN connection, you'll need to verify that it meets the supported IPsec/IKE configuration options and parameters listed [here](vpn-gateway-about-vpn-devices.md#devices-not-on-the-compatible-list). Devices meeting the minimum requirements should work well with VPN gateways. Please contact your device manufacturer for additional support and configuration instructions.
-
-### Why does my policy-based VPN tunnel go down when traffic is idle?
-
-This is expected behavior for policy-based (also known as static routing) VPN gateways. When the traffic over the tunnel is idle for more than 5 minutes, the tunnel will be torn down. But as soon as traffic starts flowing in either direction, the tunnel will be re-established immediately. If you have a route-based (also known as dynamic) VPN gateway, you will not experience this behavior.
-
-### Can I use software VPNs to connect to Azure?
-
-We support Windows Server 2012 Routing and Remote Access (RRAS) servers for site-to-site cross-premises configuration.
-
-Other software VPN solutions should work with our gateway as long as they conform to industry standard IPsec implementations. Contact the vendor of the software for configuration and support instructions.
-
-## Point-to-site connections
-
-<<<<<<< HEAD
-=======
-Presently, point-to-site connections are available only for the classic deployment model (also known as Service Management). We are working on a point-to-site solution for the Azure Resource Manager deployment model. When that is available, this page will be updated.
-
->>>>>>> e21c384c
-### What operating systems can I use with point-to-site?
-
-The following operating systems are supported:
-
-- Windows 7 (64-bit version only)
-
-- Windows Server 2008 R2
-
-- Windows 8 (64-bit version only)
-
-- Windows Server 2012
-
-### Can I use any software VPN client for point-to-site that supports SSTP?
-
-<<<<<<< HEAD
-No. Support is limited only to the Windows operating system versions listed above.
-=======
-No. Support is limited only to the Windows operating system versions listed above. The Windows 10 client is presently being verified.
->>>>>>> e21c384c
-
-### How many VPN client endpoints can I have in my point-to-site configuration?
-
-We support up to 128 VPN clients to be able to connect to a virtual network at the same time.
-
-### Can I use my own internal PKI root CA for point-to-site connectivity?
-
-<<<<<<< HEAD
-At this time, only self-signed root certificates are supported.
-=======
-Yes. Previously, only self-signed root certificates could be used. You can still upload 20 root certificates.
->>>>>>> e21c384c
-
-### Can I traverse proxies and firewalls using point-to-site capability?
-
-Yes. We use SSTP (Secure Socket Tunneling Protocol) to tunnel through firewalls. This tunnel will appear as an HTTPs connection.
-
-### If I restart a client computer configured for point-to-site, will the VPN automatically reconnect?
-
-By default, the client computer will not reestablish the VPN connection automatically.
-
-### Does point-to-site support auto-reconnect and DDNS on the VPN clients?
-
-Auto-reconnect and DDNS are currently not supported in point-to-site VPNs.
-
-### Can I have site-to-site and point-to-site configurations coexist for the same virtual network?
-
-Yes. Both these solutions will work if you have a dynamic routing VPN gateway for your virtual network. We do not support point-to-site in static routing VPN gateways.
-
-### Can I configure a point-to-site client to connect to multiple virtual networks at the same time?
-
-Yes, it is possible. But the virtual networks cannot have overlapping IP prefixes and the point-to-site address spaces must not overlap between the virtual networks.
-
-### How much throughput can I expect through site-to-site or point-to-site connections?
-
-It's difficult to maintain the exact throughput of the VPN tunnels. IPsec and SSTP are crypto-heavy VPN protocols. Throughput is also limited by the latency and bandwidth between your premises and the Internet.
-
-## Gateways
-
-### What is a static-routing gateway?
-
-Static routing gateways implement policy-based VPNs. Policy-based VPNs encrypt and direct packets through IPsec tunnels based on the combinations of address prefixes between your on premises network and the Azure VNet. The policy (or Traffic Selector) is usually defined as an access list in the VPN configuration.
-
-### What is a dynamic-routing gateway?
-
-Dynamic routing gateways implement the route-based VPNs. Route-based VPNs use "routes" in the IP forwarding or routing table to direct packets into their corresponding tunnel interfaces. The tunnel interfaces then encrypt or decrypt the packets in and out of the tunnels. The policy or traffic selector for route based VPNs are configured as any-to-any (or wild cards).
-
-### Can I get my VPN gateway IP address before I create it?
-
-No. You have to create your gateway first to get the IP address. The IP address will change if you delete and re-create your VPN gateway.
-
-### How does my VPN tunnel get authenticated?
-
-Azure VPN uses PSK (Pre-Shared Key) authentication. We generate a pre-shared key (PSK) when we create the VPN tunnel. You can change the auto-generated PSK to your own with the Set Pre-Shared Key PowerShell cmdlet or REST API.
-
-### Can I use the Set Pre-Shared Key API to configure my static routing gateway VPN?
-
-Yes, the Set Pre-Shared Key API and PowerShell cmdlet can be used to configure both Azure static routing VPN and dynamic routing VPNs.
-
-### Can I use other authentication options?
-
-We are limited to using pre-shared keys (PSK) for authentication.
-
-### What is the "gateway subnet" and why is it needed?
-
-We have a gateway service that we run to enable cross-premises connectivity. We need 2 IP addresses from your routing domain for us to enable routing between your premises and the cloud. We require you to specify at least a /29 subnet from which we can pick IP addresses for setting up routes. Even though you can create a /29 subnet, understand that some features require a specific gateway size. Please follow the  gateway subnet requirements for the feature you want to configure.
-
-Please note that you must not deploy virtual machines or role instances in the gateway subnet.
-
-### How do I specify which traffic goes through the VPN gateway?
-
-If you are using the Azure Portal, add each range that you want sent through the gateway for your virtual network on the Networks page under Local Networks.
-
-### Can I configure Forced Tunneling?
-
-Yes. See [Configure forced tunneling](vpn-gateway-about-forced-tunneling.md).
-
-### Can I setup my own VPN server in Azure and use it to connect to my on-premises network?
-
-Yes, you can deploy your own VPN gateways or servers in Azure either from the Azure Marketplace or creating your own VPN routers. You will need to configure User-Defined Routes in your virtual network to ensure traffic is routed properly between your on premises networks and your virtual network subnets.
-
-### More information about gateway types, requirements, and throughput
-
-For more information, see [About VPN Gateways](vpn-gateway-about-vpngateways.md).
-
-## Multi-site and VNet-to-VNet connectivity
-
-### Which type of gateways can support multi-site and VNet-to-VNet connectivity?
-
-Only the Dynamic Routing VPNs.
-
-### Can I connect a virtual network with dynamic routing VPN to another virtual network with static routing VPN?
-
-No, both virtual networks MUST be using dynamic routing VPNs.
-
-### Is the VNet-to-VNet traffic secure?
-
-Yes, it is protected by IPsec/IKE encryption.
-
-### Does VNet-to-VNet traffic travel over the Azure backbone?
-
-Yes.
-
-### How many on-premises sites and virtual networks can one virtual network connect to?
-
-Max. 10 combined for the Basic and Standard Dynamic Routing gateways; 30 for the High Performance VPN gateways.
-
-### Can I use point-to-site VPNs with my virtual network with multiple VPN tunnels?
-
-Yes, point-to-site (P2S) VPNs can be used with the VPN gateways connecting to multiple on premises sites and other virtual networks.
-
-### Can I configure multiple tunnels between my virtual network and my on-premises site using multi-site VPN?
-
-No, redundant tunnels between an Azure virtual network and an on-premises site is not supported.
-
-### Can there be overlapping address spaces among the connected virtual networks and on-premises local sites?
-
-No. Overlapping address spaces will cause the netcfg file upload or Creating Virtual Network to fail.
-
-### Do I get more bandwidth with more site-to-site VPNs than for a single virtual network?
-
-No, all VPN tunnels, including point-to-site VPNs, share the same Azure VPN gateway and the available bandwidth.
-
-### Can I use Azure VPN gateway to transit traffic between my on premises sites or to another virtual network?
-
-Transit traffic via Azure VPN gateway is possible, but rely on statically defined address spaces in the netcfg configuration file. BGP is not yet supported with Azure Virtual Networks and VPN gateways. Without BGP, manually defining transit address spaces in netcfg is very error prone, and not recommended.
-
-### Does Azure generate the same IPsec/IKE pre-shared key for all my VPN connections for the same virtual network?
-
-No, Azure by default generates different pre-shared keys for different VPN connections. However, you can use the Set VPN Gateway Key REST API or PowerShell cmdlet to set the key value you prefer. The key MUST be alphanumerical string of length between 1 to 128 characters.
-
-### Does Azure charge for traffic between virtual networks?
-
-For traffic between different Azure virtual networks, Azure charges only for traffic traversing from one Azure region to another. The charge rate is listed in the Azure [VPN Gateway Pricing](https://azure.microsoft.com/pricing/details/vpn-gateway/) page.
-
-
-### Can I connect a virtual network with IPsec VPNs to my ExpressRoute circuit?
-
-Yes, this is supported. For more information, see [Configure ExpressRoute and Site-to-Site VPN connections that coexist](../expressroute/expressroute-coexist.md).
-
-<<<<<<< HEAD
-## Connectivity and VMs
-=======
-## Cross-Premises connectivity and VMs
->>>>>>> e21c384c
-
-### If my virtual machine is in a virtual network and I have a cross-premises connection, how should I connect to the VM?
-
-You have a few options. If you have RDP enabled and you have created an endpoint, you can connect to your virtual machine by using the VIP. In that case, you would specify the VIP and the port that you want to connect to. You'll need to configure the port on your virtual machine for the traffic. Typically, you would go to the Management Portal and save the settings for the RDP connection to your computer. The settings will contain the necessary connection information.
-
-If you have a virtual network with cross-premises connectivity configured, you can connect to your virtual machine by using the internal DIP or private IP address. You can also connect to your virtual machine by internal DIP from another virtual machine that's located on the same virtual network. You can't RDP to your virtual machine by using the DIP if you are connecting from a location outside of your virtual network. For example, if you have a point-to-site virtual network configured and you don't establish a connection from your computer, you can't connect to the virtual machine by DIP.
-
-### If my virtual machine is in a virtual network with cross-premises connectivity, does all the traffic from my VM go through that connection?
-
-No. Only the traffic that has a destination IP that is contained in the virtual network Local Network IP address ranges that you specified will go through the virtual network gateway. Traffic has a destination IP located within the virtual network will stay within the virtual network. Other traffic is sent through the load balancer to the public networks, or if forced tunneling is used, sent through the Azure VPN gateway. If you are troubleshooting, it's important to make sure that you have all the ranges listed in your Local Network that you want to send through the gateway. Verify that the Local Network address ranges do not overlap with any of the address ranges in the virtual network. Also, you'll want to verify that the DNS server you are using is resolving the name to the proper IP address.
-
-<<<<<<< HEAD
-## Next Steps
-
-View more networking FAQs for additional details:
-
-- [Virtual Network FAQ](../virtual-network/virtual-networks-faq.md)
-
-- [ExpressRoute FAQ](../expressroute/expressroute-faqs.md)
-=======
-
-## Virtual Network FAQ
-
-You view additional virtual network information in the [Virtual Network FAQ](../virtual-network/virtual-networks-faq.md).
-
-## Next steps
-
-You can view more information about VPN Gateways on the [VPN Gateway documentation page](https://azure.microsoft.com/documentation/services/vpn-gateway/).
->>>>>>> e21c384c
-
+<properties 
+   pageTitle="Virtual Network VPN Gateway FAQ | Microsoft Azure"
+   description="The VPN Gateway FAQ. FAQ for Microsoft Azure Virtual Network cross-premises connections, hybrid configuration connections, and VPN Gateways"
+   services="vpn-gateway"
+   documentationCenter="na"
+   authors="cherylmc"
+   manager="carolz"
+   editor="" />
+<tags 
+   ms.service="vpn-gateway"
+   ms.devlang="na"
+   ms.topic="article"
+   ms.tgt_pltfrm="na"
+   ms.workload="infrastructure-services"
+   ms.date="10/26/2015"
+   ms.author="cherylmc" />
+
+# VPN Gateway FAQ
+
+## Connecting to virtual networks
+
+### Can I connect virtual networks in different Azure regions?
+
+Yes. In fact, there is no region constraint. One virtual network can connect to another virtual network in the same region, or in a different Azure region.
+
+### Can I connect virtual networks in different subscriptions?
+
+Yes.
+### Can I connect to multiple sites from a single virtual network?
+
+You can connect to multiple sites by using Windows PowerShell and the Azure REST APIs. See the [Multi-Site and VNet-to-VNet Connectivity](#multi-site-and-vnet-to-vnet-connectivity) FAQ section.
+## What are my cross-premises connection options?
+
+The following cross-premises connections are supported:
+
+- [Site-to-Site](vpn-gateway-site-to-site-create.md) – VPN connection over IPsec (IKE v1 and IKE v2). This type of connection requires a VPN device or RRAS.
+
+- [Point-to-Site](vpn-gateway-point-to-site-create.md) – VPN connection over SSTP (Secure Socket Tunneling Protocol). This connection does not require a VPN device.
+
+- [VNet-to-VNet](virtual-networks-configure-vnet-to-vnet-connection.md) – This type of connection is the same as a site-to-site configuration. VNet to VNet is a VPN connection over IPsec (IKE v1 and IKE v2). It does not require a VPN device.
+
+- [Multi-Site](vpn-gateway-multi-site.md) – This is a variation of a site-to-site configuration that allows you to connect multiple on-premises sites to a virtual network.
+
+- [ExpressRoute](../expressroute/expressroute-introduction.md) – ExpressRoute is a direct connection to Azure from your WAN, not over the public Internet. See the [ExpressRoute Technical Overview](../expressroute/expressroute-introduction.md) and the [ExpressRoute FAQ](../expressroute/expressroute-faqs.md) for more information.
+
+### What is the difference between a site-to-site connection and point-to-site?
+
+**Site-to-site** connections let you connect between any of the computers located on your premises to any virtual machine or role instance within your virtual network, depending on how you choose to configure routing. It's a great option for an always-available cross-premises connection and is well-suited for hybrid configurations. This type of connection relies on an IPsec VPN appliance (hardware or soft appliance), which must be deployed at the edge of your network. In order to create this type of connection, you'll have to have the required VPN hardware and an externally facing IPv4 address.
+
+**Point-to-site** connections let you connect from a single computer from anywhere to anything located in your virtual network. It uses the Windows in-box VPN client. As part of the point-to-site configuration, you install a certificate and a VPN client configuration package, which contains the settings that allow your computer to connect to any virtual machine or role instance within the virtual network. It's great when you want to connect to a virtual network, but aren't located on-premises. It's also a good option when you don't have access to VPN hardware or an externally facing IPv4 address, both of which are required for a site-to-site connection. 
+
+Note: You can configure your virtual network to use both site-to-site and point-to-site concurrently, provided that you create your site-to-site connection using a dynamic routing gateway. 
+
+For more information, see [About secure cross-premises connectivity for virtual networks](vpn-gateway-cross-premises-options.md).
+
+### What is ExpressRoute?
+
+ExpressRoute lets you create private connections between Microsoft datacenters and infrastructure that’s on your premises or in a co-location environment. With ExpressRoute, you can establish connections to Microsoft cloud services such as Microsoft Azure and Office 365 at an ExpressRoute partner co-location facility, or directly connect from your existing WAN network (such as a MPLS VPN provided by a network service provider).
+
+ExpressRoute connections offer better security, more reliability, higher bandwidth, and lower latencies than typical connections over the Internet. In some cases, using ExpressRoute connections to transfer data between your on-premises network and Azure can also yield significant cost benefits. If you already have created a cross-premises connection from your on-premises network to Azure, you can migrate to an ExpressRoute connection while keeping your virtual network intact.
+
+See the [ExpressRoute FAQ](../expressroute/expressroute-faqs.md) for more details.
+
+## Site-to-site connections and VPN devices
+
+### What should I consider when selecting a VPN device?
+
+We have validated a set of standard site-to-site VPN devices in partnership with device vendors. A list of known compatible VPN devices, their corresponding configuration instructions or samples, and device specs can be found [here](vpn-gateway-about-vpn-devices.md). All devices in the device families listed as known compatible should work with Virtual Network. To help configure your VPN device, refer to the device configuration sample or link that corresponds to appropriate device family.
+
+### What do I do if I have a VPN device that isn't in the known compatible device list?
+
+If you do not see your device listed as a known compatible VPN device and want to use it for your VPN connection, you'll need to verify that it meets the supported IPsec/IKE configuration options and parameters listed [here](vpn-gateway-about-vpn-devices.md#devices-not-on-the-compatible-list). Devices meeting the minimum requirements should work well with VPN gateways. Please contact your device manufacturer for additional support and configuration instructions.
+
+### Why does my policy-based VPN tunnel go down when traffic is idle?
+
+This is expected behavior for policy-based (also known as static routing) VPN gateways. When the traffic over the tunnel is idle for more than 5 minutes, the tunnel will be torn down. But as soon as traffic starts flowing in either direction, the tunnel will be re-established immediately. If you have a route-based (also known as dynamic) VPN gateway, you will not experience this behavior.
+
+### Can I use software VPNs to connect to Azure?
+
+We support Windows Server 2012 Routing and Remote Access (RRAS) servers for site-to-site cross-premises configuration.
+
+Other software VPN solutions should work with our gateway as long as they conform to industry standard IPsec implementations. Contact the vendor of the software for configuration and support instructions.
+
+## Point-to-site connections
+
+Presently, point-to-site connections are available only for the classic deployment model (also known as Service Management). We are working on a point-to-site solution for the Azure Resource Manager deployment model. When that is available, this page will be updated.
+
+### What operating systems can I use with point-to-site?
+
+The following operating systems are supported:
+
+- Windows 7 (64-bit version only)
+
+- Windows Server 2008 R2
+
+- Windows 8 (64-bit version only)
+
+- Windows Server 2012
+
+### Can I use any software VPN client for point-to-site that supports SSTP?
+
+No. Support is limited only to the Windows operating system versions listed above. The Windows 10 client is presently being verified.
+
+### How many VPN client endpoints can I have in my point-to-site configuration?
+
+We support up to 128 VPN clients to be able to connect to a virtual network at the same time.
+
+### Can I use my own internal PKI root CA for point-to-site connectivity?
+
+Yes. Previously, only self-signed root certificates could be used. You can still upload 20 root certificates.
+
+### Can I traverse proxies and firewalls using point-to-site capability?
+
+Yes. We use SSTP (Secure Socket Tunneling Protocol) to tunnel through firewalls. This tunnel will appear as an HTTPs connection.
+
+### If I restart a client computer configured for point-to-site, will the VPN automatically reconnect?
+
+By default, the client computer will not reestablish the VPN connection automatically.
+
+### Does point-to-site support auto-reconnect and DDNS on the VPN clients?
+
+Auto-reconnect and DDNS are currently not supported in point-to-site VPNs.
+
+### Can I have site-to-site and point-to-site configurations coexist for the same virtual network?
+
+Yes. Both these solutions will work if you have a dynamic routing VPN gateway for your virtual network. We do not support point-to-site in static routing VPN gateways.
+
+### Can I configure a point-to-site client to connect to multiple virtual networks at the same time?
+
+Yes, it is possible. But the virtual networks cannot have overlapping IP prefixes and the point-to-site address spaces must not overlap between the virtual networks.
+
+### How much throughput can I expect through site-to-site or point-to-site connections?
+
+It's difficult to maintain the exact throughput of the VPN tunnels. IPsec and SSTP are crypto-heavy VPN protocols. Throughput is also limited by the latency and bandwidth between your premises and the Internet.
+
+## Gateways
+
+### What is a static-routing gateway?
+
+Static routing gateways implement policy-based VPNs. Policy-based VPNs encrypt and direct packets through IPsec tunnels based on the combinations of address prefixes between your on premises network and the Azure VNet. The policy (or Traffic Selector) is usually defined as an access list in the VPN configuration.
+
+### What is a dynamic-routing gateway?
+
+Dynamic routing gateways implement the route-based VPNs. Route-based VPNs use "routes" in the IP forwarding or routing table to direct packets into their corresponding tunnel interfaces. The tunnel interfaces then encrypt or decrypt the packets in and out of the tunnels. The policy or traffic selector for route based VPNs are configured as any-to-any (or wild cards).
+
+### Can I get my VPN gateway IP address before I create it?
+
+No. You have to create your gateway first to get the IP address. The IP address will change if you delete and re-create your VPN gateway.
+
+### How does my VPN tunnel get authenticated?
+
+Azure VPN uses PSK (Pre-Shared Key) authentication. We generate a pre-shared key (PSK) when we create the VPN tunnel. You can change the auto-generated PSK to your own with the Set Pre-Shared Key PowerShell cmdlet or REST API.
+
+### Can I use the Set Pre-Shared Key API to configure my static routing gateway VPN?
+
+Yes, the Set Pre-Shared Key API and PowerShell cmdlet can be used to configure both Azure static routing VPN and dynamic routing VPNs.
+
+### Can I use other authentication options?
+
+We are limited to using pre-shared keys (PSK) for authentication.
+
+### What is the "gateway subnet" and why is it needed?
+
+We have a gateway service that we run to enable cross-premises connectivity. We need 2 IP addresses from your routing domain for us to enable routing between your premises and the cloud. We require you to specify at least a /29 subnet from which we can pick IP addresses for setting up routes. Even though you can create a /29 subnet, understand that some features require a specific gateway size. Please follow the  gateway subnet requirements for the feature you want to configure.
+
+Please note that you must not deploy virtual machines or role instances in the gateway subnet.
+
+### How do I specify which traffic goes through the VPN gateway?
+
+If you are using the Azure Portal, add each range that you want sent through the gateway for your virtual network on the Networks page under Local Networks.
+
+### Can I configure Forced Tunneling?
+
+Yes. See [Configure forced tunneling](vpn-gateway-about-forced-tunneling.md).
+
+### Can I setup my own VPN server in Azure and use it to connect to my on-premises network?
+
+Yes, you can deploy your own VPN gateways or servers in Azure either from the Azure Marketplace or creating your own VPN routers. You will need to configure User-Defined Routes in your virtual network to ensure traffic is routed properly between your on premises networks and your virtual network subnets.
+
+### More information about gateway types, requirements, and throughput
+
+For more information, see [About VPN Gateways](vpn-gateway-about-vpngateways.md).
+
+## Multi-site and VNet-to-VNet connectivity
+
+### Which type of gateways can support multi-site and VNet-to-VNet connectivity?
+
+Only the Dynamic Routing VPNs.
+
+### Can I connect a virtual network with dynamic routing VPN to another virtual network with static routing VPN?
+
+No, both virtual networks MUST be using dynamic routing VPNs.
+
+### Is the VNet-to-VNet traffic secure?
+
+Yes, it is protected by IPsec/IKE encryption.
+
+### Does VNet-to-VNet traffic travel over the Azure backbone?
+
+Yes.
+
+### How many on-premises sites and virtual networks can one virtual network connect to?
+
+Max. 10 combined for the Basic and Standard Dynamic Routing gateways; 30 for the High Performance VPN gateways.
+
+### Can I use point-to-site VPNs with my virtual network with multiple VPN tunnels?
+
+Yes, point-to-site (P2S) VPNs can be used with the VPN gateways connecting to multiple on premises sites and other virtual networks.
+
+### Can I configure multiple tunnels between my virtual network and my on-premises site using multi-site VPN?
+
+No, redundant tunnels between an Azure virtual network and an on-premises site is not supported.
+
+### Can there be overlapping address spaces among the connected virtual networks and on-premises local sites?
+
+No. Overlapping address spaces will cause the netcfg file upload or Creating Virtual Network to fail.
+
+### Do I get more bandwidth with more site-to-site VPNs than for a single virtual network?
+
+No, all VPN tunnels, including point-to-site VPNs, share the same Azure VPN gateway and the available bandwidth.
+
+### Can I use Azure VPN gateway to transit traffic between my on premises sites or to another virtual network?
+
+Transit traffic via Azure VPN gateway is possible, but rely on statically defined address spaces in the netcfg configuration file. BGP is not yet supported with Azure Virtual Networks and VPN gateways. Without BGP, manually defining transit address spaces in netcfg is very error prone, and not recommended.
+
+### Does Azure generate the same IPsec/IKE pre-shared key for all my VPN connections for the same virtual network?
+
+No, Azure by default generates different pre-shared keys for different VPN connections. However, you can use the Set VPN Gateway Key REST API or PowerShell cmdlet to set the key value you prefer. The key MUST be alphanumerical string of length between 1 to 128 characters.
+
+### Does Azure charge for traffic between virtual networks?
+
+For traffic between different Azure virtual networks, Azure charges only for traffic traversing from one Azure region to another. The charge rate is listed in the Azure [VPN Gateway Pricing](https://azure.microsoft.com/pricing/details/vpn-gateway/) page.
+
+
+### Can I connect a virtual network with IPsec VPNs to my ExpressRoute circuit?
+
+Yes, this is supported. For more information, see [Configure ExpressRoute and Site-to-Site VPN connections that coexist](../expressroute/expressroute-coexist.md).
+
+## Cross-Premises connectivity and VMs
+
+### If my virtual machine is in a virtual network and I have a cross-premises connection, how should I connect to the VM?
+
+You have a few options. If you have RDP enabled and you have created an endpoint, you can connect to your virtual machine by using the VIP. In that case, you would specify the VIP and the port that you want to connect to. You'll need to configure the port on your virtual machine for the traffic. Typically, you would go to the Management Portal and save the settings for the RDP connection to your computer. The settings will contain the necessary connection information.
+
+If you have a virtual network with cross-premises connectivity configured, you can connect to your virtual machine by using the internal DIP or private IP address. You can also connect to your virtual machine by internal DIP from another virtual machine that's located on the same virtual network. You can't RDP to your virtual machine by using the DIP if you are connecting from a location outside of your virtual network. For example, if you have a point-to-site virtual network configured and you don't establish a connection from your computer, you can't connect to the virtual machine by DIP.
+
+### If my virtual machine is in a virtual network with cross-premises connectivity, does all the traffic from my VM go through that connection?
+
+No. Only the traffic that has a destination IP that is contained in the virtual network Local Network IP address ranges that you specified will go through the virtual network gateway. Traffic has a destination IP located within the virtual network will stay within the virtual network. Other traffic is sent through the load balancer to the public networks, or if forced tunneling is used, sent through the Azure VPN gateway. If you are troubleshooting, it's important to make sure that you have all the ranges listed in your Local Network that you want to send through the gateway. Verify that the Local Network address ranges do not overlap with any of the address ranges in the virtual network. Also, you'll want to verify that the DNS server you are using is resolving the name to the proper IP address.
+
+
+## Virtual Network FAQ
+
+You view additional virtual network information in the [Virtual Network FAQ](../virtual-network/virtual-networks-faq.md).
+
+## Next steps
+
+You can view more information about VPN Gateways on the [VPN Gateway documentation page](https://azure.microsoft.com/documentation/services/vpn-gateway/).
+
  