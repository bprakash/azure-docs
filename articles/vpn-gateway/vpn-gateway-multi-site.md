<properties 
   pageTitle="Connect multiple on-premises sites to a virtual network using a VPN Gateway"
   description="This article will walk you through connecting multiple local on-premises sites to a virtual network using a VPN Gateway for the classic deployment model."
   services="vpn-gateway"
   documentationCenter="na"
   authors="yushwang"
   manager="rossort"
   editor=""
   tags="azure-service-management"/>

<tags 
   ms.service="vpn-gateway"
   ms.devlang="na"
   ms.topic="article"
   ms.tgt_pltfrm="na"
   ms.workload="infrastructure-services"
   ms.date="05/11/2016"
   ms.author="yushwang" />

# Connect multiple on-premises sites to a virtual network

This article applies to connecting multiple on-premises sites to a VNet created using the classic deployment model (also known as Service Management). When we have an article with steps for VNets created using the Resource Manager model, I'll link to it from this page. 

**About Azure deployment models**

[AZURE.INCLUDE [vpn-gateway-clasic-rm](../../includes/vpn-gateway-classic-rm-include.md)] 

**Deployment models and tools for multi-site connections**

[AZURE.INCLUDE [vpn-gateway-table-multi-site](../../includes/vpn-gateway-table-multisite-include.md)] 


## About connecting

You can connect multiple on-premises sites to a single virtual network. This is especially attractive for building hybrid cloud solutions. Creating a multi-site connection to your Azure virtual network gateway is very similar to creating other Site-to-Site connections. In fact, you can use an existing Azure VPN gateway, as long as the gateway is dynamic (route-based).

If you already have a static gateway connected to your virtual network, you can change the gateway type to dynamic without needing to rebuild the virtual network in order to accommodate multi-site. Before changing the routing type, make sure that your on-premises VPN gateway supports route-based VPN configurations. 

![multi-site diagram](./media/vpn-gateway-multi-site/multisite.png "multi-site")

## Points to consider

**You won't be able to use the Azure Classic Portal to make changes to this virtual network.** For this release, you'll need to make changes to the network configuration file instead of using the Azure Classic Portal. If you make changes in the Azure Classic Portal, they'll overwrite your multi-site reference settings for this virtual network. 

You should feel pretty comfortable using the network configuration file by the time you've completed the multi-site procedure. However, if you have multiple people working on your network configuration, you'll need to make sure that everyone knows about this limitation. This doesn't mean that you can't use the Azure Classic Portal at all. You can use it for everything else, except making configuration changes to this particular virtual network.

## Before you begin

Before you begin configuration, verify that you have the following:

- An Azure subscription. If you don't already have an Azure subscription, you can activate your [MSDN subscriber benefits](https://azure.microsoft.com/pricing/member-offers/msdn-benefits-details/) or sign up for a [free account](https://azure.microsoft.com/pricing/free-trial/).

- Compatible VPN hardware for each on-premises location. Check [About VPN Devices for Virtual Network Connectivity](vpn-gateway-about-vpn-devices.md) to verify if the device that you want to use is something that is known to be compatible.

- An externally facing public IPv4 IP address for each VPN device. The IP address cannot be located behind a NAT. This is requirement.

- You'll need to install the latest version of the Azure PowerShell cmdlets. See [How to install and configure Azure PowerShell](../powershell-install-configure.md) for more information about installing the PowerShell cmdlets.

- Someone who is proficient at configuring your VPN hardware. You won't be able to use the auto-generated VPN scripts from the Azure Classic Portal to configure your VPN devices. This means you'll have to have a strong understanding of how to configure your VPN device, or work with someone who does.

- The IP address ranges that you want to use for your virtual network (if you haven't already created one). 

- The IP address ranges for each of the local network sites that you'll be connecting to. You'll need to make sure that the IP address ranges for each of the local network sites that you want to connect to do not overlap. Otherwise, the Azure Classic Portal or the REST API will reject the configuration being uploaded. 

	For example, if you have two local network sites that both contain the IP address range 10.2.3.0/24 and you have a package with a destination address 10.2.3.3, Azure wouldn't know which site you want to send the package to because the address ranges are overlapping. To prevent routing issues, Azure doesn't allow you to upload a configuration file that has overlapping ranges.



## 1. Create a Site-to-Site VPN

If you already have a Site-to-Site VPN with a dynamic routing gateway, great! You can proceed to [Export the virtual network configuration settings](#export). If not, do the following:

### If you already have a Site-to-Site virtual network, but it has a static (policy-based) routing gateway:

<<<<<<< HEAD
1. Change your gateway type to dynamic routing. A multi-site VPN requires a dynamic (also known as route-based) routing gateway. To change your gateway type, you'll need to first delete the existing gateway, then create a new one. For instructions, see [How to change the VPN routing type for your gateway](../vpn-gateway/vpn-gateway-configure-vpn-gateway-mp.md/#how-to-change-the-vpn-routing-type-for-your-gateway).  
=======
1. Change your gateway type to dynamic routing. A multi-site VPN requires a dynamic (also known as route-based) routing gateway. To change your gateway type, you'll need to first delete the existing gateway, then create a new one. For instructions, see [How to change the VPN routing type for your gateway](../vpn-gateway/vpn-gateway-configure-vpn-gateway-mp.md#how-to-change-the-vpn-routing-type-for-your-gateway).  
>>>>>>> 59f84127

2. Configure your new gateway and create your VPN tunnel. For instructions, see [Configure a VPN Gateway in the Azure Classic Portal](vpn-gateway-configure-vpn-gateway-mp.md). First, change your gateway type to dynamic routing. 

### If you don't have a Site-to-Site virtual network:

1. Create your Site-to-Site virtual network using these instructions: [Create a Virtual Network with a Site-to-Site VPN Connection in the Azure Classic Portal](vpn-gateway-site-to-site-create.md).  

2. Configure a dynamic routing gateway using these instructions: [Configure a VPN Gateway](vpn-gateway-configure-vpn-gateway-mp.md). Be sure to select **dynamic routing** for your gateway type.

## <a name="export"></a>2. Export the network configuration file 

Export your network configuration file. The file that you export will be used to configure your new multi-site settings. If you need instructions on how to export a file, see the section in the article: [How to create a VNet using a network configuration file in the Azure Portal](../virtual-network/virtual-networks-create-vnet-classic-portal.md#how-to-create-a-vnet-using-a-network-config-file-in-the-azure-portal). 

## 3. Open the network configuration file

Open the network configuration file that you downloaded in the last step. Use any xml editor that you like. The file should look similar to the following:

		<NetworkConfiguration xmlns:xsd="http://www.w3.org/2001/XMLSchema" xmlns:xsi="http://www.w3.org/2001/XMLSchema-instance" xmlns="http://schemas.microsoft.com/ServiceHosting/2011/07/NetworkConfiguration">
		  <VirtualNetworkConfiguration>
		    <LocalNetworkSites>
		      <LocalNetworkSite name="Site1">
		        <AddressSpace>
		          <AddressPrefix>10.0.0.0/16</AddressPrefix>
		          <AddressPrefix>10.1.0.0/16</AddressPrefix>
		        </AddressSpace>
		        <VPNGatewayAddress>131.2.3.4</VPNGatewayAddress>
		      </LocalNetworkSite>
		      <LocalNetworkSite name="Site2">
		        <AddressSpace>
		          <AddressPrefix>10.2.0.0/16</AddressPrefix>
		          <AddressPrefix>10.3.0.0/16</AddressPrefix>
		        </AddressSpace>
		        <VPNGatewayAddress>131.4.5.6</VPNGatewayAddress>
		      </LocalNetworkSite>
		    </LocalNetworkSites>
		    <VirtualNetworkSites>
		      <VirtualNetworkSite name="VNet1" AffinityGroup="USWest">
		        <AddressSpace>
		          <AddressPrefix>10.20.0.0/16</AddressPrefix>
		          <AddressPrefix>10.21.0.0/16</AddressPrefix>
		        </AddressSpace>
		        <Subnets>
		          <Subnet name="FE">
		            <AddressPrefix>10.20.0.0/24</AddressPrefix>
		          </Subnet>
		          <Subnet name="BE">
		            <AddressPrefix>10.20.1.0/24</AddressPrefix>
		          </Subnet>
		          <Subnet name="GatewaySubnet">
		            <AddressPrefix>10.20.2.0/29</AddressPrefix>
		          </Subnet>
		        </Subnets>
		        <Gateway>
		          <ConnectionsToLocalNetwork>
		            <LocalNetworkSiteRef name="Site1">
		              <Connection type="IPsec" />
		            </LocalNetworkSiteRef>
		          </ConnectionsToLocalNetwork>
		        </Gateway>
		      </VirtualNetworkSite>
		    </VirtualNetworkSites>
		  </VirtualNetworkConfiguration>
		</NetworkConfiguration>

## 4. Add multiple site references

When you add or remove site reference information, you'll make configuration changes to the ConnectionsToLocalNetwork/LocalNetworkSiteRef. Adding a new local site reference triggers Azure to create a new tunnel. In the example below, the network configuration is for a single-site connection. Save the file once you have finished making your changes.

		<Gateway>
          <ConnectionsToLocalNetwork>
            <LocalNetworkSiteRef name="Site1"><Connection type="IPsec" /></LocalNetworkSiteRef>
          </ConnectionsToLocalNetwork>
        </Gateway>

	To add additional site references (create a multi-site configuration), simply add additional "LocalNetworkSiteRef" lines, as shown in the example below: 

        <Gateway>
          <ConnectionsToLocalNetwork>
            <LocalNetworkSiteRef name="Site1"><Connection type="IPsec" /></LocalNetworkSiteRef>
            <LocalNetworkSiteRef name="Site2"><Connection type="IPsec" /></LocalNetworkSiteRef>
          </ConnectionsToLocalNetwork>
        </Gateway>

## 5. Import the network configuration file

Import the network configuration file. When you import this file with the changes, the new tunnels will be added. The tunnels will use the dynamic gateway that you created earlier. If you need instructions on how to import the file, see the section in the article: [How to create a VNet using a network configuration file in the Azure Portal](../virtual-network/virtual-networks-create-vnet-classic-portal.md#how-to-create-a-vnet-using-a-network-config-file-in-the-azure-portal). 

## 6. Download keys

Once your new tunnels have been added, use the PowerShell cmdlet `Get-AzureVNetGatewayKey` to get the IPsec/IKE pre-shared keys for each tunnel.

For example:

	Get-AzureVNetGatewayKey –VNetName "VNet1" –LocalNetworkSiteName "Site1"

	Get-AzureVNetGatewayKey –VNetName "VNet1" –LocalNetworkSiteName "Site2"

If you prefer, you can also use the *Get Virual Network Gateway Shared Key* REST API to get the pre-shared keys.

## 7. Verify your connections

Check the multi-site tunnel status. After downloading the keys for each tunnel, you'll want to verify connections. Use `Get-AzureVnetConnection` to get a list of virtual network tunnels, as shown in the example below. VNet1 is the name of the VNet.

	Get-AzureVnetConnection -VNetName VNET1
		
	ConnectivityState         : Connected
	EgressBytesTransferred    : 661530
	IngressBytesTransferred   : 519207
	LastConnectionEstablished : 5/2/2014 2:51:40 PM
	LastEventID               : 23401
	LastEventMessage          : The connectivity state for the local network site 'Site1' changed from Not Connected to Connected.
	LastEventTimeStamp        : 5/2/2014 2:51:40 PM
	LocalNetworkSiteName      : Site1
	OperationDescription      : Get-AzureVNetConnection
	OperationId               : 7f68a8e6-51e9-9db4-88c2-16b8067fed7f
	OperationStatus           : Succeeded
		
	ConnectivityState         : Connected
	EgressBytesTransferred    : 789398
	IngressBytesTransferred   : 143908
	LastConnectionEstablished : 5/2/2014 3:20:40 PM
	LastEventID               : 23401
	LastEventMessage          : The connectivity state for the local network site 'Site2' changed from Not Connected to Connected.
	LastEventTimeStamp        : 5/2/2014 2:51:40 PM
	LocalNetworkSiteName      : Site2
	OperationDescription      : Get-AzureVNetConnection
	OperationId               : 7893b329-51e9-9db4-88c2-16b8067fed7f
	OperationStatus           : Succeeded

## Next steps

To learn more about VPN Gateways, see [About VPN Gateways](../vpn-gateway/vpn-gateway-about-vpngateways.md).
<|MERGE_RESOLUTION|>--- conflicted
+++ resolved
@@ -72,11 +72,7 @@
 
 ### If you already have a Site-to-Site virtual network, but it has a static (policy-based) routing gateway:
 
-<<<<<<< HEAD
-1. Change your gateway type to dynamic routing. A multi-site VPN requires a dynamic (also known as route-based) routing gateway. To change your gateway type, you'll need to first delete the existing gateway, then create a new one. For instructions, see [How to change the VPN routing type for your gateway](../vpn-gateway/vpn-gateway-configure-vpn-gateway-mp.md/#how-to-change-the-vpn-routing-type-for-your-gateway).  
-=======
 1. Change your gateway type to dynamic routing. A multi-site VPN requires a dynamic (also known as route-based) routing gateway. To change your gateway type, you'll need to first delete the existing gateway, then create a new one. For instructions, see [How to change the VPN routing type for your gateway](../vpn-gateway/vpn-gateway-configure-vpn-gateway-mp.md#how-to-change-the-vpn-routing-type-for-your-gateway).  
->>>>>>> 59f84127
 
 2. Configure your new gateway and create your VPN tunnel. For instructions, see [Configure a VPN Gateway in the Azure Classic Portal](vpn-gateway-configure-vpn-gateway-mp.md). First, change your gateway type to dynamic routing. 
 
