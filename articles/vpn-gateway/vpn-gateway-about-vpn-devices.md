<properties 
   pageTitle="About VPN Devices for Site-to-Site VPN Gateway connections for Azure Virtual Networks | Microsoft Azure"
   description="Learn about VPN devices and IPsec parameters for S2S VPN Gateway connections. Site-to-Site connections can be used for hybrid configurations. This article contains links to configuration instructions and samples for VPN gateway devices."
   services="vpn-gateway"
   documentationCenter="na"
   authors="cherylmc"
   manager="carmonm"
   editor="" />
<tags 
   ms.service="vpn-gateway"
   ms.devlang="na"
   ms.topic="get-started-article"
   ms.tgt_pltfrm="na"
   ms.workload="infrastructure-services"
<<<<<<< HEAD
   ms.date="03/02/2016"
=======
   ms.date="03/09/2016"
>>>>>>> c4ea2467
   ms.author="cherylmc" />

# About VPN devices for Site-to-Site VPN Gateway connections

A VPN device is required in order to configure a Site-to-Site (S2S) VPN connection. Site-to-Site connections can be used to create a hybrid solution, or whenever you want a secure connection between your on-premises network and your virtual network. This article discusses compatible VPN devices and configuration parameters. Please note that when configuring a Site-to-Site connection, a public-facing IPv4 IP address is required for your VPN device.                                                                                                                                                                                

If your device doesn't appear in the Validated VPN devices table, see the Non-Valided VPN devices section of this article. It's possible that your device may still work with Azure. For VPN device support, please contact your device manufacturer.

**Items to note when viewing the tables:**

- There has been a terminology change for static and dynamic routing. You'll likely run into both terms. There is no functionality change, only the names are changing.
	- Static Routing = Policy-based
	- Dynamic Routing = Route-based 
- Specifications for High Performance VPN gateway and route-based VPN gateway are the same unless otherwise noted. For example, the validated VPN devices that are compatible with route-based VPN gateways will also be compatible with the new Azure High Performance VPN gateway. 


## Validated VPN devices 

We have validated a set of standard VPN devices in partnership with device vendors. All of the devices in the device families contained in the list below should work with Azure VPN gateways. See the [VPN gateways](vpn-gateway-about-vpngateways.md) article to verify the type of gateway that you'll need to create for the solution you want to configure. 

To help configure your VPN device, please refer to the links that correspond to appropriate device family. 



| **Vendor**                      | **Device family**                                        | **Minimum OS version**                             | **Policy-based**                                                                                                                                                                                                             | **Route-based**                                                                                                                                                                    |
|---------------------------------|----------------------------------------------------------|----------------------------------------------------|------------------------------------------------------------------------------------------------------------------------------------------------------------------------------------------------------------------------------------------------------|--------------------------------------------------------------------------------------------------------------------------------------------------------------------------------------------------------------|
| Allied Telesis                  | AR Series VPN Routers                                    | 2.9.2                                              | Coming soon                                                                                                                                                                                                                                          | Not compatible                                                                                                                                                                                               |
| Barracuda Networks, Inc.        | Barracuda NG Firewall                 | Barracuda NG Firewall 5.4.3  | [Barracuda NG Firewall](https://techlib.barracuda.com/display/BNGV54/How%20to%20Configure%20an%20IPsec%20Site-to-Site%20VPN%20to%20a%20Windows%20Azure%20VPN%20Gateway)| Not compatible                                                                                                                                                                                               |
| Barracuda Networks, Inc.        |  Barracuda Firewall                 | Barracuda Firewall 6.5 | [Barracuda Firewall](https://techlib.barracuda.com/BFW/ConfigAzureVPNGateway) | Not compatible                                                                                                                                                                                               |
| Brocade                         | Vyatta 5400 vRouter                                      | Virtual Router 6.6R3 GA                            | [Configuration instructions](http://www1.brocade.com/downloads/documents/html_product_manuals/vyatta/vyatta_5400_manual/wwhelp/wwhimpl/js/html/wwhelp.htm#href=VPN_Site-to-Site%20IPsec%20VPN/Preface.1.1.html)                                       | Not compatible                                                                                                                                                                                               |
| Check Point                     | Security Gateway                                         | R75.40, R75.40VS                                     | [Configuration instructions](https://supportcenter.checkpoint.com/supportcenter/portal?eventSubmit_doGoviewsolutiondetails=&solutionid=sk101275)                                         | [Configuration instructions](https://supportcenter.checkpoint.com/supportcenter/portal?eventSubmit_doGoviewsolutiondetails=&solutionid=sk101275) |
| Cisco                           | ASA                                                      | 8.3                                                | [Cisco samples](https://github.com/Azure/Azure-vpn-config-samples/tree/master/Cisco/Current/ASA)                                                                                                                                                                        | Not compatible                                                                                                                                                                                               |
| Cisco                           | ASR                                                      | IOS 15.1 (policy-based),  IOS 15.2 (route-based)                | [Cisco samples](https://github.com/Azure/Azure-vpn-config-samples/tree/master/Cisco/Current/ASR)                                                                                                                                                                        | [Cisco samples](https://github.com/Azure/Azure-vpn-config-samples/tree/master/Cisco/Current/ASR)                                                                                                                                 |
| Cisco                           | ISR                                                      | IOS 15.0 (policy-based),  IOS 15.1 (route-based)               | [Cisco samples](https://github.com/Azure/Azure-vpn-config-samples/tree/master/Cisco/Current/ISR)                                                                                                                                                                        | [Cisco samples](https://github.com/Azure/Azure-vpn-config-samples/tree/master/Cisco/Current/ISR)                                                                                                                                |
| Citrix                          | CloudBridge MPX appliance, or VPX virtual appliance       | N/A                                                | [Integration instructions](https://www.citrix.com/welcome.html?resource=%2Fdownloads%2Fcloudbridge%2Fbetas-and-tech-previews%2Fcloudbridge-azure-integration)                                                                                                                                                                            | Not compatible                                                                                                                                                                                               |
| Dell SonicWALL                  | TZ Series,  NSA Series,  SuperMassive Series,  E-Class NSA Series | SonicOS 5.8.x, [SonicOS 5.9.x](http://documents.software.dell.com/sonicos/5.9/microsoft-azure-configuration-guide/supported-platforms?ParentProduct=850), [SonicOS 6.x](http://documents.software.dell.com/sonicos/6.2/microsoft-azure-configuration-guide/supported-platforms?ParentProduct=646 )          | [Instructions - SonicOS 6.2](http://documents.software.dell.com/sonicos/6.2/microsoft-azure-configuration-guide?ParentProduct=646) [Instructions - SonicOS 5.9](http://documents.software.dell.com/sonicos/5.9/microsoft-azure-configuration-guide?ParentProduct=850)                                                                                                                                   | [Instructions - SonicOS 6.2](http://documents.software.dell.com/sonicos/6.2/microsoft-azure-configuration-guide?ParentProduct=646) [Instructions - SonicOS 5.9](http://documents.software.dell.com/sonicos/5.9/microsoft-azure-configuration-guide?ParentProduct=850)                                                                                                                                                                                      |
| F5                              | BIG-IP series                                            | N/A                                                | [Configuration instructions](https://devcentral.f5.com/articles/connecting-to-windows-azure-with-the-big-ip)                                                                                                                                                                          | Not compatible                                                                                                                                                                                               |
| Fortinet                        | FortiGate                                                | FortiOS 5.0.7                                      | [Configuration instructions](http://docs.fortinet.com/fortigate/admin-guides)                                                                                                                                                                          | [Configuration instructions](http://docs.fortinet.com/fortigate/admin-guides)                                                                                                                                  |
| Internet Initiative Japan (IIJ) | SEIL Series                                              | SEIL/X 4.60, SEIL/B1 4.60, SEIL/x86 3.20            | [Configuration instructions](http://www.iij.ad.jp/biz/seil/ConfigAzureSEILVPN.pdf)                                                                                                                                                                   | Not compatible                                                                                                                                                                                               |
| Juniper                         | SRX                                                      | JunOS 10.2 (policy-based),  JunOS 11.4 (route-based)            | [Juniper samples](https://github.com/Azure/Azure-vpn-config-samples/tree/master/Juniper/Current/SRX)                                                                                                                                                                      | [Juniper samples](https://github.com/Azure/Azure-vpn-config-samples/tree/master/Juniper/Current/SRX)                                                                                                                              |
| Juniper                         | J-Series                                                 | JunOS 10.4r9 (policy-based),  JunOS 11.4 (route-based)          | [Juniper samples](https://github.com/Azure/Azure-vpn-config-samples/tree/master/Juniper/Current/JSeries)                                                                                                                                                                 | [Juniper samples](https://github.com/Azure/Azure-vpn-config-samples/tree/master/Juniper/Current/JSeries)                                                                                                                         |
| Juniper                         | ISG                                                      | ScreenOS 6.3 (policy-based and route-based)                  | [Juniper samples](https://github.com/Azure/Azure-vpn-config-samples/tree/master/Juniper/Current/ISG)                                                                                                                                                                      | [Juniper samples](https://github.com/Azure/Azure-vpn-config-samples/tree/master/Juniper/Current/ISG)                                                                                                                              |
| Juniper                         | SSG                                                      | ScreenOS 6.2 (policy-based and route-based)                  | [Juniper samples](https://github.com/Azure/Azure-vpn-config-samples/tree/master/Juniper/Current/SSG)                                                                                                                                                                      | [Juniper samples](https://github.com/Azure/Azure-vpn-config-samples/tree/master/Juniper/Current/SSG)                                                                                                                              |
| Microsoft                       | Routing and Remote Access Service                        | Windows Server 2012                                | Not compatible                                                                                                                                                                                                                                       | [Microsoft samples](http://go.microsoft.com/fwlink/p/?LinkId=717761)                                                                                           |
| Openswan                        | Openswan                                                 | 2.6.32                                             | (Coming soon)                                                                                                                                                                                                                                        | Not compatible                                                                                                                                                                                               |
| Palo Alto Networks              | All devices running PAN-OS 5.0 or greater                | PAN-OS 5x or greater                               | [Palo Alto Networks](https://support.paloaltonetworks.com/)                                                                                                                                                                                          | Not compatible                                                                                                                                                                                               |
| Watchguard                      | All                                                      | Fireware XTM v11.x                                 | [Configuration instructions](http://customers.watchguard.com/articles/Article/Configure-a-VPN-connection-to-a-Windows-Azure-virtual-network/)                                                                                                                                                                          | Not compatible                                                                                                                                                                                               |


## Non-Validated VPN devices

If you don’t see your device listed in the Validated VPN devices table (above), it still may work with a Site-to-Site connection. Verify that your VPN device meets the minimum requirements outlined in the Gateway Requirements section of the [About VPN Gateways](vpn-gateway-about-vpngateways.md#gateway-requirements) article. Devices meeting the minimum requirements should also work well with VPN gateways. Please contact your device manufacturer for additional support and configuration instructions.


## Editing device configuration samples

After you download the provided VPN device configuration sample, you’ll need to replace some of the values to reflect the settings for your environment. 

**To edit a sample:**

1. Open the sample using Notepad. 
1. Search and replace all <*text*> strings with the values that pertain to your environment. Be sure to include < and >. When a name is specified, the name you select should be unique. If a command does not work, please consult your device manufacturer documentation.

| **Sample text**                | **Change to**                                                                                                        |
|----------------------------------|----------------------------------------------------------------------------------------------------------------------|
| &lt;RP_OnPremisesNetwork&gt;           | Your chosen name for this object. Example: myOnPremisesNetwork                                                       |
| &lt;RP_AzureNetwork&gt;                | Your chosen name for this object. Example: myAzureNetwork                                                            |
| &lt;RP_AccessList&gt;                  | Your chosen name for this object. Example: myAzureAccessList                                                         |
| &lt;RP_IPSecTransformSet&gt;           | Your chosen name for this object. Example: myIPSecTransformSet                                                       |
| &lt;RP_IPSecCryptoMap&gt;              | Your chosen name for this object. Example: myIPSecCryptoMap                                                          |
| &lt;SP_AzureNetworkIpRange&gt;         | Specify range. Example: 192.168.0.0                                                                                  |
| &lt;SP_AzureNetworkSubnetMask&gt;      | Specify subnet mask. Example: 255.255.0.0                                                                            |
| &lt;SP_OnPremisesNetworkIpRange&gt;    | Specify on-premises range. Example: 10.2.1.0                                                                         |
| &lt;SP_OnPremisesNetworkSubnetMask&gt; | Specify on-premises subnet mask. Example: 255.255.255.0                                                              |
| &lt;SP_AzureGatewayIpAddress&gt;       | This information specific to your virtual network and is located in the Management Portal as **Gateway IP address**. |
| &lt;SP_PresharedKey&gt;                | This information is specific to your virtual network and is located in the Management Portal as Manage Key.          |



## IPsec Parameters

>[AZURE.NOTE] Although the values listed below are supported by the Azure VPN Gateway, currently there is no way for you to specify or select a specific combination from the Azure VPN Gateway. You must specify any constraints from the on-premises VPN device.

### IKE Phase 1 setup

| **Property**                                       | **Policy-based** | **Route-based and Standard or High Performance VPN gateway** |
|----------------------------------------------------|--------------------------------|------------------------------------------------------------------|
| IKE Version                                        | IKEv1                          | IKEv2                                                            |
| Diffie-Hellman Group                               | Group 2 (1024 bit)             | Group 2 (1024 bit)                                               |
| Authentication Method                              | Pre-Shared Key                 | Pre-Shared Key                                                   |
| Encryption Algorithms                              | AES256 AES128 3DES             | AES256 3DES                                                      |
| Hashing Algorithm                                  | SHA1(SHA128)                   | SHA1(SHA128), SHA2(SHA256)                                                     |
| Phase 1 Security Association (SA)  Lifetime (Time) | 28,800 seconds                 | 28,800 seconds                                                   |


### IKE Phase 2 setup

| **Property**                                                             | **Policy-based**                 | **Route-based and Standard or High Performance VPN gateway**   |
|--------------------------------------------------------------------------|------------------------------------------------|--------------------------------------------------------------------|
| IKE Version                                                              | IKEv1                                          | IKEv2                                                              |
| Hashing Algorithm                                                        | SHA1(SHA128)                                   | SHA1(SHA128)                                                       |
| Phase 2 Security Association (SA) Lifetime (Time)                        | 3,600 seconds                                  | -                                                                  |
| Phase 2 Security Association (SA) Lifetime (Throughput)                  | 102,400,000 KB                                 | -                                                                  |
| IPsec SA Encryption & Authentication Offers (in the order of preference) | 1. ESP-AES256 2. ESP-AES128 3. ESP-3DES 4. N/A | See *Route-based Gateway IPsec Security Association (SA) Offers* (below) |
| Perfect Forward Secrecy (PFS)                                            | No                                             | Yes (DH Group1, 2, 5, 14, 24)                                                    |
| Dead Peer Detection                                                      | Not supported                                  | Supported                                                          |

### Route-based Gateway IPsec Security Association (SA) Offers

The table below lists IPsec SA Encryption and Authentication Offers. Offers are listed the order of preference that the offer is presented or accepted.

| **IPsec SA Encryption and Authentication Offers** | **Azure Gateway as initiator**                               | **Azure Gateway as responder**                                   |
|---------------------------------------------------|--------------------------------------------------------------|--------------------------------------------------------------|
| 1                                                 | ESP AES_256 SHA                                              | ESP AES_128 SHA                                              |
| 2                                                 | ESP AES_128 SHA                                              | ESP 3_DES MD5                                                |
| 3                                                 | ESP 3_DES MD5                                                | ESP 3_DES SHA                                                |
| 4                                                 | ESP 3_DES SHA                                                | AH SHA1 with ESP AES_128 with null HMAC                      |
| 5                                                 | AH SHA1 with ESP AES_256 with null HMAC                      | AH SHA1 with ESP 3_DES with null HMAC                        |
| 6                                                 | AH SHA1 with ESP AES_128 with null HMAC                      | AH MD5  with ESP 3_DES with null HMAC, no lifetimes proposed |
| 7                                                 | AH SHA1 with ESP 3_DES with null HMAC                        | AH SHA1 with ESP 3_DES SHA1, no lifetimes                    |
| 8                                                 | AH MD5  with ESP 3_DES with null HMAC, no lifetimes proposed | AH MD5  with ESP 3_DES MD5, no lifetimes                     |
| 9                                                 | AH SHA1 with ESP 3_DES SHA1, no lifetimes                    | ESP DES MD5                                                  |
| 10                                                | AH MD5  with ESP 3_DES MD5, no lifetimes                     | ESP DES SHA1, no lifetimes                                   |
| 11                                                | ESP DES MD5                                                  | AH SHA1 with ESP DES null HMAC, no lifetimes proposed        |
| 12                                                | ESP DES SHA1, no lifetimes                                   | AH MD5  with ESP DES null HMAC, no lifetimes proposed        |
| 13                                                | AH SHA1 with ESP DES null HMAC, no lifetimes proposed        | AH SHA1 with ESP DES SHA1, no lifetimes                      |
| 14                                                | AH MD5  with ESP DES null HMAC, no lifetimes proposed        | AH MD5  with ESP DES MD5, no lifetimes                       |
| 15                                                | AH SHA1 with ESP DES SHA1, no lifetimes                      | ESP SHA, no lifetimes                                        |
| 16                                                | AH MD5  with ESP DES MD5, no lifetimes                       | ESP MD5, no lifetimes                                        |
| 17                                                | -                                                            | AH SHA, no lifetimes                                         |
| 18                                                | -                                                            | AH MD5, no lifetimes                                         |


- You can specify IPsec ESP NULL encryption with route-based and High Performance VPN gateways. Null based encryption does not provide protection to data in transit, and should only be used when maximum throughput and minimum latency is required.  Clients may chose to use this in vnet-to-vnet communication scenarios, or when encryption is being applied elsewhere in the solution.

- For cross-premises connectivity through the Internet, please use the default Azure VPN gateway settings with encryption and hashing algorithms listed in the tables above to ensure security of your critical communication.




<|MERGE_RESOLUTION|>--- conflicted
+++ resolved
@@ -12,11 +12,7 @@
    ms.topic="get-started-article"
    ms.tgt_pltfrm="na"
    ms.workload="infrastructure-services"
-<<<<<<< HEAD
-   ms.date="03/02/2016"
-=======
    ms.date="03/09/2016"
->>>>>>> c4ea2467
    ms.author="cherylmc" />
 
 # About VPN devices for Site-to-Site VPN Gateway connections
