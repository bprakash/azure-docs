- name: Functions Documentation
  href: index.yml
- name: Overview
  items:
  - name: About Functions
    href: functions-overview.md
  - name: Serverless comparison
    href: functions-compare-logic-apps-ms-flow-webjobs.md
- name: Quickstarts
  expanded: true
  items:
  - name: Create function - portal
    href: functions-create-first-azure-function.md
  - name: Create function - Azure CLI
    href: functions-create-first-azure-function-azure-cli.md
  - name: Create function - Visual Studio
    href: functions-create-your-first-function-visual-studio.md
<<<<<<< HEAD
  - name: Create function - Java and Maven
=======
  - name: Create function - Java/Maven
>>>>>>> 2648e076
    href: functions-create-first-java-maven.md
  - name: Triggers
    items:
    - name: Blob storage
      href: functions-create-storage-blob-triggered-function.md
    - name: Azure Cosmos DB
      href: functions-create-cosmos-db-triggered-function.md
    - name: Timer
      href: functions-create-scheduled-function.md
    - name: Generic webhook
      href: functions-create-generic-webhook-triggered-function.md
    - name: GitHub webhook
      href: functions-create-github-webhook-triggered-function.md
    - name: Queue storage
      href: functions-create-storage-queue-triggered-function.md
  - name: Integrate
    items:
    - name: Storage
      href: functions-integrate-storage-queue-output-binding.md
    - name: Azure Cosmos DB
      href: functions-integrate-store-unstructured-data-cosmosdb.md
- name: Tutorials
  items:
  - name: 1 - Functions with Logic Apps
    href: functions-twitter-email.md
  - name: 2 - Create a serverless API
    href: functions-create-serverless-api.md
  - name: 3 - Create an OpenAPI definition
    href: functions-openapi-definition.md
  - name: 4 - Image resize with Event Grid
    href: ../event-grid/resize-images-on-storage-blob-upload-event.md?toc=%2fazure%2fazure-functions%2ftoc.json
- name: Samples
  items:
  - name: Code samples
    href: https://azure.microsoft.com/en-us/resources/samples/?service=functions
  - name: Azure CLI
    href: functions-cli-samples.md
- name: Concepts
  items:
  - name: Hosting plans comparison
    href: functions-scale.md
  - name: Triggers and bindings
    href: functions-triggers-bindings.md
  - name: Languages
    items:
    - name: C# script 
      href: functions-reference-csharp.md
    - name: .NET class library
      href: functions-dotnet-class-library.md
    - name: F#
      href: functions-reference-fsharp.md
    - name: JavaScript
      href: functions-reference-node.md   
    - name: Java
      href: functions-reference-java.md 
  - name: Performance considerations
    href: functions-best-practices.md 
  - name: Functions Proxies
    href: functions-proxies.md 
  - name: Functions Runtime
    href: functions-runtime-overview.md
  - name: Durable Functions
    items:
    - name: Overview 
      href: durable-functions-overview.md
    - name: Bindings
      href: durable-functions-bindings.md
    - name: Checkpoint and replay 
      href: durable-functions-checkpointing-and-replay.md
    - name: Instance management
      href: durable-functions-instance-management.md
    - name: HTTP API
      href: durable-functions-http-api.md
    - name: Error handling
      href: durable-functions-error-handling.md
    - name: Diagnostics
      href: durable-functions-diagnostics.md
    - name: Timers
      href: durable-functions-timers.md
    - name: External events
      href: durable-functions-external-events.md
    - name: Eternal orchestrations
      href: durable-functions-eternal-orchestrations.md
    - name: Singleton orchestrations
      href: durable-functions-singletons.md
    - name: Sub-orchestrations
      href: durable-functions-sub-orchestrations.md
    - name: Task hubs
      href: durable-functions-task-hubs.md
    - name: Versioning
      href: durable-functions-versioning.md
    - name: Performance and scale
      href: durable-functions-perf-and-scale.md
- name: How-to guides
  items:
  - name: Develop
    items: 
     - name: Developer guide
       href: functions-reference.md
     - name: Testing functions
       href: functions-test-a-function.md
     - name: Develop and debug locally
       href: functions-run-local.md
     - name: Visual Studio development
       href: functions-develop-vs.md
  - name: Deploy
    items:
    - name: Continuous deployment
      href: functions-continuous-deployment.md
    - name: Automate resource deployment
      href: functions-infrastructure-as-code.md
    - name: On-premises functions
      href: functions-runtime-install.md
  - name: Configure
    items:
    - name: Manage a function app 
      href: functions-how-to-use-azure-function-app-settings.md
    - name: Set the runtime version 
      href: functions-versions.md
  - name: Monitor
    href: functions-monitoring.md
  - name: Integrate
    items:   
    - name: Connect to SQL Database
      href: functions-scenario-database-table-cleanup.md
    - name: Create an Open API 2.0 definition
      href: functions-api-definition-getting-started.md    
    - name: Export to PowerApps and Microsoft Flow
      href: app-service-export-api-to-powerapps-and-flow.md
    - name: Call a function from PowerApps
      href: functions-powerapps-scenario.md
    - name: Call a function from Microsoft Flow 
      href: functions-flow-scenario.md
    - name: Use Managed Service Identity
      href: ../app-service/app-service-managed-service-identity.md?toc=%2fazure%2fazure-functions%2ftoc.json
  - name: Durable Functions
    items:
    - name: Install 
      href: durable-functions-install.md
    - name: Chaining 
      href: durable-functions-sequence.md
    - name: Fan-out/fan-in 
      href: durable-functions-cloud-backup.md
    - name: Stateful singleton 
      href: durable-functions-counter.md
    - name: Human interaction 
      href: durable-functions-phone-verification.md
- name: Reference
  items:
  - name: Bindings
    items:
    - name: Blob storage
      href: functions-bindings-storage-blob.md
    - name: Azure Cosmos DB
      href: functions-bindings-documentdb.md
    - name: Event Hubs
      href: functions-bindings-event-hubs.md
    - name: External file
      href: functions-bindings-external-file.md
    - name: External table
      href: functions-bindings-external-table.md
    - name: HTTP and webhooks
      href: functions-bindings-http-webhook.md
    - name: Microsoft Graph
      href: functions-bindings-microsoft-graph.md
    - name: Mobile Apps
      href: functions-bindings-mobile-apps.md
    - name: Notification Hubs
      href: functions-bindings-notification-hubs.md
    - name: Queue storage
      href: functions-bindings-storage-queue.md
    - name: SendGrid
      href: functions-bindings-sendgrid.md
    - name: Service Bus
      href: functions-bindings-service-bus.md
    - name: Table storage
      href: functions-bindings-storage-table.md
    - name: Timer
      href: functions-bindings-timer.md
    - name: Twilio
      href: functions-bindings-twilio.md
  - name: host.json reference
    href: functions-host-json.md     
  - name: App settings reference
    href: functions-app-settings.md     
  - name: OpenAPI reference
    href: functions-api-definition.md     
- name: Resources
  items:
  - name: Azure Roadmap
    href: https://azure.microsoft.com/roadmap/?category=compute
  - name: Pricing
    href: https://azure.microsoft.com/pricing/details/functions/
  - name: Pricing calculator
    href: https://azure.microsoft.com/pricing/calculator/
  - name: Regional availability
    href: https://azure.microsoft.com/regions/services/
  - name: Videos
    href: https://www.youtube.com/c/AzureFunctions
  - name: MSDN forum
    href: https://social.msdn.microsoft.com/Forums/en-US/home?forum=AzureFunctions
  - name: Stack Overflow
    href: http://stackoverflow.com/questions/tagged/azure-functions
  - name: Twitter
    href: https://twitter.com/azurefunctions
  - name: Azure Functions GitHub repository
    href: https://github.com/Azure/Azure-Functions/
  - name: Service updates
    href: https://azure.microsoft.com/en-us/updates/?product=functions&updatetype=&platform=<|MERGE_RESOLUTION|>--- conflicted
+++ resolved
@@ -15,11 +15,7 @@
     href: functions-create-first-azure-function-azure-cli.md
   - name: Create function - Visual Studio
     href: functions-create-your-first-function-visual-studio.md
-<<<<<<< HEAD
-  - name: Create function - Java and Maven
-=======
   - name: Create function - Java/Maven
->>>>>>> 2648e076
     href: functions-create-first-java-maven.md
   - name: Triggers
     items:
