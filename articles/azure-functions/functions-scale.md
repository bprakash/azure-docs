---
title: Azure Functions scale and hosting | Microsoft Docs
description: Learn how to choose between Azure Functions Consumption plan and App Service plan.
services: functions
documentationcenter: na
author: ggailey777
manager: cfowler
editor: ''
tags: ''
keywords: azure functions, functions,  consumption plan, app service plan, event processing, webhooks, dynamic compute, serverless architecture

ms.assetid: 5b63649c-ec7f-4564-b168-e0a74cb7e0f3
ms.service: functions
ms.devlang: multiple
ms.topic: reference
ms.tgt_pltfrm: multiple
ms.workload: na
ms.date: 06/12/2017
ms.author: glenga

ms.custom: H1Hack27Feb2017

---
# Azure Functions scale and hosting

You can run Azure Functions in two different modes: Consumption plan and Azure App Service plan. The Consumption plan automatically allocates compute power when your code is running, scales out as necessary to handle load, and then scales down when code is not running. You don't have to pay for idle VMs and don't have to reserve capacity in advance. This article focuses on the Consumption plan, a [serverless](https://azure.microsoft.com/overview/serverless-computing/) app model. For details about how the App Service plan works, see the [Azure App Service plans in-depth overview](../app-service/azure-web-sites-web-hosting-plans-in-depth-overview.md). 

>[!NOTE]  
> Linux hosting is currently only available on an App Service plan.

If you aren't familiar with Azure Functions, see the [Azure Functions overview](functions-overview.md).

When you create a function app, you must configure a hosting plan for functions that the app contains. In either mode, an instance of the *Azure Functions host* executes the functions. The type of plan controls:

* How host instances are scaled out.
* The resources that are available to each host.

Currently, you must choose the type of hosting plan during the creation of the function app. You can't change it afterward. 

On an App Service plan you can scale between tiers to allocate different amount of resources. On the Consumption plan, Azure Functions automatically handles all resource allocation.

## Consumption plan

When you're using a Consumption plan, instances of the Azure Functions host are dynamically added and removed based on the number of incoming events. This plan scales automatically, and you are charged for compute resources only when your functions are running. On a Consumption plan, a function can run for a maximum of 10 minutes. 

> [!NOTE]
> The default timeout for functions on a Consumption plan is 5 minutes. The value can be increased to 10 minutes for the Function App by changing the property `functionTimeout` in [host.json](https://github.com/Azure/azure-webjobs-sdk-script/wiki/host.json).

Billing is based on number of executions, execution time, and memory used. Billing is aggregated across all functions within a function app. For more information, see the [Azure Functions pricing page].

The Consumption plan is the default hosting plan and offers the following benefits:
- Pay only when your functions are running.
- Scale out automatically, even during periods of high load.

## App Service plan

In the App Service plan, your function apps run on dedicated VMs on Basic, Standard, Premium, and Isolated SKUs, similar to Web Apps, API Apps, and Mobile Apps. Dedicated VMs are allocated to your App Service apps, which means the functions host is always running. App Service plans support Linux.

Consider an App Service plan in the following cases:
- You have existing, underutilized VMs that are already running other App Service instances.
- You expect your function apps to run continuously, or nearly continuously. In this case, an App Service Plan can be more cost-effective.
- You need more CPU or memory options than what is provided on the Consumption plan.
- You need to run longer than the maximum execution time allowed on the Consumption plan (of 10 minutes).
- You require features that are only available on an App Service plan, such as support for App Service Environment, VNET/VPN connectivity, and larger VM sizes. 
- You want to run your function app on Linux, or you want to provide a custom image on which to run your functions.

A VM decouples cost from number of executions, execution time, and memory used. As a result, you won't pay more than the cost of the VM instance that you allocate. For details about how the App Service plan works, see the [Azure App Service plans in-depth overview](../app-service/azure-web-sites-web-hosting-plans-in-depth-overview.md). 

With an App Service plan, you can manually scale out by adding more VM instances, or you can enable autoscale. For more information, see [Scale instance count manually or automatically](../monitoring-and-diagnostics/insights-how-to-scale.md?toc=%2fazure%2fapp-service-web%2ftoc.json). You can also scale up by choosing a different App Service plan. For more information, see [Scale up an app in Azure](../app-service/web-sites-scale.md). 

If you are planning to run JavaScript functions on an App Service plan, you should choose a plan that has fewer vCPUs. For more information, see the [Choose single-core App Service plans](functions-reference-node.md#considerations-for-javascript-functions).  

<!-- Note: the portal links to this section via fwlink https://go.microsoft.com/fwlink/?linkid=830855 --> 
<a name="always-on"></a>
### Always On

If you run on an App Service plan, you should enable the **Always On** setting so that your function app runs correctly. On an App Service plan, the functions runtime will go idle after a few minutes of inactivity, so only HTTP triggers will "wake up" your functions. This is similar to how WebJobs must have Always On enabled. 

Always On is available only on an App Service plan. On a Consumption plan, the platform activates function apps automatically.

## Storage account requirements

On either a Consumption plan or an App Service plan, a function app requires a general Azure Storage account that supports Azure Blob, Queue, Files, and Table storage. Internally, Azure Functions uses Azure Storage for operations such as managing triggers and logging function executions. Some storage accounts do not support queues and tables, such as blob-only storage accounts (including premium storage) and general-purpose storage accounts with zone-redundant storage replication. These accounts are filtered from the **Storage Account** blade when you're creating a function app.

<!-- JH: Does using a PRemium Storage account improve perf? -->

To learn more about storage account types, see [Introducing the Azure Storage services](../storage/common/storage-introduction.md#introducing-the-azure-storage-services).

## How the Consumption plan works

In the Consumption plan, the scale controller automatically scales CPU and memory resources by adding additional instances of the Functions host, based on the number of events that its functions are triggered on. Each instance of the Functions host is limited to 1.5 GB of memory.  An instance of the host is the Function App, meaning all functions within a funciton app share resources within an instance and scale at the same time.

When you use the Consumption hosting plan, function code files are stored on Azure Files shares on the function's main storage account. When you delete the main storage account of the function app, the function code files are deleted and cannot be recovered.

> [!NOTE]
> When you're using a blob trigger on a Consumption plan, there can be up to a 10-minute delay in processing new blobs if a function app has gone idle. After the function app is running, blobs are processed immediately. To avoid this initial delay, consider one of the following options:
> - Host the function app on an App Service plan, with Always On enabled.
> - Use another mechanism to trigger the blob processing, such as an Event Grid subscription or a queue message that contains the blob name. For an example, see the [C# script and JavaScript examples for the blob input and output bindings](functions-bindings-storage-blob.md#input--output---example).

### Runtime scaling

Azure Functions uses a component called the *scale controller* to monitor the rate of events and determine whether to scale out or scale in. The scale controller uses heuristics for each trigger type. For example, when you're using an Azure Queue storage trigger, it scales based on the queue length and the age of the oldest queue message.

The unit of scale is the function app. When the function app is scaled out, additional resources are allocated to run multiple instances of the Azure Functions host. Conversely, as compute demand is reduced, the scale controller removes function host instances. The number of instances is eventually scaled down to zero when no functions are running within a function app.

![Scale controller monitoring events and creating instances](./media/functions-scale/central-listener.png)

### Understanding scaling behaviors

Scaling can vary on a number of factors, and scale differently based on the trigger and language selected. However there are a few aspects of scaling that exist in the system today:
* A single function app will only scale to a maximum of 200 instances. A single instance may process more than one message or request at a time though, so there isn't a set limit on number of concurrent executions.
* New instances will only be allocated at most once every 10 seconds.

Different triggers may also have different scaling limits as well as documented below:
<<<<<<< HEAD

* [Event Hub](functions-bindings-event-hubs.md#trigger---scaling)
=======
|Trigger|Limit|Notes|
|--|--|--|
|Event Hub|1 instance per partition||
<!-- JH: Are there any other limits? -->
>>>>>>> c75ee35c

### Best practices and patterns for scalable apps

There are many aspects of a function app that will impact how well it will scale, including host configuration, runtime footprint, and resource effeciency.  View the [scalability section of the performance considerations article](functions-best-practices.md#scalability) for more information.

### Billing model

Billing for the Consumption plan is described in detail on the [Azure Functions pricing page]. Usage is aggregated at the function app level and counts only the time that function code is executed. The following are units for billing: 
* **Resource consumption in gigabyte-seconds (GB-s)**. Computed as a combination of memory size and execution time for all functions within a function app. 
* **Executions**. Counted each time a function is executed in response to an event trigger.

[Azure Functions pricing page]: https://azure.microsoft.com/pricing/details/functions<|MERGE_RESOLUTION|>--- conflicted
+++ resolved
@@ -112,19 +112,12 @@
 * New instances will only be allocated at most once every 10 seconds.
 
 Different triggers may also have different scaling limits as well as documented below:
-<<<<<<< HEAD
 
 * [Event Hub](functions-bindings-event-hubs.md#trigger---scaling)
-=======
-|Trigger|Limit|Notes|
-|--|--|--|
-|Event Hub|1 instance per partition||
-<!-- JH: Are there any other limits? -->
->>>>>>> c75ee35c
 
 ### Best practices and patterns for scalable apps
 
-There are many aspects of a function app that will impact how well it will scale, including host configuration, runtime footprint, and resource effeciency.  View the [scalability section of the performance considerations article](functions-best-practices.md#scalability) for more information.
+There are many aspects of a function app that will impact how well it will scale, including host configuration, runtime footprint, and resource effeciency.  View the [scalability section of the performance considerations article](functions-best-practices.md#scalability-best-practices) for more information.
 
 ### Billing model
 
