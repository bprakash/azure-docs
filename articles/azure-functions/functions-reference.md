<properties
	pageTitle="Azure Functions developer reference | Microsoft Azure"
	description="Understand Azure Functions concepts and components that are common to all languages and bindings."
	services="functions"
	documentationCenter="na"
	authors="christopheranderson"
	manager="erikre"
	editor=""
	tags=""
	keywords="azure functions, functions, event processing, webhooks, dynamic compute, serverless architecture"/>

<tags
	ms.service="functions"
	ms.devlang="multiple"
	ms.topic="reference"
	ms.tgt_pltfrm="multiple"
	ms.workload="na"
<<<<<<< HEAD
	ms.date="04/06/2016"
=======
	ms.date="04/07/2016"
>>>>>>> cd504dd3
	ms.author="chrande"/>

# Azure Functions developer reference

Azure Functions share a few core technical concepts and components, regardless of the language or binding you use. Before you jump into learning details specific to a given language or binding, be sure to read through this overview that applies to all of them.

This article assumes that you've already read the [Azure Functions overview](functions-overview.md) and are familiar with [WebJobs SDK concepts such as triggers, bindings, and the JobHost runtime](../app-service-web/websites-dotnet-webjobs-sdk.md). Azure Functions is based on the WebJobs SDK. 

## function

A *function* is the primary concept in Azure Functions. You write code for a function in a language of your choice and save the code file(s) and a configuration file in the same folder. Configuration is in JSON, and the file is named `function.json`. A variety of languages are supported, and each one has a slightly different experience optimized to work best for that language. Sample folder structure:

```
mynodefunction
| - function.json
| - index.js
| - node_modules
| | - ... packages ...
| - package.json
mycsharpfunction
| - function.json
| - run.csx
```

## function.json and bindings

The `function.json` file contains configuration specific to a function, including its bindings. The runtime reads this file to determine which events to trigger off of, which data to include when calling the function, and where to send data passed along from the function itself. 

```json
{
    "disabled":false,
    "bindings":[
        // ... bindings here
        {
            "type": "bindingType",
            "direction": "in",
            "name": "myParamName",
            // ... more depending on binding
        }
    ]
}
```

You can prevent the runtime from running the function by setting the `disabled` property to `true`.

The `bindings` property is where you configure both triggers and bindings. Each binding shares a few common settings and some settings which are specific to a particular type of binding. Every binding requires the following settings:

|Property|Values/Types|Comments|
|---|-----|------|
|`type`|string|Binding type. For example, `queueTrigger`.
|`direction`|'in', 'out'| Indicates whether the binding is for receiving data into the function or sending data from the function.
| `name` | string | The name that will be used for the bound data in the function. For C# this will be an argument name; for JavaScript it will be the key in a key/value list.

## Runtime (script host and web host)

The runtime, otherwise known as the script host, is the underlying WebJobs SDK host which listens for events, gathers and sends data, and ultimately runs your code. 

To facilitate HTTP triggers, there is also a web host which is designed to sit in front of the script host in production scenarios. This helps to isolate the script host from the front end traffic managed by the web host.

## Folder Structure

A script host points to a folder that contains a configuration file and one or more functions.

```
parentFolder (for example, wwwroot)
 | - host.json
 | - mynodefunction
 | | - function.json
 | | - index.js
 | | - node_modules
 | | | - ... packages ...
 | | - package.json
 | - mycsharpfunction
 | | - function.json
 | | - run.csx
```

The *host.json* file contains some script host specific configuration and sits in the parent folder.

Each function has a folder that contains code file(s), *function.json*, and other dependencies.

When setting up a project for deploying functions to a function app in Azure App Service, you can treat this folder structure as your site code. You can use existing tools like continuous integration and deployment, or custom deployment scripts for doing deploy time package installation or code transpilation.

## Parallel execution

When multiple triggering events occur faster than a single-threaded function runtime can process them, the runtime may invoke the function multiple times in parallel.  If a function app is using the [Dynamic Service Plan](functions-scale.md#dynamic-service-plan), the function app could scale out automatically up to 10 concurrent instances.  Each instance of the function app, whether the app runs on the Dynamic Service Plan or a regular [App Service Plan](../app-service/azure-web-sites-web-hosting-plans-in-depth-overview.md), might process concurrent function invocations in parallel using multiple threads.  The maximum number of concurrent function invocations in each function app instance varies based on the memory size of the function app.

## Azure Functions Pulse  

Pulse is a live event stream which shows how often your function runs, as well as successes and failures. You can also monitor your average execution time. We’ll be adding more features and customization to it over time. You can access the **Pulse** page from the **Monitoring** tab.

## Bindings

Here is a table of all supported bindings.

[AZURE.INCLUDE [dynamic compute](../../includes/functions-bindings.md)]

<<<<<<< HEAD
## Timer trigger binding

The *function.json* file provides a schedule expression and a switch that indicates whether the function should be triggered immediately.

```json
{
  "bindings": [
    {
      "schedule": "0 * * * * *",
      "runOnStartup": true,
      "name": "myTimer",
      "type": "timerTrigger",
      "direction": "in"
    }
  ],
  "disabled": false
}
```

The timer trigger handles multi-instance scale-out automatically: only a single instance of a particular timer function will be running across all instances.

#### Format of schedule expression

The schedule expression can be a [CRON expression](http://en.wikipedia.org/wiki/Cron#CRON_expression) that includes 6 fields:  {second} {minute} {hour} {day} {month} {day of the week}. Many of the cron expression documents you find online omit the {second} field, so if you copy from one of those you'll have to adjust for the extra field. 

The schedule expression may also be in the format *hh:mm:ss* to specify the delay between each time the function is triggered. 

Here are some schedule expression examples.

To trigger once every 5 minutes:

```json
"schedule": "0 */5 * * * *",
"runOnStartup": false,
```

To trigger immediately and then every two hours thereafter:

```json
"schedule": "0 0 */2 * * *",
"runOnStartup": true,
```

To trigger every 15 seconds:

```json
"schedule": "00:00:15",
"runOnStartup": false,
```

#### Timer trigger code example

This C# code example writes a single log each time the function is triggered.

```csharp
public static void Run(TimerInfo myTimer, TraceWriter log)
{
    log.Verbose($"C# Timer trigger function executed at: {DateTime.Now}");    
}
```

## Azure Storage triggers and bindings

For all Azure Storage triggers and bindings, the *function.json* file includes a `connection` property. For example:

```json
{
    "disabled": false,
    "bindings": [
        {
            "name": "myQueueItem",
            "type": "queueTrigger",
            "direction": "in",
            "queueName": "myqueue-items",
            "connection":""
        }
    ]
}
```

If you leave `connection` empty, the trigger or binding will work with the default storage account for the function app. If you want the trigger or binding to work with a different storage account, create an app setting in the function app that points to the storage account you want to use, and set `connection` to the app setting name. To add an app setting, follow these steps:

1. On the **Function app** blade of the Azure portal, click **Function App Settings > Go to App Service settings**.

2. In the **Settings** blade, click **Application Settings**.

3. Scroll down to the **App settings** section, and add an entry with **Key** = *{some unique value of your choice}* and **Value** = the connection string for the storage account.

### <a id="queuetrigger"></a> Azure Storage - queue trigger

The *function.json* file provides the name of the queue to poll and the variable name for the queue message. For example:

```json
{
    "disabled": false,
    "bindings": [
        {
            "name": "myQueueItem",
            "type": "queueTrigger",
            "direction": "in",
            "queueName": "myqueue-items",
            "connection":""
        }
    ]
}
```

#### Queue trigger supported types

The queue message can be deserialized to any of these types:

* `string`
* `byte[]`
* JSON object   
* `CloudQueueMessage`

#### Queue trigger metadata

You can get queue metadata in your function by using these variable names:

* expirationTime
* insertionTime
* nextVisibleTime
* id
* popReceipt
* dequeueCount
* queueTrigger (another way to retrieve the queue message text as a string)

This C# code example retrieves and logs queue metadata:

```csharp
public static void Run(string myQueueItem, 
    DateTimeOffset expirationTime, 
    DateTimeOffset insertionTime, 
    DateTimeOffset nextVisibleTime,
    string queueTrigger,
    string id,
    string popReceipt,
    int dequeueCount,
    TraceWriter log)
{
    log.Verbose($"C# Queue trigger function processed: {myQueueItem}\n" +
        $"queueTrigger={queueTrigger}\n" +
        $"expirationTime={expirationTime}\n" +
        $"insertionTime={insertionTime}\n" +
        $"nextVisibleTime={nextVisibleTime}\n" +
        $"id={id}\n" +
        $"popReceipt={popReceipt}\n" + 
        $"dequeueCount={dequeueCount}");
}
```

#### Poison queue messages

Messages whose content causes a function to fail are called *poison messages*. When the function fails, the queue message is not deleted and eventually is picked up again, causing the cycle to be repeated. The SDK can automatically interrupt the cycle after a limited number of iterations, or you can do it manually.

The SDK will call a function up to 5 times to process a queue message. If the fifth try fails, the message is moved to a poison queue.

The poison queue is named *{originalqueuename}*-poison. You can write a function to process messages from the poison queue by logging them or sending a notification that manual attention is needed. 

If you want to handle poison messages manually, you can get the number of times a message has been picked up for processing by checking `dequeueCount`.

### Azure Storage - queue output

The *function.json* file provides the name of the output queue and a variable name for the content of the message. This example uses a queue trigger and writes a queue message.

```json
{
  "bindings": [
    {
      "queueName": "myqueue-items",
      "connection": "",
      "name": "myQueueItem",
      "type": "queueTrigger",
      "direction": "in"
    },
    {
      "name": "myQueue",
      "type": "queue",
      "queueName": "samples-workitems-out",
      "connection": "",
      "direction": "out"
    }
  ],
  "disabled": false
}
``` 

#### Queue output supported types

The `queue` binding can serialize the following types to a queue message:

* `string` (creates queue message if parameter value is non-null when the function ends)
* `byte[]` (works like string) 
* `CloudQueueMessage` (works like string) 
* JSON object (creates a message with a null object if the parameter is null when the function ends)

#### Queue output code example

This C# code example writes a single output queue message for each input queue message.

```csharp
public static void Run(string myQueueItem, out string myOutputQueueItem, TraceWriter log)
{
    myOutputQueueItem = myQueueItem + "(next step)";
}
```

This C# code example writes multiple messages by using  `ICollector<T>` (use `IAsyncCollector<T>` in an async function):

```csharp
public static void Run(string myQueueItem, ICollector<string> myQueue, TraceWriter log)
{
    myQueue.Add(myQueueItem + "(step 1)");
    myQueue.Add(myQueueItem + "(step 2)");
}
```

### Azure Storage - blob trigger

The *function.json* provides a path that specifies the container to monitor, and optionally a blob name pattern. This example triggers on any blobs that are added to the samples-workitems container.

```json
{
    "disabled": false,
    "bindings": [
        {
            "name": "myBlob",
            "type": "blobTrigger",
            "direction": "in",
            "path": "samples-workitems",
            "connection":""
        }
    ]
}
```

> [AZURE.NOTE] The Functions runtime scans log files to watch for new or changed blobs. This process is not real-time; a function might not get triggered until several minutes or longer after the blob is created. In addition, [storage logs are created on a "best efforts"](https://msdn.microsoft.com/library/azure/hh343262.aspx) basis; there is no guarantee that all events will be captured. Under some conditions, logs might be missed. If the speed and reliability limitations of blob triggers are not acceptable for your application, the recommended method is to create a queue message when you create the blob, and use a queue trigger instead of a blob trigger to process the blob.

#### Blob trigger supported types

Blobs can be deserialized to these types:

* string
* `TextReader`
* `Stream`
* `ICloudBlob`
* `CloudBlockBlob`
* `CloudPageBlob`
* `CloudBlobContainer`
* `CloudBlobDirectory`
* `IEnumerable<CloudBlockBlob>`
* `IEnumerable<CloudPageBlob>`
* Other types deserialized by [ICloudBlobStreamBinder](../app-service-web/websites-dotnet-webjobs-sdk-storage-blobs-how-to.md#icbsb) 

#### Blob trigger code example

This C# code example logs the contents of each blob that is added to the container.

```csharp
public static void Run(string myBlob, TraceWriter log)
{
    log.Verbose($"C# Blob trigger function processed: {myBlob}");
}
```

#### Blob trigger name patterns

You can specify a blob name pattern in the `path`. For example:

```json
"path": "input/original-{name}",
```

This path would find a blob named *original-Blob1.txt* in the *input* container, and the value of the `name` variable in function code would be `Blob1`.

Another example:

```json
"path": "input/{blobname}.{blobextension}",
```

This path would also find a blob named *original-Blob1.txt*, and the value of the `blobname` and `blobextension` variables in function code would be *original-Blob1* and *txt*.

You can restrict the types of blobs that trigger the function by specifying a pattern with a fixed value for the file extension. If you set the `path` to  *samples/{name}.png*, only *.png* blobs in the *samples* container will trigger the function.

If you need to specify a name pattern for blob names that have curly braces in the name, double the curly braces. For example, if you want to find blobs in the *images* container that have names like this:

		{20140101}-soundfile.mp3

use this for the `path` property:

		images/{{20140101}}-{name}

In the example, the `name` variable value would be *soundfile.mp3*. 

#### Blob receipts

The Azure Functions runtime makes sure that no blob trigger function gets called more than once for the same new or updated blob. It does this by maintaining *blob receipts* in order to determine if a given blob version has been processed.

Blob receipts are stored in a container named *azure-webjobs-hosts* in the Azure storage account specified by the AzureWebJobsStorage connection string. A blob receipt has the following  information:

* The function that was called for the blob ("*{function app name}*.Functions.*{function name}*", for example: "functionsf74b96f7.Functions.CopyBlob")
* The container name
* The blob type ("BlockBlob" or "PageBlob")
* The blob name
* The ETag (a blob version identifier, for example: "0x8D1DC6E70A277EF")

If you want to force reprocessing of a blob, you can manually delete the blob receipt for that blob from the *azure-webjobs-hosts* container.

#### Handling poison blobs

When a blob trigger function fails, the SDK calls it again, in case the failure was caused by a transient error. If the failure is caused by the content of the blob, the function fails every time it tries to process the blob. By default, the SDK calls a function up to 5 times for a given blob. If the fifth try fails, the SDK adds a message to a queue named *webjobs-blobtrigger-poison*.

The queue message for poison blobs is a JSON object that contains the following properties:

* FunctionId (in the format *{function app name}*.Functions.*{function name}*)
* BlobType ("BlockBlob" or "PageBlob")
* ContainerName
* BlobName
* ETag (a blob version identifier, for example: "0x8D1DC6E70A277EF")


### Azure Storage - blob input and output

The *function.json* provides the name of the container and variable names for blob name and content. This example uses a queue trigger to copy a blob:

```json
{
  "bindings": [
    {
      "queueName": "myqueue-items",
      "connection": "",
      "name": "myQueueItem",
      "type": "queueTrigger",
      "direction": "in"
    },
    {
      "name": "myInputBlob",
      "type": "blob",
      "path": "samples-workitems/{queueTrigger}",
      "connection": "",
      "direction": "in"
    },
    {
      "name": "myOutputBlob",
      "type": "blob",
      "path": "samples-workitems/{queueTrigger}-Copy",
      "connection": "",
      "direction": "out"
    }
  ],
  "disabled": false
}
``` 

#### Blob input and output supported types

The `blob` binding can serialize or deserialize the following types:

* `Stream`
* `TextReader`
* `TextWriter`
* `string` (for output blob: creates a blob only if the string parameter is non-null when the function returns)
* JSON object (for output blob: creates a blob as null object if parameter value is null when the function ends)
* `CloudBlobStream` (output only)
* `ICloudBlob`
* `CloudBlockBlob` 
* `CloudPageBlob` 

##### Blob output code example

This C# code example copies a blob whose name is received in a queue message.

```CSHARP
public static void Run(string myQueueItem, string myInputBlob, out string myOutputBlob, TraceWriter log)
{
    log.Verbose($"C# Queue trigger function processed: {myQueueItem}");
    myOutputBlob = myInputBlob;
}
```

### Azure Storage - tables input and output

The *function.json* for storage tables provides several properties:

* `name` - The name of the variable to use in code for the table binding.
* `tableName`
* `partitionKey` and `rowKey` - Used together to read a single entity in a C# or Node function, or to write a single entity in a Node function.
* `take` - The maximum number of rows to read for table input in a Node function.
* `filter` - OData filter expression for table input in a Node function.

These properties support the following scenarios:

* Read a single row in a C# or Node function.

	Set `partitionKey` and `rowKey`. The `filter` and `take` properties are not used in this scenario.

* Read multiple rows in a C# function.

	The Functions runtime provides an `IQueryable<T>` object bound to the table. Type `T` must derive from `TableEntity` or implement `ITableEntity`. The `partitionKey`, `rowKey`, `filter`, and `take` properties are not used in this scenario; you can use the `IQueryable` object to do any filtering required. 

* Read multiple rows in a Node function.

	Set the `filter` and `take` properties. Don't set `partitionKey` or `rowKey`.

* Write one or more rows in a C# function.

	The Functions runtime provides an `ICollector<T>` or `IAsyncCollector<T>` bound to the table, where `T` specifies the schema of the entities you want to add. Typically, type `T` derives from `TableEntity` or implements `ITableEntity`, but it doesn't have to. The `partitionKey`, `rowKey`, `filter`, and `take` properties are not used in this scenario.

#### Read a single table entity in C# or Node

This *function.json* example uses a queue trigger to read a single table row, with a hard-coded partition key value and the row key provided in the queue message.

```json
{
  "bindings": [
    {
      "queueName": "myqueue-items",
      "connection": "",
      "name": "myQueueItem",
      "type": "queueTrigger",
      "direction": "in"
    },
    {
      "name": "personEntity",
      "type": "table",
      "tableName": "Person",
      "partitionKey": "Test",
      "rowKey": "{queueTrigger}",
      "connection": "",
      "direction": "in"
    }
  ],
  "disabled": false
}
```
The following C# code example works with the preceding *function.json* file to to read a single table entity. The queue message has the row key value and the table entity is read into a type that is defined in the *run.csx* file. The type includes `PartitionKey` and `RowKey` properties and does not derive from `TableEntity`. 

```csharp
public static void Run(string myQueueItem, Person personEntity, TraceWriter log)
{
    log.Verbose($"C# Queue trigger function processed: {myQueueItem}");
    log.Verbose($"Name in Person entity: {personEntity.Name}");
}

public class Person
{
    public string PartitionKey { get; set; }
    public string RowKey { get; set; }
    public string Name { get; set; }
}
```

The following Node code example also works with the preceding *function.json* file to read a single table entity.

```javascript
module.exports = function (context, myQueueItem) {
    context.log('Node.js queue trigger function processed work item', myQueueItem);
    context.log('Person entity name: ' + context.bindings.personEntity.Name);
    context.done();
};
```

#### Read multiple table entities in C# 

The following *function.json* and C# code example reads entities for a partition key that is specified in the queue message.

```json
{
  "bindings": [
    {
      "queueName": "myqueue-items",
      "connection": "",
      "name": "myQueueItem",
      "type": "queueTrigger",
      "direction": "in"
    },
    {
      "name": "tableBinding",
      "type": "table",
      "tableName": "Person",
      "direction": "in"
    }
  ],
  "disabled": false
}
```

The C# code adds a reference to the Azure Storage SDK so that the entity type can derive from `TableEntity`.

```csharp
#r "Microsoft.WindowsAzure.Storage"
using Microsoft.WindowsAzure.Storage.Table;

public static void Run(string myQueueItem, IQueryable<Person> tableBinding, TraceWriter log)
{
    log.Verbose($"C# Queue trigger function processed: {myQueueItem}");
    foreach (Person person in tableBinding.Where(p => p.PartitionKey == myQueueItem).ToList())
    {
        log.Verbose($"Name: {person.Name}");
    }
}

public class Person : TableEntity
{
    public string Name { get; set; }
}
``` 

#### Create table entities in C# 

The following *function.json* and *run.csx* example shows how to write table entities in C#.

```json
{
  "bindings": [
    {
      "name": "input",
      "type": "manualTrigger",
      "direction": "in"
    },
    {
      "tableName": "Person",
      "connection": "",
      "name": "tableBinding",
      "type": "table",
      "direction": "out"
    }
  ],
  "disabled": false
}
```

```csharp
public static void Run(string input, ICollector<Person> tableBinding, TraceWriter log)
{
    for (int i = 1; i < 10; i++)
        {
            log.Verbose($"Adding Person entity {i}");
            tableBinding.Add(
                new Person() { 
                    PartitionKey = "Test", 
                    RowKey = i.ToString(), 
                    Name = "Name" + i.ToString() }
                );
        }

}

public class Person
{
    public string PartitionKey { get; set; }
    public string RowKey { get; set; }
    public string Name { get; set; }
}

```

#### Create a table entity in Node

The following *function.json* and *run.csx* example shows how to write a table entity in Node.

```json
{
  "bindings": [
    {
      "queueName": "myqueue-items",
      "connection": "",
      "name": "myQueueItem",
      "type": "queueTrigger",
      "direction": "in"
    },
    {
      "tableName": "Person",
      "partitionKey": "Test",
      "rowKey": "{queueTrigger}",
      "connection": "",
      "name": "personEntity",
      "type": "table",
      "direction": "out"
    }
  ],
  "disabled": true
}
```

```javascript
module.exports = function (context, myQueueItem) {
    context.log('Node.js queue trigger function processed work item', myQueueItem);
    context.bindings.personEntity = {"Name": "Name" + myQueueItem }
    context.done();
};
```

## Azure DocumentDB bindings

You can use Azure DocumentDB documents as input or output bindings.

### Azure DocumentDB input bindings

Input bindings can load a document from a DocumentDB collection and pass it directly to your binding. The document id can be determined based on the trigger that invoked the function. In a C# function, any changes made to the record will be automatically sent back to the collection when the function exits successfully.

The function.json file provides the following properties for use with DocumentDB input binding:

- `name` : Variable name used in function code for the document.
- `type` : must be set to "documentdb".
- `databaseName` : The database containing the document.
- `collectionName` : The collection containing the document.
- `id` : The Id of the document to retrieve. This property supports bindings similar to "{queueTrigger}", which will use the string value of the queue message as the document Id.
- `connection` : This string must be an Application Setting set to the endpoint for your DocumentDB account. If you choose your account from the Integrate tab, a new App setting will be created for you with a name that takes the following form, yourAccount_DOCUMENTDB. If you need to manually create the App setting, the actual connection string must take the following form, AccountEndpoint=<Endpoint for your account>;AccountKey=<Your primary access key>;.
- `direction  : must be set to *"in"*.

Example function.json:
 
	{
	  "bindings": [
	    {
	      "name": "document",
	      "type": "documentdb",
	      "databaseName": "MyDatabase",
	      "collectionName": "MyCollection",
	      "id" : "{queueTrigger}",
	      "connection": "MyAccount_DOCUMENTDB",     
	      "direction": "in"
	    }
	  ],
	  "disabled": false
	}

#### Azure DocumentDB input code example for a C# queue trigger
 
Using the example function.json above, the DocumentDB input binding will retrieve the document with the id that matches the queue message string and pass it to the 'document' parameter. If that document is not found, the 'document' parameter will be null. The document is then updated with the new text value when the function exits.
 
	public static void Run(string myQueueItem, dynamic document)
	{   
	    document.text = "This has changed.";
	}

#### Azure DocumentDB input code example for a Node.js queue trigger
 
Using the example function.json above, the DocumentDB input binding will retrieve the document with the id that matches the queue message string and pass it to the `documentIn` binding property. In Node.js functions, updated documents are not sent back to the collection. However, you can pass the input binding directly to a DocumentDB output binding named `documentOut` to support updates. This code example updates the text property of the input document and sets it as the output document.
 
	module.exports = function (context, input) {   
	    context.bindings.documentOut = context.bindings.documentIn;
	    context.bindings.documentOut.text = "This was updated!";
	    context.done();
	};



### Azure DocumentDB output bindings

Your functions can write JSON documents to an Azure DocumentDB database using the **Azure DocumentDB Document** output binding. For more information on Azure DocumentDB review the [Introduction to DocumentDB](../documentdb/documentdb-introduction.md) and the [Getting Started tutorial](../documentdb/documentdb-get-started.md).

The function.json file provides the following properties for use with DocumentDB output binding:

- `name` : Variable name used in function code for the new document.
- `type` : must be set to *"documentdb"*.
- `databaseName` : The database containing the collection where the new document will be created.
- `collectionName` : The collection where the new document will be created.
- `createIfNotExists` : This is a boolean value to indicate whether the collection will be created if it does not exist. The default is *false*. The reason for this is new collections are created with reserved throughput, which has pricing implications. For more details, please visit the [pricing page](https://azure.microsoft.com/pricing/details/documentdb/).
- `connection` : This string must be an **Application Setting** set to the endpoint for your DocumentDB account. If you choose your account from the **Integrate** tab, a new App setting will be created for you with a name that takes the following form, `yourAccount_DOCUMENTDB`. If you need to manually create the App setting, the actual connection string must take the following form, `AccountEndpoint=<Endpoint for your account>;AccountKey=<Your primary access key>;`. 
- `direction` : must be set to *"out"*. 
 
Example function.json:

	{
	  "bindings": [
	    {
	      "name": "document",
	      "type": "documentdb",
	      "databaseName": "MyDatabase",
	      "collectionName": "MyCollection",
	      "createIfNotExists": false,
	      "connection": "MyAccount_DOCUMENTDB",
	      "direction": "out"
	    }
	  ],
	  "disabled": false
	}


#### Azure DocumentDB output code example for a Node.js queue trigger

	module.exports = function (context, input) {
	   
	    context.bindings.document = {
	        text : "I'm running in a Node function! Data: '" + input + "'"
	    }   
	 
	    context.done();
	};

The output document:

	{
	  "text": "I'm running in a Node function! Data: 'example queue data'",
	  "id": "01a817fe-f582-4839-b30c-fb32574ff13f"
	}
 

#### Azure DocumentDB output code example for a C# queue trigger


	using System;

	public static void Run(string myQueueItem, out object document, TraceWriter log)
	{
	    log.Verbose($"C# Queue trigger function processed: {myQueueItem}");
	   
	    document = new {
	        text = $"I'm running in a C# function! {myQueueItem}"
	    };
	}


#### Azure DocumentDB output code example setting file name

If you want to set the name of the document in the function, just set the `id` value.  For example, if JSON content for an employee was being dropped into the queue similar to the following:

	{
	  "name" : "John Henry",
      "employeeId" : "123456",
	  "address" : "A town nearby"
	}

You could use the following C# code in a queue trigger function: 
	
	#r "Newtonsoft.Json"
	
	using System;
	using Newtonsoft.Json;
	using Newtonsoft.Json.Linq;
	
	public static void Run(string myQueueItem, out object employeeDocument, TraceWriter log)
	{
	    log.Verbose($"C# Queue trigger function processed: {myQueueItem}");
	    
	    dynamic employee = JObject.Parse(myQueueItem);
	    
	    employeeDocument = new {
	        id = employee.name + "-" + employee.employeeId,
	        name = employee.name,
	        employeeId = employee.employeeId,
	        address = employee.address
	    };
	}

Example output:

	{
	  "id": "John Henry-123456",
	  "name": "John Henry",
	  "employeeId": "123456",
	  "address": "A town nearby"
	}

## Azure Mobile Apps easy tables bindings

Azure App Service Mobile Apps lets you expose table endpoint data to mobile clients. This same tabular data can be used in both input and output bindings with Azure Functions. When you have a Node.js backend mobile app, you can work with this tabular data in the Azure portal using *easy tables*. Easy tables supports dynamic schema so that columns are added automatically to match the shape of the data being inserted, simplifying schema development. Dynamic schema is enabled by default and should be disabled in a production mobile app. For more information on easy tables in Mobile Apps, see [How to: Work with easy tables in the Azure portal](../app-service-mobile/app-service-mobile-node-backend-how-to-use-server-sdk.md#in-portal-editing). Note that easy tables in the portal are not currently supported for .NET backend mobile apps. You can still use .NET backend mobile app table endpoints function bindings, however dynamic schema is not supported .NET backend mobile apps.

###Use an API key to secure access to your Mobile Apps easy tables endpoints.
Azure Functions currently cannot access endpoints secured by App Service authentication. This means that any Mobile Apps endpoints used in your functions with easy tables bindings must allow anonymous access, which is the default. Easy tables bindings let you specify an API key, which is a shared secret that can be used to prevent unwanted access from apps other than your functions. Mobile Apps does not have built-in support for API key authentication. However, you can implement an API key in your Node.js backend mobile app by following the examples in [Azure App Service Mobile Apps backend implementing an API key](https://github.com/Azure/azure-mobile-apps-node/tree/master/samples/api-key).

>[AZURE.IMPORTANT] This API key must not be distributed with your mobile app clients, it should only be distributed securely to service-side clients, like Azure Functions.

###Azure Mobile Apps easy tables input binding
Input bindings can load a record from a Mobile Apps table endpoint and pass it directly to your binding. The record ID is determined based on the trigger that invoked the function. In a C# function, any changes made to the record are automatically sent back to the table when the function exits successfully.

The function.json file supports the following properties for use with Mobile Apps easy table input bindings:

- `name` : Variable name used in function code for the new record.
- `type` : Biding type must be set to *easyTable*.
- `tableName` : The table where the new record will be created.
- `id` : The ID of the record to retrieve. This property supports bindings similar to `{queueTrigger}`, which will use the string value of the queue message as the record Id.
- `apiKey` : String that is the application setting that specifies the optional API key for the mobile app. This is required when your mobile app uses an API key to restrict client access.
- `connection` : String that is the application setting that specifies the URI of your mobile app.
- `direction` : Binding direction, which must be set to *in*.

Example function.json:

	{
	  "bindings": [
	    {
	      "name": "record",
	      "type": "easyTable",
	      "tableName": "MyTable",
	      "id" : "{queueTrigger}",
	      "connection": "My_MobileApp_Uri",
	      "apiKey": "My_MobileApp_Key",
	      "direction": "in"
	    }
	  ],
	  "disabled": false
	}

####Azure Mobile Apps easy tables code example for a C# queue trigger

Based on the example function.json above, the input binding retrieves the record with the ID that matches the queue message string and passes it to the *record* parameter. When the record is not found, the parameter is null. The record is then updated with the new *Text* value when the function exits.


	#r "Newtonsoft.Json"	
	using Newtonsoft.Json.Linq;
	
	public static void Run(string myQueueItem, JObject record)
	{
	    if (record != null)
	    {
	        record["Text"] = "This has changed.";
	    }    
	}

####Azure Mobile Apps easy tables code example for a Node.js queue trigger

Based on the example function.json above, the input binding retrieves the record with the ID that matches the queue message string and passes it to the *record* parameter. In Node.js functions, updated records are not sent back to the table. This code example writes the retrieved record to the log.

	module.exports = function (context, input) {    
	    context.log(context.bindings.record);
	    context.done();
	};


###Azure Mobile Apps easy tables output binding

Your function can write a record to a Mobile Apps table endpoint using an easy table output binding. 

The function.json file supports the following properties for use with Easy Table output binding:

- `name` : Variable name used in function code for the new record.
- `type` : Binding type that must be set to *easyTable*.
- `tableName` : The table where the new record is created.
- `apiKey` : String that is the application setting that specifies the optional API key for the mobile app. This is required when your mobile app uses an API key to restrict client access.
- `connection` : String that is the application setting that specifies the URI of your mobile app.
- `direction` : Binding direction, which must be set to *out*.

Example function.json:

	{
	  "bindings": [
	    {
	      "name": "record",
	      "type": "easyTable",
	      "tableName": "MyTable",
	      "connection": "My_MobileApp_Uri",
	      "apiKey": "My_MobileApp_Key",
	      "direction": "out"
	    }
	  ],
	  "disabled": false
	}

####Azure Mobile Apps easy tables code example for a C# queue trigger

This C# code example inserts a new record with a *Text* property into the table specified in the above binding.

	public static void Run(string myQueueItem, out object record)
	{
	    record = new {
	        Text = $"I'm running in a C# function! {myQueueItem}"
	    };
	}

####Azure Mobile Easy Table code example for a Node.js queue trigger

This Node.js code example inserts a new record with a *text* property into the table specified in the above binding.

	module.exports = function (context, input) {
	
	    context.bindings.record = {
	        text : "I'm running in a Node function! Data: '" + input + "'"
	    }   
	
	    context.done();
	};

## Azure Notification Hub output binding

Your functions can send push notifications using a configured Azure Notification Hub with a very few lines of code. However, the notification hub must be configured for the Platform Notifications Services (PNS) you want to use. For more information on configuring an Azure Notification Hub and developing a client applications that register for notifications, see [Getting started with Notification Hubs](../notification-hubs/notification-hubs-windows-store-dotnet-get-started.md) and click your target client platform at the top.

The function.json file provides the following properties for use with a notification hub output binding:

- `name` : Variable name used in function code for the notification hub message.
- `type` : must be set to *"notificationHub"*.
- `tagExpression` : Tag expressions allow you to specify that notifications be delivered to a set of devices who have registered to receive notifications that match the tag expression.  For more information, see [Routing and tag expressions](../notification-hubs/notification-hubs-routing-tag-expressions.md).
- `hubName` : Name of the notification hub resource in the Azure portal.
- `connection` : This connection string must be an **Application Setting** connection string set to the *DefaultFullSharedAccessSignature* value for your notification hub.
- `direction` : must be set to *"out"*. 
 
Example function.json:

	{
	  "bindings": [
	    {
	      "name": "notification",
	      "type": "notificationHub",
	      "tagExpression": "",
	      "hubName": "my-notification-hub",
	      "connection": "MyHubConnectionString",
	      "direction": "out"
	    }
	  ],
	  "disabled": false
	}




#### Azure Notification Hub connection string setup

To use a Notification hub output binding you must configure the connection string for the hub. You can do this on the *Integrate* tab by simply selecting your notification hub or creating a new one. 

You can also manually add a connection string for an existing hub by adding a connection string for the *DefaultFullSharedAccessSignature* to your notification hub. This connection string provides your function access permission to send notification messages. The *DefaultFullSharedAccessSignature* connection string value can be accessed from the **keys** button in the main blade of your notification hub resource in the Azure portal. To manually add a connection string for your hub, use the following steps: 

1. On the **Function app** blade of the Azure portal, click **Function App Settings > Go to App Service settings**.

2. In the **Settings** blade, click **Application Settings**.

3. Scroll down to the **Connection strings** section, and add an named entry for *DefaultFullSharedAccessSignature* value for you notification hub. Change the type to **Custom**.
4. Reference your connection string name in the output bindings. Similar to **MyHubConnectionString** used in the example above.


#### Azure Notification Hub code example for a Node.js timer trigger 

This example sends a notification for a [template registration](../notification-hubs/notification-hubs-templates.md) that contains `location` and `message`.

	module.exports = function (context, myTimer) {
	    var timeStamp = new Date().toISOString();
	   
	    if(myTimer.isPastDue)
	    {
	        context.log('Node.js is running late!');
	    }
	    context.log('Node.js timer trigger function ran!', timeStamp);  
	    context.bindings.notification = {
	        location: "Redmond",
	        message: "Hello from Node!"
	    };
	    context.done();
	};

#### Azure Notification Hub code example for a C# queue trigger

This example sends a notification for a [template registration](../notification-hubs/notification-hubs-templates.md) that contains `message`.
=======
## Reporting Issues
>>>>>>> cd504dd3

[AZURE.INCLUDE [Reporting Issues](../../includes/functions-reporting-issues.md)] 

## Next steps

For more information, see the following resources:

<<<<<<< HEAD
	using System;
	 
	public static void Run(string myQueueItem,  out string notification, TraceWriter log)
	{
		log.Verbose($"C# Queue trigger function processed: {myQueueItem}");
		notification = "{\"message\":\"Hello from C#. Processed a queue item!\"}";
	}

#### Azure Notification Hub queue trigger C# code example using Notification type

This example shows how to use the `Notification` type that is defined in the [Microsoft Azure Notification Hubs Library](https://www.nuget.org/packages/Microsoft.Azure.NotificationHubs/). In order to use this type, and the library, you must upload a *project.json* file for your function app. The project.json file is a JSON text file which will look similar to the follow:

	{
	  "frameworks": {
	    ".NETFramework,Version=v4.6": {
	      "dependencies": {
	        "Microsoft.Azure.NotificationHubs": "1.0.4"
	      }
	    }
	  }
	}

For more information on uploading your project.json file, see [uploading a project.json file](http://stackoverflow.com/questions/36411536/how-can-i-use-nuget-packages-in-my-azure-functions).

Example code:

	using System;
	using System.Threading.Tasks;
	using Microsoft.Azure.NotificationHubs;
	 
	public static void Run(string myQueueItem,  out Notification notification, TraceWriter log)
	{
	   log.Verbose($"C# Queue trigger function processed: {myQueueItem}");
	   notification = GetTemplateNotification(myQueueItem);
	}
	private static TemplateNotification GetTemplateNotification(string message)
	{
	    Dictionary<string, string> templateProperties = new Dictionary<string, string>();
	    templateProperties["message"] = message;
	    return new TemplateNotification(templateProperties);
	}
=======
* [Azure Functions C# developer reference](functions-reference-csharp.md)
* [Azure Functions NodeJS developer reference](functions-reference-node.md)
* [Azure Functions triggers and bindings](functions-triggers-bindings.md)
>>>>>>> cd504dd3
<|MERGE_RESOLUTION|>--- conflicted
+++ resolved
@@ -15,11 +15,7 @@
 	ms.topic="reference"
 	ms.tgt_pltfrm="multiple"
 	ms.workload="na"
-<<<<<<< HEAD
-	ms.date="04/06/2016"
-=======
 	ms.date="04/07/2016"
->>>>>>> cd504dd3
 	ms.author="chrande"/>
 
 # Azure Functions developer reference
@@ -117,954 +113,7 @@
 
 [AZURE.INCLUDE [dynamic compute](../../includes/functions-bindings.md)]
 
-<<<<<<< HEAD
-## Timer trigger binding
-
-The *function.json* file provides a schedule expression and a switch that indicates whether the function should be triggered immediately.
-
-```json
-{
-  "bindings": [
-    {
-      "schedule": "0 * * * * *",
-      "runOnStartup": true,
-      "name": "myTimer",
-      "type": "timerTrigger",
-      "direction": "in"
-    }
-  ],
-  "disabled": false
-}
-```
-
-The timer trigger handles multi-instance scale-out automatically: only a single instance of a particular timer function will be running across all instances.
-
-#### Format of schedule expression
-
-The schedule expression can be a [CRON expression](http://en.wikipedia.org/wiki/Cron#CRON_expression) that includes 6 fields:  {second} {minute} {hour} {day} {month} {day of the week}. Many of the cron expression documents you find online omit the {second} field, so if you copy from one of those you'll have to adjust for the extra field. 
-
-The schedule expression may also be in the format *hh:mm:ss* to specify the delay between each time the function is triggered. 
-
-Here are some schedule expression examples.
-
-To trigger once every 5 minutes:
-
-```json
-"schedule": "0 */5 * * * *",
-"runOnStartup": false,
-```
-
-To trigger immediately and then every two hours thereafter:
-
-```json
-"schedule": "0 0 */2 * * *",
-"runOnStartup": true,
-```
-
-To trigger every 15 seconds:
-
-```json
-"schedule": "00:00:15",
-"runOnStartup": false,
-```
-
-#### Timer trigger code example
-
-This C# code example writes a single log each time the function is triggered.
-
-```csharp
-public static void Run(TimerInfo myTimer, TraceWriter log)
-{
-    log.Verbose($"C# Timer trigger function executed at: {DateTime.Now}");    
-}
-```
-
-## Azure Storage triggers and bindings
-
-For all Azure Storage triggers and bindings, the *function.json* file includes a `connection` property. For example:
-
-```json
-{
-    "disabled": false,
-    "bindings": [
-        {
-            "name": "myQueueItem",
-            "type": "queueTrigger",
-            "direction": "in",
-            "queueName": "myqueue-items",
-            "connection":""
-        }
-    ]
-}
-```
-
-If you leave `connection` empty, the trigger or binding will work with the default storage account for the function app. If you want the trigger or binding to work with a different storage account, create an app setting in the function app that points to the storage account you want to use, and set `connection` to the app setting name. To add an app setting, follow these steps:
-
-1. On the **Function app** blade of the Azure portal, click **Function App Settings > Go to App Service settings**.
-
-2. In the **Settings** blade, click **Application Settings**.
-
-3. Scroll down to the **App settings** section, and add an entry with **Key** = *{some unique value of your choice}* and **Value** = the connection string for the storage account.
-
-### <a id="queuetrigger"></a> Azure Storage - queue trigger
-
-The *function.json* file provides the name of the queue to poll and the variable name for the queue message. For example:
-
-```json
-{
-    "disabled": false,
-    "bindings": [
-        {
-            "name": "myQueueItem",
-            "type": "queueTrigger",
-            "direction": "in",
-            "queueName": "myqueue-items",
-            "connection":""
-        }
-    ]
-}
-```
-
-#### Queue trigger supported types
-
-The queue message can be deserialized to any of these types:
-
-* `string`
-* `byte[]`
-* JSON object   
-* `CloudQueueMessage`
-
-#### Queue trigger metadata
-
-You can get queue metadata in your function by using these variable names:
-
-* expirationTime
-* insertionTime
-* nextVisibleTime
-* id
-* popReceipt
-* dequeueCount
-* queueTrigger (another way to retrieve the queue message text as a string)
-
-This C# code example retrieves and logs queue metadata:
-
-```csharp
-public static void Run(string myQueueItem, 
-    DateTimeOffset expirationTime, 
-    DateTimeOffset insertionTime, 
-    DateTimeOffset nextVisibleTime,
-    string queueTrigger,
-    string id,
-    string popReceipt,
-    int dequeueCount,
-    TraceWriter log)
-{
-    log.Verbose($"C# Queue trigger function processed: {myQueueItem}\n" +
-        $"queueTrigger={queueTrigger}\n" +
-        $"expirationTime={expirationTime}\n" +
-        $"insertionTime={insertionTime}\n" +
-        $"nextVisibleTime={nextVisibleTime}\n" +
-        $"id={id}\n" +
-        $"popReceipt={popReceipt}\n" + 
-        $"dequeueCount={dequeueCount}");
-}
-```
-
-#### Poison queue messages
-
-Messages whose content causes a function to fail are called *poison messages*. When the function fails, the queue message is not deleted and eventually is picked up again, causing the cycle to be repeated. The SDK can automatically interrupt the cycle after a limited number of iterations, or you can do it manually.
-
-The SDK will call a function up to 5 times to process a queue message. If the fifth try fails, the message is moved to a poison queue.
-
-The poison queue is named *{originalqueuename}*-poison. You can write a function to process messages from the poison queue by logging them or sending a notification that manual attention is needed. 
-
-If you want to handle poison messages manually, you can get the number of times a message has been picked up for processing by checking `dequeueCount`.
-
-### Azure Storage - queue output
-
-The *function.json* file provides the name of the output queue and a variable name for the content of the message. This example uses a queue trigger and writes a queue message.
-
-```json
-{
-  "bindings": [
-    {
-      "queueName": "myqueue-items",
-      "connection": "",
-      "name": "myQueueItem",
-      "type": "queueTrigger",
-      "direction": "in"
-    },
-    {
-      "name": "myQueue",
-      "type": "queue",
-      "queueName": "samples-workitems-out",
-      "connection": "",
-      "direction": "out"
-    }
-  ],
-  "disabled": false
-}
-``` 
-
-#### Queue output supported types
-
-The `queue` binding can serialize the following types to a queue message:
-
-* `string` (creates queue message if parameter value is non-null when the function ends)
-* `byte[]` (works like string) 
-* `CloudQueueMessage` (works like string) 
-* JSON object (creates a message with a null object if the parameter is null when the function ends)
-
-#### Queue output code example
-
-This C# code example writes a single output queue message for each input queue message.
-
-```csharp
-public static void Run(string myQueueItem, out string myOutputQueueItem, TraceWriter log)
-{
-    myOutputQueueItem = myQueueItem + "(next step)";
-}
-```
-
-This C# code example writes multiple messages by using  `ICollector<T>` (use `IAsyncCollector<T>` in an async function):
-
-```csharp
-public static void Run(string myQueueItem, ICollector<string> myQueue, TraceWriter log)
-{
-    myQueue.Add(myQueueItem + "(step 1)");
-    myQueue.Add(myQueueItem + "(step 2)");
-}
-```
-
-### Azure Storage - blob trigger
-
-The *function.json* provides a path that specifies the container to monitor, and optionally a blob name pattern. This example triggers on any blobs that are added to the samples-workitems container.
-
-```json
-{
-    "disabled": false,
-    "bindings": [
-        {
-            "name": "myBlob",
-            "type": "blobTrigger",
-            "direction": "in",
-            "path": "samples-workitems",
-            "connection":""
-        }
-    ]
-}
-```
-
-> [AZURE.NOTE] The Functions runtime scans log files to watch for new or changed blobs. This process is not real-time; a function might not get triggered until several minutes or longer after the blob is created. In addition, [storage logs are created on a "best efforts"](https://msdn.microsoft.com/library/azure/hh343262.aspx) basis; there is no guarantee that all events will be captured. Under some conditions, logs might be missed. If the speed and reliability limitations of blob triggers are not acceptable for your application, the recommended method is to create a queue message when you create the blob, and use a queue trigger instead of a blob trigger to process the blob.
-
-#### Blob trigger supported types
-
-Blobs can be deserialized to these types:
-
-* string
-* `TextReader`
-* `Stream`
-* `ICloudBlob`
-* `CloudBlockBlob`
-* `CloudPageBlob`
-* `CloudBlobContainer`
-* `CloudBlobDirectory`
-* `IEnumerable<CloudBlockBlob>`
-* `IEnumerable<CloudPageBlob>`
-* Other types deserialized by [ICloudBlobStreamBinder](../app-service-web/websites-dotnet-webjobs-sdk-storage-blobs-how-to.md#icbsb) 
-
-#### Blob trigger code example
-
-This C# code example logs the contents of each blob that is added to the container.
-
-```csharp
-public static void Run(string myBlob, TraceWriter log)
-{
-    log.Verbose($"C# Blob trigger function processed: {myBlob}");
-}
-```
-
-#### Blob trigger name patterns
-
-You can specify a blob name pattern in the `path`. For example:
-
-```json
-"path": "input/original-{name}",
-```
-
-This path would find a blob named *original-Blob1.txt* in the *input* container, and the value of the `name` variable in function code would be `Blob1`.
-
-Another example:
-
-```json
-"path": "input/{blobname}.{blobextension}",
-```
-
-This path would also find a blob named *original-Blob1.txt*, and the value of the `blobname` and `blobextension` variables in function code would be *original-Blob1* and *txt*.
-
-You can restrict the types of blobs that trigger the function by specifying a pattern with a fixed value for the file extension. If you set the `path` to  *samples/{name}.png*, only *.png* blobs in the *samples* container will trigger the function.
-
-If you need to specify a name pattern for blob names that have curly braces in the name, double the curly braces. For example, if you want to find blobs in the *images* container that have names like this:
-
-		{20140101}-soundfile.mp3
-
-use this for the `path` property:
-
-		images/{{20140101}}-{name}
-
-In the example, the `name` variable value would be *soundfile.mp3*. 
-
-#### Blob receipts
-
-The Azure Functions runtime makes sure that no blob trigger function gets called more than once for the same new or updated blob. It does this by maintaining *blob receipts* in order to determine if a given blob version has been processed.
-
-Blob receipts are stored in a container named *azure-webjobs-hosts* in the Azure storage account specified by the AzureWebJobsStorage connection string. A blob receipt has the following  information:
-
-* The function that was called for the blob ("*{function app name}*.Functions.*{function name}*", for example: "functionsf74b96f7.Functions.CopyBlob")
-* The container name
-* The blob type ("BlockBlob" or "PageBlob")
-* The blob name
-* The ETag (a blob version identifier, for example: "0x8D1DC6E70A277EF")
-
-If you want to force reprocessing of a blob, you can manually delete the blob receipt for that blob from the *azure-webjobs-hosts* container.
-
-#### Handling poison blobs
-
-When a blob trigger function fails, the SDK calls it again, in case the failure was caused by a transient error. If the failure is caused by the content of the blob, the function fails every time it tries to process the blob. By default, the SDK calls a function up to 5 times for a given blob. If the fifth try fails, the SDK adds a message to a queue named *webjobs-blobtrigger-poison*.
-
-The queue message for poison blobs is a JSON object that contains the following properties:
-
-* FunctionId (in the format *{function app name}*.Functions.*{function name}*)
-* BlobType ("BlockBlob" or "PageBlob")
-* ContainerName
-* BlobName
-* ETag (a blob version identifier, for example: "0x8D1DC6E70A277EF")
-
-
-### Azure Storage - blob input and output
-
-The *function.json* provides the name of the container and variable names for blob name and content. This example uses a queue trigger to copy a blob:
-
-```json
-{
-  "bindings": [
-    {
-      "queueName": "myqueue-items",
-      "connection": "",
-      "name": "myQueueItem",
-      "type": "queueTrigger",
-      "direction": "in"
-    },
-    {
-      "name": "myInputBlob",
-      "type": "blob",
-      "path": "samples-workitems/{queueTrigger}",
-      "connection": "",
-      "direction": "in"
-    },
-    {
-      "name": "myOutputBlob",
-      "type": "blob",
-      "path": "samples-workitems/{queueTrigger}-Copy",
-      "connection": "",
-      "direction": "out"
-    }
-  ],
-  "disabled": false
-}
-``` 
-
-#### Blob input and output supported types
-
-The `blob` binding can serialize or deserialize the following types:
-
-* `Stream`
-* `TextReader`
-* `TextWriter`
-* `string` (for output blob: creates a blob only if the string parameter is non-null when the function returns)
-* JSON object (for output blob: creates a blob as null object if parameter value is null when the function ends)
-* `CloudBlobStream` (output only)
-* `ICloudBlob`
-* `CloudBlockBlob` 
-* `CloudPageBlob` 
-
-##### Blob output code example
-
-This C# code example copies a blob whose name is received in a queue message.
-
-```CSHARP
-public static void Run(string myQueueItem, string myInputBlob, out string myOutputBlob, TraceWriter log)
-{
-    log.Verbose($"C# Queue trigger function processed: {myQueueItem}");
-    myOutputBlob = myInputBlob;
-}
-```
-
-### Azure Storage - tables input and output
-
-The *function.json* for storage tables provides several properties:
-
-* `name` - The name of the variable to use in code for the table binding.
-* `tableName`
-* `partitionKey` and `rowKey` - Used together to read a single entity in a C# or Node function, or to write a single entity in a Node function.
-* `take` - The maximum number of rows to read for table input in a Node function.
-* `filter` - OData filter expression for table input in a Node function.
-
-These properties support the following scenarios:
-
-* Read a single row in a C# or Node function.
-
-	Set `partitionKey` and `rowKey`. The `filter` and `take` properties are not used in this scenario.
-
-* Read multiple rows in a C# function.
-
-	The Functions runtime provides an `IQueryable<T>` object bound to the table. Type `T` must derive from `TableEntity` or implement `ITableEntity`. The `partitionKey`, `rowKey`, `filter`, and `take` properties are not used in this scenario; you can use the `IQueryable` object to do any filtering required. 
-
-* Read multiple rows in a Node function.
-
-	Set the `filter` and `take` properties. Don't set `partitionKey` or `rowKey`.
-
-* Write one or more rows in a C# function.
-
-	The Functions runtime provides an `ICollector<T>` or `IAsyncCollector<T>` bound to the table, where `T` specifies the schema of the entities you want to add. Typically, type `T` derives from `TableEntity` or implements `ITableEntity`, but it doesn't have to. The `partitionKey`, `rowKey`, `filter`, and `take` properties are not used in this scenario.
-
-#### Read a single table entity in C# or Node
-
-This *function.json* example uses a queue trigger to read a single table row, with a hard-coded partition key value and the row key provided in the queue message.
-
-```json
-{
-  "bindings": [
-    {
-      "queueName": "myqueue-items",
-      "connection": "",
-      "name": "myQueueItem",
-      "type": "queueTrigger",
-      "direction": "in"
-    },
-    {
-      "name": "personEntity",
-      "type": "table",
-      "tableName": "Person",
-      "partitionKey": "Test",
-      "rowKey": "{queueTrigger}",
-      "connection": "",
-      "direction": "in"
-    }
-  ],
-  "disabled": false
-}
-```
-The following C# code example works with the preceding *function.json* file to to read a single table entity. The queue message has the row key value and the table entity is read into a type that is defined in the *run.csx* file. The type includes `PartitionKey` and `RowKey` properties and does not derive from `TableEntity`. 
-
-```csharp
-public static void Run(string myQueueItem, Person personEntity, TraceWriter log)
-{
-    log.Verbose($"C# Queue trigger function processed: {myQueueItem}");
-    log.Verbose($"Name in Person entity: {personEntity.Name}");
-}
-
-public class Person
-{
-    public string PartitionKey { get; set; }
-    public string RowKey { get; set; }
-    public string Name { get; set; }
-}
-```
-
-The following Node code example also works with the preceding *function.json* file to read a single table entity.
-
-```javascript
-module.exports = function (context, myQueueItem) {
-    context.log('Node.js queue trigger function processed work item', myQueueItem);
-    context.log('Person entity name: ' + context.bindings.personEntity.Name);
-    context.done();
-};
-```
-
-#### Read multiple table entities in C# 
-
-The following *function.json* and C# code example reads entities for a partition key that is specified in the queue message.
-
-```json
-{
-  "bindings": [
-    {
-      "queueName": "myqueue-items",
-      "connection": "",
-      "name": "myQueueItem",
-      "type": "queueTrigger",
-      "direction": "in"
-    },
-    {
-      "name": "tableBinding",
-      "type": "table",
-      "tableName": "Person",
-      "direction": "in"
-    }
-  ],
-  "disabled": false
-}
-```
-
-The C# code adds a reference to the Azure Storage SDK so that the entity type can derive from `TableEntity`.
-
-```csharp
-#r "Microsoft.WindowsAzure.Storage"
-using Microsoft.WindowsAzure.Storage.Table;
-
-public static void Run(string myQueueItem, IQueryable<Person> tableBinding, TraceWriter log)
-{
-    log.Verbose($"C# Queue trigger function processed: {myQueueItem}");
-    foreach (Person person in tableBinding.Where(p => p.PartitionKey == myQueueItem).ToList())
-    {
-        log.Verbose($"Name: {person.Name}");
-    }
-}
-
-public class Person : TableEntity
-{
-    public string Name { get; set; }
-}
-``` 
-
-#### Create table entities in C# 
-
-The following *function.json* and *run.csx* example shows how to write table entities in C#.
-
-```json
-{
-  "bindings": [
-    {
-      "name": "input",
-      "type": "manualTrigger",
-      "direction": "in"
-    },
-    {
-      "tableName": "Person",
-      "connection": "",
-      "name": "tableBinding",
-      "type": "table",
-      "direction": "out"
-    }
-  ],
-  "disabled": false
-}
-```
-
-```csharp
-public static void Run(string input, ICollector<Person> tableBinding, TraceWriter log)
-{
-    for (int i = 1; i < 10; i++)
-        {
-            log.Verbose($"Adding Person entity {i}");
-            tableBinding.Add(
-                new Person() { 
-                    PartitionKey = "Test", 
-                    RowKey = i.ToString(), 
-                    Name = "Name" + i.ToString() }
-                );
-        }
-
-}
-
-public class Person
-{
-    public string PartitionKey { get; set; }
-    public string RowKey { get; set; }
-    public string Name { get; set; }
-}
-
-```
-
-#### Create a table entity in Node
-
-The following *function.json* and *run.csx* example shows how to write a table entity in Node.
-
-```json
-{
-  "bindings": [
-    {
-      "queueName": "myqueue-items",
-      "connection": "",
-      "name": "myQueueItem",
-      "type": "queueTrigger",
-      "direction": "in"
-    },
-    {
-      "tableName": "Person",
-      "partitionKey": "Test",
-      "rowKey": "{queueTrigger}",
-      "connection": "",
-      "name": "personEntity",
-      "type": "table",
-      "direction": "out"
-    }
-  ],
-  "disabled": true
-}
-```
-
-```javascript
-module.exports = function (context, myQueueItem) {
-    context.log('Node.js queue trigger function processed work item', myQueueItem);
-    context.bindings.personEntity = {"Name": "Name" + myQueueItem }
-    context.done();
-};
-```
-
-## Azure DocumentDB bindings
-
-You can use Azure DocumentDB documents as input or output bindings.
-
-### Azure DocumentDB input bindings
-
-Input bindings can load a document from a DocumentDB collection and pass it directly to your binding. The document id can be determined based on the trigger that invoked the function. In a C# function, any changes made to the record will be automatically sent back to the collection when the function exits successfully.
-
-The function.json file provides the following properties for use with DocumentDB input binding:
-
-- `name` : Variable name used in function code for the document.
-- `type` : must be set to "documentdb".
-- `databaseName` : The database containing the document.
-- `collectionName` : The collection containing the document.
-- `id` : The Id of the document to retrieve. This property supports bindings similar to "{queueTrigger}", which will use the string value of the queue message as the document Id.
-- `connection` : This string must be an Application Setting set to the endpoint for your DocumentDB account. If you choose your account from the Integrate tab, a new App setting will be created for you with a name that takes the following form, yourAccount_DOCUMENTDB. If you need to manually create the App setting, the actual connection string must take the following form, AccountEndpoint=<Endpoint for your account>;AccountKey=<Your primary access key>;.
-- `direction  : must be set to *"in"*.
-
-Example function.json:
- 
-	{
-	  "bindings": [
-	    {
-	      "name": "document",
-	      "type": "documentdb",
-	      "databaseName": "MyDatabase",
-	      "collectionName": "MyCollection",
-	      "id" : "{queueTrigger}",
-	      "connection": "MyAccount_DOCUMENTDB",     
-	      "direction": "in"
-	    }
-	  ],
-	  "disabled": false
-	}
-
-#### Azure DocumentDB input code example for a C# queue trigger
- 
-Using the example function.json above, the DocumentDB input binding will retrieve the document with the id that matches the queue message string and pass it to the 'document' parameter. If that document is not found, the 'document' parameter will be null. The document is then updated with the new text value when the function exits.
- 
-	public static void Run(string myQueueItem, dynamic document)
-	{   
-	    document.text = "This has changed.";
-	}
-
-#### Azure DocumentDB input code example for a Node.js queue trigger
- 
-Using the example function.json above, the DocumentDB input binding will retrieve the document with the id that matches the queue message string and pass it to the `documentIn` binding property. In Node.js functions, updated documents are not sent back to the collection. However, you can pass the input binding directly to a DocumentDB output binding named `documentOut` to support updates. This code example updates the text property of the input document and sets it as the output document.
- 
-	module.exports = function (context, input) {   
-	    context.bindings.documentOut = context.bindings.documentIn;
-	    context.bindings.documentOut.text = "This was updated!";
-	    context.done();
-	};
-
-
-
-### Azure DocumentDB output bindings
-
-Your functions can write JSON documents to an Azure DocumentDB database using the **Azure DocumentDB Document** output binding. For more information on Azure DocumentDB review the [Introduction to DocumentDB](../documentdb/documentdb-introduction.md) and the [Getting Started tutorial](../documentdb/documentdb-get-started.md).
-
-The function.json file provides the following properties for use with DocumentDB output binding:
-
-- `name` : Variable name used in function code for the new document.
-- `type` : must be set to *"documentdb"*.
-- `databaseName` : The database containing the collection where the new document will be created.
-- `collectionName` : The collection where the new document will be created.
-- `createIfNotExists` : This is a boolean value to indicate whether the collection will be created if it does not exist. The default is *false*. The reason for this is new collections are created with reserved throughput, which has pricing implications. For more details, please visit the [pricing page](https://azure.microsoft.com/pricing/details/documentdb/).
-- `connection` : This string must be an **Application Setting** set to the endpoint for your DocumentDB account. If you choose your account from the **Integrate** tab, a new App setting will be created for you with a name that takes the following form, `yourAccount_DOCUMENTDB`. If you need to manually create the App setting, the actual connection string must take the following form, `AccountEndpoint=<Endpoint for your account>;AccountKey=<Your primary access key>;`. 
-- `direction` : must be set to *"out"*. 
- 
-Example function.json:
-
-	{
-	  "bindings": [
-	    {
-	      "name": "document",
-	      "type": "documentdb",
-	      "databaseName": "MyDatabase",
-	      "collectionName": "MyCollection",
-	      "createIfNotExists": false,
-	      "connection": "MyAccount_DOCUMENTDB",
-	      "direction": "out"
-	    }
-	  ],
-	  "disabled": false
-	}
-
-
-#### Azure DocumentDB output code example for a Node.js queue trigger
-
-	module.exports = function (context, input) {
-	   
-	    context.bindings.document = {
-	        text : "I'm running in a Node function! Data: '" + input + "'"
-	    }   
-	 
-	    context.done();
-	};
-
-The output document:
-
-	{
-	  "text": "I'm running in a Node function! Data: 'example queue data'",
-	  "id": "01a817fe-f582-4839-b30c-fb32574ff13f"
-	}
- 
-
-#### Azure DocumentDB output code example for a C# queue trigger
-
-
-	using System;
-
-	public static void Run(string myQueueItem, out object document, TraceWriter log)
-	{
-	    log.Verbose($"C# Queue trigger function processed: {myQueueItem}");
-	   
-	    document = new {
-	        text = $"I'm running in a C# function! {myQueueItem}"
-	    };
-	}
-
-
-#### Azure DocumentDB output code example setting file name
-
-If you want to set the name of the document in the function, just set the `id` value.  For example, if JSON content for an employee was being dropped into the queue similar to the following:
-
-	{
-	  "name" : "John Henry",
-      "employeeId" : "123456",
-	  "address" : "A town nearby"
-	}
-
-You could use the following C# code in a queue trigger function: 
-	
-	#r "Newtonsoft.Json"
-	
-	using System;
-	using Newtonsoft.Json;
-	using Newtonsoft.Json.Linq;
-	
-	public static void Run(string myQueueItem, out object employeeDocument, TraceWriter log)
-	{
-	    log.Verbose($"C# Queue trigger function processed: {myQueueItem}");
-	    
-	    dynamic employee = JObject.Parse(myQueueItem);
-	    
-	    employeeDocument = new {
-	        id = employee.name + "-" + employee.employeeId,
-	        name = employee.name,
-	        employeeId = employee.employeeId,
-	        address = employee.address
-	    };
-	}
-
-Example output:
-
-	{
-	  "id": "John Henry-123456",
-	  "name": "John Henry",
-	  "employeeId": "123456",
-	  "address": "A town nearby"
-	}
-
-## Azure Mobile Apps easy tables bindings
-
-Azure App Service Mobile Apps lets you expose table endpoint data to mobile clients. This same tabular data can be used in both input and output bindings with Azure Functions. When you have a Node.js backend mobile app, you can work with this tabular data in the Azure portal using *easy tables*. Easy tables supports dynamic schema so that columns are added automatically to match the shape of the data being inserted, simplifying schema development. Dynamic schema is enabled by default and should be disabled in a production mobile app. For more information on easy tables in Mobile Apps, see [How to: Work with easy tables in the Azure portal](../app-service-mobile/app-service-mobile-node-backend-how-to-use-server-sdk.md#in-portal-editing). Note that easy tables in the portal are not currently supported for .NET backend mobile apps. You can still use .NET backend mobile app table endpoints function bindings, however dynamic schema is not supported .NET backend mobile apps.
-
-###Use an API key to secure access to your Mobile Apps easy tables endpoints.
-Azure Functions currently cannot access endpoints secured by App Service authentication. This means that any Mobile Apps endpoints used in your functions with easy tables bindings must allow anonymous access, which is the default. Easy tables bindings let you specify an API key, which is a shared secret that can be used to prevent unwanted access from apps other than your functions. Mobile Apps does not have built-in support for API key authentication. However, you can implement an API key in your Node.js backend mobile app by following the examples in [Azure App Service Mobile Apps backend implementing an API key](https://github.com/Azure/azure-mobile-apps-node/tree/master/samples/api-key).
-
->[AZURE.IMPORTANT] This API key must not be distributed with your mobile app clients, it should only be distributed securely to service-side clients, like Azure Functions.
-
-###Azure Mobile Apps easy tables input binding
-Input bindings can load a record from a Mobile Apps table endpoint and pass it directly to your binding. The record ID is determined based on the trigger that invoked the function. In a C# function, any changes made to the record are automatically sent back to the table when the function exits successfully.
-
-The function.json file supports the following properties for use with Mobile Apps easy table input bindings:
-
-- `name` : Variable name used in function code for the new record.
-- `type` : Biding type must be set to *easyTable*.
-- `tableName` : The table where the new record will be created.
-- `id` : The ID of the record to retrieve. This property supports bindings similar to `{queueTrigger}`, which will use the string value of the queue message as the record Id.
-- `apiKey` : String that is the application setting that specifies the optional API key for the mobile app. This is required when your mobile app uses an API key to restrict client access.
-- `connection` : String that is the application setting that specifies the URI of your mobile app.
-- `direction` : Binding direction, which must be set to *in*.
-
-Example function.json:
-
-	{
-	  "bindings": [
-	    {
-	      "name": "record",
-	      "type": "easyTable",
-	      "tableName": "MyTable",
-	      "id" : "{queueTrigger}",
-	      "connection": "My_MobileApp_Uri",
-	      "apiKey": "My_MobileApp_Key",
-	      "direction": "in"
-	    }
-	  ],
-	  "disabled": false
-	}
-
-####Azure Mobile Apps easy tables code example for a C# queue trigger
-
-Based on the example function.json above, the input binding retrieves the record with the ID that matches the queue message string and passes it to the *record* parameter. When the record is not found, the parameter is null. The record is then updated with the new *Text* value when the function exits.
-
-
-	#r "Newtonsoft.Json"	
-	using Newtonsoft.Json.Linq;
-	
-	public static void Run(string myQueueItem, JObject record)
-	{
-	    if (record != null)
-	    {
-	        record["Text"] = "This has changed.";
-	    }    
-	}
-
-####Azure Mobile Apps easy tables code example for a Node.js queue trigger
-
-Based on the example function.json above, the input binding retrieves the record with the ID that matches the queue message string and passes it to the *record* parameter. In Node.js functions, updated records are not sent back to the table. This code example writes the retrieved record to the log.
-
-	module.exports = function (context, input) {    
-	    context.log(context.bindings.record);
-	    context.done();
-	};
-
-
-###Azure Mobile Apps easy tables output binding
-
-Your function can write a record to a Mobile Apps table endpoint using an easy table output binding. 
-
-The function.json file supports the following properties for use with Easy Table output binding:
-
-- `name` : Variable name used in function code for the new record.
-- `type` : Binding type that must be set to *easyTable*.
-- `tableName` : The table where the new record is created.
-- `apiKey` : String that is the application setting that specifies the optional API key for the mobile app. This is required when your mobile app uses an API key to restrict client access.
-- `connection` : String that is the application setting that specifies the URI of your mobile app.
-- `direction` : Binding direction, which must be set to *out*.
-
-Example function.json:
-
-	{
-	  "bindings": [
-	    {
-	      "name": "record",
-	      "type": "easyTable",
-	      "tableName": "MyTable",
-	      "connection": "My_MobileApp_Uri",
-	      "apiKey": "My_MobileApp_Key",
-	      "direction": "out"
-	    }
-	  ],
-	  "disabled": false
-	}
-
-####Azure Mobile Apps easy tables code example for a C# queue trigger
-
-This C# code example inserts a new record with a *Text* property into the table specified in the above binding.
-
-	public static void Run(string myQueueItem, out object record)
-	{
-	    record = new {
-	        Text = $"I'm running in a C# function! {myQueueItem}"
-	    };
-	}
-
-####Azure Mobile Easy Table code example for a Node.js queue trigger
-
-This Node.js code example inserts a new record with a *text* property into the table specified in the above binding.
-
-	module.exports = function (context, input) {
-	
-	    context.bindings.record = {
-	        text : "I'm running in a Node function! Data: '" + input + "'"
-	    }   
-	
-	    context.done();
-	};
-
-## Azure Notification Hub output binding
-
-Your functions can send push notifications using a configured Azure Notification Hub with a very few lines of code. However, the notification hub must be configured for the Platform Notifications Services (PNS) you want to use. For more information on configuring an Azure Notification Hub and developing a client applications that register for notifications, see [Getting started with Notification Hubs](../notification-hubs/notification-hubs-windows-store-dotnet-get-started.md) and click your target client platform at the top.
-
-The function.json file provides the following properties for use with a notification hub output binding:
-
-- `name` : Variable name used in function code for the notification hub message.
-- `type` : must be set to *"notificationHub"*.
-- `tagExpression` : Tag expressions allow you to specify that notifications be delivered to a set of devices who have registered to receive notifications that match the tag expression.  For more information, see [Routing and tag expressions](../notification-hubs/notification-hubs-routing-tag-expressions.md).
-- `hubName` : Name of the notification hub resource in the Azure portal.
-- `connection` : This connection string must be an **Application Setting** connection string set to the *DefaultFullSharedAccessSignature* value for your notification hub.
-- `direction` : must be set to *"out"*. 
- 
-Example function.json:
-
-	{
-	  "bindings": [
-	    {
-	      "name": "notification",
-	      "type": "notificationHub",
-	      "tagExpression": "",
-	      "hubName": "my-notification-hub",
-	      "connection": "MyHubConnectionString",
-	      "direction": "out"
-	    }
-	  ],
-	  "disabled": false
-	}
-
-
-
-
-#### Azure Notification Hub connection string setup
-
-To use a Notification hub output binding you must configure the connection string for the hub. You can do this on the *Integrate* tab by simply selecting your notification hub or creating a new one. 
-
-You can also manually add a connection string for an existing hub by adding a connection string for the *DefaultFullSharedAccessSignature* to your notification hub. This connection string provides your function access permission to send notification messages. The *DefaultFullSharedAccessSignature* connection string value can be accessed from the **keys** button in the main blade of your notification hub resource in the Azure portal. To manually add a connection string for your hub, use the following steps: 
-
-1. On the **Function app** blade of the Azure portal, click **Function App Settings > Go to App Service settings**.
-
-2. In the **Settings** blade, click **Application Settings**.
-
-3. Scroll down to the **Connection strings** section, and add an named entry for *DefaultFullSharedAccessSignature* value for you notification hub. Change the type to **Custom**.
-4. Reference your connection string name in the output bindings. Similar to **MyHubConnectionString** used in the example above.
-
-
-#### Azure Notification Hub code example for a Node.js timer trigger 
-
-This example sends a notification for a [template registration](../notification-hubs/notification-hubs-templates.md) that contains `location` and `message`.
-
-	module.exports = function (context, myTimer) {
-	    var timeStamp = new Date().toISOString();
-	   
-	    if(myTimer.isPastDue)
-	    {
-	        context.log('Node.js is running late!');
-	    }
-	    context.log('Node.js timer trigger function ran!', timeStamp);  
-	    context.bindings.notification = {
-	        location: "Redmond",
-	        message: "Hello from Node!"
-	    };
-	    context.done();
-	};
-
-#### Azure Notification Hub code example for a C# queue trigger
-
-This example sends a notification for a [template registration](../notification-hubs/notification-hubs-templates.md) that contains `message`.
-=======
 ## Reporting Issues
->>>>>>> cd504dd3
 
 [AZURE.INCLUDE [Reporting Issues](../../includes/functions-reporting-issues.md)] 
 
@@ -1072,50 +121,6 @@
 
 For more information, see the following resources:
 
-<<<<<<< HEAD
-	using System;
-	 
-	public static void Run(string myQueueItem,  out string notification, TraceWriter log)
-	{
-		log.Verbose($"C# Queue trigger function processed: {myQueueItem}");
-		notification = "{\"message\":\"Hello from C#. Processed a queue item!\"}";
-	}
-
-#### Azure Notification Hub queue trigger C# code example using Notification type
-
-This example shows how to use the `Notification` type that is defined in the [Microsoft Azure Notification Hubs Library](https://www.nuget.org/packages/Microsoft.Azure.NotificationHubs/). In order to use this type, and the library, you must upload a *project.json* file for your function app. The project.json file is a JSON text file which will look similar to the follow:
-
-	{
-	  "frameworks": {
-	    ".NETFramework,Version=v4.6": {
-	      "dependencies": {
-	        "Microsoft.Azure.NotificationHubs": "1.0.4"
-	      }
-	    }
-	  }
-	}
-
-For more information on uploading your project.json file, see [uploading a project.json file](http://stackoverflow.com/questions/36411536/how-can-i-use-nuget-packages-in-my-azure-functions).
-
-Example code:
-
-	using System;
-	using System.Threading.Tasks;
-	using Microsoft.Azure.NotificationHubs;
-	 
-	public static void Run(string myQueueItem,  out Notification notification, TraceWriter log)
-	{
-	   log.Verbose($"C# Queue trigger function processed: {myQueueItem}");
-	   notification = GetTemplateNotification(myQueueItem);
-	}
-	private static TemplateNotification GetTemplateNotification(string message)
-	{
-	    Dictionary<string, string> templateProperties = new Dictionary<string, string>();
-	    templateProperties["message"] = message;
-	    return new TemplateNotification(templateProperties);
-	}
-=======
 * [Azure Functions C# developer reference](functions-reference-csharp.md)
 * [Azure Functions NodeJS developer reference](functions-reference-node.md)
-* [Azure Functions triggers and bindings](functions-triggers-bindings.md)
->>>>>>> cd504dd3
+* [Azure Functions triggers and bindings](functions-triggers-bindings.md)