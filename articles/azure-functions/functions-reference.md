<properties
	pageTitle="Azure Functions developer reference | Microsoft Azure"
	description="Understand how Azure Functions are developed and configured using triggers and bindings and a domain-specific language."
	services="functions"
	documentationCenter="na"
	authors="christopheranderson"
	manager="erikre"
	editor=""
	tags=""
	keywords="azure functions, functions, event processing, webhooks, dynamic compute, serverless architecture"/>

<tags
	ms.service="functions"
	ms.devlang="multiple"
	ms.topic="reference"
	ms.tgt_pltfrm="multiple"
	ms.workload="na"
	ms.date="04/06/2016"
	ms.author="chrande"/>

# Azure Functions developer reference

## Core concepts

Azure Functions share a few core technical concepts, regardless of the language you choose. Before you jump into learning about how your language of choice works, be sure to read through these core concepts.

This article assumes that you've already read the [Azure Functions overview](functions-overview.md) and are familiar with [WebJobs SDK concepts such as triggers, bindings, and the JobHost runtime](../app-service-web/websites-dotnet-webjobs-sdk.md). Azure Functions is based on the WebJobs SDK. 

### function

A *function* is the primary concept in Azure Functions. You write code for a function in a language of your choice and save the code file(s) and a configuration file in the same folder. Configuration is in JSON, and the file is named `function.json`. A variety of languages are supported, and each one has a slightly different experience optimized to work best for that language. Sample folder structure:

```
mynodefunction
| - function.json
| - index.js
| - node_modules
| | - ... packages ...
| - package.json
mycsharpfunction
| - function.json
| - run.csx
```

### function.json and bindings

The `function.json` file contains configuration specific to a function, including its bindings. The runtime reads this file to determine which events to trigger off of, which data to include when calling the function, and where to send data passed along from the function itself. 

```json
{
    "disabled":false,
    "bindings":[
        // ... bindings here
        {
            "type": "bindingType",
            "direction": "in",
            "name": "myParamName",
            // ... more depending on binding
        }
    ]
}
```

You can prevent the runtime from running the function by setting the `disabled` property to `true`.

The `bindings` property is where you configure both triggers and bindings. Each binding shares a few common settings and some settings which are specific to a particular type of binding. Every binding requires the following settings:

|Property|Values/Types|Comments|
|---|-----|------|
|`type`|string|Binding type. For example, `queueTrigger`.
|`direction`|'in', 'out'| Indicates whether the binding is for receiving data into the function or sending data from the function.
| `name` | string | The name that will be used for the bound data in the function. For C# this will be an argument name; for JavaScript it will be the key in a key/value list.

### Runtime (script host and web host)

The runtime, otherwise known as the script host, is the underlying WebJobs SDK host which listens for events, gathers and sends data, and ultimately runs your code. 

To facilitate HTTP triggers, there is also a web host which is designed to sit in front of the script host in production scenarios. This helps to isolate the script host from the front end traffic managed by the web host.

### Folder Structure

A script host points to a folder that contains a configuration file and one or more functions.

```
parentFolder (for example, wwwroot)
 | - host.json
 | - mynodefunction
 | | - function.json
 | | - index.js
 | | - node_modules
 | | | - ... packages ...
 | | - package.json
 | - mycsharpfunction
 | | - function.json
 | | - run.csx
```

The *host.json* file contains some script host specific configuration and sits in the parent folder.

Each function has a folder that contains code file(s), *function.json*, and other dependencies.

When setting up a project for deploying functions to a function app in Azure App Service, you can treat this folder structure as your site code. You can use existing tools like continuous integration and deployment, or custom deployment scripts for doing deploy time package installation or code transpilation.

### Parallel execution

When multiple triggering events occur faster than a single-threaded function runtime can process them, the runtime may invoke the function multiple times in parallel.  If a function app is using the [Dynamic Service Plan](functions-scale.md#dynamic-service-plan), the function app could scale out automatically up to 10 concurrent instances.  Each instance of the function app, whether the app runs on the Dynamic Service Plan or a regular [App Service Plan](../app-service/azure-web-sites-web-hosting-plans-in-depth-overview.md), might process concurrent function invocations in parallel using multiple threads.  The maximum number of concurrent function invocations in each function app instance varies based on the memory size of the function app.

### Azure Functions Pulse  

Pulse is a live event stream which shows how often your function runs, as well as successes and failures. You can also monitor your average execution time. We’ll be adding more features and customization to it over time. You can access the **Pulse** page from the **Monitoring** tab.

>[AZURE.NOTE] Pulse doesn’t yet work for non-dynamic Function Apps, but it will shortly!

## Node/JavaScript API

The Node/JavaScript experience for Azure Functions makes it easy to export a function which is passed a `context` object for communicating with the runtime, as well as receiving and sending data via bindings.

### Exporting a function

```javascript
// You must include a context, but other arguments are optional
module.exports = function(context) {
    // Additional inputs can be accessed by the arguments property
    if(arguments.length === 4) {
        context.log('This function has 4 inputs');
    }
};
// or you can include additional inputs in your arguments
module.exports = function(context, myTrigger, myInput, myOtherInput) {
    // function logic goes here :)
};
```

All JavaScript functions must export a single `function` via `module.exports` for the runtime to find the function and run it. This function must always include a `context` object.

Bindings of `direction === "in"` are passed along as function arguments, meaning you can use [`arguments`](https://msdn.microsoft.com/library/87dw3w1k.aspx) to dynamically handle new inputs (for example, by using `arguments.length` to iterate over all your inputs). This functionality is very convenient if you only have a trigger with no additional inputs, as you can predictably access your trigger data without referencing your `context` object.

The arguments are always passed along to the function in the order they occur in *function.json*, even if you don't specify them in your exports statement. For example, if you have `function(context, a, b)` and change it to `function(context, a)`, you can still get the value of `b` in function code by referring to `arguments[3]`.

All bindings, regardless of direction, are also passed along on the `context` object (see below). 

### context object

The runtime uses a `context` object to pass data to and from your function and to let you communicate with the runtime.

The context object is always the first parameter to a function and should always be included because it has methods such as `context.done` and `context.log` which are required to correctly use the runtime. You can name the object whatever you like (i.e. `ctx` or `c`).

```javascript
// You must include a context, but other arguments are optional
module.exports = function(context) {
    // function logic goes here :)
};
```

### context.bindings

The `context.bindings` object collects all your input and output data. The data is added onto the `context.bindings` object via the `name` property of the binding. For instance, given the following binding definition in *function.json*, you can access the contents of the queue via `context.bindings.myInput`. 

```json
    {
        "type":"queue",
        "direction":"in",
        "name":"myInput"
        ...
    }
```

```javascript
// myInput contains the input data which may have properties such as "name"
var author = context.bindings.myInput.name;
// Similarly, you can set your output data
context.bindings.myOutput = { 
        some_text: 'hello world', 
        a_number: 1 };
```

### `context.done([err],[propertyBag])`

The `context.done` function tells the runtime that you're done running. This is important to call when you're done with the function; if you don't, the runtime will still never know that your function completed. 

The `context.done` function allows you to pass back a user-defined error to the runtime, as well as a property bag of properties which will overwrite the properties on the `context.bindings` object.

```javascript
// Even though we set myOutput to have:
//  -> text: hello world, number: 123
context.bindings.myOutput = { text: 'hello world', number: 123 };
// If we pass an object to the done function...
context.done(null, { myOutput: { text: 'hello there, world', noNumber: true }});
// the done method will overwrite the myOutput binding to be: 
//  -> text: hello there, world, noNumber: true
```

### context.log(message)

The `context.log` method allows you to output log statements that are correlated together for logging purposes. If you use `console.log`, your messages will only show for process level logging, which isn't as useful.

```javascript
/* You can use context.log to log output specific to this 
function. You can access your bindings via context.bindings */
context.log({hello: 'world'}); // logs: { 'hello': 'world' } 
```

The `context.log` method supports the same parameter format that the Node [util.format method](https://nodejs.org/api/util.html#util_util_format_format) supports. So, for example, code like this:

```javascript
context.log('Node.js HTTP trigger function processed a request. RequestUri=' + req.originalUrl);
context.log('Request Headers = ' + JSON.stringify(req.headers));
```

can be written like this:

```javascript
context.log('Node.js HTTP trigger function processed a request. RequestUri=%s', req.originalUrl);
context.log('Request Headers = ', JSON.stringify(req.headers));
```

### HTTP triggers: context.req and context.res

In the case of HTTP Triggers, because it is such a common pattern to use `req` and `res` for the HTTP request and response objects, we decided to make it easy to access those on the context object, instead of forcing you to use the full `context.bindings.name` pattern.

```javascript
// You can access your http request off of the context ...
if(context.req.body.emoji === ':pizza:') context.log('Yay!');
// and also set your http response
context.res = { status: 202, body: 'You successfully ordered more coffee!' };   
```

### Node Version & Package Management

The node version is currently locked at `4.1.1`. We're investigating adding support for more versions and making it configurable.

You can include packages in your function directory (i.e. via `npm install`) and then import them to your function in the usual ways (i.e. via `require('packagename')`)

```javascript
// Import the underescore.js library
var _ = require('underscore');
var version = process.version; // version === 'v4.1.1'

module.exports = function(context) {
    // Using our imported underscore.js library
    var matched_names = _
        .where(context.bindings.myInput.names, {first: 'Carla'});
```

### TypeScript/CoffeeScript support

There isn't, yet, any direct support for auto-compiling TypeScript/CoffeeScript via the runtime, so that would all need to be handled outside the runtime, at deployment time. 

## C\# API

The C# experience for Azure Functions is based on the Azure WebJobs SDK. Data flows into your C# function via method arguments. Argument names are specified in `function.json` and there are predefined names for accessing things like the function logger and cancellation tokens.

The Azure Functions runtime supports .NET v4.6.

### How .csx works

The `.csx` format allows to write less "boilerplate" and focus on writing just a C# function. For Azure Functions, you just include any assembly references and namespaces you need up top, as usual, and instead of wrapping everything in a namespace and class, you can just define your `Run` method. If you need to include any classes, for instance to define POCO objects, you can include a class inside the same file.

### Binding to arguments

The various bindings are bound to a C# function via the `name` property in the *function.json* configuration. Each binding has its own supported types which is documented per binding; for instance, a blob trigger can support a string, a POCO, or several other types. You can use the type which best suits your need. 

```csharp
public static void Run(string myBlob, out MyClass myQueueItem)
{
    log.Verbose($"C# Blob trigger function processed: {myBlob}");
    myQueueItem = new MyClass() { Id = "myid" };
}

public class MyClass
{
    public string Id { get; set; }
}
```

### Logging

To log output to your streaming logs in C#, you can include a `TraceWriter` typed argument. We recommend that you name it `log`. We recommend you avoid `Console.Write` in Azure Functions.

```csharp
public static void Run(string myBlob, TraceWriter log)
{
    log.Verbose($"C# Blob trigger function processed: {myBlob}");
}
```

### Async

To make a function asynchronous, use the `async` keyword and return a `Task` object.

```csharp
public async static Task ProcessQueueMessageAsync(
        string blobName, 
        Stream blobInput,
        Stream blobOutput)
    {
        await blobInput.CopyToAsync(blobOutput, 4096, token);
    }
```

### Cancellation Token

In certain cases, you may have operations which are sensitive to being shut down. While it's always best to write code which can handle crashing,  in cases where you want to handle graceful shutdown requests, you define a [`CancellationToken`](https://msdn.microsoft.com/library/system.threading.cancellationtoken.aspx) typed argument.  A `CancellationToken` will be provided if a host shutdown is triggered. 

```csharp
public async static Task ProcessQueueMessageAsyncCancellationToken(
        string blobName, 
        Stream blobInput,
        Stream blobOutput,
        CancellationToken token)
    {
        await blobInput.CopyToAsync(blobOutput, 4096, token);
    }
```

### Importing namespaces

If you need import namespaces, you can do so as usual, with the `using` clause.

```csharp
using System.Net;
using System.Threading.Tasks;

public static Task<HttpResponseMessage> Run(HttpRequestMessage req, TraceWriter log)
```

The following namespaces are automatically imported and are therefore optional:

* `System`
* `System.Collections.Generic`
* `System.Linq`
* `System.Net.Http`
* `Microsoft.Azure.WebJobs`
* `Microsoft.Azure.WebJobs.Host`.

### Referencing External Assemblies

For framework assemblies, you can add references by using the `#r "AssemblyName"` directive.

```csharp
#r "System.Web.Http"

using System.Net;
using System.Net.Http;
using System.Threading.Tasks;

public static Task<HttpResponseMessage> Run(HttpRequestMessage req, TraceWriter log)
```

The following assemblies are automatically added by the Azure Functions hosting environment:

* `mscorlib`,
* `System`
* `System.Core`
* `System.Xml`
* `System.Net.Http`
* `Microsoft.Azure.WebJobs`
* `Microsoft.Azure.WebJobs.Host`
* `Microsoft.Azure.WebJobs.Extensions`
* `System.Web.Http`
* `System.Net.Http.Formatting`.

In addition, the following assemblies are special cased and may be referenced by simplename (e.g. `#r "AssemblyName"`):

* `Newtonsoft.Json`
* `Microsoft.AspNet.WebHooks.Receivers`
* `Microsoft.AspNEt.WebHooks.Common`.

If you need to reference a private assembly, you can upload the assembly file into a `bin` folder relative to your function and reference it by using the file name (e.g.  `#r "MyAssembly.dll"`).

### Package management

For package management, use a *project.json* file. Most things that work with the *project.json* format work with Azure Functions. The important thing is including the `frameworks` as `net46`. 

```json
{
  "frameworks": {
    "net46":{
      "dependencies": {
        "Humanizer": "2.0.1"
        ...
```

## Bindings

The available bindings are documented in this section. Most of these bindings are easily managed via the Azure portal's **Integrate** UI, but the portal doesn't explain all of the functionality and options for each binding.

This is a table of all supported bindings.

[AZURE.INCLUDE [dynamic compute](../../includes/functions-bindings.md)]

## Timer trigger binding

The *function.json* file provides a schedule expression and a switch that indicates whether the function should be triggered immediately.

```json
{
  "bindings": [
    {
      "schedule": "0 * * * * *",
      "runOnStartup": true,
      "name": "myTimer",
      "type": "timerTrigger",
      "direction": "in"
    }
  ],
  "disabled": false
}
```

The timer trigger handles multi-instance scale-out automatically: only a single instance of a particular timer function will be running across all instances.

#### Format of schedule expression

The schedule expression can be a [CRON expression](http://en.wikipedia.org/wiki/Cron#CRON_expression) that includes 6 fields:  {second} {minute} {hour} {day} {month} {day of the week}. Many of the cron expression documents you find online omit the {second} field, so if you copy from one of those you'll have to adjust for the extra field. 

The schedule expression may also be in the format *hh:mm:ss* to specify the delay between each time the function is triggered. 

Here are some schedule expression examples.

To trigger once every 5 minutes:

```json
"schedule": "0 */5 * * * *",
"runOnStartup": false,
```

To trigger immediately and then every two hours thereafter:

```json
"schedule": "0 0 */2 * * *",
"runOnStartup": true,
```

To trigger every 15 seconds:

```json
"schedule": "00:00:15",
"runOnStartup": false,
```

#### Timer trigger code example

This C# code example writes a single log each time the function is triggered.

```csharp
public static void Run(TimerInfo myTimer, TraceWriter log)
{
    log.Verbose($"C# Timer trigger function executed at: {DateTime.Now}");    
}
```

## Azure Storage triggers and bindings

For all Azure Storage triggers and bindings, the *function.json* file includes a `connection` property. For example:

```json
{
    "disabled": false,
    "bindings": [
        {
            "name": "myQueueItem",
            "type": "queueTrigger",
            "direction": "in",
            "queueName": "myqueue-items",
            "connection":""
        }
    ]
}
```

If you leave `connection` empty, the trigger or binding will work with the default storage account for the function app. If you want the trigger or binding to work with a different storage account, create an app setting in the function app that points to the storage account you want to use, and set `connection` to the app setting name. To add an app setting, follow these steps:

1. On the **Function app** blade of the Azure portal, click **Function App Settings > Go to App Service settings**.

2. In the **Settings** blade, click **Application Settings**.

3. Scroll down to the **App settings** section, and add an entry with **Key** = *{some unique value of your choice}* and **Value** = the connection string for the storage account.

### <a id="queuetrigger"></a> Azure Storage - queue trigger

The *function.json* file provides the name of the queue to poll and the variable name for the queue message. For example:

```json
{
    "disabled": false,
    "bindings": [
        {
            "name": "myQueueItem",
            "type": "queueTrigger",
            "direction": "in",
            "queueName": "myqueue-items",
            "connection":""
        }
    ]
}
```

#### Queue trigger supported types

The queue message can be deserialized to any of these types:

* `string`
* `byte[]`
* JSON object   
* `CloudQueueMessage`

#### Queue trigger metadata

You can get queue metadata in your function by using these variable names:

* expirationTime
* insertionTime
* nextVisibleTime
* id
* popReceipt
* dequeueCount
* queueTrigger (another way to retrieve the queue message text as a string)

This C# code example retrieves and logs queue metadata:

```csharp
public static void Run(string myQueueItem, 
    DateTimeOffset expirationTime, 
    DateTimeOffset insertionTime, 
    DateTimeOffset nextVisibleTime,
    string queueTrigger,
    string id,
    string popReceipt,
    int dequeueCount,
    TraceWriter log)
{
    log.Verbose($"C# Queue trigger function processed: {myQueueItem}\n" +
        $"queueTrigger={queueTrigger}\n" +
        $"expirationTime={expirationTime}\n" +
        $"insertionTime={insertionTime}\n" +
        $"nextVisibleTime={nextVisibleTime}\n" +
        $"id={id}\n" +
        $"popReceipt={popReceipt}\n" + 
        $"dequeueCount={dequeueCount}");
}
```

#### Poison queue messages

Messages whose content causes a function to fail are called *poison messages*. When the function fails, the queue message is not deleted and eventually is picked up again, causing the cycle to be repeated. The SDK can automatically interrupt the cycle after a limited number of iterations, or you can do it manually.

The SDK will call a function up to 5 times to process a queue message. If the fifth try fails, the message is moved to a poison queue.

The poison queue is named *{originalqueuename}*-poison. You can write a function to process messages from the poison queue by logging them or sending a notification that manual attention is needed. 

If you want to handle poison messages manually, you can get the number of times a message has been picked up for processing by checking `dequeueCount`.

### Azure Storage - queue output

The *function.json* file provides the name of the output queue and a variable name for the content of the message. This example uses a queue trigger and writes a queue message.

```json
{
  "bindings": [
    {
      "queueName": "myqueue-items",
      "connection": "",
      "name": "myQueueItem",
      "type": "queueTrigger",
      "direction": "in"
    },
    {
      "name": "myQueue",
      "type": "queue",
      "queueName": "samples-workitems-out",
      "connection": "",
      "direction": "out"
    }
  ],
  "disabled": false
}
``` 

#### Queue output supported types

The `queue` binding can serialize the following types to a queue message:

* `string` (creates queue message if parameter value is non-null when the function ends)
* `byte[]` (works like string) 
* `CloudQueueMessage` (works like string) 
* JSON object (creates a message with a null object if the parameter is null when the function ends)

#### Queue output code example

This C# code example writes a single output queue message for each input queue message.

```csharp
public static void Run(string myQueueItem, out string myOutputQueueItem, TraceWriter log)
{
    myOutputQueueItem = myQueueItem + "(next step)";
}
```

This C# code example writes multiple messages by using  `ICollector<T>` (use `IAsyncCollector<T>` in an async function):

```csharp
public static void Run(string myQueueItem, ICollector<string> myQueue, TraceWriter log)
{
    myQueue.Add(myQueueItem + "(step 1)");
    myQueue.Add(myQueueItem + "(step 2)");
}
```

### Azure Storage - blob trigger

The *function.json* provides a path that specifies the container to monitor, and optionally a blob name pattern. This example triggers on any blobs that are added to the samples-workitems container.

```json
{
    "disabled": false,
    "bindings": [
        {
            "name": "myBlob",
            "type": "blobTrigger",
            "direction": "in",
            "path": "samples-workitems",
            "connection":""
        }
    ]
}
```

> [AZURE.NOTE] The Functions runtime scans log files to watch for new or changed blobs. This process is not real-time; a function might not get triggered until several minutes or longer after the blob is created. In addition, [storage logs are created on a "best efforts"](https://msdn.microsoft.com/library/azure/hh343262.aspx) basis; there is no guarantee that all events will be captured. Under some conditions, logs might be missed. If the speed and reliability limitations of blob triggers are not acceptable for your application, the recommended method is to create a queue message when you create the blob, and use a queue trigger instead of a blob trigger to process the blob.

#### Blob trigger supported types

Blobs can be deserialized to these types:

* string
* `TextReader`
* `Stream`
* `ICloudBlob`
* `CloudBlockBlob`
* `CloudPageBlob`
* `CloudBlobContainer`
* `CloudBlobDirectory`
* `IEnumerable<CloudBlockBlob>`
* `IEnumerable<CloudPageBlob>`
* Other types deserialized by [ICloudBlobStreamBinder](../app-service-web/websites-dotnet-webjobs-sdk-storage-blobs-how-to.md#icbsb) 

#### Blob trigger code example

This C# code example logs the contents of each blob that is added to the container.

```csharp
public static void Run(string myBlob, TraceWriter log)
{
    log.Verbose($"C# Blob trigger function processed: {myBlob}");
}
```

#### Blob trigger name patterns

You can specify a blob name pattern in the `path`. For example:

```json
"path": "input/original-{name}",
```

This path would find a blob named *original-Blob1.txt* in the *input* container, and the value of the `name` variable in function code would be `Blob1`.

Another example:

```json
"path": "input/{blobname}.{blobextension}",
```

This path would also find a blob named *original-Blob1.txt*, and the value of the `blobname` and `blobextension` variables in function code would be *original-Blob1* and *txt*.

You can restrict the types of blobs that trigger the function by specifying a pattern with a fixed value for the file extension. If you set the `path` to  *samples/{name}.png*, only *.png* blobs in the *samples* container will trigger the function.

If you need to specify a name pattern for blob names that have curly braces in the name, double the curly braces. For example, if you want to find blobs in the *images* container that have names like this:

		{20140101}-soundfile.mp3

use this for the `path` property:

		images/{{20140101}}-{name}

In the example, the `name` variable value would be *soundfile.mp3*. 

#### Blob receipts

The Azure Functions runtime makes sure that no blob trigger function gets called more than once for the same new or updated blob. It does this by maintaining *blob receipts* in order to determine if a given blob version has been processed.

Blob receipts are stored in a container named *azure-webjobs-hosts* in the Azure storage account specified by the AzureWebJobsStorage connection string. A blob receipt has the following  information:

* The function that was called for the blob ("*{function app name}*.Functions.*{function name}*", for example: "functionsf74b96f7.Functions.CopyBlob")
* The container name
* The blob type ("BlockBlob" or "PageBlob")
* The blob name
* The ETag (a blob version identifier, for example: "0x8D1DC6E70A277EF")

If you want to force reprocessing of a blob, you can manually delete the blob receipt for that blob from the *azure-webjobs-hosts* container.

#### Handling poison blobs

When a blob trigger function fails, the SDK calls it again, in case the failure was caused by a transient error. If the failure is caused by the content of the blob, the function fails every time it tries to process the blob. By default, the SDK calls a function up to 5 times for a given blob. If the fifth try fails, the SDK adds a message to a queue named *webjobs-blobtrigger-poison*.

The queue message for poison blobs is a JSON object that contains the following properties:

* FunctionId (in the format *{function app name}*.Functions.*{function name}*)
* BlobType ("BlockBlob" or "PageBlob")
* ContainerName
* BlobName
* ETag (a blob version identifier, for example: "0x8D1DC6E70A277EF")


### Azure Storage - blob input and output

The *function.json* provides the name of the container and variable names for blob name and content. This example uses a queue trigger to copy a blob:

```json
{
  "bindings": [
    {
      "queueName": "myqueue-items",
      "connection": "",
      "name": "myQueueItem",
      "type": "queueTrigger",
      "direction": "in"
    },
    {
      "name": "myInputBlob",
      "type": "blob",
      "path": "samples-workitems/{queueTrigger}",
      "connection": "",
      "direction": "in"
    },
    {
      "name": "myOutputBlob",
      "type": "blob",
      "path": "samples-workitems/{queueTrigger}-Copy",
      "connection": "",
      "direction": "out"
    }
  ],
  "disabled": false
}
``` 

#### Blob input and output supported types

The `blob` binding can serialize or deserialize the following types:

* `Stream`
* `TextReader`
* `TextWriter`
* `string` (for output blob: creates a blob only if the string parameter is non-null when the function returns)
* JSON object (for output blob: creates a blob as null object if parameter value is null when the function ends)
* `CloudBlobStream` (output only)
* `ICloudBlob`
* `CloudBlockBlob` 
* `CloudPageBlob` 

##### Blob output code example

This C# code example copies a blob whose name is received in a queue message.

```CSHARP
public static void Run(string myQueueItem, string myInputBlob, out string myOutputBlob, TraceWriter log)
{
    log.Verbose($"C# Queue trigger function processed: {myQueueItem}");
    myOutputBlob = myInputBlob;
}
```

### Azure Storage - tables input and output

The *function.json* for storage tables provides several properties:

* `name` - The name of the variable to use in code for the table binding.
* `tableName`
* `partitionKey` and `rowKey` - Used together to read a single entity in a C# or Node function, or to write a single entity in a Node function.
* `take` - The maximum number of rows to read for table input in a Node function.
* `filter` - OData filter expression for table input in a Node function.

These properties support the following scenarios:

* Read a single row in a C# or Node function.

	Set `partitionKey` and `rowKey`. The `filter` and `take` properties are not used in this scenario.

* Read multiple rows in a C# function.

	The Functions runtime provides an `IQueryable<T>` object bound to the table. Type `T` must derive from `TableEntity` or implement `ITableEntity`. The `partitionKey`, `rowKey`, `filter`, and `take` properties are not used in this scenario; you can use the `IQueryable` object to do any filtering required. 

* Read multiple rows in a Node function.

	Set the `filter` and `take` properties. Don't set `partitionKey` or `rowKey`.

* Write one or more rows in a C# function.

	The Functions runtime provides an `ICollector<T>` or `IAsyncCollector<T>` bound to the table, where `T` specifies the schema of the entities you want to add. Typically, type `T` derives from `TableEntity` or implements `ITableEntity`, but it doesn't have to. The `partitionKey`, `rowKey`, `filter`, and `take` properties are not used in this scenario.

#### Read a single table entity in C# or Node

This *function.json* example uses a queue trigger to read a single table row, with a hard-coded partition key value and the row key provided in the queue message.

```json
{
  "bindings": [
    {
      "queueName": "myqueue-items",
      "connection": "",
      "name": "myQueueItem",
      "type": "queueTrigger",
      "direction": "in"
    },
    {
      "name": "personEntity",
      "type": "table",
      "tableName": "Person",
      "partitionKey": "Test",
      "rowKey": "{queueTrigger}",
      "connection": "",
      "direction": "in"
    }
  ],
  "disabled": false
}
```
The following C# code example works with the preceding *function.json* file to to read a single table entity. The queue message has the row key value and the table entity is read into a type that is defined in the *run.csx* file. The type includes `PartitionKey` and `RowKey` properties and does not derive from `TableEntity`. 

```csharp
public static void Run(string myQueueItem, Person personEntity, TraceWriter log)
{
    log.Verbose($"C# Queue trigger function processed: {myQueueItem}");
    log.Verbose($"Name in Person entity: {personEntity.Name}");
}

public class Person
{
    public string PartitionKey { get; set; }
    public string RowKey { get; set; }
    public string Name { get; set; }
}
```

The following Node code example also works with the preceding *function.json* file to read a single table entity.

```javascript
module.exports = function (context, myQueueItem) {
    context.log('Node.js queue trigger function processed work item', myQueueItem);
    context.log('Person entity name: ' + context.bindings.personEntity.Name);
    context.done();
};
```

#### Read multiple table entities in C# 

The following *function.json* and C# code example reads entities for a partition key that is specified in the queue message.

```json
{
  "bindings": [
    {
      "queueName": "myqueue-items",
      "connection": "",
      "name": "myQueueItem",
      "type": "queueTrigger",
      "direction": "in"
    },
    {
      "name": "tableBinding",
      "type": "table",
      "tableName": "Person",
      "direction": "in"
    }
  ],
  "disabled": false
}
```

The C# code adds a reference to the Azure Storage SDK so that the entity type can derive from `TableEntity`.

```csharp
#r "Microsoft.WindowsAzure.Storage"
using Microsoft.WindowsAzure.Storage.Table;

public static void Run(string myQueueItem, IQueryable<Person> tableBinding, TraceWriter log)
{
    log.Verbose($"C# Queue trigger function processed: {myQueueItem}");
    foreach (Person person in tableBinding.Where(p => p.PartitionKey == myQueueItem).ToList())
    {
        log.Verbose($"Name: {person.Name}");
    }
}

public class Person : TableEntity
{
    public string Name { get; set; }
}
``` 

#### Create table entities in C# 

The following *function.json* and *run.csx* example shows how to write table entities in C#.

```json
{
  "bindings": [
    {
      "name": "input",
      "type": "manualTrigger",
      "direction": "in"
    },
    {
      "tableName": "Person",
      "connection": "",
      "name": "tableBinding",
      "type": "table",
      "direction": "out"
    }
  ],
  "disabled": false
}
```

```csharp
public static void Run(string input, ICollector<Person> tableBinding, TraceWriter log)
{
    for (int i = 1; i < 10; i++)
        {
            log.Verbose($"Adding Person entity {i}");
            tableBinding.Add(
                new Person() { 
                    PartitionKey = "Test", 
                    RowKey = i.ToString(), 
                    Name = "Name" + i.ToString() }
                );
        }

}

public class Person
{
    public string PartitionKey { get; set; }
    public string RowKey { get; set; }
    public string Name { get; set; }
}

```

#### Create a table entity in Node

The following *function.json* and *run.csx* example shows how to write a table entity in Node.

```json
{
  "bindings": [
    {
      "queueName": "myqueue-items",
      "connection": "",
      "name": "myQueueItem",
      "type": "queueTrigger",
      "direction": "in"
    },
    {
      "tableName": "Person",
      "partitionKey": "Test",
      "rowKey": "{queueTrigger}",
      "connection": "",
      "name": "personEntity",
      "type": "table",
      "direction": "out"
    }
  ],
  "disabled": true
}
```

```javascript
module.exports = function (context, myQueueItem) {
    context.log('Node.js queue trigger function processed work item', myQueueItem);
    context.bindings.personEntity = {"Name": "Name" + myQueueItem }
    context.done();
};
```

## Azure DocumentDB bindings

You can use Azure DocumentDB documents as input or output bindings.

### Azure DocumentDB input bindings

Input bindings can load a document from a DocumentDB collection and pass it directly to your binding. The document id can be determined based on the trigger that invoked the function. In a C# function, any changes made to the record will be automatically sent back to the collection when the function exits successfully.

The function.json file provides the following properties for use with DocumentDB input binding:

- `name` : Variable name used in function code for the document.
- `type` : must be set to "documentdb".
- `databaseName` : The database containing the document.
- `collectionName` : The collection containing the document.
- `id` : The Id of the document to retrieve. This property supports bindings similar to "{queueTrigger}", which will use the string value of the queue message as the document Id.
- `connection` : This string must be an Application Setting set to the endpoint for your DocumentDB account. If you choose your account from the Integrate tab, a new App setting will be created for you with a name that takes the following form, yourAccount_DOCUMENTDB. If you need to manually create the App setting, the actual connection string must take the following form, AccountEndpoint=<Endpoint for your account>;AccountKey=<Your primary access key>;.
- `direction  : must be set to *"in"*.

Example function.json:
 
	{
	  "bindings": [
	    {
	      "name": "document",
	      "type": "documentdb",
	      "databaseName": "MyDatabase",
	      "collectionName": "MyCollection",
	      "id" : "{queueTrigger}",
	      "connection": "MyAccount_DOCUMENTDB",     
	      "direction": "in"
	    }
	  ],
	  "disabled": false
	}

#### Azure DocumentDB input code example for a C# queue trigger
 
Using the example function.json above, the DocumentDB input binding will retrieve the document with the id that matches the queue message string and pass it to the 'document' parameter. If that document is not found, the 'document' parameter will be null. The document is then updated with the new text value when the function exits.
 
	public static void Run(string myQueueItem, dynamic document)
	{   
	    document.text = "This has changed.";
	}

#### Azure DocumentDB input code example for a Node.js queue trigger
 
Using the example function.json above, the DocumentDB input binding will retrieve the document with the id that matches the queue message string and pass it to the `documentIn` binding property. In Node.js functions, updated documents are not sent back to the collection. However, you can pass the input binding directly to a DocumentDB output binding named `documentOut` to support updates. This code example updates the text property of the input document and sets it as the output document.
 
	module.exports = function (context, input) {   
	    context.bindings.documentOut = context.bindings.documentIn;
	    context.bindings.documentOut.text = "This was updated!";
	    context.done();
	};



### Azure DocumentDB output bindings

Your functions can write JSON documents to an Azure DocumentDB database using the **Azure DocumentDB Document** output binding. For more information on Azure DocumentDB review the [Introduction to DocumentDB](../documentdb/documentdb-introduction.md) and the [Getting Started tutorial](../documentdb/documentdb-get-started.md).

The function.json file provides the following properties for use with DocumentDB output binding:

- `name` : Variable name used in function code for the new document.
- `type` : must be set to *"documentdb"*.
- `databaseName` : The database containing the collection where the new document will be created.
- `collectionName` : The collection where the new document will be created.
- `createIfNotExists` : This is a boolean value to indicate whether the collection will be created if it does not exist. The default is *false*. The reason for this is new collections are created with reserved throughput, which has pricing implications. For more details, please visit the [pricing page](https://azure.microsoft.com/pricing/details/documentdb/).
- `connection` : This string must be an **Application Setting** set to the endpoint for your DocumentDB account. If you choose your account from the **Integrate** tab, a new App setting will be created for you with a name that takes the following form, `yourAccount_DOCUMENTDB`. If you need to manually create the App setting, the actual connection string must take the following form, `AccountEndpoint=<Endpoint for your account>;AccountKey=<Your primary access key>;`. 
- `direction` : must be set to *"out"*. 
 
Example function.json:

	{
	  "bindings": [
	    {
	      "name": "document",
	      "type": "documentdb",
	      "databaseName": "MyDatabase",
	      "collectionName": "MyCollection",
	      "createIfNotExists": false,
	      "connection": "MyAccount_DOCUMENTDB",
	      "direction": "out"
	    }
	  ],
	  "disabled": false
	}


#### Azure DocumentDB output code example for a Node.js queue trigger

	module.exports = function (context, input) {
	   
	    context.bindings.document = {
	        text : "I'm running in a Node function! Data: '" + input + "'"
	    }   
	 
	    context.done();
	};

The output document:

	{
	  "text": "I'm running in a Node function! Data: 'example queue data'",
	  "id": "01a817fe-f582-4839-b30c-fb32574ff13f"
	}
 

#### Azure DocumentDB output code example for a C# queue trigger


	using System;

	public static void Run(string myQueueItem, out object document, TraceWriter log)
	{
	    log.Verbose($"C# Queue trigger function processed: {myQueueItem}");
	   
	    document = new {
	        text = $"I'm running in a C# function! {myQueueItem}"
	    };
	}


#### Azure DocumentDB output code example setting file name

If you want to set the name of the document in the function, just set the `id` value.  For example, if JSON content for an employee was being dropped into the queue similar to the following:

	{
	  "name" : "John Henry",
      "employeeId" : "123456",
	  "address" : "A town nearby"
	}

You could use the following C# code in a queue trigger function: 
	
	#r "Newtonsoft.Json"
	
	using System;
	using Newtonsoft.Json;
	using Newtonsoft.Json.Linq;
	
	public static void Run(string myQueueItem, out object employeeDocument, TraceWriter log)
	{
	    log.Verbose($"C# Queue trigger function processed: {myQueueItem}");
	    
	    dynamic employee = JObject.Parse(myQueueItem);
	    
	    employeeDocument = new {
	        id = employee.name + "-" + employee.employeeId,
	        name = employee.name,
	        employeeId = employee.employeeId,
	        address = employee.address
	    };
	}

Example output:

	{
	  "id": "John Henry-123456",
	  "name": "John Henry",
	  "employeeId": "123456",
	  "address": "A town nearby"
	}

## Azure Mobile Apps easy tables bindings

Azure App Service Mobile Apps lets you expose table endpoint data to mobile clients. This same tabular data can be used in both input and output bindings with Azure Functions. When you have a Node.js backend mobile app, you can work with this tabular data in the Azure portal using *easy tables*. Easy tables supports dynamic schema so that columns are added automatically to match the shape of the data being inserted, simplifying schema development. Dynamic schema is enabled by default and should be disabled in a production mobile app. For more information on easy tables in Mobile Apps, see [How to: Work with easy tables in the Azure portal](../app-service-mobile/app-service-mobile-node-backend-how-to-use-server-sdk.md#in-portal-editing). Note that easy tables in the portal are not currently supported for .NET backend mobile apps. You can still use .NET backend mobile app table endpoints function bindings, however dynamic schema is not supported .NET backend mobile apps.

###Use an API key to secure access to your Mobile Apps easy tables endpoints.
Azure Functions currently cannot access endpoints secured by App Service authentication. This means that any Mobile Apps endpoints used in your functions with easy tables bindings must allow anonymous access, which is the default. Easy tables bindings let you specify an API key, which is a shared secret that can be used to prevent unwanted access from apps other than your functions. Mobile Apps does not have built-in support for API key authentication. However, you can implement an API key in your Node.js backend mobile app by following the examples in [Azure App Service Mobile Apps backend implementing an API key](https://github.com/Azure/azure-mobile-apps-node/tree/master/samples/api-key).

>[AZURE.IMPORTANT] This API key must not be distributed with your mobile app clients, it should only be distributed securely to service-side clients, like Azure Functions.

###Azure Mobile Apps easy tables input binding
Input bindings can load a record from a Mobile Apps table endpoint and pass it directly to your binding. The record ID is determined based on the trigger that invoked the function. In a C# function, any changes made to the record are automatically sent back to the table when the function exits successfully.

The function.json file supports the following properties for use with Mobile Apps easy table input bindings:

- `name` : Variable name used in function code for the new record.
- `type` : Biding type must be set to *easyTable*.
- `tableName` : The table where the new record will be created.
- `id` : The ID of the record to retrieve. This property supports bindings similar to `{queueTrigger}`, which will use the string value of the queue message as the record Id.
- `apiKey` : String that is the application setting that specifies the optional API key for the mobile app. This is required when your mobile app uses an API key to restrict client access.
- `connection` : String that is the application setting that specifies the URI of your mobile app.
- `direction` : Binding direction, which must be set to *in*.

Example function.json:

	{
	  "bindings": [
	    {
	      "name": "record",
	      "type": "easyTable",
	      "tableName": "MyTable",
	      "id" : "{queueTrigger}",
	      "connection": "My_MobileApp_Uri",
	      "apiKey": "My_MobileApp_Key",
	      "direction": "in"
	    }
	  ],
	  "disabled": false
	}

####Azure Mobile Apps easy tables code example for a C# queue trigger

Based on the example function.json above, the input binding retrieves the record with the ID that matches the queue message string and passes it to the *record* parameter. When the record is not found, the parameter is null. The record is then updated with the new *Text* value when the function exits.


	#r "Newtonsoft.Json"	
	using Newtonsoft.Json.Linq;
	
	public static void Run(string myQueueItem, JObject record)
	{
	    if (record != null)
	    {
	        record["Text"] = "This has changed.";
	    }    
	}

####Azure Mobile Apps easy tables code example for a Node.js queue trigger

Based on the example function.json above, the input binding retrieves the record with the ID that matches the queue message string and passes it to the *record* parameter. In Node.js functions, updated records are not sent back to the table. This code example writes the retrieved record to the log.

	module.exports = function (context, input) {    
	    context.log(context.bindings.record);
	    context.done();
	};


###Azure Mobile Apps easy tables output binding

Your function can write a record to a Mobile Apps table endpoint using an easy table output binding. 

The function.json file supports the following properties for use with Easy Table output binding:

- `name` : Variable name used in function code for the new record.
- `type` : Binding type that must be set to *easyTable*.
- `tableName` : The table where the new record is created.
- `apiKey` : String that is the application setting that specifies the optional API key for the mobile app. This is required when your mobile app uses an API key to restrict client access.
- `connection` : String that is the application setting that specifies the URI of your mobile app.
- `direction` : Binding direction, which must be set to *out*.

Example function.json:

	{
	  "bindings": [
	    {
	      "name": "record",
	      "type": "easyTable",
	      "tableName": "MyTable",
	      "connection": "My_MobileApp_Uri",
	      "apiKey": "My_MobileApp_Key",
	      "direction": "out"
	    }
	  ],
	  "disabled": false
	}

####Azure Mobile Apps easy tables code example for a C# queue trigger

This C# code example inserts a new record with a *Text* property into the table specified in the above binding.

	public static void Run(string myQueueItem, out object record)
	{
	    record = new {
	        Text = $"I'm running in a C# function! {myQueueItem}"
	    };
	}

####Azure Mobile Easy Table code example for a Node.js queue trigger

This Node.js code example inserts a new record with a *text* property into the table specified in the above binding.

	module.exports = function (context, input) {
	
	    context.bindings.record = {
	        text : "I'm running in a Node function! Data: '" + input + "'"
	    }   
	
	    context.done();
	};

## Azure Notification Hub output binding

Your functions can send push notifications using a configured Azure Notification Hub with a very few lines of code. However, the notification hub must be configured for the Platform Notifications Services (PNS) you want to use. For more information on configuring an Azure Notification Hub and developing a client applications that register for notifications, see [Getting started with Notification Hubs](../notification-hubs/notification-hubs-windows-store-dotnet-get-started.md) and click your target client platform at the top.

The function.json file provides the following properties for use with a notification hub output binding:

- `name` : Variable name used in function code for the notification hub message.
- `type` : must be set to *"notificationHub"*.
- `tagExpression` : Tag expressions allow you to specify that notifications be delivered to a set of devices who have registered to receive notifications that match the tag expression.  For more information, see [Routing and tag expressions](../notification-hubs/notification-hubs-routing-tag-expressions.md).
- `hubName` : Name of the notification hub resource in the Azure portal.
- `connection` : This connection string must be an **Application Setting** connection string set to the *DefaultFullSharedAccessSignature* value for your notification hub.
- `direction` : must be set to *"out"*. 
 
Example function.json:

	{
	  "bindings": [
	    {
	      "name": "notification",
	      "type": "notificationHub",
	      "tagExpression": "",
	      "hubName": "my-notification-hub",
	      "connection": "MyHubConnectionString",
	      "direction": "out"
	    }
	  ],
	  "disabled": false
	}




#### Azure Notification Hub connection string setup

To use a Notification hub output binding you must configure the connection string for the hub. You can do this on the *Integrate* tab by simply selecting your notification hub or creating a new one. 

You can also manually add a connection string for an existing hub by adding a connection string for the *DefaultFullSharedAccessSignature* to your notification hub. This connection string provides your function access permission to send notification messages. The *DefaultFullSharedAccessSignature* connection string value can be accessed from the **keys** button in the main blade of your notification hub resource in the Azure portal. To manually add a connection string for your hub, use the following steps: 

1. On the **Function app** blade of the Azure portal, click **Function App Settings > Go to App Service settings**.

2. In the **Settings** blade, click **Application Settings**.

3. Scroll down to the **Connection strings** section, and add an named entry for *DefaultFullSharedAccessSignature* value for you notification hub. Change the type to **Custom**.
4. Reference your connection string name in the output bindings. Similar to **MyHubConnectionString** used in the example above.


#### Azure Notification Hub code example for a Node.js timer trigger 

This example sends a notification for a [template registration](../notification-hubs/notification-hubs-templates.md) that contains `location` and `message`.

	module.exports = function (context, myTimer) {
	    var timeStamp = new Date().toISOString();
	   
	    if(myTimer.isPastDue)
	    {
	        context.log('Node.js is running late!');
	    }
	    context.log('Node.js timer trigger function ran!', timeStamp);  
	    context.bindings.notification = {
	        location: "Redmond",
	        message: "Hello from Node!"
	    };
	    context.done();
	};

#### Azure Notification Hub code example for a C# queue trigger

This example sends a notification for a [template registration](../notification-hubs/notification-hubs-templates.md) that contains `message`.


	using System;
	using System.Threading.Tasks;
	using System.Collections.Generic;
	 
	public static void Run(string myQueueItem,  out IDictionary<string, string> notification, TraceWriter log)
	{
	    log.Verbose($"C# Queue trigger function processed: {myQueueItem}");
        notification = GetTemplateProperties(myQueueItem);
	}
	 
	private static IDictionary<string, string> GetTemplateProperties(string message)
	{
	    Dictionary<string, string> templateProperties = new Dictionary<string, string>();
	    templateProperties["message"] = message;
	    return templateProperties;
	}

This example sends a notification for a [template registration](../notification-hubs/notification-hubs-templates.md) that contains `message` using a valid JSON string.

	using System;
	 
	public static void Run(string myQueueItem,  out string notification, TraceWriter log)
	{
		log.Verbose($"C# Queue trigger function processed: {myQueueItem}");
		notification = "{\"message\":\"Hello from C#. Processed a queue item!\"}";
	}

<<<<<<< HEAD
## Reporting Issues

[AZURE.INCLUDE [Reporting Issues](../../includes/functions-reporting-issues.md)]
=======
#### Azure Notification Hub queue trigger C# code example using Notification type

This example shows how to use the `Notification` type that is defined in the [Microsoft Azure Notification Hubs Library](https://www.nuget.org/packages/Microsoft.Azure.NotificationHubs/). In order to use this type, and the library, you must upload a *project.json* file for your function app. The project.json file is a JSON text file which will look similar to the follow:

	{
	  "frameworks": {
	    ".NETFramework,Version=v4.6": {
	      "dependencies": {
	        "Microsoft.Azure.NotificationHubs": "1.0.4"
	      }
	    }
	  }
	}

For more information on uploading your project.json file, see [uploading a project.json file](http://stackoverflow.com/questions/36411536/how-can-i-use-nuget-packages-in-my-azure-functions).

Example code:

	using System;
	using System.Threading.Tasks;
	using Microsoft.Azure.NotificationHubs;
	 
	public static void Run(string myQueueItem,  out Notification notification, TraceWriter log)
	{
	   log.Verbose($"C# Queue trigger function processed: {myQueueItem}");
	   notification = GetTemplateNotification(myQueueItem);
	}
	private static TemplateNotification GetTemplateNotification(string message)
	{
	    Dictionary<string, string> templateProperties = new Dictionary<string, string>();
	    templateProperties["message"] = message;
	    return new TemplateNotification(templateProperties);
	}
>>>>>>> bae55726
<|MERGE_RESOLUTION|>--- conflicted
+++ resolved
@@ -1362,11 +1362,6 @@
 		notification = "{\"message\":\"Hello from C#. Processed a queue item!\"}";
 	}
 
-<<<<<<< HEAD
-## Reporting Issues
-
-[AZURE.INCLUDE [Reporting Issues](../../includes/functions-reporting-issues.md)]
-=======
 #### Azure Notification Hub queue trigger C# code example using Notification type
 
 This example shows how to use the `Notification` type that is defined in the [Microsoft Azure Notification Hubs Library](https://www.nuget.org/packages/Microsoft.Azure.NotificationHubs/). In order to use this type, and the library, you must upload a *project.json* file for your function app. The project.json file is a JSON text file which will look similar to the follow:
@@ -1399,5 +1394,4 @@
 	    Dictionary<string, string> templateProperties = new Dictionary<string, string>();
 	    templateProperties["message"] = message;
 	    return new TemplateNotification(templateProperties);
-	}
->>>>>>> bae55726
+	}