---
title: Azure Functions F# developer reference | Microsoft Docs
description: Understand how to develop Azure Functions using F#.
services: functions
documentationcenter: fsharp
author: sylvanc
manager: jbronsk
editor: ''
tags: ''
keywords: azure functions, functions, event processing, webhooks, dynamic compute, serverless architecture, F#

ms.assetid: e60226e5-2630-41d7-9e5b-9f9e5acc8e50
ms.service: functions
ms.devlang: fsharp
ms.topic: reference
ms.tgt_pltfrm: multiple
ms.workload: na
ms.date: 09/09/2016
ms.author: syclebsc

---
# Azure Functions F# Developer Reference
<<<<<<< HEAD
> [!div class="op_single_selector"]
> * [C# script](functions-reference-csharp.md)
> * [F# script](functions-reference-fsharp.md)
> * [JavaScript](functions-reference-node.md)
> * [Java](functions-reference-java.md)
> 
=======
[!INCLUDE [functions-selector-languages](../../includes/functions-selector-languages.md)]
>>>>>>> 2648e076

F# for Azure Functions is a solution for easily running small pieces of code, or "functions," in the cloud. Data flows into your F# function via function arguments. Argument names are specified in `function.json`, and there are predefined names for accessing things like the function logger and cancellation tokens.

This article assumes that you've already read the [Azure Functions developer reference](functions-reference.md).

## How .fsx works
An `.fsx` file is an F# script. It can be thought of as an F# project that's contained in a single file. The file contains both the code for your program (in this case, your Azure Function) and directives for managing dependencies.

When you use an `.fsx` for an Azure Function, commonly required assemblies are automatically included for you, allowing you to focus on the function rather than "boilerplate" code.

## Binding to arguments
Each binding supports some set of arguments, as detailed in the [Azure Functions triggers and bindings developer reference](functions-triggers-bindings.md). For example, one of the argument bindings a blob trigger supports is a POCO, which can be expressed using an F# record. For example:

```fsharp
type Item = { Id: string }

let Run(blob: string, output: byref<Item>) =
    let item = { Id = "Some ID" }
    output <- item
```

Your F# Azure Function will take one or more arguments. When we talk about Azure Functions arguments, we refer to *input* arguments and *output* arguments. An input argument is exactly what it sounds like: input to your F# Azure Function. An *output* argument is mutable data or a `byref<>` argument that serves as a way to pass data back *out* of your function.

In the example above, `blob` is an input argument, and `output` is an output argument. Notice that we used `byref<>` for `output` (there's no need to add the `[<Out>]` annotation). Using a `byref<>` type allows your function to change which record or object the argument refers to.

When an F# record is used as an input type, the record definition must be marked with `[<CLIMutable>]` in order to allow the Azure Functions framework to set the fields appropriately before passing the record to your function. Under the hood, `[<CLIMutable>]` generates setters for the record properties. For example:

```fsharp
[<CLIMutable>]
type TestObject =
    { SenderName : string
      Greeting : string }

let Run(req: TestObject, log: TraceWriter) =
    { req with Greeting = sprintf "Hello, %s" req.SenderName }
```

An F# class can also be used for both in and out arguments. For a class, properties will usually need getters and setters. For example:

```fsharp
type Item() =
    member val Id = "" with get,set
    member val Text = "" with get,set

let Run(input: string, item: byref<Item>) =
    let result = Item(Id = input, Text = "Hello from F#!")
    item <- result
```

## Logging
To log output to your [streaming logs](../app-service/web-sites-enable-diagnostic-log.md) in F#, your function should take an argument of type `TraceWriter`. For consistency, we recommend this argument is named `log`. For example:

```fsharp
let Run(blob: string, output: byref<string>, log: TraceWriter) =
    log.Verbose(sprintf "F# Azure Function processed a blob: %s" blob)
    output <- input
```

## Async
The `async` workflow can be used, but the result needs to return a `Task`. This can be done with `Async.StartAsTask`, for example:

```fsharp
let Run(req: HttpRequestMessage) =
    async {
        return new HttpResponseMessage(HttpStatusCode.OK)
    } |> Async.StartAsTask
```

## Cancellation Token
If your function needs to handle shutdown gracefully, you can give it a [`CancellationToken`](https://msdn.microsoft.com/library/system.threading.cancellationtoken.aspx) argument. This can be combined with `async`, for example:

```fsharp
let Run(req: HttpRequestMessage, token: CancellationToken)
    let f = async {
        do! Async.Sleep(10)
        return new HttpResponseMessage(HttpStatusCode.OK)
    }
    Async.StartAsTask(f, token)
```

## Importing namespaces
Namespaces can be opened in the usual way:

```fsharp
open System.Net
open System.Threading.Tasks

let Run(req: HttpRequestMessage, log: TraceWriter) =
    ...
```

The following namespaces are automatically opened:

* `System`
* `System.Collections.Generic`
* `System.IO`
* `System.Linq`
* `System.Net.Http`
* `System.Threading.Tasks`
* `Microsoft.Azure.WebJobs`
* `Microsoft.Azure.WebJobs.Host`.

## Referencing External Assemblies
Similarly, framework assembly references can be added with the `#r "AssemblyName"` directive.

```fsharp
#r "System.Web.Http"

open System.Net
open System.Net.Http
open System.Threading.Tasks

let Run(req: HttpRequestMessage, log: TraceWriter) =
    ...
```

The following assemblies are automatically added by the Azure Functions hosting environment:

* `mscorlib`,
* `System`
* `System.Core`
* `System.Xml`
* `System.Net.Http`
* `Microsoft.Azure.WebJobs`
* `Microsoft.Azure.WebJobs.Host`
* `Microsoft.Azure.WebJobs.Extensions`
* `System.Web.Http`
* `System.Net.Http.Formatting`.

In addition, the following assemblies are special cased and may be referenced by simplename (e.g. `#r "AssemblyName"`):

* `Newtonsoft.Json`
* `Microsoft.WindowsAzure.Storage`
* `Microsoft.ServiceBus`
* `Microsoft.AspNet.WebHooks.Receivers`
* `Microsoft.AspNEt.WebHooks.Common`.

If you need to reference a private assembly, you can upload the assembly file into a `bin` folder relative to your function and reference it by using the file name (e.g.  `#r "MyAssembly.dll"`). For information on how to upload files to your function folder, see the following section on package management.

## Editor Prelude
An editor that supports F# Compiler Services will not be aware of the namespaces and assemblies that Azure Functions automatically includes. As such, it can be useful to include a prelude that helps the editor find the assemblies you are using, and to explicitly open namespaces. For example:

```fsharp
#if !COMPILED
#I "../../bin/Binaries/WebJobs.Script.Host"
#r "Microsoft.Azure.WebJobs.Host.dll"
#endif

open Sytem
open Microsoft.Azure.WebJobs.Host

let Run(blob: string, output: byref<string>, log: TraceWriter) =
    ...
```

When Azure Functions executes your code, it processes the source with `COMPILED` defined, so the editor prelude will be ignored.

<a name="package"></a>

## Package management
To use NuGet packages in an F# function, add a `project.json` file to the the function's folder in the function app's file system. Here is an example `project.json` file that adds a NuGet package reference to `Microsoft.ProjectOxford.Face` version 1.1.0:

```json
{
  "frameworks": {
    "net46":{
      "dependencies": {
        "Microsoft.ProjectOxford.Face": "1.1.0"
      }
    }
   }
}
```

Only the .NET Framework 4.6 is supported, so make sure that your `project.json` file specifies `net46` as shown here.

When you upload a `project.json` file, the runtime gets the packages and automatically adds references to the package assemblies. You don't need to add `#r "AssemblyName"` directives. Just add the required `open` statements to your `.fsx` file.

You may wish to put automatically references assemblies in your editor prelude, to improve your editor's interaction with F# Compile Services.

### How to add a `project.json` file to your Azure Function
1. Begin by making sure your function app is running, which you can do by opening your function in the Azure portal. This also gives access to the streaming logs where package installation output will be displayed.
2. To upload a `project.json` file, use one of the methods described in [how to update function app files](functions-reference.md#fileupdate). If you are using [Continuous Deployment for Azure Functions](functions-continuous-deployment.md), you can add a `project.json` file to your staging branch in order to experiment with it before adding it to your deployment branch.
3. After the `project.json` file is added, you will see output similar to the following example in your function's streaming log:

```
2016-04-04T19:02:48.745 Restoring packages.
2016-04-04T19:02:48.745 Starting NuGet restore
2016-04-04T19:02:50.183 MSBuild auto-detection: using msbuild version '14.0' from 'D:\Program Files (x86)\MSBuild\14.0\bin'.
2016-04-04T19:02:50.261 Feeds used:
2016-04-04T19:02:50.261 C:\DWASFiles\Sites\facavalfunctest\LocalAppData\NuGet\Cache
2016-04-04T19:02:50.261 https://api.nuget.org/v3/index.json
2016-04-04T19:02:50.261
2016-04-04T19:02:50.511 Restoring packages for D:\home\site\wwwroot\HttpTriggerCSharp1\Project.json...
2016-04-04T19:02:52.800 Installing Newtonsoft.Json 6.0.8.
2016-04-04T19:02:52.800 Installing Microsoft.ProjectOxford.Face 1.1.0.
2016-04-04T19:02:57.095 All packages are compatible with .NETFramework,Version=v4.6.
2016-04-04T19:02:57.189
2016-04-04T19:02:57.189
2016-04-04T19:02:57.455 Packages restored.
```

## Environment variables
To get an environment variable or an app setting value, use `System.Environment.GetEnvironmentVariable`, for example:

```fsharp
open System.Environment

let Run(timer: TimerInfo, log: TraceWriter) =
    log.Info("Storage = " + GetEnvironmentVariable("AzureWebJobsStorage"))
    log.Info("Site = " + GetEnvironmentVariable("WEBSITE_SITE_NAME"))
```

## Reusing .fsx code
You can use code from other `.fsx` files by using a `#load` directive. For example:

`run.fsx`

```fsharp
#load "logger.fsx"

let Run(timer: TimerInfo, log: TraceWriter) =
    mylog log (sprintf "Timer: %s" DateTime.Now.ToString())
```

`logger.fsx`

```fsharp
let mylog(log: TraceWriter, text: string) =
    log.Verbose(text);
```

Paths provides to the `#load` directive are relative to the location of your `.fsx` file.

* `#load "logger.fsx"` loads a file located in the function folder.
* `#load "package\logger.fsx"` loads a file located in the `package` folder in the function folder.
* `#load "..\shared\mylogger.fsx"` loads a file located in the `shared` folder at the same level as the function folder, that is, directly under `wwwroot`.

The `#load` directive only works with `.fsx` (F# script) files, and not with `.fs` files.

## Next steps
For more information, see the following resources:

* [F# Guide](/dotnet/articles/fsharp/index)
* [Best Practices for Azure Functions](functions-best-practices.md)
* [Azure Functions developer reference](functions-reference.md)
* [Azure Functions triggers and bindings](functions-triggers-bindings.md)
* [Azure Functions testing](functions-test-a-function.md)
* [Azure Functions scaling](functions-scale.md)
<|MERGE_RESOLUTION|>--- conflicted
+++ resolved
@@ -20,16 +20,7 @@
 
 ---
 # Azure Functions F# Developer Reference
-<<<<<<< HEAD
-> [!div class="op_single_selector"]
-> * [C# script](functions-reference-csharp.md)
-> * [F# script](functions-reference-fsharp.md)
-> * [JavaScript](functions-reference-node.md)
-> * [Java](functions-reference-java.md)
-> 
-=======
 [!INCLUDE [functions-selector-languages](../../includes/functions-selector-languages.md)]
->>>>>>> 2648e076
 
 F# for Azure Functions is a solution for easily running small pieces of code, or "functions," in the cloud. Data flows into your F# function via function arguments. Argument names are specified in `function.json`, and there are predefined names for accessing things like the function logger and cancellation tokens.
 
