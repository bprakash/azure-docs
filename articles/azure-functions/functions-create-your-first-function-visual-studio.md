---
title: Create your first function in Azure using Visual Studio | Microsoft Docs
description: Create and publish a simple HTTP triggered function to Azure by using Azure Functions Tools for Visual Studio. 
services: functions
documentationcenter: na
author: rachelappel
manager: cfowler
editor: ''
tags: ''
keywords: azure functions, functions, event processing, compute, serverless architecture

ms.assetid: 82db1177-2295-4e39-bd42-763f6082e796
ms.service: functions
ms.devlang: multiple
ms.topic: quickstart
ms.tgt_pltfrm: multiple
ms.workload: na
<<<<<<< HEAD
ms.date: 07/05/2017
=======
ms.date: 09/06/2017
>>>>>>> 701dfc34
ms.author: glenga
ms.custom: mvc

---
# Create your first function using Visual Studio

Azure Functions lets you execute your code in a serverless environment without having to first create a VM or publish a web application.

In this topic, you learn how to use the Visual Studio 2017 tools for Azure Functions to create and test a "hello world" function locally. You will then publish the function code to Azure. These tools are available as part of the Azure development workload in Visual Studio 2017 version 15.3, or a later version.

![Azure Functions code in a Visual Studio project](./media/functions-create-your-first-function-visual-studio/functions-vstools-intro.png)

## Prerequisites

To complete this tutorial, install:

* [Visual Studio 2017 version 15.3](https://www.visualstudio.com/vs/preview/), including the **Azure development** workload.

    ![Install Visual Studio 2017 with the Azure development workload](./media/functions-create-your-first-function-visual-studio/functions-vs-workloads.png)
    
    >[!NOTE]  
<<<<<<< HEAD
    After you install or upgrade to Visual Studio 2017 version 15.3, you might also need to manually update the Visual Studio 2017 tools for Azure Functions. You can update the tools from the **Tools** menu under **Extensions and Updates...** > **Updates** > **Visual Studio Marketplace** > **Azure Functions and Web Jobs Tools** > **Update**. 
=======
    >After you install or upgrade to Visual Studio 2017 version 15.3, you must manually update the Visual Studio 2017 tools for Azure Functions. You can update the tools from the **Tools** menu under **Extensions and Updates...** > **Updates** > **Visual Studio Marketplace** > **Azure Functions and Web Jobs Tools** > **Update**. 
>>>>>>> 701dfc34

[!INCLUDE [quickstarts-free-trial-note](../../includes/quickstarts-free-trial-note.md)] 

## Create an Azure Functions project in Visual Studio

[!INCLUDE [Create a project using the Azure Functions template](../../includes/functions-vstools-create.md)]

Now that you have created the project, you can create your first function.

## Create the function

1. In **Solution Explorer**, right-click on your project node and select **Add** > **New Item**. Select **Azure Function** and click **Add**.

2. Select **HttpTrigger**, type a **Function Name**, select **Anonymous** for **Access Rights**, and click **Create**. The function created is accessed by an HTTP request from any client. 

    ![Create a new Azure Function](./media/functions-create-your-first-function-visual-studio/functions-vstools-add-new-function-2.png)

    A code file is added to your project that contains a class that implements your function code. This code is based on a template, which receives a name value and echos it back. The **FunctionName** attribute sets the name of your function. The **HttpTrigger** attribute indicates the message that triggers the function. 

    ![Function code file](./media/functions-create-your-first-function-visual-studio/functions-code-page.png)

Now that you have created an HTTP-triggered function, you can test it on your local computer.

## Test the function locally

Azure Functions Core Tools lets you run Azure Functions project on your local development computer. You are prompted to install these tools the first time you start a function from Visual Studio.  

1. To test your function, press F5. If prompted, accept the request from Visual Studio to download and install Azure Functions Core (CLI) tools.  You may also need to enable a firewall exception so that the tools can handle HTTP requests.

2. Copy the URL of your function from the Azure Functions runtime output.  

    ![Azure local runtime](./media/functions-create-your-first-function-visual-studio/functions-vstools-f5.png)

3. Paste the URL for the HTTP request into your browser's address bar. Append the query string `?name=<yourname>` to this URL and execute the request. The following shows the response in the browser to the local GET request returned by the function: 

    ![Function localhost response in the browser](./media/functions-create-your-first-function-visual-studio/functions-test-local-browser.png)

4. To stop debugging, click the **Stop** button on the Visual Studio toolbar.

After you have verified that the function runs correctly on your local computer, it's time to publish the project to Azure.

## Publish the project to Azure

You must have a function app in your Azure subscription before you can publish your project. You can create a function app right from Visual Studio.

[!INCLUDE [Publish the project to Azure](../../includes/functions-vstools-publish.md)]

## Test your function in Azure

1. Copy the base URL of the function app from the Publish profile page. Replace the `localhost:port` portion of the URL you used when testing the function locally with the new base URL. As before, make sure to append the query string `?name=<yourname>` to this URL and execute the request.

    The URL that calls your HTTP triggered function looks like this:

        http://<functionappname>.azurewebsites.net/api/<functionname>?name=<yourname> 

2. Paste this new URL for the HTTP request into your browser's address bar. The following shows the response in the browser to the remote GET request returned by the function: 

    ![Function response in the browser](./media/functions-create-your-first-function-visual-studio/functions-test-remote-browser.png)
 
## Next steps

You have used Visual Studio to create a C# function app with a simple HTTP triggered function. 

+ To learn how to configure your project to support other types of triggers and bindings, see the [Configure the project for local development](functions-develop-vs.md#configure-the-project-for-local-development) section in [Azure Functions Tools for Visual Studio](functions-develop-vs.md).
+ To learn more about local testing and debugging using the Azure Functions Core Tools, see [Code and test Azure Functions locally](functions-run-local.md). 
+ To learn more about developing functions as .NET class libraries, see [Using .NET class libraries with Azure Functions](functions-dotnet-class-library.md). 
<|MERGE_RESOLUTION|>--- conflicted
+++ resolved
@@ -15,11 +15,7 @@
 ms.topic: quickstart
 ms.tgt_pltfrm: multiple
 ms.workload: na
-<<<<<<< HEAD
-ms.date: 07/05/2017
-=======
 ms.date: 09/06/2017
->>>>>>> 701dfc34
 ms.author: glenga
 ms.custom: mvc
 
@@ -41,11 +37,7 @@
     ![Install Visual Studio 2017 with the Azure development workload](./media/functions-create-your-first-function-visual-studio/functions-vs-workloads.png)
     
     >[!NOTE]  
-<<<<<<< HEAD
-    After you install or upgrade to Visual Studio 2017 version 15.3, you might also need to manually update the Visual Studio 2017 tools for Azure Functions. You can update the tools from the **Tools** menu under **Extensions and Updates...** > **Updates** > **Visual Studio Marketplace** > **Azure Functions and Web Jobs Tools** > **Update**. 
-=======
     >After you install or upgrade to Visual Studio 2017 version 15.3, you must manually update the Visual Studio 2017 tools for Azure Functions. You can update the tools from the **Tools** menu under **Extensions and Updates...** > **Updates** > **Visual Studio Marketplace** > **Azure Functions and Web Jobs Tools** > **Update**. 
->>>>>>> 701dfc34
 
 [!INCLUDE [quickstarts-free-trial-note](../../includes/quickstarts-free-trial-note.md)] 
 
