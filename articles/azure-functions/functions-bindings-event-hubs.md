--- conflicted
+++ resolved
@@ -15,49 +15,38 @@
 	ms.topic="reference"
 	ms.tgt_pltfrm="multiple"
 	ms.workload="na"
-<<<<<<< HEAD
 	ms.date="10/31/2016"
-=======
-	ms.date="10/17/2016"
->>>>>>> 21887271
 	ms.author="wesmc"/>
 
 # Azure Functions Event Hub bindings
 
 [AZURE.INCLUDE [functions-selector-bindings](../../includes/functions-selector-bindings.md)]
 
-<<<<<<< HEAD
 This article explains how to configure and code [Azure Event Hub](../event-hubs/event-hubs-overview.md) bindings for Azure Functions. 
 Azure Functions supports trigger and output bindings for Event Hubs.
 
 [AZURE.INCLUDE [intro](../../includes/functions-bindings-intro.md)] 
 
+If you are new to Azure Event Hubs, see the [Azure Event Hub overview](../event-hubs/event-hubs-overview.md).
+
 <a name="trigger"></a>
 ## Event Hub trigger
-=======
-This article explains how to configure and code [Azure Event Hub](../event-hubs/event-hubs-overview.md) bindings for Azure Functions. Azure functions support trigger and output bindings for Azure Event Hubs.
-
-[AZURE.INCLUDE [intro](../../includes/functions-bindings-intro.md)] 
-
-If you are new to Azure Event Hubs, see the [Azure Event Hub overview](../event-hubs/event-hubs-overview.md).
->>>>>>> 21887271
 
 Use the Event Hub trigger to respond to an event sent to an event hub event stream. You must have read access to the event hub to setup the trigger.
 
-<<<<<<< HEAD
 The Event Hub trigger to a function uses the following JSON object in the `bindings` array of function.json:
-=======
-An Azure Event Hub trigger can be used to respond to an event sent to an event hub event stream. You must have read access to the event hub to set up a trigger binding.
->>>>>>> 21887271
 
 	{
 		"type": "eventHubTrigger",
 		"name": "<Name of trigger parameter in function signature>",
 		"direction": "in",
 		"path": "<Name of the Event Hub>",
+		"consumerGroup": "Consumer group to use - see below", 
 		"connection": "<Name of app setting with connection string - see below>"
 	}
 
+`consumerGroup` : This is an optional property used to set the [consumer group](../event-hubs/event-hubs-overview.md#consumer-groups) 
+used to subscribe to events in the hub. If omitted, the `$Default` consumer group is used.  
 `connection` must be the name of an app setting that contains the connection string to the event hub's namespace. 
 Copy this connection string by clicking the **Connection Information** button for the *namespace*, not the event hub 
 itself. This connection string must have at least read permissions to activate the trigger.
@@ -72,7 +61,6 @@
 
 Suppose you have the following Event Hub trigger in the `bindings` array of function.json:
 
-<<<<<<< HEAD
     {
       "type": "eventHubTrigger",
       "name": "myEventHubMessage",
@@ -80,14 +68,6 @@
       "path": "MyEventHub",
       "connection": "myEventHubReadConnectionString"
     }
-=======
-- `type` : Must be set to *eventHubTrigger*.
-- `name` : The variable name used in function code for the event hub message. 
-- `direction` : Must be set to *in*. 
-- `path` : The name of the event hub.
-- `consumerGroup` : This is an optional property used to set the [consumer group](../event-hubs-overview.md#consumer-groups) used to subscribe to events in the hub. If omitted, the `$Default` consumer group is used. 
-- `connection` : The name of an app setting that contains the connection string to the namespace that the event hub resides in. Copy this connection string by clicking the **Connection Information** button for the namespace, not the event hub itself.  This connection string must have at least read permissions to activate the trigger.
->>>>>>> 21887271
 
 See the language-specific sample that logs the message body of the event hub trigger.
 
@@ -178,16 +158,9 @@
 	    log.Verbose(msg);
 	    outputEventHubMessage <- msg;
 
-<<<<<<< HEAD
 <a name="outnodejs"></a>
 ### Output sample in Node.js
 
-=======
-#### Azure Event Hub Node.js code example for output binding
- 
-The following Node.js example function code demonstrates writing an event to an Event Hub event stream. This example represents the Event Hub output binding shown above applied to a Node.js timer trigger.  
- 
->>>>>>> 21887271
 	module.exports = function (context, myTimer) {
 	    var timeStamp = new Date().toISOString();
 	    context.log('TimerTriggerNodeJS1 function ran!', timeStamp);   
