--- conflicted
+++ resolved
@@ -54,9 +54,6 @@
 
 To get access to the event metadata, bind to an [EventData](/dotnet/api/microsoft.servicebus.messaging.eventdata) object (requires a `using` statement for `Microsoft.ServiceBus.Messaging`).
 
-<<<<<<< HEAD
-[Additional settings](functions-host-json.md) can be provided in a host.json file to further fine tune Event Hubs triggers.
-=======
 ```csharp
 [FunctionName("EventHubTriggerCSharp")]
 public static void Run([EventHubTrigger("samples-workitems", Connection = "EventHubConnection")] EventData myEventHubMessage, TraceWriter log)
@@ -65,7 +62,6 @@
 }
 ```
 To receive events in a batch, make `string` or `EventData` an array:
->>>>>>> e83895ec
 
 ```cs
 [FunctionName("EventHubTriggerCSharp")]
