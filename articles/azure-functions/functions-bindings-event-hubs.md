--- conflicted
+++ resolved
@@ -246,19 +246,7 @@
 }
 ```
 
-<<<<<<< HEAD
-See the language-specific sample that writes an event to the event stream.
-
-* [C#](#outcsharp)
-* [F#](#outfsharp)
-* [Node.js](#outnodejs)
-
-<a name="outcsharp"></a>
-
-### Output sample in C# #
-=======
 Here's C# script code that creates one message:
->>>>>>> 6639c568
 
 ```cs
 using System;
