---
title: Create your first function from the Azure Portal | Microsoft Docs
description: Learn how to create your first Azure Function for serverless execution using the Azure portal.
services: functions
documentationcenter: na
author: ggailey777
manager: erikre
editor: ''
tags: '' 

ms.assetid: 96cf87b9-8db6-41a8-863a-abb828e3d06d
ms.service: functions
ms.devlang: multiple
ms.topic: hero-article
ms.tgt_pltfrm: multiple
ms.workload: na
ms.date: 04/14/2017
ms.author: glenga

---
# Create your first function in the Azure portal

<<<<<<< HEAD
Learn how to use Azure Functions to create a "hello world" function in the Azure Portal. Functions lets you execute your code in a serverless environment without having to first create a VM or publish a web application. 
=======
Azure Functions lets you execute your code in a serverless environment without having to first create a VM or publish a web application. In this topic, learn how to use Functions to create a "hello world" function in the Azure portal.  
>>>>>>> 3b6ad9e4

![Create function app in the Azure portal](./media/functions-create-first-azure-function/function-app-in-portal-editor.png)

[!INCLUDE [quickstarts-free-trial-note](../../includes/quickstarts-free-trial-note.md)]

It should take you less than five minutes to complete all the steps in this topic.

## Log in to Azure

Log in to the [Azure portal](https://portal.azure.com/).

## Create a function app

<<<<<<< HEAD
You must have a function app to host the execution of your functions. A function app lets you group functions as a logic unit for easier management, deployment and sharing of resources. 

1. Click the **New** button found on the upper left-hand corner of the Azure portal.

2. Click **Compute** > **Function App**, select your **Subscription**, and enter values for the required function app settings.
=======
You must have a function app to host the execution of your functions. A function app lets you group functions as a logic unit for easier management, deployment, and sharing of resources. 

1. Click the **New** button found on the upper left-hand corner of the Azure portal.

2. Click **Compute** > **Function App**, select your **Subscription**. Then, use the function app settings as specified in the table.
>>>>>>> 3b6ad9e4
 
     ![Create function app in the Azure portal](./media/functions-create-first-azure-function/function-app-create-flow.png)

    | Setting      | Suggested value  | Description                                        |
    | ------------ |  ------- | -------------------------------------------------- |
<<<<<<< HEAD
    | **App name** | _Globally unique name_ | Name that identifies your new function app. | 
    | **[Resource Group](../azure-resource-manager/resource-group-overview.md)** |  `myResourceGroup` | Name for the new resource group in which to create your function app. | 
    | **[Hosting plan](functions-scale.md)** |   **Consumption plan** | Hosting plan that defines how resources are allocated to your function app. In the default **Consumption Plan**, resources are added dynamically as required by your functions and you only pay when functions are running.   |
    | **[Storage account](../storage/storage-create-storage-account.md#create-a-storage-account)** |  _Globally unique name_ |  Name of the new storage account used by your function app. | 
=======
    | **App name** | Globally unique name | Name that identifies your new function app. | 
    | **[Resource Group](../azure-resource-manager/resource-group-overview.md)** |  myResourceGroup | Name for the new resource group in which to create your function app. | 
    | **[Hosting plan](functions-scale.md)** |   Consumption plan | Hosting plan that defines how resources are allocated to your function app. In the default **Consumption Plan**, resources are added dynamically as required by your functions. You only pay for the time your functions run.   |
    | **[Storage account](../storage/storage-create-storage-account.md#create-a-storage-account)** |  Globally unique name |  Name of the new storage account used by your function app. | 
>>>>>>> 3b6ad9e4

3. Click **Create** to provision and deploy the function app.  

    ![Function app successfully created.](./media/functions-create-first-azure-function/function-app-create-success.png) 

<<<<<<< HEAD
Next, you will create a function in the new function app.
=======
Next, you create a function in the new function app.
>>>>>>> 3b6ad9e4

## <a name="create-function"></a>Create an HTTP triggered function

1. Expand your new function app, then click the **+** button next to **Functions**.

2.  In the **Get started quickly** page, click **WebHook + API**, choose a language for your function, and click **Create this function**. 
   
    ![Functions quickstart in the Azure portal.](./media/functions-create-first-azure-function/function-app-quickstart-node-webhook.png)

A function is created in your chosen language using the template for an HTTP triggered function. You can run the new function by sending an HTTP request.

## Test the function

1. In your new function, click **</> Get function URL** and copy the **Function URL**. 

    ![](./media/functions-create-first-azure-function/function-app-develop-tab-testing.png)

2. Paste the URL for the HTTP request into your browser's address bar. Append the query string `&name=<yourname>` to this URL and execute the request. The following shows the response in the browser to the GET request returned by the function:

    ![Function response in the browser.](./media/functions-create-first-azure-function/function-app-browser-testing.png)

    The request URL includes a key that is required, by default, to access your function over HTTP.   

## View the function logs 

When your function runs, trace information is written to the logs. To see the trace output from the previous execution, return to your function in the portal and click the up arrow at the bottom of the screen to expand **Logs**. 

![Functions log viewer in the Azure portal.](./media/functions-create-first-azure-function/function-view-logs.png)

## Clean up resources

[!INCLUDE [Next steps note](../../includes/functions-quickstart-cleanup.md)]

## Next steps

<<<<<<< HEAD
You have just created a function app with a simple HTTP triggered function.  
=======
You have created a function app with a simple HTTP triggered function.  
>>>>>>> 3b6ad9e4

[!INCLUDE [Next steps note](../../includes/functions-quickstart-next-steps.md)]

For more information, see [Azure Functions HTTP and webhook bindings](functions-bindings-http-webhook.md).

[!INCLUDE [Getting Started Note](../../includes/functions-get-help.md)]
<|MERGE_RESOLUTION|>--- conflicted
+++ resolved
@@ -20,11 +20,7 @@
 ---
 # Create your first function in the Azure portal
 
-<<<<<<< HEAD
-Learn how to use Azure Functions to create a "hello world" function in the Azure Portal. Functions lets you execute your code in a serverless environment without having to first create a VM or publish a web application. 
-=======
 Azure Functions lets you execute your code in a serverless environment without having to first create a VM or publish a web application. In this topic, learn how to use Functions to create a "hello world" function in the Azure portal.  
->>>>>>> 3b6ad9e4
 
 ![Create function app in the Azure portal](./media/functions-create-first-azure-function/function-app-in-portal-editor.png)
 
@@ -38,45 +34,26 @@
 
 ## Create a function app
 
-<<<<<<< HEAD
-You must have a function app to host the execution of your functions. A function app lets you group functions as a logic unit for easier management, deployment and sharing of resources. 
-
-1. Click the **New** button found on the upper left-hand corner of the Azure portal.
-
-2. Click **Compute** > **Function App**, select your **Subscription**, and enter values for the required function app settings.
-=======
 You must have a function app to host the execution of your functions. A function app lets you group functions as a logic unit for easier management, deployment, and sharing of resources. 
 
 1. Click the **New** button found on the upper left-hand corner of the Azure portal.
 
 2. Click **Compute** > **Function App**, select your **Subscription**. Then, use the function app settings as specified in the table.
->>>>>>> 3b6ad9e4
  
      ![Create function app in the Azure portal](./media/functions-create-first-azure-function/function-app-create-flow.png)
 
     | Setting      | Suggested value  | Description                                        |
     | ------------ |  ------- | -------------------------------------------------- |
-<<<<<<< HEAD
-    | **App name** | _Globally unique name_ | Name that identifies your new function app. | 
-    | **[Resource Group](../azure-resource-manager/resource-group-overview.md)** |  `myResourceGroup` | Name for the new resource group in which to create your function app. | 
-    | **[Hosting plan](functions-scale.md)** |   **Consumption plan** | Hosting plan that defines how resources are allocated to your function app. In the default **Consumption Plan**, resources are added dynamically as required by your functions and you only pay when functions are running.   |
-    | **[Storage account](../storage/storage-create-storage-account.md#create-a-storage-account)** |  _Globally unique name_ |  Name of the new storage account used by your function app. | 
-=======
     | **App name** | Globally unique name | Name that identifies your new function app. | 
     | **[Resource Group](../azure-resource-manager/resource-group-overview.md)** |  myResourceGroup | Name for the new resource group in which to create your function app. | 
     | **[Hosting plan](functions-scale.md)** |   Consumption plan | Hosting plan that defines how resources are allocated to your function app. In the default **Consumption Plan**, resources are added dynamically as required by your functions. You only pay for the time your functions run.   |
     | **[Storage account](../storage/storage-create-storage-account.md#create-a-storage-account)** |  Globally unique name |  Name of the new storage account used by your function app. | 
->>>>>>> 3b6ad9e4
 
 3. Click **Create** to provision and deploy the function app.  
 
     ![Function app successfully created.](./media/functions-create-first-azure-function/function-app-create-success.png) 
 
-<<<<<<< HEAD
-Next, you will create a function in the new function app.
-=======
 Next, you create a function in the new function app.
->>>>>>> 3b6ad9e4
 
 ## <a name="create-function"></a>Create an HTTP triggered function
 
@@ -112,11 +89,7 @@
 
 ## Next steps
 
-<<<<<<< HEAD
-You have just created a function app with a simple HTTP triggered function.  
-=======
 You have created a function app with a simple HTTP triggered function.  
->>>>>>> 3b6ad9e4
 
 [!INCLUDE [Next steps note](../../includes/functions-quickstart-next-steps.md)]
 
