--- conflicted
+++ resolved
@@ -47,11 +47,7 @@
 
     ![Functions quickstart page in the Azure portal](./media/functions-create-github-webhook-triggered-function/add-first-function.png)
 
-<<<<<<< HEAD
-2. Select the **GitHubWebHook** template for your desired language. **Name your function**, then select **Create**.
-=======
 2. Select the **GitHub WebHook** template for your desired language. **Name your function**, then select **Create**.
->>>>>>> 7e950a10
 
      ![Create a GitHub webhook triggered function in the Azure portal](./media/functions-create-github-webhook-triggered-function/functions-create-github-webhook-trigger.png) 
 
