--- conflicted
+++ resolved
@@ -32,17 +32,10 @@
 1. Go to the [Azure portal](https://portal.azure.com) and sign-in with your Azure account.
 2. Click **+New** > **Compute** > **Function App**, select your **Subscription**, type a unique **App name** that identifies your function app, then specify the following settings:
    
-<<<<<<< HEAD
    * **[Resource Group](../azure-resource-manager/resource-group-overview.md)**: Select **Create new** and enter a name for your new resource group. You can also choose an existing resource group, however you may not be able to create a dynamic App Service plan for your function app.
-   * **[App Service plan](../app-service/azure-web-sites-web-hosting-plans-in-depth-overview.md)**: Choose either *dynamic* or *classic*. 
-     * **Dynamic**: The default plan type for Azure Functions. When you choose a dynamic plan, you must also choose the **Location** and set the **Memory Allocation** (in MB). For information about how memory allocation affects costs, see [Azure Functions pricing](https://azure.microsoft.com/pricing/details/functions/). 
-     * **Classic**: A classic App Service plan requires you to create an **App Service plan/location** or select an existing one. These settings determine the [location, features, cost and compute resources](https://azure.microsoft.com/pricing/details/app-service/) associated with your app.  
-=======
-   * **[Resource Group](../azure-portal/resource-group-portal.md)**: Select **Create new** and enter a name for your new resource group. You can also choose an existing resource group, however you may not be able to create a dynamic App Service plan for your function app.
    * **[Hosting plan](../app-service/azure-web-sites-web-hosting-plans-in-depth-overview.md)**, which can be one of the following: 
      * **Dynamic plan**: The default plan type for Azure Functions. When you choose a dynamic plan, you must also choose the **Location** and set the **Memory Allocation** (in MB). For information about how memory allocation affects costs, see [Azure Functions pricing](https://azure.microsoft.com/pricing/details/functions/). 
      * **App Service plan**: An App Service plan requires you to create an **App Service plan/location** or select an existing one. These settings determine the [location, features, cost and compute resources](https://azure.microsoft.com/pricing/details/app-service/) associated with your app.  
->>>>>>> 301dd653
    * **Storage account**: Each function app requires a storage account. You can either choose an existing storage account or create one. 
      
      ![Create new function app in the Azure portal](./media/functions-create-first-azure-function-azure-portal/function-app-create-flow.png)
