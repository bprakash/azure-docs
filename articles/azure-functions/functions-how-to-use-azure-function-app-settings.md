--- conflicted
+++ resolved
@@ -28,11 +28,7 @@
 
 ## Develop
 ### App Service Editor
-<<<<<<< HEAD
-The App Service Editor is an advaned in-portal editor that you can use to modify Json configuration files and code files alike. Choosing this option launches a separate browser tab with a basic editor. This enables you to integrate with Github, run and debug code, and modify function app settings.
-=======
 The App Service Editor is an advanced in-portal editor that you can use to modify Json configuration files and code files alike. Choosing this option launches a separate browser tab with a basic editor. This enables you to integrate with Github, run and debug code, and modify function app settings.
->>>>>>> e8cfaf0d
 
 ![The App Service Editor](./media/functions-how-to-use-azure-function-app-settings/configure-function-app-appservice-editor.png)
 
