--- conflicted
+++ resolved
@@ -6,11 +6,7 @@
   title: Azure Functions Documentation - Tutorials | Microsoft Docs
   meta.description: Learn how to develop and deploy functions in the language of your choice to run tasks in the background or on a schedule without special infrastructure.
   services: functions
-<<<<<<< HEAD
   author: czeumault
-=======
-  author: carolz
->>>>>>> 5573977f
   manager: carolz
   ms.service: virtual-machines\linux
   ms.tgt_pltfrm: na
