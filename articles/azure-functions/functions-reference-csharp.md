<properties
	pageTitle="Azure Functions developer reference | Microsoft Azure"
	description="Understand how to develop Azure Functions using C#."
	services="functions"
	documentationCenter="na"
	authors="christopheranderson"
	manager="erikre"
	editor=""
	tags=""
	keywords="azure functions, functions, event processing, webhooks, dynamic compute, serverless architecture"/>

<tags
	ms.service="functions"
	ms.devlang="dotnet"
	ms.topic="reference"
	ms.tgt_pltfrm="multiple"
	ms.workload="na"
	ms.date="04/14/2016"
	ms.author="chrande"/>

# Azure Functions C# developer reference

The C# experience for Azure Functions is based on the Azure WebJobs SDK. Data flows into your C# function via method arguments. Argument names are specified in `function.json`, and there are predefined names for accessing things like the function logger and cancellation tokens.

This article assumes that you've already read the [Azure Functions developer reference](functions-reference.md).

## How .csx works

The `.csx` format allows to write less "boilerplate" and focus on writing just a C# function. For Azure Functions, you just include any assembly references and namespaces you need up top, as usual, and instead of wrapping everything in a namespace and class, you can just define your `Run` method. If you need to include any classes, for instance to define POCO objects, you can include a class inside the same file.

## Binding to arguments

The various bindings are bound to a C# function via the `name` property in the *function.json* configuration. Each binding has its own supported types which is documented per binding; for instance, a blob trigger can support a string, a POCO, or several other types. You can use the type which best suits your need. 

```csharp
public static void Run(string myBlob, out MyClass myQueueItem)
{
    log.Verbose($"C# Blob trigger function processed: {myBlob}");
    myQueueItem = new MyClass() { Id = "myid" };
}

public class MyClass
{
    public string Id { get; set; }
}
```

## Logging

To log output to your streaming logs in C#, you can include a `TraceWriter` typed argument. We recommend that you name it `log`. We recommend you avoid `Console.Write` in Azure Functions.

```csharp
public static void Run(string myBlob, TraceWriter log)
{
    log.Verbose($"C# Blob trigger function processed: {myBlob}");
}
```

## Async

To make a function asynchronous, use the `async` keyword and return a `Task` object.

```csharp
public async static Task ProcessQueueMessageAsync(
        string blobName, 
        Stream blobInput,
        Stream blobOutput)
    {
        await blobInput.CopyToAsync(blobOutput, 4096, token);
    }
```

## Cancellation Token

In certain cases, you may have operations which are sensitive to being shut down. While it's always best to write code which can handle crashing,  in cases where you want to handle graceful shutdown requests, you define a [`CancellationToken`](https://msdn.microsoft.com/library/system.threading.cancellationtoken.aspx) typed argument.  A `CancellationToken` will be provided if a host shutdown is triggered. 

```csharp
public async static Task ProcessQueueMessageAsyncCancellationToken(
        string blobName, 
        Stream blobInput,
        Stream blobOutput,
        CancellationToken token)
    {
        await blobInput.CopyToAsync(blobOutput, 4096, token);
    }
```

## Importing namespaces

If you need import namespaces, you can do so as usual, with the `using` clause.

```csharp
using System.Net;
using System.Threading.Tasks;

public static Task<HttpResponseMessage> Run(HttpRequestMessage req, TraceWriter log)
```

The following namespaces are automatically imported and are therefore optional:

* `System`
* `System.Collections.Generic`
* `System.Linq`
* `System.Net.Http`
* `Microsoft.Azure.WebJobs`
* `Microsoft.Azure.WebJobs.Host`.

## Referencing External Assemblies

For framework assemblies, add references by using the `#r "AssemblyName"` directive.

```csharp
#r "System.Web.Http"

using System.Net;
using System.Net.Http;
using System.Threading.Tasks;

public static Task<HttpResponseMessage> Run(HttpRequestMessage req, TraceWriter log)
```

The following assemblies are automatically added by the Azure Functions hosting environment:

* `mscorlib`,
* `System`
* `System.Core`
* `System.Xml`
* `System.Net.Http`
* `Microsoft.Azure.WebJobs`
* `Microsoft.Azure.WebJobs.Host`
* `Microsoft.Azure.WebJobs.Extensions`
* `System.Web.Http`
* `System.Net.Http.Formatting`.

In addition, the following assemblies are special cased and may be referenced by simplename (e.g. `#r "AssemblyName"`):

* `Newtonsoft.Json`
* `Microsoft.AspNet.WebHooks.Receivers`
* `Microsoft.AspNEt.WebHooks.Common`.

If you need to reference a private assembly, you can upload the assembly file into a `bin` folder relative to your function and reference it by using the file name (e.g.  `#r "MyAssembly.dll"`).

## Package management

To use NuGet packages in a C# function, upload a *project.json* file to the the function's folder in the function app's file system. Here is an example *project.json* file that adds a reference to Microsoft.ProjectOxford.Face version 1.1.0:

```json
{
  "frameworks": {
    "net46":{
      "dependencies": {
        "Microsoft.ProjectOxford.Face": "1.1.0"
      }
    }
   }
}
<<<<<<< HEAD
```

When you upload a *project.json* file, the runtime gets the packages and automatically adds references to the package assemblies. You don't need to add `#r "AssemblyName"` directives. Just add the required `using` statements to your *run.csx* file to use the types defined in the NuGet packages.

### How to upload a project.json file

Begin by making sure your function app is running, which you can do by opening your function in the Azure portal. This also gives access to the streaming logs where package installation output will be displayed.

Function apps are built on App Service, so all of the [deployment options available to standard web apps](../app-service-web/web-sites-deploy.md) are available for function apps as well. Here are some methods you can use.

#### To upload project.json by using Visual Studio Online (Monaco)

1. In the Azure Functions portal, click **Function app settings**.

2. In the **Advanced Settings** section, click **Go to App Service Settings**.

3. Click **Tools**.

4. Under **Develop**, click **Visual Studio Online**.

5. Turn it **On** if it is not already enabled, and click **Go**.

6. After Visual Studio Online loads, drag-and-drop your *project.json* file into your function's folder (the folder named after your function).

#### To upload project.json by using the function app's SCM (Kudu) endpoint

1. Navigate to: *https://<function_app_name>.scm.azurewebsites.net*.

2. Click **Debug Console > CMD**.

3. Navigate to *D:\home\site\wwwroot\<function_name>*.

4. Drag-and-drop your *project.json* file into the folder (onto the file grid).

#### To upload project.json by using FTP

1. Follow the instructions [here](../app-service-web/web-sites-deploy.md#ftp) to get FTP configured.

2. When you're connected to the function app site, copy your *project.json* file to */site/wwwroot/<function_name>*.

#### Package installation log 

After the *project.json* file is uploaded, you see output like the following example in your function's streaming log:

```
2016-04-04T19:02:48.745 Restoring packages.
2016-04-04T19:02:48.745 Starting NuGet restore
2016-04-04T19:02:50.183 MSBuild auto-detection: using msbuild version '14.0' from 'D:\Program Files (x86)\MSBuild\14.0\bin'.
2016-04-04T19:02:50.261 Feeds used:
2016-04-04T19:02:50.261 C:\DWASFiles\Sites\facavalfunctest\LocalAppData\NuGet\Cache
2016-04-04T19:02:50.261 https://api.nuget.org/v3/index.json
2016-04-04T19:02:50.261 
2016-04-04T19:02:50.511 Restoring packages for D:\home\site\wwwroot\HttpTriggerCSharp1\Project.json...
2016-04-04T19:02:52.800 Installing Newtonsoft.Json 6.0.8.
2016-04-04T19:02:52.800 Installing Microsoft.ProjectOxford.Face 1.1.0.
2016-04-04T19:02:57.095 All packages are compatible with .NETFramework,Version=v4.6.
2016-04-04T19:02:57.189 
2016-04-04T19:02:57.189 
2016-04-04T19:02:57.455 Packages restored.
=======
>>>>>>> edd433ef
```

When you upload a *project.json* file, the runtime gets the packages and automatically adds references to the package assemblies. You don't need to add `#r "AssemblyName"` directives. Just add the required `using` statements to your *run.csx* file to use the types defined in the NuGet packages.

### How to upload a project.json file

Begin by making sure your function app is running, which you can do by opening your function in the Azure portal. This also gives access to the streaming logs where package installation output will be displayed.

Function apps are built on App Service, so all of the [deployment options available to standard web apps](../app-service-web/web-sites-deploy.md) are available for function apps as well. Here are some methods you can use.

#### To upload project.json by using Visual Studio Online (Monaco)

1. In the Azure Functions portal, click **Function app settings**.

2. In the **Advanced Settings** section, click **Go to App Service Settings**.

3. Click **Tools**.

4. Under **Develop**, click **Visual Studio Online**.

5. Turn it **On** if it is not already enabled, and click **Go**.

6. After Visual Studio Online loads, drag-and-drop your *project.json* file into your function's folder (the folder named after your function).

#### To upload project.json by using the function app's SCM (Kudu) endpoint

1. Navigate to: *https://<function_app_name>.scm.azurewebsites.net*.

2. Click **Debug Console > CMD**.

3. Navigate to *D:\home\site\wwwroot\<function_name>*.

4. Drag-and-drop your *project.json* file into the folder (onto the file grid).

#### To upload project.json by using FTP

1. Follow the instructions [here](../app-service-web/web-sites-deploy.md#ftp) to get FTP configured.

2. When you're connected to the function app site, copy your *project.json* file to */site/wwwroot/<function_name>*.

#### Package installation log 

After the *project.json* file is uploaded, you see output like the following example in your function's streaming log:

```
2016-04-04T19:02:48.745 Restoring packages.
2016-04-04T19:02:48.745 Starting NuGet restore
2016-04-04T19:02:50.183 MSBuild auto-detection: using msbuild version '14.0' from 'D:\Program Files (x86)\MSBuild\14.0\bin'.
2016-04-04T19:02:50.261 Feeds used:
2016-04-04T19:02:50.261 C:\DWASFiles\Sites\facavalfunctest\LocalAppData\NuGet\Cache
2016-04-04T19:02:50.261 https://api.nuget.org/v3/index.json
2016-04-04T19:02:50.261 
2016-04-04T19:02:50.511 Restoring packages for D:\home\site\wwwroot\HttpTriggerCSharp1\Project.json...
2016-04-04T19:02:52.800 Installing Newtonsoft.Json 6.0.8.
2016-04-04T19:02:52.800 Installing Microsoft.ProjectOxford.Face 1.1.0.
2016-04-04T19:02:57.095 All packages are compatible with .NETFramework,Version=v4.6.
2016-04-04T19:02:57.189 
2016-04-04T19:02:57.189 
2016-04-04T19:02:57.455 Packages restored.
```

## Reusing .csx code

You can use classes and methods defined in other *.csx* files in your *run.csx* file. To do that, use `#load` directives in your *run.csx* file, as shown in the following example.

Example *run.csx*:

```csharp
#load "mylogger.csx"

public static void Run(TimerInfo myTimer, TraceWriter log)
{
    log.Verbose($"Log by run.csx: {DateTime.Now}"); 
    MyLogger(log, $"Log by MyLogger: {DateTime.Now}");
}
```

Example *mylogger.csx*:

```csharp
public static void MyLogger(TraceWriter log, string logtext)
{
    log.Verbose(logtext); 
}
```

You can use a relative path with the `#load` directive:

* `#load "mylogger.csx"` loads a file located in the function folder.

* `#load "loadedfiles\mylogger.csx"` loads a file located in a folder in the function folder.

* `#load "..\shared\mylogger.csx"` loads a file located in a folder at the same level as the function folder, that is, directly under *wwwroot*.
 
The `#load` directive works only with *.csx* (C# script) files, not with *.cs* files. 

## Next steps

For more information, see the following resources:

* [Azure Functions developer reference](functions-reference.md)
* [Azure Functions NodeJS developer reference](functions-reference-node.md)
* [Azure Functions triggers and bindings](functions-triggers-bindings.md)
<|MERGE_RESOLUTION|>--- conflicted
+++ resolved
@@ -154,7 +154,6 @@
     }
    }
 }
-<<<<<<< HEAD
 ```
 
 When you upload a *project.json* file, the runtime gets the packages and automatically adds references to the package assemblies. You don't need to add `#r "AssemblyName"` directives. Just add the required `using` statements to your *run.csx* file to use the types defined in the NuGet packages.
@@ -214,67 +213,6 @@
 2016-04-04T19:02:57.189 
 2016-04-04T19:02:57.189 
 2016-04-04T19:02:57.455 Packages restored.
-=======
->>>>>>> edd433ef
-```
-
-When you upload a *project.json* file, the runtime gets the packages and automatically adds references to the package assemblies. You don't need to add `#r "AssemblyName"` directives. Just add the required `using` statements to your *run.csx* file to use the types defined in the NuGet packages.
-
-### How to upload a project.json file
-
-Begin by making sure your function app is running, which you can do by opening your function in the Azure portal. This also gives access to the streaming logs where package installation output will be displayed.
-
-Function apps are built on App Service, so all of the [deployment options available to standard web apps](../app-service-web/web-sites-deploy.md) are available for function apps as well. Here are some methods you can use.
-
-#### To upload project.json by using Visual Studio Online (Monaco)
-
-1. In the Azure Functions portal, click **Function app settings**.
-
-2. In the **Advanced Settings** section, click **Go to App Service Settings**.
-
-3. Click **Tools**.
-
-4. Under **Develop**, click **Visual Studio Online**.
-
-5. Turn it **On** if it is not already enabled, and click **Go**.
-
-6. After Visual Studio Online loads, drag-and-drop your *project.json* file into your function's folder (the folder named after your function).
-
-#### To upload project.json by using the function app's SCM (Kudu) endpoint
-
-1. Navigate to: *https://<function_app_name>.scm.azurewebsites.net*.
-
-2. Click **Debug Console > CMD**.
-
-3. Navigate to *D:\home\site\wwwroot\<function_name>*.
-
-4. Drag-and-drop your *project.json* file into the folder (onto the file grid).
-
-#### To upload project.json by using FTP
-
-1. Follow the instructions [here](../app-service-web/web-sites-deploy.md#ftp) to get FTP configured.
-
-2. When you're connected to the function app site, copy your *project.json* file to */site/wwwroot/<function_name>*.
-
-#### Package installation log 
-
-After the *project.json* file is uploaded, you see output like the following example in your function's streaming log:
-
-```
-2016-04-04T19:02:48.745 Restoring packages.
-2016-04-04T19:02:48.745 Starting NuGet restore
-2016-04-04T19:02:50.183 MSBuild auto-detection: using msbuild version '14.0' from 'D:\Program Files (x86)\MSBuild\14.0\bin'.
-2016-04-04T19:02:50.261 Feeds used:
-2016-04-04T19:02:50.261 C:\DWASFiles\Sites\facavalfunctest\LocalAppData\NuGet\Cache
-2016-04-04T19:02:50.261 https://api.nuget.org/v3/index.json
-2016-04-04T19:02:50.261 
-2016-04-04T19:02:50.511 Restoring packages for D:\home\site\wwwroot\HttpTriggerCSharp1\Project.json...
-2016-04-04T19:02:52.800 Installing Newtonsoft.Json 6.0.8.
-2016-04-04T19:02:52.800 Installing Microsoft.ProjectOxford.Face 1.1.0.
-2016-04-04T19:02:57.095 All packages are compatible with .NETFramework,Version=v4.6.
-2016-04-04T19:02:57.189 
-2016-04-04T19:02:57.189 
-2016-04-04T19:02:57.455 Packages restored.
 ```
 
 ## Reusing .csx code
