<properties 
	pageTitle="Build a Node.js web application using DocumentDB | Azure" 
	description="Learn how to use Microsoft Azure DocumentDB to store and access data from a Node.js Express web application hosted on Azure Websites." 
	services="documentdb" 
	documentationCenter="nodejs" 
	authors="ryancrawcour" 
	manager="jhubbard" 
	editor="cgronlun"/>

<tags 
	ms.service="documentdb" 
	ms.workload="data-services" 
	ms.tgt_pltfrm="na" 
	ms.devlang="nodejs" 
	ms.topic="hero-article" 
<<<<<<< HEAD
	ms.date="04/08/2015" 
=======
	ms.date="04/29/2015" 
>>>>>>> 8e917651
	ms.author="ryancraw"/>

# <a name="_Toc395783175"></a>Build a Node.js web application using DocumentDB

This tutorial shows you how to use the Azure DocumentDB service to store and access data from a Node.js Express application hosted on Azure Websites.

We recommend getting started by watching the following video, where we show you how to provision an Azure DocumentDB database account and store JSON documents in your Node.js application. 

> [AZURE.VIDEO azure-demo-getting-started-with-azure-documentdb-on-nodejs-in-linux]

Then, return to this article, where you'll learn the answers to the following questions:

- How do I work with DocumentDB using the documentdb npm module?
- How do I deploy the web application to Azure Websites?

By following this tutorial, you will build a simple web-based
task-management application that allows creating, retrieving and
completing of tasks. The tasks will be stored as JSON documents in Azure
DocumentDB.

![Screen shot of the My Todo List application created in this tutorial](./media/documentdb-nodejs-application/image1.png)

Don't have time to complete the tutorial and just want to get the complete solution from GitHub? Not a problem, get it [here](https://github.com/Azure/azure-documentdb-node/tree/master/tutorial/todo).

## <a name="_Toc395783176"></a>Prerequisites

> [AZURE.TIP] This tutorial assumes that you have some prior experience using Node.js and Azure Websites.

Before following the instructions in this article, you should ensure
that you have the following:

- An active Azure account. If you don't have an account, you can create a free trial account in just a couple of minutes. For details, see [Azure Free Trial](../../pricing/free-trial/).
- [Node.js][] version v0.10.29 or higher.
- [Express generator](http://www.expressjs.com/starter/generator.html) (you can install this via `npm install express-generator -g`)
- [Git][].

## <a name="_Toc395637761"></a>Step 1: Create a DocumentDB database account

Let's start by creating a DocumentDB account. If you already have an account, you can skip to [Step 2: Create a new Node.js application](#_Toc395783178).

[AZURE.INCLUDE [documentdb-create-dbaccount](../includes/documentdb-create-dbaccount.md)]

[AZURE.INCLUDE [documentdb-keys](../includes/documentdb-keys.md)]

## <a name="_Toc395783178"></a>Step 2: Create a new Node.js application

Now let's create a basic Hello World Node.js project using the [Express](http://expressjs.com/) framework.

1. Open your favorite terminal.

2. Use the express generator to generate a new application called **todo**.

		express todo

3. Open your new **todo** directory and install dependencies.

		cd todo
		npm install

4. Run your new application.

		npm start

5. You can you view your new application by navigating your browser to [http://localhost:3000](http://localhost:3000).

	![Screenshot of the Hello World application in a browser window](./media/documentdb-nodejs-application/image12.png)

## <a name="_Toc395783179"></a>Step 3: Install additional modules

The **package.json** file is one of the files created in the root of the
project. This file contains a list of additional modules that are
required for your Node.js application. Later, when you deploy this
application to an Azure Websites, this file is used to determine
which modules need to be installed on Azure to support your application. We still need to install two more packages for this tutorial.

1. Back in the terminal, install the **async** module via npm.

		npm install async --save

1. Install the **documentdb** module via npm. This is the module where all the DocumentDB magic happens.

		npm install documentdb --save

3. A quick check of the **package.json** file of the application should show the additional modules. This file will tell Azure which packages to download and install when running your application. It should resemble the example below.

	![Screenshot of the package.json tab](./media/documentdb-nodejs-application/image17.png)

       This tells Node (and Azure later) that your application depends on these additional modules.

## <a name="_Toc395783180"></a>Step 4: Using the DocumentDB service in a node application

That takes care of all the initial setup and configuration, now let’s get down to why we’re here, and that’s to write some code using Azure DocumentDB.

### Create the model

1. In the project directory, create a new directory named **models**.
2. In the **models** directory, create a new file named **taskDao.js**. This file will contain the model for the tasks created by our application.
3. In the same **models** directory, create another new file named **docdbUtils.js**. This file will contain some useful, reusable, code that we will use throughout our application. 
4. Copy the following code in to **docdbUtils.js**

		var DocumentDBClient = require('documentdb').DocumentClient;
			
		var DocDBUtils = {
		    getOrCreateDatabase: function (client, databaseId, callback) {
		        var querySpec = {
		            query: 'SELECT * FROM root r WHERE r.id=@id',
		            parameters: [{
		                name: '@id',
		                value: databaseId
		            }]
		        };
		
		        client.queryDatabases(querySpec).toArray(function (err, results) {
		            if (err) {
		                callback(err);
		
		            } else {
		                if (results.length === 0) {
		                    var databaseSpec = {
		                        id: databaseId
		                    };
		
		                    client.createDatabase(databaseSpec, function (err, created) {
		                        callback(null, created);
		                    });
		
		                } else {
		                    callback(null, results[0]);
		                }
		            }
		        });
		    },
		
		    getOrCreateCollection: function (client, databaseLink, collectionId, callback) {
		        var querySpec = {
		            query: 'SELECT * FROM root r WHERE r.id=@id',
		            parameters: [{
		                name: '@id',
		                value: collectionId
		            }]
		        };		       
				
		        client.queryCollections(databaseLink, querySpec).toArray(function (err, results) {
		            if (err) {
		                callback(err);
		
		            } else {		
		                if (results.length === 0) {
		                    var collectionSpec = {
		                        id: collectionId
		                    };
							
				 			var requestOptions = {
								offerType: 'S1'
							};
							
		                    client.createCollection(databaseLink, collectionSpec, requestOptions, function (err, created) {
		                        callback(null, created);
		                    });
		
		                } else {
		                    callback(null, results[0]);
		                }
		            }
		        });
		    }
		};
				
		module.exports = DocDBUtils;

> [AZURE.TIP] createCollection takes an optional requestOptions parameter that can be used to specify the Offer Type for the Collection. If no requestOptions.offerType value is supplied then the Collection will be created using the default Offer Type.
> For more information on DocumentDB Offer Types please refer to [Performance levels in DocumentDB](documentdb-performance-levels.md) 
		
3. Save and close the **docdbUtils.js** file.

4. At the beginning of the **taskDao.js** file, add the following code to reference the **DocumentDBClient** and the **docdbUtils.js** we created above:

        var DocumentDBClient = require('documentdb').DocumentClient;
		var docdbUtils = require('./docdbUtils');

4. Next, you will add code to define and export the Task object. This is responsible for initializing our Task object and setting up the Database and Document Collection we will use.

		function TaskDao(documentDBClient, databaseId, collectionId) {
		  this.client = documentDBClient;
		  this.databaseId = databaseId;
		  this.collectionId = collectionId;
		
		  this.database = null;
		  this.collection = null;
		}
		
		module.exports = TaskDao;

5. Next, add the following code to define additional methods on the Task object, which allow interactions with data stored in DocumentDB.

		TaskDao.prototype = {
		    init: function (callback) {
		        var self = this;
		
		        docdbUtils.getOrCreateDatabase(self.client, self.databaseId, function (err, db) {
		            if (err) {
		                callback(err);

		            } else {
		                self.database = db;
		                docdbUtils.getOrCreateCollection(self.client, self.database._self, self.collectionId, function (err, coll) {
		                    if (err) {
		                        callback(err);
		
		                    } else {
		                        self.collection = coll;
		                    }
		                });
		            }
		        });
		    },
		
		    find: function (querySpec, callback) {
		        var self = this;
		
		        self.client.queryDocuments(self.collection._self, querySpec).toArray(function (err, results) {
		            if (err) {
		                callback(err);
		
		            } else {
		                callback(null, results);
		            }
		        });
		    },
		
		    addItem: function (item, callback) {
		        var self = this;
		
		        item.date = Date.now();
		        item.completed = false;
		
		        self.client.createDocument(self.collection._self, item, function (err, doc) {
		            if (err) {
		                callback(err);
		
		            } else {
		                callback(null, doc);
		            }
		        });
		    },
		
		    updateItem: function (itemId, callback) {
		        var self = this;
		
		        self.getItem(itemId, function (err, doc) {
		            if (err) {
		                callback(err);
		
		            } else {
		                doc.completed = true;
		
		                self.client.replaceDocument(doc._self, doc, function (err, replaced) {
		                    if (err) {
		                        callback(err);
		
		                    } else {
		                        callback(null, replaced);
		                    }
		                });
		            }
		        });
		    },
		
		    getItem: function (itemId, callback) {
		        var self = this;
		
		        var querySpec = {
		            query: 'SELECT * FROM root r WHERE r.id=@id',
		            parameters: [{
		                name: '@id',
		                value: itemId
		            }]
		        };
		
		        self.client.queryDocuments(self.collection._self, querySpec).toArray(function (err, results) {
		            if (err) {
		                callback(err);
		
		            } else {
		                callback(null, results[0]);
		            }
		        });
		    }
		};

6. Save and close the **taskDao.js** file. 

### Create the controller

1. In the **routes** directory of your project, create a new file named **tasklist.js**. 
2. Add the following code to **tasklist.js**. This loads the DocumentDBClient and async modules, which are used by **tasklist.js**. This also defined the **TaskList** function, which is passed an instance of the **Task** object we defined earlier:

		var DocumentDBClient = require('documentdb').DocumentClient;
		var async = require('async');
		
		function TaskList(taskDao) {
		  this.taskDao = taskDao;
		}
		
		module.exports = TaskList;

3. Continue adding to the **tasklist.js** file by adding the methods used to **showTasks, addTask**, and **completeTasks**:
		
		TaskList.prototype = {
		    showTasks: function (req, res) {
		        var self = this;
		
		        var querySpec = {
		            query: 'SELECT * FROM root r WHERE r.completed=@completed',
		            parameters: [{
		                name: '@completed',
		                value: false
		            }]
		        };
		
		        self.taskDao.find(querySpec, function (err, items) {
		            if (err) {
		                throw (err);
		            }
		
		            res.render('index', {
		                title: 'My ToDo List ',
		                tasks: items
		            });
		        });
		    },
		
		    addTask: function (req, res) {
		        var self = this;
		        var item = req.body;
		
		        self.taskDao.addItem(item, function (err) {
		            if (err) {
		                throw (err);
		            }
		
		            res.redirect('/');
		        });
		    },
		
		    completeTask: function (req, res) {
		        var self = this;
		        var completedTasks = Object.keys(req.body);
		
		        async.forEach(completedTasks, function taskIterator(completedTask, callback) {
		            self.taskDao.updateItem(completedTask, function (err) {
		                if (err) {
		                    callback(err);
		                } else {
		                    callback(null);
		                }
		            });
		        }, function goHome(err) {
		            if (err) {
		                throw err;
		            } else {
		                res.redirect('/');
		            }
		        });
		    }
		};


4. Save and close the **tasklist.js** file.
 
### Add config.js

1. In your project directory create a new file named **config.js**.
2. Add the following to **config.js**. This defines configuration settings and values needed for our application.

		var config = {}
		
		config.host = process.env.HOST || "[the URI value from the DocumentDB Keys blade on http://portal.azure.com]";
		config.authKey = process.env.AUTH_KEY || "[the PRIMARY KEY value from the DocumentDB Keys blade on http://portal.azure.com]";
		config.databaseId = "ToDoList";
		config.collectionId = "Items";
		
		module.exports = config;

3. In the **config.js** file, update the values of HOST and AUTH_KEY using the values found in the Keys blade of your DocumentDB account on the [Microsoft Azure Preview portal](http://portal.azure.com):

4. Save and close the **config.js** file.
 
### Modify app.js

1. In the project directory, open the **app.js** file. This file was created earlier when the Express web application was created.
2. Add the following code to the top of **app.js**
	
		var DocumentDBClient = require('documentdb').DocumentClient;
		var config = require('./config');
		var TaskList = require('./routes/tasklist');
		var TaskDao = require('./models/taskDao');

3. This code defines the config file to be used, and proceeds to read values out of this file in to some variables we will use soon.
4. Replace the following two lines in **app.js** file:

		app.use('/', routes);
		app.use('/users', users); 

      with the following snippet:

		var docDbClient = new DocumentDBClient(config.host, {
		    masterKey: config.authKey
		});
		var taskDao = new TaskDao(docDbClient, config.databaseId, config.collectionId);
		var taskList = new TaskList(taskDao);
		taskDao.init();
		
		app.get('/', taskList.showTasks.bind(taskList));
		app.post('/addtask', taskList.addTask.bind(taskList));
		app.post('/completetask', taskList.completeTask.bind(taskList));


6. These lines define a new instance of our **TaskDao** object, with a new connection to DocumentDB (using the values read from the **config.js**), initialize the task object and then bind form actions to methods on our **TaskList** controller. 

7. Finally, save and close the **app.js** file, we're just about done.
 
## <a name="_Toc395783181"></a>Step 5: Build a user interface

Now let’s turn our attention to building the user interface so a user can actually interact with our application. The Express application we created uses **Jade** as the view engine. For more information on Jade please refer to [http://jade-lang.com/](http://jade-lang.com/).

1. The **layout.jade** file in the **views** directory is used as a global template for other **.jade** files. In this step you will modify it to use [Twitter Bootstrap](https://github.com/twbs/bootstrap), which is a toolkit that makes it easy to design a nice looking website. 
2. Open the **layout.jade** file found in the **views** folder and replace the contents with the following;
	
		doctype html
		html
		  head
		    title= title
		    link(rel='stylesheet', href='//ajax.aspnetcdn.com/ajax/bootstrap/3.3.2/css/bootstrap.min.css')
		    link(rel='stylesheet', href='/stylesheets/style.css')
		  body
		    nav.navbar.navbar-inverse.navbar-fixed-top
		      div.navbar-header
		        a.navbar-brand(href='#') My Tasks
		    block content
		    script(src='//ajax.aspnetcdn.com/ajax/jQuery/jquery-1.11.2.min.js')
		    script(src='//ajax.aspnetcdn.com/ajax/bootstrap/3.3.2/bootstrap.min.js')



	This effectively tells the **Jade** engine to render some HTML for our application and creates a **block** called **content** where we can supply the layout for our content pages.
	Save and close this **layout.jade** file.

4. Now open the **index.jade** file, the view that will be used by our application, and replace the content of the file with the following:

		extends layout
		
		block content
		  h1 #{title}
		  br
		
		  form(action="/completetask", method="post")
		    table.table.table-striped.table-bordered
		      tr
		        td Name
		        td Category
		        td Date
		        td Complete
		      if (typeof tasks === "undefined")
		        tr
		          td
		      else
		        each task in tasks
		          tr
		            td #{task.name}
		            td #{task.category}
		            - var date  = new Date(task.date);
		            - var day   = date.getDate();
		            - var month = date.getMonth() + 1;
		            - var year  = date.getFullYear();
		            td #{month + "/" + day + "/" + year}
		            td
		              input(type="checkbox", name="#{task.id}", value="#{!task.completed}", checked=task.completed)
		    button.btn(type="submit") Update tasks
		  hr
		  form.well(action="/addtask", method="post")
		    label Item Name:
		    input(name="name", type="textbox")
		    label Item Category:
		    input(name="category", type="textbox")
		    br
		    button.btn(type="submit") Add item

	This extends layout, and provides content for the **content** placeholder we saw in the **layout.jade** file earlier.
	
	In this layout we created two HTML forms. 
	The first form contains a table for our data and a button that allows us to update items by posting to **/completetask** method of our controller.
	The second form contains two input fields and a button that allows us to create a new item by posting to **/addtask** method of our controller.
	
	This should be all that we need for our application to work.

5. Open the **style.css** file in **public\stylesheets** directory and replace the code with the following:

		body {
		  padding: 50px;
		  font: 14px "Lucida Grande", Helvetica, Arial, sans-serif;
		}
		a {
		  color: #00B7FF;
		}
		.well label {
		  display: block;
		}
		.well input {
		  margin-bottom: 5px;
		}
		.btn {
		  margin-top: 5px;
		  border: outset 1px #C8C8C8;
		}

	Save and close this **style.css** file.

## <a name="_Toc395783181"></a>Step 6: Run your application locally

1. To test the application on your local machine, run `npm start` in a terminal to start your application, and launch a browser with a page that looks like the image below:

	![Screenshot of the MyTodo List application in a browser window](./media/documentdb-nodejs-application/image18.png)


2. Use the provided fields for Item, Item Name and Category to enter
information, and then click **Add Item**.

3. The page should update to display the newly created item in the ToDo
list.

	![Screenshot of the application with a new item in the ToDo list](./media/documentdb-nodejs-application/image19.png)

4. To complete a task, simply check the checkbox in the Complete column,
and then click **Update tasks**.

## <a name="_Toc395783182"></a>Step 7: Deploy your application to Azure Websites

1. If you haven't already, enable a git repository for your Azure Website. You can find instructions on how to do this [here](web-sites-publish-source-control-git.md#step4).

2. Add your Azure Website as a git remote.

		git remote add azure https://username@your-azure-website.scm.azurewebsites.net:443/your-azure-website.git

3. Deploy by pushing to the remote.

		git push azure master

4. In a few seconds, git will finish publishing your web
application and launch a browser where you can see your handy work
running in Azure!

## <a name="_Toc395637775"></a>Next steps

Congratulations! You have just built your first Node.js Express Web
Application using Azure DocumentDB and published it to Azure Websites.

The source code for the complete reference application can be downloaded [here](https://github.com/Azure/azure-documentdb-node/tree/master/tutorial/todo).

  [Node.js]: http://nodejs.org/
  [Git]: http://git-scm.com/
<|MERGE_RESOLUTION|>--- conflicted
+++ resolved
@@ -1,581 +1,577 @@
-<properties 
-	pageTitle="Build a Node.js web application using DocumentDB | Azure" 
-	description="Learn how to use Microsoft Azure DocumentDB to store and access data from a Node.js Express web application hosted on Azure Websites." 
-	services="documentdb" 
-	documentationCenter="nodejs" 
-	authors="ryancrawcour" 
-	manager="jhubbard" 
-	editor="cgronlun"/>
-
-<tags 
-	ms.service="documentdb" 
-	ms.workload="data-services" 
-	ms.tgt_pltfrm="na" 
-	ms.devlang="nodejs" 
-	ms.topic="hero-article" 
-<<<<<<< HEAD
-	ms.date="04/08/2015" 
-=======
-	ms.date="04/29/2015" 
->>>>>>> 8e917651
-	ms.author="ryancraw"/>
-
-# <a name="_Toc395783175"></a>Build a Node.js web application using DocumentDB
-
-This tutorial shows you how to use the Azure DocumentDB service to store and access data from a Node.js Express application hosted on Azure Websites.
-
-We recommend getting started by watching the following video, where we show you how to provision an Azure DocumentDB database account and store JSON documents in your Node.js application. 
-
-> [AZURE.VIDEO azure-demo-getting-started-with-azure-documentdb-on-nodejs-in-linux]
-
-Then, return to this article, where you'll learn the answers to the following questions:
-
-- How do I work with DocumentDB using the documentdb npm module?
-- How do I deploy the web application to Azure Websites?
-
-By following this tutorial, you will build a simple web-based
-task-management application that allows creating, retrieving and
-completing of tasks. The tasks will be stored as JSON documents in Azure
-DocumentDB.
-
-![Screen shot of the My Todo List application created in this tutorial](./media/documentdb-nodejs-application/image1.png)
-
-Don't have time to complete the tutorial and just want to get the complete solution from GitHub? Not a problem, get it [here](https://github.com/Azure/azure-documentdb-node/tree/master/tutorial/todo).
-
-## <a name="_Toc395783176"></a>Prerequisites
-
-> [AZURE.TIP] This tutorial assumes that you have some prior experience using Node.js and Azure Websites.
-
-Before following the instructions in this article, you should ensure
-that you have the following:
-
-- An active Azure account. If you don't have an account, you can create a free trial account in just a couple of minutes. For details, see [Azure Free Trial](../../pricing/free-trial/).
-- [Node.js][] version v0.10.29 or higher.
-- [Express generator](http://www.expressjs.com/starter/generator.html) (you can install this via `npm install express-generator -g`)
-- [Git][].
-
-## <a name="_Toc395637761"></a>Step 1: Create a DocumentDB database account
-
-Let's start by creating a DocumentDB account. If you already have an account, you can skip to [Step 2: Create a new Node.js application](#_Toc395783178).
-
-[AZURE.INCLUDE [documentdb-create-dbaccount](../includes/documentdb-create-dbaccount.md)]
-
-[AZURE.INCLUDE [documentdb-keys](../includes/documentdb-keys.md)]
-
-## <a name="_Toc395783178"></a>Step 2: Create a new Node.js application
-
-Now let's create a basic Hello World Node.js project using the [Express](http://expressjs.com/) framework.
-
-1. Open your favorite terminal.
-
-2. Use the express generator to generate a new application called **todo**.
-
-		express todo
-
-3. Open your new **todo** directory and install dependencies.
-
-		cd todo
-		npm install
-
-4. Run your new application.
-
-		npm start
-
-5. You can you view your new application by navigating your browser to [http://localhost:3000](http://localhost:3000).
-
-	![Screenshot of the Hello World application in a browser window](./media/documentdb-nodejs-application/image12.png)
-
-## <a name="_Toc395783179"></a>Step 3: Install additional modules
-
-The **package.json** file is one of the files created in the root of the
-project. This file contains a list of additional modules that are
-required for your Node.js application. Later, when you deploy this
-application to an Azure Websites, this file is used to determine
-which modules need to be installed on Azure to support your application. We still need to install two more packages for this tutorial.
-
-1. Back in the terminal, install the **async** module via npm.
-
-		npm install async --save
-
-1. Install the **documentdb** module via npm. This is the module where all the DocumentDB magic happens.
-
-		npm install documentdb --save
-
-3. A quick check of the **package.json** file of the application should show the additional modules. This file will tell Azure which packages to download and install when running your application. It should resemble the example below.
-
-	![Screenshot of the package.json tab](./media/documentdb-nodejs-application/image17.png)
-
-       This tells Node (and Azure later) that your application depends on these additional modules.
-
-## <a name="_Toc395783180"></a>Step 4: Using the DocumentDB service in a node application
-
-That takes care of all the initial setup and configuration, now let’s get down to why we’re here, and that’s to write some code using Azure DocumentDB.
-
-### Create the model
-
-1. In the project directory, create a new directory named **models**.
-2. In the **models** directory, create a new file named **taskDao.js**. This file will contain the model for the tasks created by our application.
-3. In the same **models** directory, create another new file named **docdbUtils.js**. This file will contain some useful, reusable, code that we will use throughout our application. 
-4. Copy the following code in to **docdbUtils.js**
-
-		var DocumentDBClient = require('documentdb').DocumentClient;
-			
-		var DocDBUtils = {
-		    getOrCreateDatabase: function (client, databaseId, callback) {
-		        var querySpec = {
-		            query: 'SELECT * FROM root r WHERE r.id=@id',
-		            parameters: [{
-		                name: '@id',
-		                value: databaseId
-		            }]
-		        };
-		
-		        client.queryDatabases(querySpec).toArray(function (err, results) {
-		            if (err) {
-		                callback(err);
-		
-		            } else {
-		                if (results.length === 0) {
-		                    var databaseSpec = {
-		                        id: databaseId
-		                    };
-		
-		                    client.createDatabase(databaseSpec, function (err, created) {
-		                        callback(null, created);
-		                    });
-		
-		                } else {
-		                    callback(null, results[0]);
-		                }
-		            }
-		        });
-		    },
-		
-		    getOrCreateCollection: function (client, databaseLink, collectionId, callback) {
-		        var querySpec = {
-		            query: 'SELECT * FROM root r WHERE r.id=@id',
-		            parameters: [{
-		                name: '@id',
-		                value: collectionId
-		            }]
-		        };		       
-				
-		        client.queryCollections(databaseLink, querySpec).toArray(function (err, results) {
-		            if (err) {
-		                callback(err);
-		
-		            } else {		
-		                if (results.length === 0) {
-		                    var collectionSpec = {
-		                        id: collectionId
-		                    };
-							
-				 			var requestOptions = {
-								offerType: 'S1'
-							};
-							
-		                    client.createCollection(databaseLink, collectionSpec, requestOptions, function (err, created) {
-		                        callback(null, created);
-		                    });
-		
-		                } else {
-		                    callback(null, results[0]);
-		                }
-		            }
-		        });
-		    }
-		};
-				
-		module.exports = DocDBUtils;
-
-> [AZURE.TIP] createCollection takes an optional requestOptions parameter that can be used to specify the Offer Type for the Collection. If no requestOptions.offerType value is supplied then the Collection will be created using the default Offer Type.
-> For more information on DocumentDB Offer Types please refer to [Performance levels in DocumentDB](documentdb-performance-levels.md) 
-		
-3. Save and close the **docdbUtils.js** file.
-
-4. At the beginning of the **taskDao.js** file, add the following code to reference the **DocumentDBClient** and the **docdbUtils.js** we created above:
-
-        var DocumentDBClient = require('documentdb').DocumentClient;
-		var docdbUtils = require('./docdbUtils');
-
-4. Next, you will add code to define and export the Task object. This is responsible for initializing our Task object and setting up the Database and Document Collection we will use.
-
-		function TaskDao(documentDBClient, databaseId, collectionId) {
-		  this.client = documentDBClient;
-		  this.databaseId = databaseId;
-		  this.collectionId = collectionId;
-		
-		  this.database = null;
-		  this.collection = null;
-		}
-		
-		module.exports = TaskDao;
-
-5. Next, add the following code to define additional methods on the Task object, which allow interactions with data stored in DocumentDB.
-
-		TaskDao.prototype = {
-		    init: function (callback) {
-		        var self = this;
-		
-		        docdbUtils.getOrCreateDatabase(self.client, self.databaseId, function (err, db) {
-		            if (err) {
-		                callback(err);
-
-		            } else {
-		                self.database = db;
-		                docdbUtils.getOrCreateCollection(self.client, self.database._self, self.collectionId, function (err, coll) {
-		                    if (err) {
-		                        callback(err);
-		
-		                    } else {
-		                        self.collection = coll;
-		                    }
-		                });
-		            }
-		        });
-		    },
-		
-		    find: function (querySpec, callback) {
-		        var self = this;
-		
-		        self.client.queryDocuments(self.collection._self, querySpec).toArray(function (err, results) {
-		            if (err) {
-		                callback(err);
-		
-		            } else {
-		                callback(null, results);
-		            }
-		        });
-		    },
-		
-		    addItem: function (item, callback) {
-		        var self = this;
-		
-		        item.date = Date.now();
-		        item.completed = false;
-		
-		        self.client.createDocument(self.collection._self, item, function (err, doc) {
-		            if (err) {
-		                callback(err);
-		
-		            } else {
-		                callback(null, doc);
-		            }
-		        });
-		    },
-		
-		    updateItem: function (itemId, callback) {
-		        var self = this;
-		
-		        self.getItem(itemId, function (err, doc) {
-		            if (err) {
-		                callback(err);
-		
-		            } else {
-		                doc.completed = true;
-		
-		                self.client.replaceDocument(doc._self, doc, function (err, replaced) {
-		                    if (err) {
-		                        callback(err);
-		
-		                    } else {
-		                        callback(null, replaced);
-		                    }
-		                });
-		            }
-		        });
-		    },
-		
-		    getItem: function (itemId, callback) {
-		        var self = this;
-		
-		        var querySpec = {
-		            query: 'SELECT * FROM root r WHERE r.id=@id',
-		            parameters: [{
-		                name: '@id',
-		                value: itemId
-		            }]
-		        };
-		
-		        self.client.queryDocuments(self.collection._self, querySpec).toArray(function (err, results) {
-		            if (err) {
-		                callback(err);
-		
-		            } else {
-		                callback(null, results[0]);
-		            }
-		        });
-		    }
-		};
-
-6. Save and close the **taskDao.js** file. 
-
-### Create the controller
-
-1. In the **routes** directory of your project, create a new file named **tasklist.js**. 
-2. Add the following code to **tasklist.js**. This loads the DocumentDBClient and async modules, which are used by **tasklist.js**. This also defined the **TaskList** function, which is passed an instance of the **Task** object we defined earlier:
-
-		var DocumentDBClient = require('documentdb').DocumentClient;
-		var async = require('async');
-		
-		function TaskList(taskDao) {
-		  this.taskDao = taskDao;
-		}
-		
-		module.exports = TaskList;
-
-3. Continue adding to the **tasklist.js** file by adding the methods used to **showTasks, addTask**, and **completeTasks**:
-		
-		TaskList.prototype = {
-		    showTasks: function (req, res) {
-		        var self = this;
-		
-		        var querySpec = {
-		            query: 'SELECT * FROM root r WHERE r.completed=@completed',
-		            parameters: [{
-		                name: '@completed',
-		                value: false
-		            }]
-		        };
-		
-		        self.taskDao.find(querySpec, function (err, items) {
-		            if (err) {
-		                throw (err);
-		            }
-		
-		            res.render('index', {
-		                title: 'My ToDo List ',
-		                tasks: items
-		            });
-		        });
-		    },
-		
-		    addTask: function (req, res) {
-		        var self = this;
-		        var item = req.body;
-		
-		        self.taskDao.addItem(item, function (err) {
-		            if (err) {
-		                throw (err);
-		            }
-		
-		            res.redirect('/');
-		        });
-		    },
-		
-		    completeTask: function (req, res) {
-		        var self = this;
-		        var completedTasks = Object.keys(req.body);
-		
-		        async.forEach(completedTasks, function taskIterator(completedTask, callback) {
-		            self.taskDao.updateItem(completedTask, function (err) {
-		                if (err) {
-		                    callback(err);
-		                } else {
-		                    callback(null);
-		                }
-		            });
-		        }, function goHome(err) {
-		            if (err) {
-		                throw err;
-		            } else {
-		                res.redirect('/');
-		            }
-		        });
-		    }
-		};
-
-
-4. Save and close the **tasklist.js** file.
- 
-### Add config.js
-
-1. In your project directory create a new file named **config.js**.
-2. Add the following to **config.js**. This defines configuration settings and values needed for our application.
-
-		var config = {}
-		
-		config.host = process.env.HOST || "[the URI value from the DocumentDB Keys blade on http://portal.azure.com]";
-		config.authKey = process.env.AUTH_KEY || "[the PRIMARY KEY value from the DocumentDB Keys blade on http://portal.azure.com]";
-		config.databaseId = "ToDoList";
-		config.collectionId = "Items";
-		
-		module.exports = config;
-
-3. In the **config.js** file, update the values of HOST and AUTH_KEY using the values found in the Keys blade of your DocumentDB account on the [Microsoft Azure Preview portal](http://portal.azure.com):
-
-4. Save and close the **config.js** file.
- 
-### Modify app.js
-
-1. In the project directory, open the **app.js** file. This file was created earlier when the Express web application was created.
-2. Add the following code to the top of **app.js**
-	
-		var DocumentDBClient = require('documentdb').DocumentClient;
-		var config = require('./config');
-		var TaskList = require('./routes/tasklist');
-		var TaskDao = require('./models/taskDao');
-
-3. This code defines the config file to be used, and proceeds to read values out of this file in to some variables we will use soon.
-4. Replace the following two lines in **app.js** file:
-
-		app.use('/', routes);
-		app.use('/users', users); 
-
-      with the following snippet:
-
-		var docDbClient = new DocumentDBClient(config.host, {
-		    masterKey: config.authKey
-		});
-		var taskDao = new TaskDao(docDbClient, config.databaseId, config.collectionId);
-		var taskList = new TaskList(taskDao);
-		taskDao.init();
-		
-		app.get('/', taskList.showTasks.bind(taskList));
-		app.post('/addtask', taskList.addTask.bind(taskList));
-		app.post('/completetask', taskList.completeTask.bind(taskList));
-
-
-6. These lines define a new instance of our **TaskDao** object, with a new connection to DocumentDB (using the values read from the **config.js**), initialize the task object and then bind form actions to methods on our **TaskList** controller. 
-
-7. Finally, save and close the **app.js** file, we're just about done.
- 
-## <a name="_Toc395783181"></a>Step 5: Build a user interface
-
-Now let’s turn our attention to building the user interface so a user can actually interact with our application. The Express application we created uses **Jade** as the view engine. For more information on Jade please refer to [http://jade-lang.com/](http://jade-lang.com/).
-
-1. The **layout.jade** file in the **views** directory is used as a global template for other **.jade** files. In this step you will modify it to use [Twitter Bootstrap](https://github.com/twbs/bootstrap), which is a toolkit that makes it easy to design a nice looking website. 
-2. Open the **layout.jade** file found in the **views** folder and replace the contents with the following;
-	
-		doctype html
-		html
-		  head
-		    title= title
-		    link(rel='stylesheet', href='//ajax.aspnetcdn.com/ajax/bootstrap/3.3.2/css/bootstrap.min.css')
-		    link(rel='stylesheet', href='/stylesheets/style.css')
-		  body
-		    nav.navbar.navbar-inverse.navbar-fixed-top
-		      div.navbar-header
-		        a.navbar-brand(href='#') My Tasks
-		    block content
-		    script(src='//ajax.aspnetcdn.com/ajax/jQuery/jquery-1.11.2.min.js')
-		    script(src='//ajax.aspnetcdn.com/ajax/bootstrap/3.3.2/bootstrap.min.js')
-
-
-
-	This effectively tells the **Jade** engine to render some HTML for our application and creates a **block** called **content** where we can supply the layout for our content pages.
-	Save and close this **layout.jade** file.
-
-4. Now open the **index.jade** file, the view that will be used by our application, and replace the content of the file with the following:
-
-		extends layout
-		
-		block content
-		  h1 #{title}
-		  br
-		
-		  form(action="/completetask", method="post")
-		    table.table.table-striped.table-bordered
-		      tr
-		        td Name
-		        td Category
-		        td Date
-		        td Complete
-		      if (typeof tasks === "undefined")
-		        tr
-		          td
-		      else
-		        each task in tasks
-		          tr
-		            td #{task.name}
-		            td #{task.category}
-		            - var date  = new Date(task.date);
-		            - var day   = date.getDate();
-		            - var month = date.getMonth() + 1;
-		            - var year  = date.getFullYear();
-		            td #{month + "/" + day + "/" + year}
-		            td
-		              input(type="checkbox", name="#{task.id}", value="#{!task.completed}", checked=task.completed)
-		    button.btn(type="submit") Update tasks
-		  hr
-		  form.well(action="/addtask", method="post")
-		    label Item Name:
-		    input(name="name", type="textbox")
-		    label Item Category:
-		    input(name="category", type="textbox")
-		    br
-		    button.btn(type="submit") Add item
-
-	This extends layout, and provides content for the **content** placeholder we saw in the **layout.jade** file earlier.
-	
-	In this layout we created two HTML forms. 
-	The first form contains a table for our data and a button that allows us to update items by posting to **/completetask** method of our controller.
-	The second form contains two input fields and a button that allows us to create a new item by posting to **/addtask** method of our controller.
-	
-	This should be all that we need for our application to work.
-
-5. Open the **style.css** file in **public\stylesheets** directory and replace the code with the following:
-
-		body {
-		  padding: 50px;
-		  font: 14px "Lucida Grande", Helvetica, Arial, sans-serif;
-		}
-		a {
-		  color: #00B7FF;
-		}
-		.well label {
-		  display: block;
-		}
-		.well input {
-		  margin-bottom: 5px;
-		}
-		.btn {
-		  margin-top: 5px;
-		  border: outset 1px #C8C8C8;
-		}
-
-	Save and close this **style.css** file.
-
-## <a name="_Toc395783181"></a>Step 6: Run your application locally
-
-1. To test the application on your local machine, run `npm start` in a terminal to start your application, and launch a browser with a page that looks like the image below:
-
-	![Screenshot of the MyTodo List application in a browser window](./media/documentdb-nodejs-application/image18.png)
-
-
-2. Use the provided fields for Item, Item Name and Category to enter
-information, and then click **Add Item**.
-
-3. The page should update to display the newly created item in the ToDo
-list.
-
-	![Screenshot of the application with a new item in the ToDo list](./media/documentdb-nodejs-application/image19.png)
-
-4. To complete a task, simply check the checkbox in the Complete column,
-and then click **Update tasks**.
-
-## <a name="_Toc395783182"></a>Step 7: Deploy your application to Azure Websites
-
-1. If you haven't already, enable a git repository for your Azure Website. You can find instructions on how to do this [here](web-sites-publish-source-control-git.md#step4).
-
-2. Add your Azure Website as a git remote.
-
-		git remote add azure https://username@your-azure-website.scm.azurewebsites.net:443/your-azure-website.git
-
-3. Deploy by pushing to the remote.
-
-		git push azure master
-
-4. In a few seconds, git will finish publishing your web
-application and launch a browser where you can see your handy work
-running in Azure!
-
-## <a name="_Toc395637775"></a>Next steps
-
-Congratulations! You have just built your first Node.js Express Web
-Application using Azure DocumentDB and published it to Azure Websites.
-
-The source code for the complete reference application can be downloaded [here](https://github.com/Azure/azure-documentdb-node/tree/master/tutorial/todo).
-
-  [Node.js]: http://nodejs.org/
-  [Git]: http://git-scm.com/
+<properties 
+	pageTitle="Build a Node.js web application using DocumentDB | Azure" 
+	description="Learn how to use Microsoft Azure DocumentDB to store and access data from a Node.js Express web application hosted on Azure Websites." 
+	services="documentdb" 
+	documentationCenter="nodejs" 
+	authors="ryancrawcour" 
+	manager="jhubbard" 
+	editor="cgronlun"/>
+
+<tags 
+	ms.service="documentdb" 
+	ms.workload="data-services" 
+	ms.tgt_pltfrm="na" 
+	ms.devlang="nodejs" 
+	ms.topic="hero-article" 
+	ms.date="04/29/2015" 
+	ms.author="ryancraw"/>
+
+# <a name="_Toc395783175"></a>Build a Node.js web application using DocumentDB
+
+This tutorial shows you how to use the Azure DocumentDB service to store and access data from a Node.js Express application hosted on Azure Websites.
+
+We recommend getting started by watching the following video, where we show you how to provision an Azure DocumentDB database account and store JSON documents in your Node.js application. 
+
+> [AZURE.VIDEO azure-demo-getting-started-with-azure-documentdb-on-nodejs-in-linux]
+
+Then, return to this article, where you'll learn the answers to the following questions:
+
+- How do I work with DocumentDB using the documentdb npm module?
+- How do I deploy the web application to Azure Websites?
+
+By following this tutorial, you will build a simple web-based
+task-management application that allows creating, retrieving and
+completing of tasks. The tasks will be stored as JSON documents in Azure
+DocumentDB.
+
+![Screen shot of the My Todo List application created in this tutorial](./media/documentdb-nodejs-application/image1.png)
+
+Don't have time to complete the tutorial and just want to get the complete solution from GitHub? Not a problem, get it [here](https://github.com/Azure/azure-documentdb-node/tree/master/tutorial/todo).
+
+## <a name="_Toc395783176"></a>Prerequisites
+
+> [AZURE.TIP] This tutorial assumes that you have some prior experience using Node.js and Azure Websites.
+
+Before following the instructions in this article, you should ensure
+that you have the following:
+
+- An active Azure account. If you don't have an account, you can create a free trial account in just a couple of minutes. For details, see [Azure Free Trial](../../pricing/free-trial/).
+- [Node.js][] version v0.10.29 or higher.
+- [Express generator](http://www.expressjs.com/starter/generator.html) (you can install this via `npm install express-generator -g`)
+- [Git][].
+
+## <a name="_Toc395637761"></a>Step 1: Create a DocumentDB database account
+
+Let's start by creating a DocumentDB account. If you already have an account, you can skip to [Step 2: Create a new Node.js application](#_Toc395783178).
+
+[AZURE.INCLUDE [documentdb-create-dbaccount](../includes/documentdb-create-dbaccount.md)]
+
+[AZURE.INCLUDE [documentdb-keys](../includes/documentdb-keys.md)]
+
+## <a name="_Toc395783178"></a>Step 2: Create a new Node.js application
+
+Now let's create a basic Hello World Node.js project using the [Express](http://expressjs.com/) framework.
+
+1. Open your favorite terminal.
+
+2. Use the express generator to generate a new application called **todo**.
+
+		express todo
+
+3. Open your new **todo** directory and install dependencies.
+
+		cd todo
+		npm install
+
+4. Run your new application.
+
+		npm start
+
+5. You can you view your new application by navigating your browser to [http://localhost:3000](http://localhost:3000).
+
+	![Screenshot of the Hello World application in a browser window](./media/documentdb-nodejs-application/image12.png)
+
+## <a name="_Toc395783179"></a>Step 3: Install additional modules
+
+The **package.json** file is one of the files created in the root of the
+project. This file contains a list of additional modules that are
+required for your Node.js application. Later, when you deploy this
+application to an Azure Websites, this file is used to determine
+which modules need to be installed on Azure to support your application. We still need to install two more packages for this tutorial.
+
+1. Back in the terminal, install the **async** module via npm.
+
+		npm install async --save
+
+1. Install the **documentdb** module via npm. This is the module where all the DocumentDB magic happens.
+
+		npm install documentdb --save
+
+3. A quick check of the **package.json** file of the application should show the additional modules. This file will tell Azure which packages to download and install when running your application. It should resemble the example below.
+
+	![Screenshot of the package.json tab](./media/documentdb-nodejs-application/image17.png)
+
+       This tells Node (and Azure later) that your application depends on these additional modules.
+
+## <a name="_Toc395783180"></a>Step 4: Using the DocumentDB service in a node application
+
+That takes care of all the initial setup and configuration, now let’s get down to why we’re here, and that’s to write some code using Azure DocumentDB.
+
+### Create the model
+
+1. In the project directory, create a new directory named **models**.
+2. In the **models** directory, create a new file named **taskDao.js**. This file will contain the model for the tasks created by our application.
+3. In the same **models** directory, create another new file named **docdbUtils.js**. This file will contain some useful, reusable, code that we will use throughout our application. 
+4. Copy the following code in to **docdbUtils.js**
+
+		var DocumentDBClient = require('documentdb').DocumentClient;
+			
+		var DocDBUtils = {
+		    getOrCreateDatabase: function (client, databaseId, callback) {
+		        var querySpec = {
+		            query: 'SELECT * FROM root r WHERE r.id=@id',
+		            parameters: [{
+		                name: '@id',
+		                value: databaseId
+		            }]
+		        };
+		
+		        client.queryDatabases(querySpec).toArray(function (err, results) {
+		            if (err) {
+		                callback(err);
+		
+		            } else {
+		                if (results.length === 0) {
+		                    var databaseSpec = {
+		                        id: databaseId
+		                    };
+		
+		                    client.createDatabase(databaseSpec, function (err, created) {
+		                        callback(null, created);
+		                    });
+		
+		                } else {
+		                    callback(null, results[0]);
+		                }
+		            }
+		        });
+		    },
+		
+		    getOrCreateCollection: function (client, databaseLink, collectionId, callback) {
+		        var querySpec = {
+		            query: 'SELECT * FROM root r WHERE r.id=@id',
+		            parameters: [{
+		                name: '@id',
+		                value: collectionId
+		            }]
+		        };		       
+				
+		        client.queryCollections(databaseLink, querySpec).toArray(function (err, results) {
+		            if (err) {
+		                callback(err);
+		
+		            } else {		
+		                if (results.length === 0) {
+		                    var collectionSpec = {
+		                        id: collectionId
+		                    };
+							
+				 			var requestOptions = {
+								offerType: 'S1'
+							};
+							
+		                    client.createCollection(databaseLink, collectionSpec, requestOptions, function (err, created) {
+		                        callback(null, created);
+		                    });
+		
+		                } else {
+		                    callback(null, results[0]);
+		                }
+		            }
+		        });
+		    }
+		};
+				
+		module.exports = DocDBUtils;
+
+> [AZURE.TIP] createCollection takes an optional requestOptions parameter that can be used to specify the Offer Type for the Collection. If no requestOptions.offerType value is supplied then the Collection will be created using the default Offer Type.
+> For more information on DocumentDB Offer Types please refer to [Performance levels in DocumentDB](documentdb-performance-levels.md) 
+		
+3. Save and close the **docdbUtils.js** file.
+
+4. At the beginning of the **taskDao.js** file, add the following code to reference the **DocumentDBClient** and the **docdbUtils.js** we created above:
+
+        var DocumentDBClient = require('documentdb').DocumentClient;
+		var docdbUtils = require('./docdbUtils');
+
+4. Next, you will add code to define and export the Task object. This is responsible for initializing our Task object and setting up the Database and Document Collection we will use.
+
+		function TaskDao(documentDBClient, databaseId, collectionId) {
+		  this.client = documentDBClient;
+		  this.databaseId = databaseId;
+		  this.collectionId = collectionId;
+		
+		  this.database = null;
+		  this.collection = null;
+		}
+		
+		module.exports = TaskDao;
+
+5. Next, add the following code to define additional methods on the Task object, which allow interactions with data stored in DocumentDB.
+
+		TaskDao.prototype = {
+		    init: function (callback) {
+		        var self = this;
+		
+		        docdbUtils.getOrCreateDatabase(self.client, self.databaseId, function (err, db) {
+		            if (err) {
+		                callback(err);
+
+		            } else {
+		                self.database = db;
+		                docdbUtils.getOrCreateCollection(self.client, self.database._self, self.collectionId, function (err, coll) {
+		                    if (err) {
+		                        callback(err);
+		
+		                    } else {
+		                        self.collection = coll;
+		                    }
+		                });
+		            }
+		        });
+		    },
+		
+		    find: function (querySpec, callback) {
+		        var self = this;
+		
+		        self.client.queryDocuments(self.collection._self, querySpec).toArray(function (err, results) {
+		            if (err) {
+		                callback(err);
+		
+		            } else {
+		                callback(null, results);
+		            }
+		        });
+		    },
+		
+		    addItem: function (item, callback) {
+		        var self = this;
+		
+		        item.date = Date.now();
+		        item.completed = false;
+		
+		        self.client.createDocument(self.collection._self, item, function (err, doc) {
+		            if (err) {
+		                callback(err);
+		
+		            } else {
+		                callback(null, doc);
+		            }
+		        });
+		    },
+		
+		    updateItem: function (itemId, callback) {
+		        var self = this;
+		
+		        self.getItem(itemId, function (err, doc) {
+		            if (err) {
+		                callback(err);
+		
+		            } else {
+		                doc.completed = true;
+		
+		                self.client.replaceDocument(doc._self, doc, function (err, replaced) {
+		                    if (err) {
+		                        callback(err);
+		
+		                    } else {
+		                        callback(null, replaced);
+		                    }
+		                });
+		            }
+		        });
+		    },
+		
+		    getItem: function (itemId, callback) {
+		        var self = this;
+		
+		        var querySpec = {
+		            query: 'SELECT * FROM root r WHERE r.id=@id',
+		            parameters: [{
+		                name: '@id',
+		                value: itemId
+		            }]
+		        };
+		
+		        self.client.queryDocuments(self.collection._self, querySpec).toArray(function (err, results) {
+		            if (err) {
+		                callback(err);
+		
+		            } else {
+		                callback(null, results[0]);
+		            }
+		        });
+		    }
+		};
+
+6. Save and close the **taskDao.js** file. 
+
+### Create the controller
+
+1. In the **routes** directory of your project, create a new file named **tasklist.js**. 
+2. Add the following code to **tasklist.js**. This loads the DocumentDBClient and async modules, which are used by **tasklist.js**. This also defined the **TaskList** function, which is passed an instance of the **Task** object we defined earlier:
+
+		var DocumentDBClient = require('documentdb').DocumentClient;
+		var async = require('async');
+		
+		function TaskList(taskDao) {
+		  this.taskDao = taskDao;
+		}
+		
+		module.exports = TaskList;
+
+3. Continue adding to the **tasklist.js** file by adding the methods used to **showTasks, addTask**, and **completeTasks**:
+		
+		TaskList.prototype = {
+		    showTasks: function (req, res) {
+		        var self = this;
+		
+		        var querySpec = {
+		            query: 'SELECT * FROM root r WHERE r.completed=@completed',
+		            parameters: [{
+		                name: '@completed',
+		                value: false
+		            }]
+		        };
+		
+		        self.taskDao.find(querySpec, function (err, items) {
+		            if (err) {
+		                throw (err);
+		            }
+		
+		            res.render('index', {
+		                title: 'My ToDo List ',
+		                tasks: items
+		            });
+		        });
+		    },
+		
+		    addTask: function (req, res) {
+		        var self = this;
+		        var item = req.body;
+		
+		        self.taskDao.addItem(item, function (err) {
+		            if (err) {
+		                throw (err);
+		            }
+		
+		            res.redirect('/');
+		        });
+		    },
+		
+		    completeTask: function (req, res) {
+		        var self = this;
+		        var completedTasks = Object.keys(req.body);
+		
+		        async.forEach(completedTasks, function taskIterator(completedTask, callback) {
+		            self.taskDao.updateItem(completedTask, function (err) {
+		                if (err) {
+		                    callback(err);
+		                } else {
+		                    callback(null);
+		                }
+		            });
+		        }, function goHome(err) {
+		            if (err) {
+		                throw err;
+		            } else {
+		                res.redirect('/');
+		            }
+		        });
+		    }
+		};
+
+
+4. Save and close the **tasklist.js** file.
+ 
+### Add config.js
+
+1. In your project directory create a new file named **config.js**.
+2. Add the following to **config.js**. This defines configuration settings and values needed for our application.
+
+		var config = {}
+		
+		config.host = process.env.HOST || "[the URI value from the DocumentDB Keys blade on http://portal.azure.com]";
+		config.authKey = process.env.AUTH_KEY || "[the PRIMARY KEY value from the DocumentDB Keys blade on http://portal.azure.com]";
+		config.databaseId = "ToDoList";
+		config.collectionId = "Items";
+		
+		module.exports = config;
+
+3. In the **config.js** file, update the values of HOST and AUTH_KEY using the values found in the Keys blade of your DocumentDB account on the [Microsoft Azure Preview portal](http://portal.azure.com):
+
+4. Save and close the **config.js** file.
+ 
+### Modify app.js
+
+1. In the project directory, open the **app.js** file. This file was created earlier when the Express web application was created.
+2. Add the following code to the top of **app.js**
+	
+		var DocumentDBClient = require('documentdb').DocumentClient;
+		var config = require('./config');
+		var TaskList = require('./routes/tasklist');
+		var TaskDao = require('./models/taskDao');
+
+3. This code defines the config file to be used, and proceeds to read values out of this file in to some variables we will use soon.
+4. Replace the following two lines in **app.js** file:
+
+		app.use('/', routes);
+		app.use('/users', users); 
+
+      with the following snippet:
+
+		var docDbClient = new DocumentDBClient(config.host, {
+		    masterKey: config.authKey
+		});
+		var taskDao = new TaskDao(docDbClient, config.databaseId, config.collectionId);
+		var taskList = new TaskList(taskDao);
+		taskDao.init();
+		
+		app.get('/', taskList.showTasks.bind(taskList));
+		app.post('/addtask', taskList.addTask.bind(taskList));
+		app.post('/completetask', taskList.completeTask.bind(taskList));
+
+
+6. These lines define a new instance of our **TaskDao** object, with a new connection to DocumentDB (using the values read from the **config.js**), initialize the task object and then bind form actions to methods on our **TaskList** controller. 
+
+7. Finally, save and close the **app.js** file, we're just about done.
+ 
+## <a name="_Toc395783181"></a>Step 5: Build a user interface
+
+Now let’s turn our attention to building the user interface so a user can actually interact with our application. The Express application we created uses **Jade** as the view engine. For more information on Jade please refer to [http://jade-lang.com/](http://jade-lang.com/).
+
+1. The **layout.jade** file in the **views** directory is used as a global template for other **.jade** files. In this step you will modify it to use [Twitter Bootstrap](https://github.com/twbs/bootstrap), which is a toolkit that makes it easy to design a nice looking website. 
+2. Open the **layout.jade** file found in the **views** folder and replace the contents with the following;
+	
+		doctype html
+		html
+		  head
+		    title= title
+		    link(rel='stylesheet', href='//ajax.aspnetcdn.com/ajax/bootstrap/3.3.2/css/bootstrap.min.css')
+		    link(rel='stylesheet', href='/stylesheets/style.css')
+		  body
+		    nav.navbar.navbar-inverse.navbar-fixed-top
+		      div.navbar-header
+		        a.navbar-brand(href='#') My Tasks
+		    block content
+		    script(src='//ajax.aspnetcdn.com/ajax/jQuery/jquery-1.11.2.min.js')
+		    script(src='//ajax.aspnetcdn.com/ajax/bootstrap/3.3.2/bootstrap.min.js')
+
+
+
+	This effectively tells the **Jade** engine to render some HTML for our application and creates a **block** called **content** where we can supply the layout for our content pages.
+	Save and close this **layout.jade** file.
+
+4. Now open the **index.jade** file, the view that will be used by our application, and replace the content of the file with the following:
+
+		extends layout
+		
+		block content
+		  h1 #{title}
+		  br
+		
+		  form(action="/completetask", method="post")
+		    table.table.table-striped.table-bordered
+		      tr
+		        td Name
+		        td Category
+		        td Date
+		        td Complete
+		      if (typeof tasks === "undefined")
+		        tr
+		          td
+		      else
+		        each task in tasks
+		          tr
+		            td #{task.name}
+		            td #{task.category}
+		            - var date  = new Date(task.date);
+		            - var day   = date.getDate();
+		            - var month = date.getMonth() + 1;
+		            - var year  = date.getFullYear();
+		            td #{month + "/" + day + "/" + year}
+		            td
+		              input(type="checkbox", name="#{task.id}", value="#{!task.completed}", checked=task.completed)
+		    button.btn(type="submit") Update tasks
+		  hr
+		  form.well(action="/addtask", method="post")
+		    label Item Name:
+		    input(name="name", type="textbox")
+		    label Item Category:
+		    input(name="category", type="textbox")
+		    br
+		    button.btn(type="submit") Add item
+
+	This extends layout, and provides content for the **content** placeholder we saw in the **layout.jade** file earlier.
+	
+	In this layout we created two HTML forms. 
+	The first form contains a table for our data and a button that allows us to update items by posting to **/completetask** method of our controller.
+	The second form contains two input fields and a button that allows us to create a new item by posting to **/addtask** method of our controller.
+	
+	This should be all that we need for our application to work.
+
+5. Open the **style.css** file in **public\stylesheets** directory and replace the code with the following:
+
+		body {
+		  padding: 50px;
+		  font: 14px "Lucida Grande", Helvetica, Arial, sans-serif;
+		}
+		a {
+		  color: #00B7FF;
+		}
+		.well label {
+		  display: block;
+		}
+		.well input {
+		  margin-bottom: 5px;
+		}
+		.btn {
+		  margin-top: 5px;
+		  border: outset 1px #C8C8C8;
+		}
+
+	Save and close this **style.css** file.
+
+## <a name="_Toc395783181"></a>Step 6: Run your application locally
+
+1. To test the application on your local machine, run `npm start` in a terminal to start your application, and launch a browser with a page that looks like the image below:
+
+	![Screenshot of the MyTodo List application in a browser window](./media/documentdb-nodejs-application/image18.png)
+
+
+2. Use the provided fields for Item, Item Name and Category to enter
+information, and then click **Add Item**.
+
+3. The page should update to display the newly created item in the ToDo
+list.
+
+	![Screenshot of the application with a new item in the ToDo list](./media/documentdb-nodejs-application/image19.png)
+
+4. To complete a task, simply check the checkbox in the Complete column,
+and then click **Update tasks**.
+
+## <a name="_Toc395783182"></a>Step 7: Deploy your application to Azure Websites
+
+1. If you haven't already, enable a git repository for your Azure Website. You can find instructions on how to do this [here](web-sites-publish-source-control-git.md#step4).
+
+2. Add your Azure Website as a git remote.
+
+		git remote add azure https://username@your-azure-website.scm.azurewebsites.net:443/your-azure-website.git
+
+3. Deploy by pushing to the remote.
+
+		git push azure master
+
+4. In a few seconds, git will finish publishing your web
+application and launch a browser where you can see your handy work
+running in Azure!
+
+## <a name="_Toc395637775"></a>Next steps
+
+Congratulations! You have just built your first Node.js Express Web
+Application using Azure DocumentDB and published it to Azure Websites.
+
+The source code for the complete reference application can be downloaded [here](https://github.com/Azure/azure-documentdb-node/tree/master/tutorial/todo).
+
+  [Node.js]: http://nodejs.org/
+  [Git]: http://git-scm.com/