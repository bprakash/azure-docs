<properties title="Step 2: Upload existing data into an Azure Machine Learning experiment" pageTitle="Step 2: Upload data into a Machine Learning experiment | Azure" description="Step 2: Upload existing public data into Azure Machine Learning Studio" metaKeywords="" services="" solutions="" documentationCenter="" authors="garye" videoId="" scriptId="" />

<tags ms.service="machine-learning" ms.workload="tbd" ms.tgt_pltfrm="na" ms.devlang="na" ms.topic="article" ms.date="01/01/1900" ms.author="garye" />

This is the second step of the walkthrough, [Developing a Predictive Solution with Azure ML][develop]:

[develop]: ../machine-learning-walkthrough-develop-predictive-solution/


1.	[Create an ML workspace][create-workspace]
2.	**Upload existing data**
3.	[Create a new experiment][create-new]
4.	[Train and evaluate the models][train-models]
5.	[Publish the web service][publish]
6.	[Access the web service][access-ws]

[create-workspace]: ../machine-learning-walkthrough-1-create-ml-workspace/
[upload-data]: ../machine-learning-walkthrough-2-upload-data/
[create-new]: ../machine-learning-walkthrough-3-create-new-experiment/
[train-models]: ../machine-learning-walkthrough-4-train-and-evaluate-models/
[publish]: ../machine-learning-walkthrough-5-publish-web-service/
[access-ws]: ../machine-learning-walkthrough-6-access-web-service/

----------

#Step 2: Upload existing data into an Azure Machine Learning experiment  

To develop a predictive model for credit risk, we'll use the "UCI Statlog (German Credit Data) Data Set" from the UCI Machine Learning repository. You can find it here:  
<a href="http://archive.ics.uci.edu/ml/datasets/Statlog+(German+Credit+Data)">http://archive.ics.uci.edu/ml/datasets/Statlog+(German+Credit+Data)</a>

We'll use the file named **german.data**. Download this file to your local hard drive.  

<<<<<<< HEAD
This dataset contains rows of 20 variables for 1000 past applicants for credit. These 20 variables represent the dataset's feature vector which provides identifying characteristics for each credit applicant. An additional column in each row represents the applicant's credit risk, with 700 applicants identified as a low credit risk and 300 as a high risk.   
=======
This dataset contains rows of 20 variables for 1000 past applicants for credit. These 20 variables represent the dataset’s feature vector, which provides identifying characteristics for each credit applicant. An additional column in each row represents the applicant’s credit risk, with 700 applicants identified as a low credit risk and 300 as a high risk.   
>>>>>>> 2e2f05a8

The UCI website provides a description of the attributes of the feature vector, which include financial information, credit history, employment status, and personal information. For each applicant, a binary rating has been given indicating whether they are a low or high credit risk.  

We'll use this data to train a predictive analytics model. When we're done, our model should be able to accept information for new individuals and predict whether they are a low or high credit risk.  

Here's one interesting twist. The description of the dataset explains that misclassifying a person as a low credit risk when they are actually a high credit risk is 5 times more costly to the financial institution than misclassifying a low credit risk as high. One simple way to take this into account in our experiment is by duplicating (5 times) those entries that represent someone with a high credit risk. Then, if the model misclassifies a high credit risk as low, it will do that misclassification 5 times, once for each duplicate. This will increase the cost of this error in the training results.  

##Convert the dataset format
<<<<<<< HEAD
The original dataset uses a blank-separated format. ML Studio works better with a comma-separated (CSV) file, so we'll convert the dataset by replacing spaces with commas.  
=======
The original dataset uses a blank-separated format. ML Studio works better with a comma-separated (CSV) file, so we’ll convert the dataset by replacing spaces with commas.  
>>>>>>> 2e2f05a8

We can do this using the following Windows PowerShell command:   

	cat german.data | %{$_ -replace " ",","} | sc german.csv  

We can also do this using the Unix sed command:  

	sed 's/ /,/g' german.data > german.csv  

##Upload the dataset to ML Studio
Once the data has been converted to CSV format, we need to upload it into ML Studio.  

<<<<<<< HEAD
1.	In ML Studio, click **+NEW** at the bottom of the window
2.	Select **DATASET**
3.	Select **FROM LOCAL FILE**
4.	In the **Upload a new dataset dialog**, click **Browse** and find the **german.csv** file you created
5.	Enter a name for the dataset - for this example we'll call it "UCI German Credit Card Data"
6.	For data type, select "Generic CSV File With no header (.nh.csv)"
7.	Add a description if you'd like
8.	Click **OK**  
=======
1.	In ML Studio, click **+NEW** at the bottom of the window.
2.	Select **DATASET**.
3.	Select **FROM LOCAL FILE**.
4.	In the **Upload a new dataset dialog**, click **Browse** and find the **german.csv** file you created.
5.	Enter a name for the dataset – for this example we’ll call it “UCI German Credit Card Data”.
6.	For data type, select “Generic CSV File With no header (.nh.csv)”.
7.	Add a description if you’d like.
8.	Click **OK**.  
>>>>>>> 2e2f05a8
![Upload the dataset][1]  

 
This uploads the data into a Dataset module that we can use in an experiment.



[1]: ./media/machine-learning-walkthrough-2-upload-data/upload1.png<|MERGE_RESOLUTION|>--- conflicted
+++ resolved
@@ -1,6 +1,6 @@
-<properties title="Step 2: Upload existing data into an Azure Machine Learning experiment" pageTitle="Step 2: Upload data into a Machine Learning experiment | Azure" description="Step 2: Upload existing public data into Azure Machine Learning Studio" metaKeywords="" services="" solutions="" documentationCenter="" authors="garye" videoId="" scriptId="" />
+<properties title="Step 2: Upload existing data into an Azure Machine Learning experiment" pageTitle="Step 2: Upload data into a Machine Learning experiment | Azure" description="Step 2: Upload existing public data into Azure Machine Learning Studio" metaKeywords="" services="machine-learning" solutions="big-data" documentationCenter="" authors="garye" videoId="" scriptId="" />
 
-<tags ms.service="machine-learning" ms.workload="tbd" ms.tgt_pltfrm="na" ms.devlang="na" ms.topic="article" ms.date="01/01/1900" ms.author="garye" />
+<tags ms.service="machine-learning" ms.workload="tbd" ms.tgt_pltfrm="na" ms.devlang="na" ms.topic="article" ms.date="08/26/2014" ms.author="garye" />
 
 This is the second step of the walkthrough, [Developing a Predictive Solution with Azure ML][develop]:
 
@@ -30,11 +30,7 @@
 
 We'll use the file named **german.data**. Download this file to your local hard drive.  
 
-<<<<<<< HEAD
 This dataset contains rows of 20 variables for 1000 past applicants for credit. These 20 variables represent the dataset's feature vector which provides identifying characteristics for each credit applicant. An additional column in each row represents the applicant's credit risk, with 700 applicants identified as a low credit risk and 300 as a high risk.   
-=======
-This dataset contains rows of 20 variables for 1000 past applicants for credit. These 20 variables represent the dataset’s feature vector, which provides identifying characteristics for each credit applicant. An additional column in each row represents the applicant’s credit risk, with 700 applicants identified as a low credit risk and 300 as a high risk.   
->>>>>>> 2e2f05a8
 
 The UCI website provides a description of the attributes of the feature vector, which include financial information, credit history, employment status, and personal information. For each applicant, a binary rating has been given indicating whether they are a low or high credit risk.  
 
@@ -43,11 +39,7 @@
 Here's one interesting twist. The description of the dataset explains that misclassifying a person as a low credit risk when they are actually a high credit risk is 5 times more costly to the financial institution than misclassifying a low credit risk as high. One simple way to take this into account in our experiment is by duplicating (5 times) those entries that represent someone with a high credit risk. Then, if the model misclassifies a high credit risk as low, it will do that misclassification 5 times, once for each duplicate. This will increase the cost of this error in the training results.  
 
 ##Convert the dataset format
-<<<<<<< HEAD
 The original dataset uses a blank-separated format. ML Studio works better with a comma-separated (CSV) file, so we'll convert the dataset by replacing spaces with commas.  
-=======
-The original dataset uses a blank-separated format. ML Studio works better with a comma-separated (CSV) file, so we’ll convert the dataset by replacing spaces with commas.  
->>>>>>> 2e2f05a8
 
 We can do this using the following Windows PowerShell command:   
 
@@ -58,27 +50,18 @@
 	sed 's/ /,/g' german.data > german.csv  
 
 ##Upload the dataset to ML Studio
+
 Once the data has been converted to CSV format, we need to upload it into ML Studio.  
 
-<<<<<<< HEAD
-1.	In ML Studio, click **+NEW** at the bottom of the window
-2.	Select **DATASET**
-3.	Select **FROM LOCAL FILE**
-4.	In the **Upload a new dataset dialog**, click **Browse** and find the **german.csv** file you created
-5.	Enter a name for the dataset - for this example we'll call it "UCI German Credit Card Data"
-6.	For data type, select "Generic CSV File With no header (.nh.csv)"
-7.	Add a description if you'd like
-8.	Click **OK**  
-=======
 1.	In ML Studio, click **+NEW** at the bottom of the window.
 2.	Select **DATASET**.
 3.	Select **FROM LOCAL FILE**.
 4.	In the **Upload a new dataset dialog**, click **Browse** and find the **german.csv** file you created.
-5.	Enter a name for the dataset – for this example we’ll call it “UCI German Credit Card Data”.
-6.	For data type, select “Generic CSV File With no header (.nh.csv)”.
+5.	Enter a name for the dataset. For this example, we'll call it "UCI German Credit Card Data".
+6.	For data type, select "Generic CSV File With no header (.nh.csv)".
 7.	Add a description if you’d like.
 8.	Click **OK**.  
->>>>>>> 2e2f05a8
+
 ![Upload the dataset][1]  
 
  
