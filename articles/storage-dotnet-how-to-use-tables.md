--- conflicted
+++ resolved
@@ -51,11 +51,6 @@
 Make sure you reference the `Microsoft.WindowsAzure.Storage.dll` assembly.
 
 [AZURE.INCLUDE [storage-dotnet-retrieve-conn-string](../includes/storage-dotnet-retrieve-conn-string.md)]
-<<<<<<< HEAD
-
-[AZURE.INCLUDE [storage-dotnet-odatalib-dependencies](../includes/storage-dotnet-odatalib-dependencies.md)]
-=======
->>>>>>> 8e917651
 
 ## Create a table
 
@@ -455,11 +450,7 @@
 
 ## Retrieve entities in pages asynchronously
 
-<<<<<<< HEAD
-If you are reading a large number of entities, and you want to process/display entities as they are retrieved rather than waiting for them all to return, you can retrieve entities using a segmented query. This example shows how to return results in pages using the Async-Await pattern so that execution is not blocked while waiting to return a large set of results. For more details on using the Async-Await pattern in .NET see [Async and Await (C# and Visual Basic)] (https://msdn.microsoft.com/library/hh191443.aspx)
-=======
 If you are reading a large number of entities, and you want to process/display entities as they are retrieved rather than waiting for them all to return, you can retrieve entities using a segmented query. This example shows how to return results in pages using the Async-Await pattern so that execution is not blocked while waiting to return a large set of results. For more details on using the Async-Await pattern in .NET see [Async and Await (C# and Visual Basic)](https://msdn.microsoft.com/library/hh191443.aspx)
->>>>>>> 8e917651
 
     // Initialize a default TableQuery to retrieve all the entities in the table
     TableQuery<CustomerEntity> tableQuery = new TableQuery<CustomerEntity>();
