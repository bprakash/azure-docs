--- conflicted
+++ resolved
@@ -26,11 +26,7 @@
 and use the Azure Storage Client Library for .NET. The scenarios covered include **creating and
 deleting a table**, as well as **working with table entities**.
 
-<<<<<<< HEAD
-> [AZURE.NOTE] This guide targets the Azure .NET Storage Client Library 2.x and above. The recommended version is Storage Client Library 4.x, which is available via [NuGet](https://www.nuget.org/packages/WindowsAzure.Storage/) or as part of the [Azure SDK for .NET](/downloads/). See [How to: Programmatically access Table Storage](#tablestorage) below for more details on obtaining the Storage Client Library.
-=======
 > [AZURE.NOTE] This guide targets the Azure .NET Storage Client Library 2.x and above. The recommended version is Storage Client Library 4.x, which is available via [NuGet](https://www.nuget.org/packages/WindowsAzure.Storage/) or as part of the [Azure SDK for .NET](/downloads/). See [Programmatically access Table storage](#programmatically-access-table-storage) below for more details on obtaining the Storage Client Library.
->>>>>>> 604c5ae8
 
 [AZURE.INCLUDE [storage-table-concepts-include](../includes/storage-table-concepts-include.md)]
 
@@ -38,11 +34,7 @@
 
 [AZURE.INCLUDE [storage-configure-connection-string-include](../includes/storage-configure-connection-string-include.md)]
 
-<<<<<<< HEAD
-## <a name="tablestorage"></a>How to: Programmatically access Table Storage
-=======
 ## Programmatically access Table storage
->>>>>>> 604c5ae8
 
 ### Obtaining the assembly
 You can use NuGet to obtain the `Microsoft.WindowsAzure.Storage.dll` assembly. Right-click your project in **Solution Explorer** and choose **Manage NuGet Packages**.  Search online for "WindowsAzure.Storage" and click **Install** to install the Azure Storage package and dependencies.
