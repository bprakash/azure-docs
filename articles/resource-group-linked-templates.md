--- conflicted
+++ resolved
@@ -1,9 +1,5 @@
 <properties
-<<<<<<< HEAD
-   pageTitle="Linked templates with Azure Resource Manager | Microsoft Azure"
-=======
    pageTitle="Linked templates with Resource Manager | Microsoft Azure"
->>>>>>> c186bb0b
    description="Describes how to use linked templates in an Azure Resource Manager template to create a modular template solution. Shows how to pass parameters values, specify a parameter file, and dynamically created URLs."
    services="azure-resource-manager"
    documentationCenter="na"
@@ -17,11 +13,7 @@
    ms.topic="article"
    ms.tgt_pltfrm="na"
    ms.workload="na"
-<<<<<<< HEAD
-   ms.date="04/04/2016"
-=======
    ms.date="08/11/2016"
->>>>>>> c186bb0b
    ms.author="tomfitz"/>
 
 # Using linked templates with Azure Resource Manager
