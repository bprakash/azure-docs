<<<<<<< HEAD
<properties linkid="manage-linux-howto-attach-a-disk" urlDisplayName="Attach a disk" pageTitle="Attach a disk to a virtual machine in Windows Azure" metaKeywords="Azure Linux virtual machine, Azure Windows virtual machine, Azure attach disk, Azure initialize disk" description="Learn how to attach a data disk to a Windows Azure virtual machine. Then initialize the disk in your Windows Server or Linux virtual machine." metaCanonical="" services="virtual-machines" documentationCenter="" title="" authors="" solutions="" manager="" editor="" />
=======
<properties linkid="manage-linux-howto-attach-a-disk" urlDisplayName="Attach a disk" pageTitle="Attach a disk to a virtual machine | Microsoft Azure" metaKeywords="Azure Linux virtual machine, Azure Windows virtual machine, Azure attach disk, Azure initialize disk" description="Learn how to attach a data disk to a Windows Azure virtual machine. Then initialize the disk in your Windows Server or Linux virtual machine." metaCanonical="" services="virtual-machines,storage" documentationCenter="" title="How to Attach a Data Disk to a Virtual Machine" authors="" solutions="" manager="" editor="" />
>>>>>>> a39b7789





[WACOM.INCLUDE [howto-attach-disk-windows-linux](../includes/howto-attach-disk-windows-linux.md)]<|MERGE_RESOLUTION|>--- conflicted
+++ resolved
@@ -1,8 +1,4 @@
-<<<<<<< HEAD
-<properties linkid="manage-linux-howto-attach-a-disk" urlDisplayName="Attach a disk" pageTitle="Attach a disk to a virtual machine in Windows Azure" metaKeywords="Azure Linux virtual machine, Azure Windows virtual machine, Azure attach disk, Azure initialize disk" description="Learn how to attach a data disk to a Windows Azure virtual machine. Then initialize the disk in your Windows Server or Linux virtual machine." metaCanonical="" services="virtual-machines" documentationCenter="" title="" authors="" solutions="" manager="" editor="" />
-=======
 <properties linkid="manage-linux-howto-attach-a-disk" urlDisplayName="Attach a disk" pageTitle="Attach a disk to a virtual machine | Microsoft Azure" metaKeywords="Azure Linux virtual machine, Azure Windows virtual machine, Azure attach disk, Azure initialize disk" description="Learn how to attach a data disk to a Windows Azure virtual machine. Then initialize the disk in your Windows Server or Linux virtual machine." metaCanonical="" services="virtual-machines,storage" documentationCenter="" title="How to Attach a Data Disk to a Virtual Machine" authors="" solutions="" manager="" editor="" />
->>>>>>> a39b7789
 
 
 
