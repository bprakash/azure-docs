--- conflicted
+++ resolved
@@ -36,20 +36,6 @@
 
 4. The **Disks** section lists disk 0, disk 1, and disk 2. Disk 0 is the OS disk, disk 1 is the temporary disk (which should not be used for data storage), and disk 2 is the data disk you have attached to the virtual machine. The data disk has a capacity of 5 GB, based on what you specified when you attached the disk. Right-click disk 2 and  select **Initialize**.
 
-<<<<<<< HEAD
-	![Initialize the volume](./media/storage-windows-attach-disk/initializedisk.png)
-
-5.	You're notified that all data will be erased when the disk is initialized. Click **Yes** to acknowledge the warning and initialize the disk. Then, right-click disk 2 again and select **New Volume**. 
-
-	![Create the volume](./media/storage-windows-attach-disk/initializediskvolume.png)
-
-6.	Complete the wizard using the default values. When the wizard is done, the **Volumes** section lists the new volume. The disk is now online and ready to store data.
-
-	![Volume successfully initialized](./media/storage-windows-attach-disk/newvolumecreated.png)
-
-> [AZURE.NOTE] The size of the virtual machine determines how many disks you can attach to it. For details, see [Cloud Services and Virtual Machines Sizes](https://msdn.microsoft.com/library/azure/dn197896.aspx).
-
-=======
 5.	You're notified that all data will be erased when the disk is initialized. Click **Yes** to acknowledge the warning and initialize the disk. Then, right-click disk 2 again and select **New Volume**. 
 
 6.	Complete the wizard using the default values. When the wizard is done, the **Volumes** section lists the new volume. The disk is now online and ready to store data.
@@ -58,5 +44,4 @@
 
 > [AZURE.NOTE] The size of the virtual machine determines how many disks you can attach to it. For details, see [Cloud Services and Virtual Machines Sizes](https://msdn.microsoft.com/library/azure/dn197896.aspx).
 
->>>>>>> 692c0fec
 [logon]: virtual-machines-log-on-windows-server.md