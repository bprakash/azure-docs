<<<<<<< HEAD
<properties linkid="Contact - Support" urlDisplayName="Caching" pageTitle="How to use In-Role Cache (.NET) - Windows Azure feature guide" metaKeywords="Windows Azure cache, Windows Azure caching, Azure cache, Azure caching, Azure store session state, Azure cache .NET, Azure cache C#" description="Learn how to use Windows Azure In-Role Cache. The samples are written in C# code and use the .NET API." metaCanonical="" services="cache" documentationCenter=".NET" title="How to Use In-Role Cache for Windows Azure Cache" authors=""  solutions="" writer="" manager="" editor=""  />






# How to Use In-Role Cache for Windows Azure Cache

This guide shows you how to get started using 
**In-Role Cache for Windows Azure Cache**. The samples are written in C\# code and
use the .NET API. The scenarios covered include **configuring a cache cluster**, **configuring cache clients**, **adding and removing
objects from the cache, storing ASP.NET session state in the cache**,
and **enabling ASP.NET page output caching using the cache**. For more
information on using In-Role Cache, refer to the [Next Steps][] section.

## Table of Contents

-   [What is In-Role Cache?][]
-	[Getting Started with In-Role Cache]
	-	[Configure the cache cluster][]
	-	[Configure the cache clients][]
-	[Working with caches][]
	-	[How To: Create a DataCache Object][]
	-   [How To: Add and Retrieve an Object from the Cache][]
	-   [How To: Specify the Expiration of an Object in the Cache][]
	-   [How To: Store ASP.NET Session State in the Cache][]
	-   [How To: Store ASP.NET Page Output Caching in the Cache][]
-   [Next Steps][]

<h2><a name="what-is"></a><span class="short-header">What is In-Role Cache?</span>What is In-Role Cache?</h2>

In-Role Cache provides a caching layer to your Windows Azure applications. Caching increases performance by temporarily storing information in-memory from
other backend sources, and can reduce the costs associated with database
transactions in the cloud. In-Role Cache includes the following
features:

-   Pre-built ASP.NET providers for session state and page output
    caching, enabling acceleration of web applications without having to
    modify application code.
-   Caches any serializable managed object - for example: CLR objects, rows, XML,
    binary data.
-   Consistent development model across both Windows Azure and Windows
    Server AppFabric.

In-Role Cache introduces a new way to perform caching by using a portion of the memory of the virtual machines that host the role instances in your Windows Azure cloud services (also known as hosted services). You have greater flexibility in terms of deployment options, the caches can be very large in size and have no cache specific quota restrictions.

Caching on role instances has the following advantages:

-	Pay no premium for caching. You pay only for the compute resources that host the cache.
-	Eliminates cache quotas and throttling.
-	Offers greater control and isolation. 
-	Improved performance.
-	Automatically sizes caches when roles are scaled in or out. Effectively scales the memory that is available for caching up or down when role instances are added or removed.
-	Provides full-fidelity development time debugging. 
-	Supports the memcache protocol.

In addition, caching on role instances offers these configurable options:

-	Configure a dedicated role for caching, or co-locate caching on existing roles. 
-	Make your cache available to multiple clients in the same cloud service deployment.
-	Create multiple named caches with different properties.
-	Optionally configure high availability on individual caches.
-	Use expanded caching capabilities such as regions, tagging, and notifications.

This guide provides an overview of getting started with In-Role Cache. For more detailed information on these features that are beyond the scope of this getting started guide, see [Overview of In-Role Cache][].

<h2><a name="getting-started-cache-role-instance"></a><span class="short-header">Getting Started with In-Role Cache</span>Getting Started with In-Role Cache</h2>

In-Role Cache provides a way to enable caching using the memory that is on the virtual machines that host your role instances. The role instances that host your caches are known as a **cache cluster**. There are two deployment topologies for caching on role instances:

-	**Dedicated Role** caching - The role instances are used exclusively for caching.
-	**Co-located Role** caching - The cache shares the VM resources (bandwidth, CPU, and memory) with the application.

To use caching on role instances, you need to configure a cache cluster, and then configure the cache clients so they can access the cache cluster.

-	[Configure the cache cluster][]
-	[Configure the cache clients][]

<h2><a name="enable-caching"></a><span class="short-header">Configure the cache cluster</span>Configure the cache cluster</h2>

To configure a **Co-located Role** cache cluster, select the role in which you wish to host the cache cluster. Right-click the role properties in **Solution Explorer** and choose **Properties**.

![RoleCache1][RoleCache1]

Switch to the **Caching** tab, check the **Enable Caching** checkbox, and specify the desired caching options. When caching is enabled in a **Worker Role** or **ASP.NET Web Role**, the default configuration is **Co-located Role** caching with 30% of the memory of the role instances allocated for caching. A default cache is automatically configured, and additional named caches can be created if desired, and these caches will share the allocated memory.

![RoleCache2][RoleCache2]

To configure a **Dedicated Role** cache cluster, add a **Cache Worker Role** to your project.

![RoleCache7][RoleCache7]

When a **Cache Worker Role** is added to a project, the default configuration is **Dedicated Role** caching.

![RoleCache8][RoleCache8]

Once caching is enabled, the cache cluster storage account can be configured. In-Role Cache requires a Windows Azure storage account. This storage account is used to hold configuration data about the cache cluster that is accessed from all virtual machines that make up the cache cluster. This storage account is specified on the **Caching** tab of the cache cluster role property page, just above the **Named Cache Settings**.

![RoleCache10][RoleCache10]

>If this storage account is not configured the roles will fail to start. 

The size of the cache is determined by a combination of the VM size of the role, the instance count of the role, and whether the cache cluster is configured as a dedicated role or co-located role cache cluster.

>This section provides a simplified overview on configuring the cache size. For more information on cache size and other capacity planning considerations, see [In-Role Cache Capacity Planning Considerations][].

To configure the virtual machine size and the number of role instances, right-click the role properties in **Solution Explorer** and choose **Properties**.

![RoleCache1][RoleCache1]

Switch to the **Configuration** tab. The default **Instance count** is 1, and the default **VM size** is **Small**.

![RoleCache3][RoleCache3]

The total memory for the VM sizes is as follows: 

-	**Small**: 1.75 GB
-	**Medium**: 3.5 GB
-	**Large**: 7 GB
-	**ExtraLarge**: 14 GB


> These memory sizes represent the total amount of memory available to the VM which is shared across the OS, cache process, cache data, and application. For more information on configuring Virtual Machine Sizes, see [How to Configure Virtual Machine Sizes][]. Note that cache is unsupported on **ExtraSmall** VM sizes.

When **Co-located Role** caching is specified, the cache size is determined by taking the specified percentage of the virtual machine memory. When **Dedicated Role** caching is specified, all of the available memory of the virtual machine is used for caching. If two role instances are configured, the combined memory of the virtual machines is used. This forms a cache cluster where the available caching memory is distributed across multiple role instances but presented to the clients of the cache as a single resource. Configuring additional role instances increases the cache size in the same manner. To determine the settings needed to provision a cache of the desired size, you can use the Capacity Planning Spreadsheet which is covered in [In-Role Cache Capacity Planning Considerations][].

Once the cache cluster is configured, you can configure the cache clients to allow access to the cache.

<h2><a name="NuGet"></a><span class="short-header">Configure the cache clients</span>Configure the cache clients</h2>

To access a In-Role Cache cache, the clients must be within the same deployment. If the cache cluster is a dedicated role cache cluster, then the clients are other roles in the deployment. If the cache cluster is a co-located role cache cluster, then the clients could be either  the other roles in the deployment, or the roles themselves that host the cache cluster. A NuGet package is provided that can be used to configure each client role that accesses the cache. To configure a role to access a cache cluster using the Caching NuGet package, right-click the role project in **Solution Explorer** and choose **Manage NuGet Packages**. 

![RoleCache4][RoleCache4]

Select **In-Role Cache**, click **Install**, and then click **I Accept**.

>If **In-Role Cache** does not appear in the list type **WindowsAzure.Caching** into the **Search Online** text box and select it from the results.

![RoleCache5][RoleCache5]

The NuGet package does several things: it adds the required configuration to the config file of the role, it adds a cache client diagnostic level setting to the ServiceConfiguration.cscfg file of the Windows Azure application, and it adds the required assembly references.

>For ASP.NET web roles, the Caching NuGet package also adds two commented out sections to web.config. The first section enables session state to be stored in the cache, and the second section enables ASP.NET page output caching. For more information, see [How To: Store ASP.NET Session State in the Cache] and [How To: Store ASP.NET Page Output Caching in the Cache][].

The NuGet package adds the following configuration elements into your role's web.config or app.config. A **dataCacheClients** section and a **cacheDiagnostics** section are added under the **configSections** element. If there is no **configSections** element present, one is created as a child of the **configuration** element.

    <configSections>
      <!-- Existing sections omitted for clarity. -->

      <section name="dataCacheClients" 
               type="Microsoft.ApplicationServer.Caching.DataCacheClientsSection, Microsoft.ApplicationServer.Caching.Core" 
               allowLocation="true" 
               allowDefinition="Everywhere" />
    
      <section name="cacheDiagnostics" 
               type="Microsoft.ApplicationServer.Caching.AzureCommon.DiagnosticsConfigurationSection, Microsoft.ApplicationServer.Caching.AzureCommon" 
               allowLocation="true" 
               allowDefinition="Everywhere" />
    </configSections>

These new sections include references to a **dataCacheClients** element and a **cacheDiagnostics** element. These elements are also added to the **configuration** element.

    <dataCacheClients>
      <dataCacheClient name="default">
        <autoDiscover isEnabled="true" identifier="[cache cluster role name]" />
        <!--<localCache isEnabled="true" sync="TimeoutBased" objectCount="100000" ttlValue="300" />-->
      </dataCacheClient>
    </dataCacheClients>
    <cacheDiagnostics>
      <crashDump dumpLevel="Off" dumpStorageQuotaInMB="100" />
    </cacheDiagnostics>

After the configuration is added, replace **[cache cluster role name]** with the name of the role that hosts the cache cluster.

>If **[cache cluster role name]** is not replaced with the name of the role that hosts the cache cluster, then a **TargetInvocationException** will be thrown when the cache is accessed with an inner **DatacacheException** with the message "No such role exists".

The NuGet package also adds a **ClientDiagnosticLevel** setting to the **ConfigurationSettings** of the cache client role in ServiceConfiguration.cscfg. The following example is the **WebRole1** section from a ServiceConfiguration.cscfg file with a **ClientDiagnosticLevel** of 1, which is the default **ClientDiagnosticLevel**.

    <Role name="WebRole1">
      <Instances count="1" />
      <ConfigurationSettings>
        <!-- Existing settings omitted for clarity. -->
        <Setting name="Microsoft.WindowsAzure.Plugins.Caching.ClientDiagnosticLevel" 
                 value="1" />
      </ConfigurationSettings>
    </Role>

>In-Role Cache provides both a cache server and a cache client diagnostic level. The diagnostic level is a single setting that configures the level of diagnostic information collected for caching. For more information, see [Troubleshooting and Diagnostics for In-Role Cache][]

The NuGet package also adds references to the following assemblies:

-   Microsoft.ApplicationServer.Caching.Client.dll
-   Microsoft.ApplicationServer.Caching.Core.dll
-   Microsoft.WindowsFabric.Common.dll
-   Microsoft.WindowsFabric.Data.Common.dll
-   Microsoft.ApplicationServer.Caching.AzureCommon.dll
-   Microsoft.ApplicationServer.Caching.AzureClientHelper.dll

If your role is an ASP.NET Web Role, the following assembly reference is also added:

-	Microsoft.Web.DistributedCache.dll.

>These assemblies are located in the C:\\Program Files\\Microsoft SDKs\\Windows Azure\\.NET SDK\\2012-10\\ref\\Caching\\ folder.

Once your client project is configured for caching, you can use the techniques described in the following sections for working with your cache.

<h2><a name="working-with-caches"></a><span class="short-header">Working with Caches</span>Working with Caches</h2>

The steps in this section describe how to perform common tasks with caching.

-	[How To: Create a DataCache Object][]
-   [How To: Add and Retrieve an Object from the Cache][]
-   [How To: Specify the Expiration of an Object in the Cache][]
-   [How To: Store ASP.NET Session State in the Cache][]
-   [How To: Store ASP.NET Page Output Caching in the Cache][]

<h2><a name="create-cache-object"></a><span class="short-header">Create a DataCache Object</span>How To: Create a DataCache Object</h2>

In order to programatically work with a cache, you need a reference to the cache. Add the following to the top of any file from which you want to use
In-Role Cache:

    using Microsoft.ApplicationServer.Caching;

>If Visual Studio doesn't recognize the types in the using
statement even after installing the Caching NuGet package, which adds the necessary references, ensure that the target
profile for the project is .NET Framework 4.0 or higher, and be sure to select one of the profiles that does not specify **Client Profile**. For instructions on configuring cache clients, see [Configure the cache clients][].

There are two ways to create a **DataCache** object. The first way is to simply create a **DataCache**, passing in the name of the desired cache.

    DataCache cache = new DataCache("default");

Once the **DataCache** is instantiated, you can use it to interact with the cache, as described in the following sections.

To use the second way, create a new **DataCacheFactory** object in your application using the default constructor. This causes the cache client to use the settings in the configuration file. Call either the **GetDefaultCache** method of the new **DataCacheFactory** instance which returns a **DataCache** object, or the **GetCache** method and pass in the name of your cache. These methods return a **DataCache** object that can then be used to programmatically access the cache.

    // Cache client configured by settings in application configuration file.
    DataCacheFactory cacheFactory = new DataCacheFactory();
    DataCache cache = cacheFactory.GetDefaultCache();
    // Or DataCache cache = cacheFactory.GetCache("MyCache");
    // cache can now be used to add and retrieve items.	

<h2><a name="add-object"></a><span class="short-header">Add and Retrieve an Object from the Cache</span>How To: Add and Retrieve an Object from the Cache</h2>

To add an item to the cache, the **Add** method or the **Put** method
can be used. The **Add** method adds the specified object to the cache,
keyed by the value of the key parameter.

    // Add the string "value" to the cache, keyed by "item"
    cache.Add("item", "value");

If an object with the same key is already in the cache, a
**DataCacheException** will be thrown with the following message:

> ErrorCode:SubStatus: An attempt is being made to create an object with
> a Key that already exists in the cache. Caching will only accept
> unique Key values for objects.

To retrieve an object with a specific key, the **Get** method can be used. If the object exists, it is
returned, and if it does not, null is returned.

    // Add the string "value" to the cache, keyed by "key"
    object result = cache.Get("Item");
    if (result == null)
    {
        // "Item" not in cache. Obtain it from specified data source
        // and add it.
        string value = GetItemValue(...);
        cache.Add("item", value);
    }
    else
    {
        // "Item" is in cache, cast result to correct type.
    }

The **Put** method adds the object with the specified key to the cache
if it does not exist, or replaces the object if it does exist.

    // Add the string "value" to the cache, keyed by "item". If it exists,
    // replace it.
    cache.Put("item", "value");

<h2><a name="specify-expiration"></a><span class="short-header">Specify the Expiration of an Object in the Cache</span>How To: Specify the Expiration of an Object in the Cache</h2>

By default items in the cache expire 10 minutes after they are placed in the cache. This can be configured in the **Time to Live (min)** setting in the role properties of the role that hosts the cache cluster.

![RoleCache6][RoleCache6]

There are three types of **Expiration Type**: **None**, **Absolute**, and **Sliding Window**. These configure how **Time to Live (min)** is used to determine expiration. The default **Expiration Type** is **Absolute**, which means that the countdown timer for an item's expiration begins when the item is placed into the cache. Once the specified amount of time has elapsed for an item, the item expires. If **Sliding Window** is specified, then the expiration countdown for an item is reset each time the item is accessed in the cache, and the item will not expire until the specified amount of time has elapsed since its last access. If **None** is specified, then **Time to Live (min)** must be set to **0**, and items will not expire, and will remain valid as long as they are in the cache.

If a longer or shorter timeout interval than what is configured in the role properties is desired, a specific duration can be specified when an item is added or updated in the cache by using the
overload of **Add** and **Put** that take a **TimeSpan** parameter. In
the following example, the string **value** is added to cache, keyed by
**item**, with a timeout of 30 minutes.

    // Add the string "value" to the cache, keyed by "item"
    cache.Add("item", "value", TimeSpan.FromMinutes(30));

To view the remaining timeout interval of an item in the cache, the
**GetCacheItem** method can be used to retrieve a **DataCacheItem**
object that contains information about the item in the cache, including
the remaining timeout interval.

    // Get a DataCacheItem object that contains information about
    // "item" in the cache. If there is no object keyed by "item" null
    // is returned. 
    DataCacheItem item = cache.GetCacheItem("item");
    TimeSpan timeRemaining = item.Timeout;

<h2><a name="store-session"></a><span class="short-header">Store ASP.NET Session State in the Cache</span>How To: Store ASP.NET Session State in the Cache</h2>

The Session State Provider for In-Role Cache is an
out-of-process storage mechanism for ASP.NET applications. This provider
enables you to store your session state in a Windows Azure cache rather
than in-memory or in a SQL Server database. To use the caching session
state provider, first configure your cache cluster, and then configure your ASP.NET application for caching using the Caching NuGet package as described in [Getting Started with In-Role Cache][]. When the Caching NuGet package is installed, it adds a commented out section in web.config that contains the required configuration for your ASP.NET application to use the Session State Provider for In-Role Cache.

    <!--Uncomment this section to use In-Role Cache for session state caching
    <system.web>
      <sessionState mode="Custom" customProvider="AFCacheSessionStateProvider">
        <providers>
          <add name="AFCacheSessionStateProvider" 
            type="Microsoft.Web.DistributedCache.DistributedCacheSessionStateStoreProvider,
                  Microsoft.Web.DistributedCache" 
            cacheName="default" 
            dataCacheClientName="default"/>
        </providers>
      </sessionState>
    </system.web>-->

>If your web.config does not contain this commented out section after installing the Caching NuGet package, ensure that the latest NuGet Package Manager is installed from [NuGet Package Manager Installation][], and then uninstall and reinstall the package.

To enable the Session State Provider for In-Role Cache, uncomment the specified section. The default cache is specified in the provided snippet. To use a different cache, specify the desired cache in the **cacheName** attribute.

For more information about using the Caching service session state
provider, see [Session State Provider for In-Role Cache][].

<h2><a name="store-page"></a><span class="short-header">Store ASP.NET Page Output Caching in the Cache</span>How To: Store ASP.NET Page Output Caching in the Cache</h2>

The Output Cache Provider for In-Role Cache is an out-of-process storage mechanism for output cache data. This data is specifically for full HTTP
responses (page output caching). The provider plugs into the new output
cache provider extensibility point that was introduced in ASP.NET 4. To
use the output cache provider, first configure your cache cluster, and then configure your ASP.NET application for caching using the Caching NuGet package, as described in [Getting Started with In-Role Cache][]. When the Caching NuGet package is installed, it adds the following commented out section in web.config that contains the required configuration for your ASP.NET application to use the Output Cache Provider for In-Role Cache.

    <!--Uncomment this section to use In-Role Cache for output caching
    <caching>
      <outputCache defaultProvider="AFCacheOutputCacheProvider">
        <providers>
          <add name="AFCacheOutputCacheProvider" 
            type="Microsoft.Web.DistributedCache.DistributedCacheOutputCacheProvider,
                  Microsoft.Web.DistributedCache" 
            cacheName="default" 
            dataCacheClientName="default" />
        </providers>
      </outputCache>
    </caching>-->

>If your web.config does not contain this commented out section after installing the Caching NuGet package, ensure that the latest NuGet Package Manager is installed from [NuGet Package Manager Installation][], and then uninstall and reinstall the package.

To enable the Output Cache Provider for In-Role Cache, uncomment the specified section. The default cache is specified in the provided snippet. To use a different cache, specify the desired cache in the **cacheName** attribute.

Add an **OutputCache** directive to each page for which you wish to cache the output.

    <%@ OutputCache Duration="60" VaryByParam="*" %>

In this example the cached page data will remain in the cache for 60 seconds, and a different version of the page will be cached for each parameter combination. For more information on the available options, see [OutputCache Directive][].

For more information about using the Output Cache Provider for In-Role Cache, see [Output Cache Provider for In-Role Cache][].

<h2><a name="next-steps"></a><span class="short-header">Next Steps</span>Next Steps</h2>

Now that you've learned the basics of In-Role Cache,
follow these links to learn how to do more complex caching tasks.

-   See the MSDN Reference: [In-Role Cache][]
-   Learn how to migrate to In-Role Cache: [Migrate to In-Role Cache][]
-   Check out the samples: [In-Role Cache Samples][]
-	Watch the [Maximum Performance: Accelerate Your Cloud Services Applications with Windows Azure Caching][] session from TechEd 2013 on In-Role Cache

  [Next Steps]: #next-steps
  [What is In-Role Cache?]: #what-is
  [Create a Windows Azure Cache]: #create-cache
  [Which type of caching is right for me?]: #choosing-cache
  [Getting Started with the In-Role Cache Service]: #getting-started-cache-service
  [Prepare Your Visual Studio Project to Use In-Role Cache]: #prepare-vs
  [Configure Your Application to Use Caching]: #configure-app
  [Getting Started with In-Role Cache]: #getting-started-cache-role-instance
  [Configure the cache cluster]: #enable-caching
  [Configure the desired cache size]: #cache-size
  [Configure the cache clients]: #NuGet
  [Working with Caches]: #working-with-caches
  [How To: Create a DataCache Object]: #create-cache-object
  [How To: Add and Retrieve an Object from the Cache]: #add-object
  [How To: Specify the Expiration of an Object in the Cache]: #specify-expiration
  [How To: Store ASP.NET Session State in the Cache]: #store-session
  [How To: Store ASP.NET Page Output Caching in the Cache]: #store-page
  [Windows Azure Management Portal]: http://windows.azure.com/
  
   [RoleCache1]: ./media/cache-dotnet-how-to-use-in-role/cache8.png
  [RoleCache2]: ./media/cache-dotnet-how-to-use-in-role//cache9.png
  [RoleCache3]: ./media/cache-dotnet-how-to-use-in-role//cache10.png
  [RoleCache4]: ./media/cache-dotnet-how-to-use-in-role//cache11.png
  [RoleCache5]: ./media/cache-dotnet-how-to-use-in-role//cache12.png
  [RoleCache6]: ./media/cache-dotnet-how-to-use-in-role//cache13.png
  [RoleCache7]: ./media/cache-dotnet-how-to-use-in-role//cache14.png
  [RoleCache8]: ./media/cache-dotnet-how-to-use-in-role//cache15.png
  [RoleCache10]: ./media/cache-dotnet-how-to-use-in-role//cache17.png
  
  [Target a Supported .NET Framework Profile]: #prepare-vs-target-net
  [How to: Configure a Cache Client Programmatically]: http://msdn.microsoft.com/en-us/library/windowsazure/gg618003.aspx
  
  [Session State Provider for In-Role Cache]: http://msdn.microsoft.com/en-us/library/windowsazure/gg185668.aspx
  [Windows Azure AppFabric Cache: Caching Session State]: http://www.microsoft.com/en-us/showcase/details.aspx?uuid=87c833e9-97a9-42b2-8bb1-7601f9b5ca20
  [Output Cache Provider for In-Role Cache]: http://msdn.microsoft.com/en-us/library/windowsazure/gg185662.aspx
  [Windows Azure Shared Caching]: http://msdn.microsoft.com/en-us/library/windowsazure/gg278356.aspx
  [Team Blog]: http://blogs.msdn.com/b/windowsazure/
  [In-Role Cache]: http://www.microsoft.com/en-us/showcase/Search.aspx?phrase=azure+caching
  [How to Configure Virtual Machine Sizes]: http://go.microsoft.com/fwlink/?LinkId=164387
  [In-Role Cache Capacity Planning Considerations]: http://go.microsoft.com/fwlink/?LinkId=252651
  [In-Role Cache]: http://go.microsoft.com/fwlink/?LinkId=252658
  [How to: Set the Cacheability of an ASP.NET Page Declaratively]: http://msdn.microsoft.com/en-us/library/zd1ysf1y.aspx
  [How to: Set a Page's Cacheability Programmatically]: http://msdn.microsoft.com/en-us/library/z852zf6b.aspx
  [Overview of In-Role Cache]: http://go.microsoft.com/fwlink/?LinkId=254172
  [OutputCache Directive]: http://go.microsoft.com/fwlink/?LinkId=251979
  [Troubleshooting and Diagnostics for In-Role Cache]: http://msdn.microsoft.com/en-us/library/windowsazure/hh914135.aspx
  [NuGet Package Manager Installation]: http://go.microsoft.com/fwlink/?LinkId=240311
  [Migrate to In-Role Cache]: http://msdn.microsoft.com/en-us/library/hh914163.aspx
  [In-Role Cache Samples]: http://msdn.microsoft.com/en-us/library/jj189876.aspx
  [Maximum Performance: Accelerate Your Cloud Services Applications with Windows Azure Caching]: http://channel9.msdn.com/Events/TechEd/NorthAmerica/2013/WAD-B326#fbid=kmrzkRxQ6gU
=======
<properties linkid="Contact - Support" urlDisplayName="Caching" pageTitle="How to use In-Role Cache (.NET) - Windows Azure feature guide" metaKeywords="Windows Azure cache, Windows Azure caching, Azure cache, Azure caching, Azure store session state, Azure cache .NET, Azure cache C#" description="Learn how to use Windows Azure In-Role Cache. The samples are written in C# code and use the .NET API." metaCanonical="" services="cache" documentationCenter=".NET" title="How to Use In-Role Cache for Windows Azure Cache" authors=""  solutions="" writer="" manager="" editor=""  />






# How to Use In-Role Cache for Windows Azure Cache

This guide shows you how to get started using 
**In-Role Cache for Windows Azure Cache**. The samples are written in C\# code and
use the .NET API. The scenarios covered include **configuring a cache cluster**, **configuring cache clients**, **adding and removing
objects from the cache, storing ASP.NET session state in the cache**,
and **enabling ASP.NET page output caching using the cache**. For more
information on using In-Role Cache, refer to the [Next Steps][] section.

## Table of Contents

-   [What is In-Role Cache?][]
-	[Getting Started with In-Role Cache]
	-	[Configure the cache cluster][]
	-	[Configure the cache clients][]
-	[Working with caches][]
	-	[How To: Create a DataCache Object][]
	-   [How To: Add and Retrieve an Object from the Cache][]
	-   [How To: Specify the Expiration of an Object in the Cache][]
	-   [How To: Store ASP.NET Session State in the Cache][]
	-   [How To: Store ASP.NET Page Output Caching in the Cache][]
-   [Next Steps][]

<h2><a name="what-is"></a><span class="short-header">What is In-Role Cache?</span>What is In-Role Cache?</h2>

In-Role Cache provides a caching layer to your Windows Azure applications. Caching increases performance by temporarily storing information in-memory from
other backend sources, and can reduce the costs associated with database
transactions in the cloud. In-Role Cache includes the following
features:

-   Pre-built ASP.NET providers for session state and page output
    caching, enabling acceleration of web applications without having to
    modify application code.
-   Caches any serializable managed object - for example: CLR objects, rows, XML,
    binary data.
-   Consistent development model across both Windows Azure and Windows
    Server AppFabric.

In-Role Cache introduces a new way to perform caching by using a portion of the memory of the virtual machines that host the role instances in your Windows Azure cloud services (also known as hosted services). You have greater flexibility in terms of deployment options, the caches can be very large in size and have no cache specific quota restrictions.

Caching on role instances has the following advantages:

-	Pay no premium for caching. You pay only for the compute resources that host the cache.
-	Eliminates cache quotas and throttling.
-	Offers greater control and isolation. 
-	Improved performance.
-	Automatically sizes caches when roles are scaled in or out. Effectively scales the memory that is available for caching up or down when role instances are added or removed.
-	Provides full-fidelity development time debugging. 
-	Supports the memcache protocol.

In addition, caching on role instances offers these configurable options:

-	Configure a dedicated role for caching, or co-locate caching on existing roles. 
-	Make your cache available to multiple clients in the same cloud service deployment.
-	Create multiple named caches with different properties.
-	Optionally configure high availability on individual caches.
-	Use expanded caching capabilities such as regions, tagging, and notifications.

This guide provides an overview of getting started with In-Role Cache. For more detailed information on these features that are beyond the scope of this getting started guide, see [Overview of In-Role Cache][].

<h2><a name="getting-started-cache-role-instance"></a><span class="short-header">Getting Started with In-Role Cache</span>Getting Started with In-Role Cache</h2>

In-Role Cache provides a way to enable caching using the memory that is on the virtual machines that host your role instances. The role instances that host your caches are known as a **cache cluster**. There are two deployment topologies for caching on role instances:

-	**Dedicated Role** caching - The role instances are used exclusively for caching.
-	**Co-located Role** caching - The cache shares the VM resources (bandwidth, CPU, and memory) with the application.

To use caching on role instances, you need to configure a cache cluster, and then configure the cache clients so they can access the cache cluster.

-	[Configure the cache cluster][]
-	[Configure the cache clients][]

<h2><a name="enable-caching"></a><span class="short-header">Configure the cache cluster</span>Configure the cache cluster</h2>

To configure a **Co-located Role** cache cluster, select the role in which you wish to host the cache cluster. Right-click the role properties in **Solution Explorer** and choose **Properties**.

![RoleCache1][RoleCache1]

Switch to the **Caching** tab, check the **Enable Caching** checkbox, and specify the desired caching options. When caching is enabled in a **Worker Role** or **ASP.NET Web Role**, the default configuration is **Co-located Role** caching with 30% of the memory of the role instances allocated for caching. A default cache is automatically configured, and additional named caches can be created if desired, and these caches will share the allocated memory.

![RoleCache2][RoleCache2]

To configure a **Dedicated Role** cache cluster, add a **Cache Worker Role** to your project.

![RoleCache7][RoleCache7]

When a **Cache Worker Role** is added to a project, the default configuration is **Dedicated Role** caching.

![RoleCache8][RoleCache8]

Once caching is enabled, the cache cluster storage account can be configured. In-Role Cache requires a Windows Azure storage account. This storage account is used to hold configuration data about the cache cluster that is accessed from all virtual machines that make up the cache cluster. This storage account is specified on the **Caching** tab of the cache cluster role property page, just above the **Named Cache Settings**.

![RoleCache10][RoleCache10]

>If this storage account is not configured the roles will fail to start. 

The size of the cache is determined by a combination of the VM size of the role, the instance count of the role, and whether the cache cluster is configured as a dedicated role or co-located role cache cluster.

>This section provides a simplified overview on configuring the cache size. For more information on cache size and other capacity planning considerations, see [In-Role Cache Capacity Planning Considerations][].

To configure the virtual machine size and the number of role instances, right-click the role properties in **Solution Explorer** and choose **Properties**.

![RoleCache1][RoleCache1]

Switch to the **Configuration** tab. The default **Instance count** is 1, and the default **VM size** is **Small**.

![RoleCache3][RoleCache3]

The total memory for the VM sizes is as follows: 

-	**Small**: 1.75 GB
-	**Medium**: 3.5 GB
-	**Large**: 7 GB
-	**ExtraLarge**: 14 GB


> These memory sizes represent the total amount of memory available to the VM which is shared across the OS, cache process, cache data, and application. For more information on configuring Virtual Machine Sizes, see [How to Configure Virtual Machine Sizes][]. Note that cache is unsupported on **ExtraSmall** VM sizes.

When **Co-located Role** caching is specified, the cache size is determined by taking the specified percentage of the virtual machine memory. When **Dedicated Role** caching is specified, all of the available memory of the virtual machine is used for caching. If two role instances are configured, the combined memory of the virtual machines is used. This forms a cache cluster where the available caching memory is distributed across multiple role instances but presented to the clients of the cache as a single resource. Configuring additional role instances increases the cache size in the same manner. To determine the settings needed to provision a cache of the desired size, you can use the Capacity Planning Spreadsheet which is covered in [In-Role Cache Capacity Planning Considerations][].

Once the cache cluster is configured, you can configure the cache clients to allow access to the cache.

<h2><a name="NuGet"></a><span class="short-header">Configure the cache clients</span>Configure the cache clients</h2>

To access a In-Role Cache cache, the clients must be within the same deployment. If the cache cluster is a dedicated role cache cluster, then the clients are other roles in the deployment. If the cache cluster is a co-located role cache cluster, then the clients could be either  the other roles in the deployment, or the roles themselves that host the cache cluster. A NuGet package is provided that can be used to configure each client role that accesses the cache. To configure a role to access a cache cluster using the Caching NuGet package, right-click the role project in **Solution Explorer** and choose **Manage NuGet Packages**. 

![RoleCache4][RoleCache4]

Select **In-Role Cache**, click **Install**, and then click **I Accept**.

>If **In-Role Cache** does not appear in the list type **WindowsAzure.Caching** into the **Search Online** text box and select it from the results.

![RoleCache5][RoleCache5]

The NuGet package does several things: it adds the required configuration to the config file of the role, it adds a cache client diagnostic level setting to the ServiceConfiguration.cscfg file of the Windows Azure application, and it adds the required assembly references.

>For ASP.NET web roles, the Caching NuGet package also adds two commented out sections to web.config. The first section enables session state to be stored in the cache, and the second section enables ASP.NET page output caching. For more information, see [How To: Store ASP.NET Session State in the Cache] and [How To: Store ASP.NET Page Output Caching in the Cache][].

The NuGet package adds the following configuration elements into your role's web.config or app.config. A **dataCacheClients** section and a **cacheDiagnostics** section are added under the **configSections** element. If there is no **configSections** element present, one is created as a child of the **configuration** element.

    <configSections>
      <!-- Existing sections omitted for clarity. -->

      <section name="dataCacheClients" 
               type="Microsoft.ApplicationServer.Caching.DataCacheClientsSection, Microsoft.ApplicationServer.Caching.Core" 
               allowLocation="true" 
               allowDefinition="Everywhere" />
    
      <section name="cacheDiagnostics" 
               type="Microsoft.ApplicationServer.Caching.AzureCommon.DiagnosticsConfigurationSection, Microsoft.ApplicationServer.Caching.AzureCommon" 
               allowLocation="true" 
               allowDefinition="Everywhere" />
    </configSections>

These new sections include references to a **dataCacheClients** element and a **cacheDiagnostics** element. These elements are also added to the **configuration** element.

    <dataCacheClients>
      <dataCacheClient name="default">
        <autoDiscover isEnabled="true" identifier="[cache cluster role name]" />
        <!--<localCache isEnabled="true" sync="TimeoutBased" objectCount="100000" ttlValue="300" />-->
      </dataCacheClient>
    </dataCacheClients>
    <cacheDiagnostics>
      <crashDump dumpLevel="Off" dumpStorageQuotaInMB="100" />
    </cacheDiagnostics>

After the configuration is added, replace **[cache cluster role name]** with the name of the role that hosts the cache cluster.

>If **[cache cluster role name]** is not replaced with the name of the role that hosts the cache cluster, then a **TargetInvocationException** will be thrown when the cache is accessed with an inner **DatacacheException** with the message "No such role exists".

The NuGet package also adds a **ClientDiagnosticLevel** setting to the **ConfigurationSettings** of the cache client role in ServiceConfiguration.cscfg. The following example is the **WebRole1** section from a ServiceConfiguration.cscfg file with a **ClientDiagnosticLevel** of 1, which is the default **ClientDiagnosticLevel**.

    <Role name="WebRole1">
      <Instances count="1" />
      <ConfigurationSettings>
        <!-- Existing settings omitted for clarity. -->
        <Setting name="Microsoft.WindowsAzure.Plugins.Caching.ClientDiagnosticLevel" 
                 value="1" />
      </ConfigurationSettings>
    </Role>

>In-Role Cache provides both a cache server and a cache client diagnostic level. The diagnostic level is a single setting that configures the level of diagnostic information collected for caching. For more information, see [Troubleshooting and Diagnostics for In-Role Cache][]

The NuGet package also adds references to the following assemblies:

-   Microsoft.ApplicationServer.Caching.Client.dll
-   Microsoft.ApplicationServer.Caching.Core.dll
-   Microsoft.WindowsFabric.Common.dll
-   Microsoft.WindowsFabric.Data.Common.dll
-   Microsoft.ApplicationServer.Caching.AzureCommon.dll
-   Microsoft.ApplicationServer.Caching.AzureClientHelper.dll

If your role is an ASP.NET Web Role, the following assembly reference is also added:

-	Microsoft.Web.DistributedCache.dll.

>These assemblies are located in the C:\\Program Files\\Microsoft SDKs\\Windows Azure\\.NET SDK\\2012-10\\ref\\Caching\\ folder.

Once your client project is configured for caching, you can use the techniques described in the following sections for working with your cache.

<h2><a name="working-with-caches"></a><span class="short-header">Working with Caches</span>Working with Caches</h2>

The steps in this section describe how to perform common tasks with caching.

-	[How To: Create a DataCache Object][]
-   [How To: Add and Retrieve an Object from the Cache][]
-   [How To: Specify the Expiration of an Object in the Cache][]
-   [How To: Store ASP.NET Session State in the Cache][]
-   [How To: Store ASP.NET Page Output Caching in the Cache][]

<h2><a name="create-cache-object"></a><span class="short-header">Create a DataCache Object</span>How To: Create a DataCache Object</h2>

In order to programatically work with a cache, you need a reference to the cache. Add the following to the top of any file from which you want to use
In-Role Cache:

    using Microsoft.ApplicationServer.Caching;

>If Visual Studio doesn't recognize the types in the using
statement even after installing the Caching NuGet package, which adds the necessary references, ensure that the target
profile for the project is .NET Framework 4.0 or higher, and be sure to select one of the profiles that does not specify **Client Profile**. For instructions on configuring cache clients, see [Configure the cache clients][].

There are two ways to create a **DataCache** object. The first way is to simply create a **DataCache**, passing in the name of the desired cache.

    DataCache cache = new DataCache("default");

Once the **DataCache** is instantiated, you can use it to interact with the cache, as described in the following sections.

To use the second way, create a new **DataCacheFactory** object in your application using the default constructor. This causes the cache client to use the settings in the configuration file. Call either the **GetDefaultCache** method of the new **DataCacheFactory** instance which returns a **DataCache** object, or the **GetCache** method and pass in the name of your cache. These methods return a **DataCache** object that can then be used to programmatically access the cache.

    // Cache client configured by settings in application configuration file.
    DataCacheFactory cacheFactory = new DataCacheFactory();
    DataCache cache = cacheFactory.GetDefaultCache();
    // Or DataCache cache = cacheFactory.GetCache("MyCache");
    // cache can now be used to add and retrieve items.	

<h2><a name="add-object"></a><span class="short-header">Add and Retrieve an Object from the Cache</span>How To: Add and Retrieve an Object from the Cache</h2>

To add an item to the cache, the **Add** method or the **Put** method
can be used. The **Add** method adds the specified object to the cache,
keyed by the value of the key parameter.

    // Add the string "value" to the cache, keyed by "item"
    cache.Add("item", "value");

If an object with the same key is already in the cache, a
**DataCacheException** will be thrown with the following message:

> ErrorCode:SubStatus: An attempt is being made to create an object with
> a Key that already exists in the cache. Caching will only accept
> unique Key values for objects.

To retrieve an object with a specific key, the **Get** method can be used. If the object exists, it is
returned, and if it does not, null is returned.

    // Add the string "value" to the cache, keyed by "key"
    object result = cache.Get("Item");
    if (result == null)
    {
        // "Item" not in cache. Obtain it from specified data source
        // and add it.
        string value = GetItemValue(...);
        cache.Add("item", value);
    }
    else
    {
        // "Item" is in cache, cast result to correct type.
    }

The **Put** method adds the object with the specified key to the cache
if it does not exist, or replaces the object if it does exist.

    // Add the string "value" to the cache, keyed by "item". If it exists,
    // replace it.
    cache.Put("item", "value");

<h2><a name="specify-expiration"></a><span class="short-header">Specify the Expiration of an Object in the Cache</span>How To: Specify the Expiration of an Object in the Cache</h2>

By default items in the cache expire 10 minutes after they are placed in the cache. This can be configured in the **Time to Live (min)** setting in the role properties of the role that hosts the cache cluster.

![RoleCache6][RoleCache6]

There are three types of **Expiration Type**: **None**, **Absolute**, and **Sliding Window**. These configure how **Time to Live (min)** is used to determine expiration. The default **Expiration Type** is **Absolute**, which means that the countdown timer for an item's expiration begins when the item is placed into the cache. Once the specified amount of time has elapsed for an item, the item expires. If **Sliding Window** is specified, then the expiration countdown for an item is reset each time the item is accessed in the cache, and the item will not expire until the specified amount of time has elapsed since its last access. If **None** is specified, then **Time to Live (min)** must be set to **0**, and items will not expire, and will remain valid as long as they are in the cache.

If a longer or shorter timeout interval than what is configured in the role properties is desired, a specific duration can be specified when an item is added or updated in the cache by using the
overload of **Add** and **Put** that take a **TimeSpan** parameter. In
the following example, the string **value** is added to cache, keyed by
**item**, with a timeout of 30 minutes.

    // Add the string "value" to the cache, keyed by "item"
    cache.Add("item", "value", TimeSpan.FromMinutes(30));

To view the remaining timeout interval of an item in the cache, the
**GetCacheItem** method can be used to retrieve a **DataCacheItem**
object that contains information about the item in the cache, including
the remaining timeout interval.

    // Get a DataCacheItem object that contains information about
    // "item" in the cache. If there is no object keyed by "item" null
    // is returned. 
    DataCacheItem item = cache.GetCacheItem("item");
    TimeSpan timeRemaining = item.Timeout;

<h2><a name="store-session"></a><span class="short-header">Store ASP.NET Session State in the Cache</span>How To: Store ASP.NET Session State in the Cache</h2>

The Session State Provider for In-Role Cache is an
out-of-process storage mechanism for ASP.NET applications. This provider
enables you to store your session state in a Windows Azure cache rather
than in-memory or in a SQL Server database. To use the caching session
state provider, first configure your cache cluster, and then configure your ASP.NET application for caching using the Caching NuGet package as described in [Getting Started with In-Role Cache][]. When the Caching NuGet package is installed, it adds a commented out section in web.config that contains the required configuration for your ASP.NET application to use the Session State Provider for In-Role Cache.

    <!--Uncomment this section to use In-Role Cache for session state caching
    <system.web>
      <sessionState mode="Custom" customProvider="AFCacheSessionStateProvider">
        <providers>
          <add name="AFCacheSessionStateProvider" 
            type="Microsoft.Web.DistributedCache.DistributedCacheSessionStateStoreProvider,
                  Microsoft.Web.DistributedCache" 
            cacheName="default" 
            dataCacheClientName="default"/>
        </providers>
      </sessionState>
    </system.web>-->

>If your web.config does not contain this commented out section after installing the Caching NuGet package, ensure that the latest NuGet Package Manager is installed from [NuGet Package Manager Installation][], and then uninstall and reinstall the package.

To enable the Session State Provider for In-Role Cache, uncomment the specified section. The default cache is specified in the provided snippet. To use a different cache, specify the desired cache in the **cacheName** attribute.

For more information about using the Caching service session state
provider, see [Session State Provider for In-Role Cache][].

<h2><a name="store-page"></a><span class="short-header">Store ASP.NET Page Output Caching in the Cache</span>How To: Store ASP.NET Page Output Caching in the Cache</h2>

The Output Cache Provider for In-Role Cache is an out-of-process storage mechanism for output cache data. This data is specifically for full HTTP
responses (page output caching). The provider plugs into the new output
cache provider extensibility point that was introduced in ASP.NET 4. To
use the output cache provider, first configure your cache cluster, and then configure your ASP.NET application for caching using the Caching NuGet package, as described in [Getting Started with In-Role Cache][]. When the Caching NuGet package is installed, it adds the following commented out section in web.config that contains the required configuration for your ASP.NET application to use the Output Cache Provider for In-Role Cache.

    <!--Uncomment this section to use In-Role Cache for output caching
    <caching>
      <outputCache defaultProvider="AFCacheOutputCacheProvider">
        <providers>
          <add name="AFCacheOutputCacheProvider" 
            type="Microsoft.Web.DistributedCache.DistributedCacheOutputCacheProvider,
                  Microsoft.Web.DistributedCache" 
            cacheName="default" 
            dataCacheClientName="default" />
        </providers>
      </outputCache>
    </caching>-->

>If your web.config does not contain this commented out section after installing the Caching NuGet package, ensure that the latest NuGet Package Manager is installed from [NuGet Package Manager Installation][], and then uninstall and reinstall the package.

To enable the Output Cache Provider for In-Role Cache, uncomment the specified section. The default cache is specified in the provided snippet. To use a different cache, specify the desired cache in the **cacheName** attribute.

Add an **OutputCache** directive to each page for which you wish to cache the output.

    <%@ OutputCache Duration="60" VaryByParam="*" %>

In this example the cached page data will remain in the cache for 60 seconds, and a different version of the page will be cached for each parameter combination. For more information on the available options, see [OutputCache Directive][].

For more information about using the Output Cache Provider for In-Role Cache, see [Output Cache Provider for In-Role Cache][].

<h2><a name="next-steps"></a><span class="short-header">Next Steps</span>Next Steps</h2>

Now that you've learned the basics of In-Role Cache,
follow these links to learn how to do more complex caching tasks.

-   See the MSDN Reference: [In-Role Cache][]
-   Learn how to migrate to In-Role Cache: [Migrate to In-Role Cache][]
-   Check out the samples: [In-Role Cache Samples][]
-	Watch the [Maximum Performance: Accelerate Your Cloud Services Applications with Windows Azure Caching][] session from TechEd 2013 on In-Role Cache

  [Next Steps]: #next-steps
  [What is In-Role Cache?]: #what-is
  [Create a Windows Azure Cache]: #create-cache
  [Which type of caching is right for me?]: #choosing-cache
  [Getting Started with the In-Role Cache Service]: #getting-started-cache-service
  [Prepare Your Visual Studio Project to Use In-Role Cache]: #prepare-vs
  [Configure Your Application to Use Caching]: #configure-app
  [Getting Started with In-Role Cache]: #getting-started-cache-role-instance
  [Configure the cache cluster]: #enable-caching
  [Configure the desired cache size]: #cache-size
  [Configure the cache clients]: #NuGet
  [Working with Caches]: #working-with-caches
  [How To: Create a DataCache Object]: #create-cache-object
  [How To: Add and Retrieve an Object from the Cache]: #add-object
  [How To: Specify the Expiration of an Object in the Cache]: #specify-expiration
  [How To: Store ASP.NET Session State in the Cache]: #store-session
  [How To: Store ASP.NET Page Output Caching in the Cache]: #store-page
  [Windows Azure Management Portal]: http://windows.azure.com/
  
   [RoleCache1]: ./media/cache-dotnet-how-to-use-in-role/cache8.png
  [RoleCache2]: ./media/cache-dotnet-how-to-use-in-role/cache9.png
  [RoleCache3]: ./media/cache-dotnet-how-to-use-in-role/cache10.png
  [RoleCache4]: ./media/cache-dotnet-how-to-use-in-role/cache11.png
  [RoleCache5]: ./media/cache-dotnet-how-to-use-in-role/cache12.png
  [RoleCache6]: ./media/cache-dotnet-how-to-use-in-role/cache13.png
  [RoleCache7]: ./media/cache-dotnet-how-to-use-in-role/cache14.png
  [RoleCache8]: ./media/cache-dotnet-how-to-use-in-role/cache15.png
  [RoleCache10]: ./media/cache-dotnet-how-to-use-in-role/cache17.png
  
  [Target a Supported .NET Framework Profile]: #prepare-vs-target-net
  [How to: Configure a Cache Client Programmatically]: http://msdn.microsoft.com/en-us/library/windowsazure/gg618003.aspx
  
  [Session State Provider for In-Role Cache]: http://msdn.microsoft.com/en-us/library/windowsazure/gg185668.aspx
  [Windows Azure AppFabric Cache: Caching Session State]: http://www.microsoft.com/en-us/showcase/details.aspx?uuid=87c833e9-97a9-42b2-8bb1-7601f9b5ca20
  [Output Cache Provider for In-Role Cache]: http://msdn.microsoft.com/en-us/library/windowsazure/gg185662.aspx
  [Windows Azure Shared Caching]: http://msdn.microsoft.com/en-us/library/windowsazure/gg278356.aspx
  [Team Blog]: http://blogs.msdn.com/b/windowsazure/
  [In-Role Cache]: http://www.microsoft.com/en-us/showcase/Search.aspx?phrase=azure+caching
  [How to Configure Virtual Machine Sizes]: http://go.microsoft.com/fwlink/?LinkId=164387
  [In-Role Cache Capacity Planning Considerations]: http://go.microsoft.com/fwlink/?LinkId=252651
  [In-Role Cache]: http://go.microsoft.com/fwlink/?LinkId=252658
  [How to: Set the Cacheability of an ASP.NET Page Declaratively]: http://msdn.microsoft.com/en-us/library/zd1ysf1y.aspx
  [How to: Set a Page's Cacheability Programmatically]: http://msdn.microsoft.com/en-us/library/z852zf6b.aspx
  [Overview of In-Role Cache]: http://go.microsoft.com/fwlink/?LinkId=254172
  [OutputCache Directive]: http://go.microsoft.com/fwlink/?LinkId=251979
  [Troubleshooting and Diagnostics for In-Role Cache]: http://msdn.microsoft.com/en-us/library/windowsazure/hh914135.aspx
  [NuGet Package Manager Installation]: http://go.microsoft.com/fwlink/?LinkId=240311
  [Migrate to In-Role Cache]: http://msdn.microsoft.com/en-us/library/hh914163.aspx
  [In-Role Cache Samples]: http://msdn.microsoft.com/en-us/library/jj189876.aspx
  [Maximum Performance: Accelerate Your Cloud Services Applications with Windows Azure Caching]: http://channel9.msdn.com/Events/TechEd/NorthAmerica/2013/WAD-B326#fbid=kmrzkRxQ6gU
>>>>>>> a8fded4a
<|MERGE_RESOLUTION|>--- conflicted
+++ resolved
@@ -1,434 +1,3 @@
-<<<<<<< HEAD
-<properties linkid="Contact - Support" urlDisplayName="Caching" pageTitle="How to use In-Role Cache (.NET) - Windows Azure feature guide" metaKeywords="Windows Azure cache, Windows Azure caching, Azure cache, Azure caching, Azure store session state, Azure cache .NET, Azure cache C#" description="Learn how to use Windows Azure In-Role Cache. The samples are written in C# code and use the .NET API." metaCanonical="" services="cache" documentationCenter=".NET" title="How to Use In-Role Cache for Windows Azure Cache" authors=""  solutions="" writer="" manager="" editor=""  />
-
-
-
-
-
-
-# How to Use In-Role Cache for Windows Azure Cache
-
-This guide shows you how to get started using 
-**In-Role Cache for Windows Azure Cache**. The samples are written in C\# code and
-use the .NET API. The scenarios covered include **configuring a cache cluster**, **configuring cache clients**, **adding and removing
-objects from the cache, storing ASP.NET session state in the cache**,
-and **enabling ASP.NET page output caching using the cache**. For more
-information on using In-Role Cache, refer to the [Next Steps][] section.
-
-## Table of Contents
-
--   [What is In-Role Cache?][]
--	[Getting Started with In-Role Cache]
-	-	[Configure the cache cluster][]
-	-	[Configure the cache clients][]
--	[Working with caches][]
-	-	[How To: Create a DataCache Object][]
-	-   [How To: Add and Retrieve an Object from the Cache][]
-	-   [How To: Specify the Expiration of an Object in the Cache][]
-	-   [How To: Store ASP.NET Session State in the Cache][]
-	-   [How To: Store ASP.NET Page Output Caching in the Cache][]
--   [Next Steps][]
-
-<h2><a name="what-is"></a><span class="short-header">What is In-Role Cache?</span>What is In-Role Cache?</h2>
-
-In-Role Cache provides a caching layer to your Windows Azure applications. Caching increases performance by temporarily storing information in-memory from
-other backend sources, and can reduce the costs associated with database
-transactions in the cloud. In-Role Cache includes the following
-features:
-
--   Pre-built ASP.NET providers for session state and page output
-    caching, enabling acceleration of web applications without having to
-    modify application code.
--   Caches any serializable managed object - for example: CLR objects, rows, XML,
-    binary data.
--   Consistent development model across both Windows Azure and Windows
-    Server AppFabric.
-
-In-Role Cache introduces a new way to perform caching by using a portion of the memory of the virtual machines that host the role instances in your Windows Azure cloud services (also known as hosted services). You have greater flexibility in terms of deployment options, the caches can be very large in size and have no cache specific quota restrictions.
-
-Caching on role instances has the following advantages:
-
--	Pay no premium for caching. You pay only for the compute resources that host the cache.
--	Eliminates cache quotas and throttling.
--	Offers greater control and isolation. 
--	Improved performance.
--	Automatically sizes caches when roles are scaled in or out. Effectively scales the memory that is available for caching up or down when role instances are added or removed.
--	Provides full-fidelity development time debugging. 
--	Supports the memcache protocol.
-
-In addition, caching on role instances offers these configurable options:
-
--	Configure a dedicated role for caching, or co-locate caching on existing roles. 
--	Make your cache available to multiple clients in the same cloud service deployment.
--	Create multiple named caches with different properties.
--	Optionally configure high availability on individual caches.
--	Use expanded caching capabilities such as regions, tagging, and notifications.
-
-This guide provides an overview of getting started with In-Role Cache. For more detailed information on these features that are beyond the scope of this getting started guide, see [Overview of In-Role Cache][].
-
-<h2><a name="getting-started-cache-role-instance"></a><span class="short-header">Getting Started with In-Role Cache</span>Getting Started with In-Role Cache</h2>
-
-In-Role Cache provides a way to enable caching using the memory that is on the virtual machines that host your role instances. The role instances that host your caches are known as a **cache cluster**. There are two deployment topologies for caching on role instances:
-
--	**Dedicated Role** caching - The role instances are used exclusively for caching.
--	**Co-located Role** caching - The cache shares the VM resources (bandwidth, CPU, and memory) with the application.
-
-To use caching on role instances, you need to configure a cache cluster, and then configure the cache clients so they can access the cache cluster.
-
--	[Configure the cache cluster][]
--	[Configure the cache clients][]
-
-<h2><a name="enable-caching"></a><span class="short-header">Configure the cache cluster</span>Configure the cache cluster</h2>
-
-To configure a **Co-located Role** cache cluster, select the role in which you wish to host the cache cluster. Right-click the role properties in **Solution Explorer** and choose **Properties**.
-
-![RoleCache1][RoleCache1]
-
-Switch to the **Caching** tab, check the **Enable Caching** checkbox, and specify the desired caching options. When caching is enabled in a **Worker Role** or **ASP.NET Web Role**, the default configuration is **Co-located Role** caching with 30% of the memory of the role instances allocated for caching. A default cache is automatically configured, and additional named caches can be created if desired, and these caches will share the allocated memory.
-
-![RoleCache2][RoleCache2]
-
-To configure a **Dedicated Role** cache cluster, add a **Cache Worker Role** to your project.
-
-![RoleCache7][RoleCache7]
-
-When a **Cache Worker Role** is added to a project, the default configuration is **Dedicated Role** caching.
-
-![RoleCache8][RoleCache8]
-
-Once caching is enabled, the cache cluster storage account can be configured. In-Role Cache requires a Windows Azure storage account. This storage account is used to hold configuration data about the cache cluster that is accessed from all virtual machines that make up the cache cluster. This storage account is specified on the **Caching** tab of the cache cluster role property page, just above the **Named Cache Settings**.
-
-![RoleCache10][RoleCache10]
-
->If this storage account is not configured the roles will fail to start. 
-
-The size of the cache is determined by a combination of the VM size of the role, the instance count of the role, and whether the cache cluster is configured as a dedicated role or co-located role cache cluster.
-
->This section provides a simplified overview on configuring the cache size. For more information on cache size and other capacity planning considerations, see [In-Role Cache Capacity Planning Considerations][].
-
-To configure the virtual machine size and the number of role instances, right-click the role properties in **Solution Explorer** and choose **Properties**.
-
-![RoleCache1][RoleCache1]
-
-Switch to the **Configuration** tab. The default **Instance count** is 1, and the default **VM size** is **Small**.
-
-![RoleCache3][RoleCache3]
-
-The total memory for the VM sizes is as follows: 
-
--	**Small**: 1.75 GB
--	**Medium**: 3.5 GB
--	**Large**: 7 GB
--	**ExtraLarge**: 14 GB
-
-
-> These memory sizes represent the total amount of memory available to the VM which is shared across the OS, cache process, cache data, and application. For more information on configuring Virtual Machine Sizes, see [How to Configure Virtual Machine Sizes][]. Note that cache is unsupported on **ExtraSmall** VM sizes.
-
-When **Co-located Role** caching is specified, the cache size is determined by taking the specified percentage of the virtual machine memory. When **Dedicated Role** caching is specified, all of the available memory of the virtual machine is used for caching. If two role instances are configured, the combined memory of the virtual machines is used. This forms a cache cluster where the available caching memory is distributed across multiple role instances but presented to the clients of the cache as a single resource. Configuring additional role instances increases the cache size in the same manner. To determine the settings needed to provision a cache of the desired size, you can use the Capacity Planning Spreadsheet which is covered in [In-Role Cache Capacity Planning Considerations][].
-
-Once the cache cluster is configured, you can configure the cache clients to allow access to the cache.
-
-<h2><a name="NuGet"></a><span class="short-header">Configure the cache clients</span>Configure the cache clients</h2>
-
-To access a In-Role Cache cache, the clients must be within the same deployment. If the cache cluster is a dedicated role cache cluster, then the clients are other roles in the deployment. If the cache cluster is a co-located role cache cluster, then the clients could be either  the other roles in the deployment, or the roles themselves that host the cache cluster. A NuGet package is provided that can be used to configure each client role that accesses the cache. To configure a role to access a cache cluster using the Caching NuGet package, right-click the role project in **Solution Explorer** and choose **Manage NuGet Packages**. 
-
-![RoleCache4][RoleCache4]
-
-Select **In-Role Cache**, click **Install**, and then click **I Accept**.
-
->If **In-Role Cache** does not appear in the list type **WindowsAzure.Caching** into the **Search Online** text box and select it from the results.
-
-![RoleCache5][RoleCache5]
-
-The NuGet package does several things: it adds the required configuration to the config file of the role, it adds a cache client diagnostic level setting to the ServiceConfiguration.cscfg file of the Windows Azure application, and it adds the required assembly references.
-
->For ASP.NET web roles, the Caching NuGet package also adds two commented out sections to web.config. The first section enables session state to be stored in the cache, and the second section enables ASP.NET page output caching. For more information, see [How To: Store ASP.NET Session State in the Cache] and [How To: Store ASP.NET Page Output Caching in the Cache][].
-
-The NuGet package adds the following configuration elements into your role's web.config or app.config. A **dataCacheClients** section and a **cacheDiagnostics** section are added under the **configSections** element. If there is no **configSections** element present, one is created as a child of the **configuration** element.
-
-    <configSections>
-      <!-- Existing sections omitted for clarity. -->
-
-      <section name="dataCacheClients" 
-               type="Microsoft.ApplicationServer.Caching.DataCacheClientsSection, Microsoft.ApplicationServer.Caching.Core" 
-               allowLocation="true" 
-               allowDefinition="Everywhere" />
-    
-      <section name="cacheDiagnostics" 
-               type="Microsoft.ApplicationServer.Caching.AzureCommon.DiagnosticsConfigurationSection, Microsoft.ApplicationServer.Caching.AzureCommon" 
-               allowLocation="true" 
-               allowDefinition="Everywhere" />
-    </configSections>
-
-These new sections include references to a **dataCacheClients** element and a **cacheDiagnostics** element. These elements are also added to the **configuration** element.
-
-    <dataCacheClients>
-      <dataCacheClient name="default">
-        <autoDiscover isEnabled="true" identifier="[cache cluster role name]" />
-        <!--<localCache isEnabled="true" sync="TimeoutBased" objectCount="100000" ttlValue="300" />-->
-      </dataCacheClient>
-    </dataCacheClients>
-    <cacheDiagnostics>
-      <crashDump dumpLevel="Off" dumpStorageQuotaInMB="100" />
-    </cacheDiagnostics>
-
-After the configuration is added, replace **[cache cluster role name]** with the name of the role that hosts the cache cluster.
-
->If **[cache cluster role name]** is not replaced with the name of the role that hosts the cache cluster, then a **TargetInvocationException** will be thrown when the cache is accessed with an inner **DatacacheException** with the message "No such role exists".
-
-The NuGet package also adds a **ClientDiagnosticLevel** setting to the **ConfigurationSettings** of the cache client role in ServiceConfiguration.cscfg. The following example is the **WebRole1** section from a ServiceConfiguration.cscfg file with a **ClientDiagnosticLevel** of 1, which is the default **ClientDiagnosticLevel**.
-
-    <Role name="WebRole1">
-      <Instances count="1" />
-      <ConfigurationSettings>
-        <!-- Existing settings omitted for clarity. -->
-        <Setting name="Microsoft.WindowsAzure.Plugins.Caching.ClientDiagnosticLevel" 
-                 value="1" />
-      </ConfigurationSettings>
-    </Role>
-
->In-Role Cache provides both a cache server and a cache client diagnostic level. The diagnostic level is a single setting that configures the level of diagnostic information collected for caching. For more information, see [Troubleshooting and Diagnostics for In-Role Cache][]
-
-The NuGet package also adds references to the following assemblies:
-
--   Microsoft.ApplicationServer.Caching.Client.dll
--   Microsoft.ApplicationServer.Caching.Core.dll
--   Microsoft.WindowsFabric.Common.dll
--   Microsoft.WindowsFabric.Data.Common.dll
--   Microsoft.ApplicationServer.Caching.AzureCommon.dll
--   Microsoft.ApplicationServer.Caching.AzureClientHelper.dll
-
-If your role is an ASP.NET Web Role, the following assembly reference is also added:
-
--	Microsoft.Web.DistributedCache.dll.
-
->These assemblies are located in the C:\\Program Files\\Microsoft SDKs\\Windows Azure\\.NET SDK\\2012-10\\ref\\Caching\\ folder.
-
-Once your client project is configured for caching, you can use the techniques described in the following sections for working with your cache.
-
-<h2><a name="working-with-caches"></a><span class="short-header">Working with Caches</span>Working with Caches</h2>
-
-The steps in this section describe how to perform common tasks with caching.
-
--	[How To: Create a DataCache Object][]
--   [How To: Add and Retrieve an Object from the Cache][]
--   [How To: Specify the Expiration of an Object in the Cache][]
--   [How To: Store ASP.NET Session State in the Cache][]
--   [How To: Store ASP.NET Page Output Caching in the Cache][]
-
-<h2><a name="create-cache-object"></a><span class="short-header">Create a DataCache Object</span>How To: Create a DataCache Object</h2>
-
-In order to programatically work with a cache, you need a reference to the cache. Add the following to the top of any file from which you want to use
-In-Role Cache:
-
-    using Microsoft.ApplicationServer.Caching;
-
->If Visual Studio doesn't recognize the types in the using
-statement even after installing the Caching NuGet package, which adds the necessary references, ensure that the target
-profile for the project is .NET Framework 4.0 or higher, and be sure to select one of the profiles that does not specify **Client Profile**. For instructions on configuring cache clients, see [Configure the cache clients][].
-
-There are two ways to create a **DataCache** object. The first way is to simply create a **DataCache**, passing in the name of the desired cache.
-
-    DataCache cache = new DataCache("default");
-
-Once the **DataCache** is instantiated, you can use it to interact with the cache, as described in the following sections.
-
-To use the second way, create a new **DataCacheFactory** object in your application using the default constructor. This causes the cache client to use the settings in the configuration file. Call either the **GetDefaultCache** method of the new **DataCacheFactory** instance which returns a **DataCache** object, or the **GetCache** method and pass in the name of your cache. These methods return a **DataCache** object that can then be used to programmatically access the cache.
-
-    // Cache client configured by settings in application configuration file.
-    DataCacheFactory cacheFactory = new DataCacheFactory();
-    DataCache cache = cacheFactory.GetDefaultCache();
-    // Or DataCache cache = cacheFactory.GetCache("MyCache");
-    // cache can now be used to add and retrieve items.	
-
-<h2><a name="add-object"></a><span class="short-header">Add and Retrieve an Object from the Cache</span>How To: Add and Retrieve an Object from the Cache</h2>
-
-To add an item to the cache, the **Add** method or the **Put** method
-can be used. The **Add** method adds the specified object to the cache,
-keyed by the value of the key parameter.
-
-    // Add the string "value" to the cache, keyed by "item"
-    cache.Add("item", "value");
-
-If an object with the same key is already in the cache, a
-**DataCacheException** will be thrown with the following message:
-
-> ErrorCode:SubStatus: An attempt is being made to create an object with
-> a Key that already exists in the cache. Caching will only accept
-> unique Key values for objects.
-
-To retrieve an object with a specific key, the **Get** method can be used. If the object exists, it is
-returned, and if it does not, null is returned.
-
-    // Add the string "value" to the cache, keyed by "key"
-    object result = cache.Get("Item");
-    if (result == null)
-    {
-        // "Item" not in cache. Obtain it from specified data source
-        // and add it.
-        string value = GetItemValue(...);
-        cache.Add("item", value);
-    }
-    else
-    {
-        // "Item" is in cache, cast result to correct type.
-    }
-
-The **Put** method adds the object with the specified key to the cache
-if it does not exist, or replaces the object if it does exist.
-
-    // Add the string "value" to the cache, keyed by "item". If it exists,
-    // replace it.
-    cache.Put("item", "value");
-
-<h2><a name="specify-expiration"></a><span class="short-header">Specify the Expiration of an Object in the Cache</span>How To: Specify the Expiration of an Object in the Cache</h2>
-
-By default items in the cache expire 10 minutes after they are placed in the cache. This can be configured in the **Time to Live (min)** setting in the role properties of the role that hosts the cache cluster.
-
-![RoleCache6][RoleCache6]
-
-There are three types of **Expiration Type**: **None**, **Absolute**, and **Sliding Window**. These configure how **Time to Live (min)** is used to determine expiration. The default **Expiration Type** is **Absolute**, which means that the countdown timer for an item's expiration begins when the item is placed into the cache. Once the specified amount of time has elapsed for an item, the item expires. If **Sliding Window** is specified, then the expiration countdown for an item is reset each time the item is accessed in the cache, and the item will not expire until the specified amount of time has elapsed since its last access. If **None** is specified, then **Time to Live (min)** must be set to **0**, and items will not expire, and will remain valid as long as they are in the cache.
-
-If a longer or shorter timeout interval than what is configured in the role properties is desired, a specific duration can be specified when an item is added or updated in the cache by using the
-overload of **Add** and **Put** that take a **TimeSpan** parameter. In
-the following example, the string **value** is added to cache, keyed by
-**item**, with a timeout of 30 minutes.
-
-    // Add the string "value" to the cache, keyed by "item"
-    cache.Add("item", "value", TimeSpan.FromMinutes(30));
-
-To view the remaining timeout interval of an item in the cache, the
-**GetCacheItem** method can be used to retrieve a **DataCacheItem**
-object that contains information about the item in the cache, including
-the remaining timeout interval.
-
-    // Get a DataCacheItem object that contains information about
-    // "item" in the cache. If there is no object keyed by "item" null
-    // is returned. 
-    DataCacheItem item = cache.GetCacheItem("item");
-    TimeSpan timeRemaining = item.Timeout;
-
-<h2><a name="store-session"></a><span class="short-header">Store ASP.NET Session State in the Cache</span>How To: Store ASP.NET Session State in the Cache</h2>
-
-The Session State Provider for In-Role Cache is an
-out-of-process storage mechanism for ASP.NET applications. This provider
-enables you to store your session state in a Windows Azure cache rather
-than in-memory or in a SQL Server database. To use the caching session
-state provider, first configure your cache cluster, and then configure your ASP.NET application for caching using the Caching NuGet package as described in [Getting Started with In-Role Cache][]. When the Caching NuGet package is installed, it adds a commented out section in web.config that contains the required configuration for your ASP.NET application to use the Session State Provider for In-Role Cache.
-
-    <!--Uncomment this section to use In-Role Cache for session state caching
-    <system.web>
-      <sessionState mode="Custom" customProvider="AFCacheSessionStateProvider">
-        <providers>
-          <add name="AFCacheSessionStateProvider" 
-            type="Microsoft.Web.DistributedCache.DistributedCacheSessionStateStoreProvider,
-                  Microsoft.Web.DistributedCache" 
-            cacheName="default" 
-            dataCacheClientName="default"/>
-        </providers>
-      </sessionState>
-    </system.web>-->
-
->If your web.config does not contain this commented out section after installing the Caching NuGet package, ensure that the latest NuGet Package Manager is installed from [NuGet Package Manager Installation][], and then uninstall and reinstall the package.
-
-To enable the Session State Provider for In-Role Cache, uncomment the specified section. The default cache is specified in the provided snippet. To use a different cache, specify the desired cache in the **cacheName** attribute.
-
-For more information about using the Caching service session state
-provider, see [Session State Provider for In-Role Cache][].
-
-<h2><a name="store-page"></a><span class="short-header">Store ASP.NET Page Output Caching in the Cache</span>How To: Store ASP.NET Page Output Caching in the Cache</h2>
-
-The Output Cache Provider for In-Role Cache is an out-of-process storage mechanism for output cache data. This data is specifically for full HTTP
-responses (page output caching). The provider plugs into the new output
-cache provider extensibility point that was introduced in ASP.NET 4. To
-use the output cache provider, first configure your cache cluster, and then configure your ASP.NET application for caching using the Caching NuGet package, as described in [Getting Started with In-Role Cache][]. When the Caching NuGet package is installed, it adds the following commented out section in web.config that contains the required configuration for your ASP.NET application to use the Output Cache Provider for In-Role Cache.
-
-    <!--Uncomment this section to use In-Role Cache for output caching
-    <caching>
-      <outputCache defaultProvider="AFCacheOutputCacheProvider">
-        <providers>
-          <add name="AFCacheOutputCacheProvider" 
-            type="Microsoft.Web.DistributedCache.DistributedCacheOutputCacheProvider,
-                  Microsoft.Web.DistributedCache" 
-            cacheName="default" 
-            dataCacheClientName="default" />
-        </providers>
-      </outputCache>
-    </caching>-->
-
->If your web.config does not contain this commented out section after installing the Caching NuGet package, ensure that the latest NuGet Package Manager is installed from [NuGet Package Manager Installation][], and then uninstall and reinstall the package.
-
-To enable the Output Cache Provider for In-Role Cache, uncomment the specified section. The default cache is specified in the provided snippet. To use a different cache, specify the desired cache in the **cacheName** attribute.
-
-Add an **OutputCache** directive to each page for which you wish to cache the output.
-
-    <%@ OutputCache Duration="60" VaryByParam="*" %>
-
-In this example the cached page data will remain in the cache for 60 seconds, and a different version of the page will be cached for each parameter combination. For more information on the available options, see [OutputCache Directive][].
-
-For more information about using the Output Cache Provider for In-Role Cache, see [Output Cache Provider for In-Role Cache][].
-
-<h2><a name="next-steps"></a><span class="short-header">Next Steps</span>Next Steps</h2>
-
-Now that you've learned the basics of In-Role Cache,
-follow these links to learn how to do more complex caching tasks.
-
--   See the MSDN Reference: [In-Role Cache][]
--   Learn how to migrate to In-Role Cache: [Migrate to In-Role Cache][]
--   Check out the samples: [In-Role Cache Samples][]
--	Watch the [Maximum Performance: Accelerate Your Cloud Services Applications with Windows Azure Caching][] session from TechEd 2013 on In-Role Cache
-
-  [Next Steps]: #next-steps
-  [What is In-Role Cache?]: #what-is
-  [Create a Windows Azure Cache]: #create-cache
-  [Which type of caching is right for me?]: #choosing-cache
-  [Getting Started with the In-Role Cache Service]: #getting-started-cache-service
-  [Prepare Your Visual Studio Project to Use In-Role Cache]: #prepare-vs
-  [Configure Your Application to Use Caching]: #configure-app
-  [Getting Started with In-Role Cache]: #getting-started-cache-role-instance
-  [Configure the cache cluster]: #enable-caching
-  [Configure the desired cache size]: #cache-size
-  [Configure the cache clients]: #NuGet
-  [Working with Caches]: #working-with-caches
-  [How To: Create a DataCache Object]: #create-cache-object
-  [How To: Add and Retrieve an Object from the Cache]: #add-object
-  [How To: Specify the Expiration of an Object in the Cache]: #specify-expiration
-  [How To: Store ASP.NET Session State in the Cache]: #store-session
-  [How To: Store ASP.NET Page Output Caching in the Cache]: #store-page
-  [Windows Azure Management Portal]: http://windows.azure.com/
-  
-   [RoleCache1]: ./media/cache-dotnet-how-to-use-in-role/cache8.png
-  [RoleCache2]: ./media/cache-dotnet-how-to-use-in-role//cache9.png
-  [RoleCache3]: ./media/cache-dotnet-how-to-use-in-role//cache10.png
-  [RoleCache4]: ./media/cache-dotnet-how-to-use-in-role//cache11.png
-  [RoleCache5]: ./media/cache-dotnet-how-to-use-in-role//cache12.png
-  [RoleCache6]: ./media/cache-dotnet-how-to-use-in-role//cache13.png
-  [RoleCache7]: ./media/cache-dotnet-how-to-use-in-role//cache14.png
-  [RoleCache8]: ./media/cache-dotnet-how-to-use-in-role//cache15.png
-  [RoleCache10]: ./media/cache-dotnet-how-to-use-in-role//cache17.png
-  
-  [Target a Supported .NET Framework Profile]: #prepare-vs-target-net
-  [How to: Configure a Cache Client Programmatically]: http://msdn.microsoft.com/en-us/library/windowsazure/gg618003.aspx
-  
-  [Session State Provider for In-Role Cache]: http://msdn.microsoft.com/en-us/library/windowsazure/gg185668.aspx
-  [Windows Azure AppFabric Cache: Caching Session State]: http://www.microsoft.com/en-us/showcase/details.aspx?uuid=87c833e9-97a9-42b2-8bb1-7601f9b5ca20
-  [Output Cache Provider for In-Role Cache]: http://msdn.microsoft.com/en-us/library/windowsazure/gg185662.aspx
-  [Windows Azure Shared Caching]: http://msdn.microsoft.com/en-us/library/windowsazure/gg278356.aspx
-  [Team Blog]: http://blogs.msdn.com/b/windowsazure/
-  [In-Role Cache]: http://www.microsoft.com/en-us/showcase/Search.aspx?phrase=azure+caching
-  [How to Configure Virtual Machine Sizes]: http://go.microsoft.com/fwlink/?LinkId=164387
-  [In-Role Cache Capacity Planning Considerations]: http://go.microsoft.com/fwlink/?LinkId=252651
-  [In-Role Cache]: http://go.microsoft.com/fwlink/?LinkId=252658
-  [How to: Set the Cacheability of an ASP.NET Page Declaratively]: http://msdn.microsoft.com/en-us/library/zd1ysf1y.aspx
-  [How to: Set a Page's Cacheability Programmatically]: http://msdn.microsoft.com/en-us/library/z852zf6b.aspx
-  [Overview of In-Role Cache]: http://go.microsoft.com/fwlink/?LinkId=254172
-  [OutputCache Directive]: http://go.microsoft.com/fwlink/?LinkId=251979
-  [Troubleshooting and Diagnostics for In-Role Cache]: http://msdn.microsoft.com/en-us/library/windowsazure/hh914135.aspx
-  [NuGet Package Manager Installation]: http://go.microsoft.com/fwlink/?LinkId=240311
-  [Migrate to In-Role Cache]: http://msdn.microsoft.com/en-us/library/hh914163.aspx
-  [In-Role Cache Samples]: http://msdn.microsoft.com/en-us/library/jj189876.aspx
-  [Maximum Performance: Accelerate Your Cloud Services Applications with Windows Azure Caching]: http://channel9.msdn.com/Events/TechEd/NorthAmerica/2013/WAD-B326#fbid=kmrzkRxQ6gU
-=======
 <properties linkid="Contact - Support" urlDisplayName="Caching" pageTitle="How to use In-Role Cache (.NET) - Windows Azure feature guide" metaKeywords="Windows Azure cache, Windows Azure caching, Azure cache, Azure caching, Azure store session state, Azure cache .NET, Azure cache C#" description="Learn how to use Windows Azure In-Role Cache. The samples are written in C# code and use the .NET API." metaCanonical="" services="cache" documentationCenter=".NET" title="How to Use In-Role Cache for Windows Azure Cache" authors=""  solutions="" writer="" manager="" editor=""  />
 
 
@@ -857,5 +426,4 @@
   [NuGet Package Manager Installation]: http://go.microsoft.com/fwlink/?LinkId=240311
   [Migrate to In-Role Cache]: http://msdn.microsoft.com/en-us/library/hh914163.aspx
   [In-Role Cache Samples]: http://msdn.microsoft.com/en-us/library/jj189876.aspx
-  [Maximum Performance: Accelerate Your Cloud Services Applications with Windows Azure Caching]: http://channel9.msdn.com/Events/TechEd/NorthAmerica/2013/WAD-B326#fbid=kmrzkRxQ6gU
->>>>>>> a8fded4a
+  [Maximum Performance: Accelerate Your Cloud Services Applications with Windows Azure Caching]: http://channel9.msdn.com/Events/TechEd/NorthAmerica/2013/WAD-B326#fbid=kmrzkRxQ6gU