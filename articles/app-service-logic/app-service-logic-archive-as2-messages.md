--- conflicted
+++ resolved
@@ -1,47 +1,43 @@
-<properties 
-   pageTitle="Archive AS2 Connector messages | Microsoft Azure App Service" 
-   description="How to Archive or Store AS2 Connector messages in Azure App Service" 
-   services="app-service\logic" 
-   documentationCenter=".net,nodejs,java" 
-   authors="rajram" 
-   manager="dwrede" 
-   editor=""/>
-
-<tags
-   ms.service="app-service-logic"
-   ms.devlang="multiple"
-   ms.topic="article"
-   ms.tgt_pltfrm="na"
-   ms.workload="integration" 
-   ms.date="02/18/2016"
-   ms.author="rajram"/>
-
-
-# Archive Overview of AS2 Connector Messages
-
->[AZURE.NOTE] This version of the article applies to logic apps 2014-12-01-preview schema version.
-
-<<<<<<< HEAD
-**AS2 Connector** exposes the ability to archive messages. Archiving stores the message in the **Azure Blob Container** that is a part of package settings. 
-=======
-The [AS2 Connector](app-service-logic-connector-as2.md) exposes the ability to archive messages. Archiving stores the message in the **Azure Blob Container** that is a part of package settings. 
->>>>>>> 80232c28
-
-Archiving is exposed at two points for both messages and acknowledgements (MDNs):
-
-1. **Receive/Decode Trigger**: the message is archived as soon as it is received by the API App instance 
-2. **Encode/Send Action**: the encoded message is archived, after all processing is complete and just before it is sent to the partner 
-
-## How To: Retrieve Archived URL of Message
-
-Browse to the AS2 Connector API App instance and click 'Tracking'. Narrow down the tracking information by using filter parameters. Once your message is in view, click to see its detailed view. The archived URL for the message is displayed in this detailed view:  
-![][1]  
-
-## How To: Retrieve Archived Message
-
-Use the URL retrieved above to retrieve the archived message from Azure Blob Storage.
-
-
-<!--Image references-->
-[1]: ./media/app-service-logic-archive-as2-messages/Tracking.jpg
- 
+<properties 
+   pageTitle="Archive AS2 Connector messages | Microsoft Azure App Service" 
+   description="How to Archive or Store AS2 Connector messages in Azure App Service" 
+   services="app-service\logic" 
+   documentationCenter=".net,nodejs,java" 
+   authors="rajram" 
+   manager="dwrede" 
+   editor=""/>
+
+<tags
+   ms.service="app-service-logic"
+   ms.devlang="multiple"
+   ms.topic="article"
+   ms.tgt_pltfrm="na"
+   ms.workload="integration" 
+   ms.date="02/18/2016"
+   ms.author="rajram"/>
+
+
+# Archive Overview of AS2 Connector Messages
+
+>[AZURE.NOTE] This version of the article applies to logic apps 2014-12-01-preview schema version.
+
+The [AS2 Connector](app-service-logic-connector-as2.md) exposes the ability to archive messages. Archiving stores the message in the **Azure Blob Container** that is a part of package settings. 
+
+Archiving is exposed at two points for both messages and acknowledgements (MDNs):
+
+1. **Receive/Decode Trigger**: the message is archived as soon as it is received by the API App instance 
+2. **Encode/Send Action**: the encoded message is archived, after all processing is complete and just before it is sent to the partner 
+
+## How To: Retrieve Archived URL of Message
+
+Browse to the AS2 Connector API App instance and click 'Tracking'. Narrow down the tracking information by using filter parameters. Once your message is in view, click to see its detailed view. The archived URL for the message is displayed in this detailed view:  
+![][1]  
+
+## How To: Retrieve Archived Message
+
+Use the URL retrieved above to retrieve the archived message from Azure Blob Storage.
+
+
+<!--Image references-->
+[1]: ./media/app-service-logic-archive-as2-messages/Tracking.jpg
+ 