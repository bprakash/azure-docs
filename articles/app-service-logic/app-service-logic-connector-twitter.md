--- conflicted
+++ resolved
@@ -1,109 +1,101 @@
-<properties
-   pageTitle="Using the Twitter Connector in Logic Apps | Microsoft Azure App Service"
-   description="How to create and configure the Twitter Connector or API app and use it in a logic app in Azure App Service"
-   services="app-service\logic"
-   documentationCenter=".net,nodejs,java"
-   authors="anuragdalmia"
-   manager="erikre"
-   editor=""/>
-
-<tags
-   ms.service="app-service-logic"
-   ms.devlang="multiple"
-   ms.topic="article"
-   ms.tgt_pltfrm="na"
-   ms.workload="integration"
-<<<<<<< HEAD
-   ms.date="02/10/2016"
-=======
-   ms.date="02/11/2016"
->>>>>>> 0c800220
-   ms.author="sameerch"/>
-
-
-# Get started with the Twitter Connector and add it to your Logic App
-<<<<<<< HEAD
->[AZURE.NOTE] This version of the article applies to logic apps 2014-12-01-preview schema version. For the 2015-08-01-preview schema version, click [Twitter API](..create-api-twitter.md).
-=======
->[AZURE.NOTE] This version of the article applies to logic apps 2014-12-01-preview schema version. For the 2015-08-01-preview schema version, click [Twitter API](../connectors/create-api-twitter.md).
->>>>>>> 0c800220
-
-Connect to your Twitter feed to post tweets and gets tweets from your timeline, your friends' timeline, and followers of your Twitter account. Connectors can be used in Logic Apps to retrieve, process, or push data as a part of a "workflow". When you use the Twitter Connector in your workflow, you can achieve a variety of scenarios. For example, you can:
-
-- Get new tweets associated with a given keyword or text. When a new tweet is retrieved, it triggers a new instance of your workflow and passes the data to the next connector in your workflow. For example, you create a Twitter Connector and use the New Tweet From Search trigger to monitor #peanutbutterandjelly. Whenever there's a new tweet for #peanutbutterandjelly, your workflow (aka logic app) starts automatically.
-- Using the different actions, like "Search Tweets", you take the response and use it within your workflow. For example, you can search tweets for your company name. When it's found, you can use a logic app to write this data into a SQL Server database. Then, use the SQL Server data to determine what is being tweeted about your company. 
-- Use all the operators at [Twitter Search](https://twitter.com/search). Select the **operators** link. The Twitter connector supports all the operators listed.
-
-
-## Triggers and Actions
-*Triggers* are events that happen. For example, a new tweet can trigger or start a workflow or process. An *Action* is the result of something. For example, you can search for a specific tweet and when found, send an email or update a database. 
-
-The Twitter Connector can be used as a trigger or an action in a logic app and supports data in JSON and XML formats. 
-
-The Twitter Connector has the following Triggers and Actions available:
-
-Triggers | Actions
---- | ---
-New Tweet From Search | <ul><li>Get User Timeline</li><li>Search Tweets</li><li>Tweet</li><li>Get Mentions Timeline</li><li>Get Home Timeline</li><li>Get Followers</li><li>Get Friends</li><li>Get User Details</li><li>Tweet to User</li><li>Send Direct Message</li></ul>
-
-The **New Tweet** trigger has been archived. Currently, it is still available as an Advanced operation and can be used. The **Retweet** action is removed and no longer supported. If you use the Retweet action, it fails at runtime. As a result, remove the Retweet action from your logics apps. 
-
-
-## Create the Twitter connector
-
-> [AZURE.IMPORTANT] WHile creating a Twitter Connector, you could choose to register your own App with Twitter and use the app keys with the Twitter Connector.  You can register an application for free at [http://apps.twitter.com](http://apps.twitter.com).  While registering, make sure that you do provide some callback URL.  You could change the callback URL later once your Twitter Connector is created.  You will need the Twitter API Key and Secret to create a connector.
-
-A connector can be created within a logic app or be created directly from the Azure Marketplace. To create a connector from the Marketplace:
-
-1. [Optional] Create a free application for Twitter at [http://apps.twitter.com](http://apps.twitter.com).
-    * When registering for the app, you can put in any URL for the website.  Specify any callback URL (do not leave it blank), you can update it later.
-2. In the Azure startboard, select **Marketplace**.
-3. Search for “Twitter Connector”, select it, and select **Create**.
-4. [Optional] Click on 'Package Settings' and paste the 'Consumer Key' from your Twitter App into the 'clientId' field.  Paste the 'Consumer Secret' from your Twitter App into the 'clientSecret' field:  
-![][10]
-5. Enter other required settings around connector Name, App Service, and Resource Group.
-6.	Click **Create**.
-
-> [AZURE.NOTE] If you want to further secure your Twitter API with the redirect URL, you can use [OAUTH security](app-service-logic-oauth-security.md).
-
-
-## Using the Twitter Connector in your Logic App
-Once your API app is created, you can now use the Twitter connector as a trigger or action for your Logic Apps. To do this:
-
-1.	Create a new Logic App or open an existing Logic App:  
-![][2]
-2.	Open **Triggers and Actions** to open the Logic Apps designer:  
-![][3]
-3.	The Twitter connector is listed on the right hand side. Select it to automatically add it to your logic app:  
-![][4]
-4.	Select **Authorize**, enter your Twitter credentials, and select **Authorize app**:  
-![][5]
-
-
-You can now configure the Twitter connector to build your workflow. You can use the Tweets retrieved from the Twitter trigger in other actions in the flow:  
-![][6]
-
-In the similar way, you can use the Twitter actions in your workflow. Select a Twitter action and configure the inputs for that action:  
-![][7]  
-![][8]
-
-## Do more with your Connector
-Now that the connector is created, you can add it to a business workflow using a Logic App. See [What are Logic Apps?](app-service-logic-what-are-logic-apps.md).
-
->[AZURE.NOTE] If you want to get started with Azure Logic Apps before signing up for an Azure account, go to [Try Logic App](https://tryappservice.azure.com/?appservice=logic), where you can immediately create a short-lived starter logic app in App Service. No credit cards required; no commitments.
-
-View the Swagger REST API reference at [Connectors and API Apps Reference](http://go.microsoft.com/fwlink/p/?LinkId=529766).
-
-You can also review performance statistics and control security to the connector. See [Manage and Monitor your built-in API Apps and Connectors](app-service-logic-monitor-your-connectors.md).
-
-<!--Image references-->
-[1]: ./media/app-service-logic-connector-twitter/img1.png
-[2]: ./media/app-service-logic-connector-twitter/img2.png
-[3]: ./media/app-service-logic-connector-twitter/img3.png
-[4]: ./media/app-service-logic-connector-twitter/img4.png
-[5]: ./media/app-service-logic-connector-twitter/img5.png
-[6]: ./media/app-service-logic-connector-twitter/triggers.png
-[7]: ./media/app-service-logic-connector-twitter/img7.png
-[8]: ./media/app-service-logic-connector-twitter/actions.png
-[9]: ./media/app-service-logic-connector-twitter/settings.PNG
-[10]: ./media/app-service-logic-connector-twitter/TwitterAPISettings.png
+<properties
+   pageTitle="Using the Twitter Connector in Logic Apps | Microsoft Azure App Service"
+   description="How to create and configure the Twitter Connector or API app and use it in a logic app in Azure App Service"
+   services="app-service\logic"
+   documentationCenter=".net,nodejs,java"
+   authors="anuragdalmia"
+   manager="erikre"
+   editor=""/>
+
+<tags
+   ms.service="app-service-logic"
+   ms.devlang="multiple"
+   ms.topic="article"
+   ms.tgt_pltfrm="na"
+   ms.workload="integration"
+   ms.date="02/11/2016"
+   ms.author="sameerch"/>
+
+
+# Get started with the Twitter Connector and add it to your Logic App
+>[AZURE.NOTE] This version of the article applies to logic apps 2014-12-01-preview schema version. For the 2015-08-01-preview schema version, click [Twitter API](../connectors/create-api-twitter.md).
+
+Connect to your Twitter feed to post tweets and gets tweets from your timeline, your friends' timeline, and followers of your Twitter account. Connectors can be used in Logic Apps to retrieve, process, or push data as a part of a "workflow". When you use the Twitter Connector in your workflow, you can achieve a variety of scenarios. For example, you can:
+
+- Get new tweets associated with a given keyword or text. When a new tweet is retrieved, it triggers a new instance of your workflow and passes the data to the next connector in your workflow. For example, you create a Twitter Connector and use the New Tweet From Search trigger to monitor #peanutbutterandjelly. Whenever there's a new tweet for #peanutbutterandjelly, your workflow (aka logic app) starts automatically.
+- Using the different actions, like "Search Tweets", you take the response and use it within your workflow. For example, you can search tweets for your company name. When it's found, you can use a logic app to write this data into a SQL Server database. Then, use the SQL Server data to determine what is being tweeted about your company. 
+- Use all the operators at [Twitter Search](https://twitter.com/search). Select the **operators** link. The Twitter connector supports all the operators listed.
+
+
+## Triggers and Actions
+*Triggers* are events that happen. For example, a new tweet can trigger or start a workflow or process. An *Action* is the result of something. For example, you can search for a specific tweet and when found, send an email or update a database. 
+
+The Twitter Connector can be used as a trigger or an action in a logic app and supports data in JSON and XML formats. 
+
+The Twitter Connector has the following Triggers and Actions available:
+
+Triggers | Actions
+--- | ---
+New Tweet From Search | <ul><li>Get User Timeline</li><li>Search Tweets</li><li>Tweet</li><li>Get Mentions Timeline</li><li>Get Home Timeline</li><li>Get Followers</li><li>Get Friends</li><li>Get User Details</li><li>Tweet to User</li><li>Send Direct Message</li></ul>
+
+The **New Tweet** trigger has been archived. Currently, it is still available as an Advanced operation and can be used. The **Retweet** action is removed and no longer supported. If you use the Retweet action, it fails at runtime. As a result, remove the Retweet action from your logics apps. 
+
+
+## Create the Twitter connector
+
+> [AZURE.IMPORTANT] WHile creating a Twitter Connector, you could choose to register your own App with Twitter and use the app keys with the Twitter Connector.  You can register an application for free at [http://apps.twitter.com](http://apps.twitter.com).  While registering, make sure that you do provide some callback URL.  You could change the callback URL later once your Twitter Connector is created.  You will need the Twitter API Key and Secret to create a connector.
+
+A connector can be created within a logic app or be created directly from the Azure Marketplace. To create a connector from the Marketplace:
+
+1. [Optional] Create a free application for Twitter at [http://apps.twitter.com](http://apps.twitter.com).
+    * When registering for the app, you can put in any URL for the website.  Specify any callback URL (do not leave it blank), you can update it later.
+2. In the Azure startboard, select **Marketplace**.
+3. Search for “Twitter Connector”, select it, and select **Create**.
+4. [Optional] Click on 'Package Settings' and paste the 'Consumer Key' from your Twitter App into the 'clientId' field.  Paste the 'Consumer Secret' from your Twitter App into the 'clientSecret' field:  
+![][10]
+5. Enter other required settings around connector Name, App Service, and Resource Group.
+6.	Click **Create**.
+
+> [AZURE.NOTE] If you want to further secure your Twitter API with the redirect URL, you can use [OAUTH security](app-service-logic-oauth-security.md).
+
+
+## Using the Twitter Connector in your Logic App
+Once your API app is created, you can now use the Twitter connector as a trigger or action for your Logic Apps. To do this:
+
+1.	Create a new Logic App or open an existing Logic App:  
+![][2]
+2.	Open **Triggers and Actions** to open the Logic Apps designer:  
+![][3]
+3.	The Twitter connector is listed on the right hand side. Select it to automatically add it to your logic app:  
+![][4]
+4.	Select **Authorize**, enter your Twitter credentials, and select **Authorize app**:  
+![][5]
+
+
+You can now configure the Twitter connector to build your workflow. You can use the Tweets retrieved from the Twitter trigger in other actions in the flow:  
+![][6]
+
+In the similar way, you can use the Twitter actions in your workflow. Select a Twitter action and configure the inputs for that action:  
+![][7]  
+![][8]
+
+## Do more with your Connector
+Now that the connector is created, you can add it to a business workflow using a Logic App. See [What are Logic Apps?](app-service-logic-what-are-logic-apps.md).
+
+>[AZURE.NOTE] If you want to get started with Azure Logic Apps before signing up for an Azure account, go to [Try Logic App](https://tryappservice.azure.com/?appservice=logic), where you can immediately create a short-lived starter logic app in App Service. No credit cards required; no commitments.
+
+View the Swagger REST API reference at [Connectors and API Apps Reference](http://go.microsoft.com/fwlink/p/?LinkId=529766).
+
+You can also review performance statistics and control security to the connector. See [Manage and Monitor your built-in API Apps and Connectors](app-service-logic-monitor-your-connectors.md).
+
+<!--Image references-->
+[1]: ./media/app-service-logic-connector-twitter/img1.png
+[2]: ./media/app-service-logic-connector-twitter/img2.png
+[3]: ./media/app-service-logic-connector-twitter/img3.png
+[4]: ./media/app-service-logic-connector-twitter/img4.png
+[5]: ./media/app-service-logic-connector-twitter/img5.png
+[6]: ./media/app-service-logic-connector-twitter/triggers.png
+[7]: ./media/app-service-logic-connector-twitter/img7.png
+[8]: ./media/app-service-logic-connector-twitter/actions.png
+[9]: ./media/app-service-logic-connector-twitter/settings.PNG
+[10]: ./media/app-service-logic-connector-twitter/TwitterAPISettings.png