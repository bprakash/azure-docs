<properties
   pageTitle="Using the Facebook Connector in Logic Apps | Microsoft Azure App Service"
   description="How to create and configure the Facebook Connector or API app and use it in a logic app in Azure App Service"
   services="app-service\logic"
   documentationCenter=".net,nodejs,java"
   authors="rajeshramabathiran"
   manager="erikre"
   editor=""/>

<tags
   ms.service="app-service-logic"
   ms.devlang="multiple"
   ms.topic="article"
   ms.tgt_pltfrm="na"
   ms.workload="integration"
<<<<<<< HEAD
   ms.date="02/10/2016"
=======
   ms.date="02/11/2016"
>>>>>>> 0c800220
   ms.author="rajram"/>


# Get started with the Facebook Connector and add it to your Logic App
<<<<<<< HEAD
>[AZURE.NOTE] This version of the article applies to logic apps 2014-12-01-preview schema version. For the 2015-08-01-preview schema version, click [Facebook API](..create-api-facebook.md).
=======
>[AZURE.NOTE] This version of the article applies to logic apps 2014-12-01-preview schema version. For the 2015-08-01-preview schema version, click [Facebook API](../connectors/create-api-facebook.md).
>>>>>>> 0c800220

Connect to Facebook account to post a message or publish a photo. Logic apps can trigger based on a variety of data sources and offer connectors to get and process data as a part of the flow. 

With the Facebook Connector, you can:

- Use triggers to retrieve “New Post on User Timeline” or “New Post on Page”. When a new post is retrieved, it triggers a new instance of the flow and passes the data received in the request to the flow for processing.
- Use actions that let you “Publish Post”, “Publish Photo”, and so on. These actions gets back a response and makes it available for the actions in the flow to consume.

You can add the Facebook Connector to your business workflow and process data as part of this workflow within a Logic App. 

## Triggers and Actions

Triggers | Actions
--- | ---
<ul><li>New Post on User Timeline</li><li>New Post on Page</li></ul> | <ul><li>Publish Post</li><li>Publish Photo</li></ul>



## Create the Facebook connector for your Logic App
A connector can be created within a logic app or be created directly from the Azure Marketplace. To create a connector from the Marketplace:  

1. In the Azure startboard, select **Marketplace**.
2. Search for “Facebook Connector”, select it, and select **Create**.
3. Enter the Name, App Service Plan, and other properties:  
	![][1]
4.	Select **Create**.


## Using the Facebook Connector in your Logic App
Once your API app is created, you can now use the Facebook connector as a trigger/action for your Logic App. To do this, you need to:

1.	In your logic app, open **Triggers and Actions** to open the Logic Apps Designer and configure your flow:  
	![][3]
2.	The Facebook connector is listed in the gallery:  
	![][4]
3. Select the Facebook connector to automatically add in the designer. Select **Authorize**, enter your credentials, and select **Allow**:  
	![][5]
	![][6]
	![][7]
	![][8]
4.	Select a trigger:  
	![][9]

You can now use the Posts retrieved from the Facebook trigger in other actions. In the below flow, whenever a new post has been posted on User’s Facebook timeline, the same post will be Tweeted in User’s Twitter Timeline:  
	![][10]

In the similar way you can create flows by using Facebook connector actions. The below flow will retrieve new message posted on Yammer group and publish the same post on Facebook page managed by User:  
	![][11]

> [AZURE.TIP] To get Facebook Page ID or Yammer Group ID, look for the numeric code in the URL.

## Do more with your Connector
Now that the connector is created, you can add it to a business workflow using a Logic App. See [What are Logic Apps?](app-service-logic-what-are-logic-apps.md).

>[AZURE.NOTE] If you want to get started with Azure Logic Apps before signing up for an Azure account, go to [Try Logic App](https://tryappservice.azure.com/?appservice=logic), where you can immediately create a short-lived starter logic app in App Service. No credit cards required; no commitments.

View the Swagger REST API reference at [Connectors and API Apps Reference](http://go.microsoft.com/fwlink/p/?LinkId=529766).

You can also review performance statistics and control security to the connector. See [Manage and Monitor your built-in API Apps and Connectors](app-service-logic-monitor-your-connectors.md).

<!--Image references-->
[1]: ./media/app-service-logic-connector-facebook/img1.png
[2]: ./media/app-service-logic-connector-facebook/img2.png
[3]: ./media/app-service-logic-connector-facebook/img3.png
[4]: ./media/app-service-logic-connector-facebook/img4.png
[5]: ./media/app-service-logic-connector-facebook/img5.png
[6]: ./media/app-service-logic-connector-facebook/img6.png
[7]: ./media/app-service-logic-connector-facebook/img7.png
[8]: ./media/app-service-logic-connector-facebook/img8.png
[9]: ./media/app-service-logic-connector-facebook/img9.png
[10]: ./media/app-service-logic-connector-facebook/img10.png
[11]: ./media/app-service-logic-connector-facebook/img11.png<|MERGE_RESOLUTION|>--- conflicted
+++ resolved
@@ -13,20 +13,12 @@
    ms.topic="article"
    ms.tgt_pltfrm="na"
    ms.workload="integration"
-<<<<<<< HEAD
-   ms.date="02/10/2016"
-=======
    ms.date="02/11/2016"
->>>>>>> 0c800220
    ms.author="rajram"/>
 
 
 # Get started with the Facebook Connector and add it to your Logic App
-<<<<<<< HEAD
->[AZURE.NOTE] This version of the article applies to logic apps 2014-12-01-preview schema version. For the 2015-08-01-preview schema version, click [Facebook API](..create-api-facebook.md).
-=======
 >[AZURE.NOTE] This version of the article applies to logic apps 2014-12-01-preview schema version. For the 2015-08-01-preview schema version, click [Facebook API](../connectors/create-api-facebook.md).
->>>>>>> 0c800220
 
 Connect to Facebook account to post a message or publish a photo. Logic apps can trigger based on a variety of data sources and offer connectors to get and process data as a part of the flow. 
 
