<properties
	pageTitle="List of available Connectors and API Apps | Microsoft Azure App Service"
	description="Read about the Connectors and API Apps in Azure App Service"
	services="app-service\logic"
	documentationCenter=""
	authors="MandiOhlinger"
	manager="erikre"
	editor=""/>

<tags
	ms.service="app-service-logic"
	ms.workload="integration"
	ms.tgt_pltfrm="na"
	ms.devlang="na"
	ms.topic="article"
<<<<<<< HEAD
	ms.date="02/10/2016"
=======
	ms.date="02/11/2016"
>>>>>>> 0c800220
	ms.author="mandia"/>


# List of Connectors and API Apps to use in your Logic Apps
<<<<<<< HEAD
>[AZURE.NOTE] This version of the article applies to logic apps 2014-12-01-preview schema version. For the 2015-08-01-preview schema version, click [API List](..apis-list.md).
=======
>[AZURE.NOTE] This version of the article applies to logic apps 2014-12-01-preview schema version. For the 2015-08-01-preview schema version, click [API List](../connectors/apis-list.md).
>>>>>>> 0c800220

Learn about all the available connectors and API Apps created by Microsoft to use within your Logic Apps.

For pricing information and a list of what is included with each Service Tier, see [Azure App Service Pricing](https://azure.microsoft.com/pricing/details/app-service/).

> [AZURE.NOTE] If you want to get started with Azure Logic Apps before signing up for an Azure account, go to [Try Logic App](https://tryappservice.azure.com/?appservice=logic). You can immediately create a short-lived starter logic app in App Service. No credit cards required; no commitments.

## Core Connectors
The following table lists all the available connectors and API Apps created by Microsoft that are available as Core Connectors:

Name | Description
--- | ---
[Azure HDInsight](app-service-logic-connector-hdinsight.md) | Use this connector to create a Hadoop cluster on Azure, submit different Hadoop jobs, and more.
[Azure Service Bus](app-service-logic-connector-azureservicebus.md) | Can send messages from Service Bus Queues and Topics and receive messages from Service Bus Queues and Subscriptions.
[Azure Storage Blob](app-service-logic-connector-azurestorageblob.md) | Connects to Blob storage and can get, delete, list, and more. 
[Bing Translator](https://azure.microsoft.com/marketplace/partners/microsoft_com/bingtranslator) | Use Bing to translate text into another language.
[Box](app-service-logic-connector-box.md) | Connects to Box and can upload, get, delete, list, and more file tasks.
[Chatter](app-service-logic-connector-chatter.md) | Connects to Chatter and can post messages, search, and even retrieve new messages.
[Dropbox](app-service-logic-connector-dropbox.md) | Connect to Dropbox and can get, delete, list, and more file tasks.
[Facebook](app-service-logic-connector-facebook.md) | Connect to Facebook and can publish messages, pictures, and more. You can also get messages and comments, get user information about different likes, including books and movies.
[HTTP](app-service-logic-connector-http.md) | The HTTP Listener opens an endpoint that acts as an HTTP server and listens to incoming HTTP or HTTPS requests. The HTTP action doesn't require an API App and is supported natively within Logic Apps.
[Microsoft Office 365](app-service-logic-connector-office365.md) | The Office 365 Connector can send and receive emails, manage your calendar, and manage your contacts using your Office 365 account.
[Microsoft OneDrive](app-service-logic-connector-onedrive.md) | Connects to your personal Microsoft OneDrive and upload, delete, list files, and more.
[Microsoft SharePoint](app-service-logic-connector-sharepoint.md) | Connects to on-premises Microsoft SharePoint Server or SharePoint Online to manage documents, and list items. Different authentication methods such as default credentials, OAuth 2.0, Windows authentication, and Form-Based authentication are supported.
[Microsoft Yammer](app-service-logic-connector-yammer.md) | Connects to Yammer to post messages and get new messages.
[QuickBooks](app-service-logic-connector-quickbooks.md) | You can  complete different tasks including create, update, and query different entities from Intuit QuickBooks like customers, items, invoices, and so on.
[Slack](app-service-logic-connector-slack.md) | Connect to Slack and post messages to Slack channels.
[Salesforce](app-service-logic-connector-salesforce.md) | Connect to your Salesforce account and manage  accounts, leads, opportunities, and more.
[SugarCRM](app-service-logic-connector-sugarcrm.md) | Connects to SugarCRM Online and create, update, read, and more with different types of modules, including accounts, contacts, and so on.
[Twilio](app-service-logic-connector-twilio.md) | Connects to Twilio and can send and get messages, get available numbers, managing incoming phone numbers, and more.
[Twitter](app-service-logic-connector-twitter.md) | Connects to Twitter and get timelines, post tweets, and more.
[Wait](app-service-logic-connector-wait.md) | Use this connector to delay the execution of your app. You can delay the app for a specific duration or until an occurrence at a specific time.


## Enterprise Integration Connectors
The following table lists all the available Connectors and API Apps created by Microsoft available as Enterprise Integration Connectors:

Name  | Description
------------- | -------------
[AS2 Connector](app-service-logic-connector-as2.md) | Can receive and send messages using the AS2 transport protocol. Data is transported securely and reliably using digital certificates and encryption.
[BizTalk EDIFACT](app-service-logic-connector-edifact.md) | Receives and sends messages using the EDIFACT protocol in business-to-business communications.
[BizTalk Flat File Encoder](app-service-logic-flatfile-encoder.md) | Provides interoperability between flat file data (like excel and csv) and XML data. This API App can convert a flat file instance to XML and vice versa.
[BizTalk JSON Encoder](app-service-logic-connector-jsonencoder.md) | An encoder and decoder that helps your app interop between JSON and XML data. It can convert a given JSON instance to XML and vice versa.
[BizTalk Rules](app-service-logic-use-biztalk-rules.md) | Use BizTalk Rules to define and control the business logic within an organization. Business policies can be updated without recompiling or without redeploying the associated applications.
[BizTalk Trading Partner Management](app-service-logic-connector-tpm.md) | Defines and persists business-to-business relationships using partners, agreements, and schemas and certificates used in agreements. These relationships are enforced using the AS2, EDIFACT, and X12 API Apps.
[BizTalk Transform Service](app-service-logic-transform-xml-documents.md) | Converts data from one format to another format. You can also upload an existing map (.trfm file), view the links between the source and target schemas, and use 'Test’ functionality with sample input XML content. Different built-in functions are also available, including string manipulations, conditional assignment, and more.
[BizTalk X12](app-service-logic-connector-x12.md) | Receives and sends messages using the X12 protocol in business-to-business communications.
[BizTalk XML Validator](app-service-logic-xml-validator.md) | Validates XML data against predefined XML schemas. You can use existing schemas or generate schemas based on a flat file instance, JSON instance, or existing connectors.
[BizTalk XPath Extractor](app-service-logic-xpath-extract.md) | Looks up and extracts data from XML content based on an XPath you choose.
[DB2 Connector](app-service-logic-connector-db2.md) | Connects to an IBM DB2 database on-premises and on an Azure virtual machine running a Windows operating system. Can map Web API and OData API operations to Informix Structured Query Language commands. <br/><br/>No triggers. Actions include table select, insert, update, delete, and custom statement<br/><br/>This connector also includes the Microsoft Client for DRDA to connect to an Informix server across a TCP/IP network.
[File](app-service-logic-connector-file.md) | Using this connector, you can connect to the on-premises file system or network and complete different file tasks, including uploading, deleting, listing files, and more.
[FTP<br/>FTPS](app-service-logic-connector-ftp.md) | Connects to an FTP / FTPS server and do different FTP tasks, including uploading, getting, deleting files, and more.
[Informix](app-service-logic-connector-informix.md) | Connects to an IBM Informix database, on-premises and on an Azure virtual machine running a Windows operating system. Can map Web API and OData API operations to Informix Structured Query Language commands.<br/><br/>No triggers. Actions include table select, insert, update, delete, and custom statement.<br/><br/>When using on-premises, VPN or Azure ExpressRoute can be used. This connector also includes a Microsoft Client for DRDA to connect to an Informix server across a TCP/IP network.
[Microsoft SQL Server](app-service-logic-connector-sql.md) | Connects to on-premises SQL Server or an Azure SQL Database. You can create, update, get, and delete entries on a SQL database table.
MQ | Connects to IBM WebSphere MQ Server version 8, on-premises and on an Azure virtual machine running a Windows operating system. When using on-premises, VPN or Azure ExpressRoute can be used. The connector also includes the Microsoft Client for MQ.<br/><br/>No triggers. No actions.<br/><br/>**Note** Currently cannot be used with Logic Apps.
[Oracle Database](app-service-logic-connector-oracle.md) | Connects to on-premises Oracle Database and  can create, update, get, and delete entries on a database table.
[POP3](app-service-logic-connector-pop3.md) (Post Office Protocol)| Connect to a POP3 server to retrieve emails with attachments.
[SAP](app-service-logic-connector-sap.md) | Connects to an on-premises SAP server and invokes RFCs, BAPIs and tRFCs, and send IDOCs.
[SFTP](app-service-logic-connector-sftp.md) (SSH File Transfer Protocol)| Connects to SFTP and can upload, get, delete files, and more.
[SMTP](app-service-logic-connector-smtp.md) (Simple Mail Transfer Protocol) | Connects to a SMTP server and can send email with attachments.

## Connectors as Triggers
Several connectors provide triggers for Logic Apps. These triggers are of two types:

1. Poll Triggers: These triggers poll your service at a specified frequency to check for new data. When new data is available, a new instance of your Logic App runs with the data as input. To prevent the same data from being consumed multiple times, the trigger may clean-up data that has been read and passed to the Logic App. Examples of such connectors are File, SQL, and Azure Storage.
2. Push Triggers: These triggers listen for data on an endpoint or for an event to occur. Then, trigger a new instance of a Logic App. Examples of such connectors are HTTP Listener and Twitter.

## Connectors as Actions
Connectors can also be used as actions within your Logic App. Actions are useful for looking up data within the Logic App that can then used in the execution. For example, you may need to look up data from a SQL database for additional information about a customer when processing an order. Or, you may need to write, update or delete data in a destination. You can do this using the actions provided by the connectors. Actions map to operations in API Apps (as defined by their Swagger metadata).

## Create your own Connectors and API Apps
[Connectors and API Apps Reference](http://aka.ms/appservicesconnectorreference)  
[Azure App Service API app triggers](../app-service-api/app-service-api-dotnet-triggers.md)  
[Logic App Reference](https://msdn.microsoft.com/library/azure/dn948510.aspx)

## More on Connectors and API Apps
[What are Connectors and BizTalk API Apps](app-service-logic-what-are-biztalk-api-apps.md)  
[Using the Hybrid Connection Manager in Azure App Service](app-service-logic-hybrid-connection-manager.md)  
[Manage and Monitor your built-in API Apps and Connectors](app-service-logic-monitor-your-connectors.md)<|MERGE_RESOLUTION|>--- conflicted
+++ resolved
@@ -13,20 +13,12 @@
 	ms.tgt_pltfrm="na"
 	ms.devlang="na"
 	ms.topic="article"
-<<<<<<< HEAD
-	ms.date="02/10/2016"
-=======
 	ms.date="02/11/2016"
->>>>>>> 0c800220
 	ms.author="mandia"/>
 
 
 # List of Connectors and API Apps to use in your Logic Apps
-<<<<<<< HEAD
->[AZURE.NOTE] This version of the article applies to logic apps 2014-12-01-preview schema version. For the 2015-08-01-preview schema version, click [API List](..apis-list.md).
-=======
 >[AZURE.NOTE] This version of the article applies to logic apps 2014-12-01-preview schema version. For the 2015-08-01-preview schema version, click [API List](../connectors/apis-list.md).
->>>>>>> 0c800220
 
 Learn about all the available connectors and API Apps created by Microsoft to use within your Logic Apps.
 
