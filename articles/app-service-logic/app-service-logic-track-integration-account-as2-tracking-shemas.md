---
<<<<<<< HEAD
title: AS2 tracking schemas | Microsoft Docs
description: Learn more about AS2 tracking schemas
author: padmavc
manager: erikre
editor: ''
services: logic-apps
documentationcenter: ''

ms.assetid: f169c411-1bd7-4554-80c1-84351247bf94
ms.service: logic-apps
ms.workload: integration
ms.tgt_pltfrm: na
ms.devlang: na
ms.topic: article
ms.date: 10/31/2016
ms.author: padmavc

---
# AS2 tracking schemas
You can use these AS2 tracking schemas in your Azure integration account to help you monitor business-to-business (B2B) transactions:

* AS2 message tracking schema
* AS2 MDN tracking schema

## AS2 message tracking schema
````java

    {
       "agreementProperties": {  
            "senderPartnerName": "",  
            "receiverPartnerName": "",  
            "as2To": "",  
            "as2From": "",  
            "agreementName": ""  
        },  
        "messageProperties": {
            "direction": "",
            "messageId": "",
            "dispositionType": "",
            "fileName": "",
            "isMessageFailed": "",
            "isMessageSigned": "",
            "isMessageEncrypted": "",
            "isMessageCompressed": "",
            "correlationMessageId": "",
            "incomingHeaders": {
            },
            "outgoingHeaders": {
            },
        "isNrrEnabled": "",
        "isMdnExpected": "",
        "mdnType": ""
        }
    }
````

| Property | Type | Description |
| --- | --- | --- |
| senderPartnerName | String | AS2 message sender's partner name. (Optional) |
| receiverPartnerName | String | AS2 message receiver's partner name. (Optional) |
| as2To | String | AS2 message receiver’s name, from the headers of the AS2 message. (Mandatory) |
| as2From | String | AS2 message sender’s name, from the headers of the AS2 message. (Mandatory) |
| agreementName | String | Name of the AS2 agreement to which the messages are resolved. (Optional) |
| direction | String | Direction of the message flow, receive or send. (Mandatory) |
| messageId | String | AS2 message ID, from the headers of the AS2 message (Optional) |
| dispositionType |String | Message Disposition Notification (MDN) disposition type value. (Optional) |
| fileName | String | File name, from the header of the AS2 message. (Optional) |
| isMessageFailed |Boolean | Whether the AS2 message failed. (Mandatory) |
| isMessageSigned | Boolean | Whether the AS2 message was signed. (Mandatory) |
| isMessageEncrypted | Boolean | Whether the AS2 message was encrypted. (Mandatory) |
| isMessageCompressed |Boolean | Whether the AS2 message was compressed. (Mandatory) |
| correlationMessageId | String | AS2 message ID, to correlate messages with MDNs. (Optional) |
| incomingHeaders |Dictionary of JToken | Incoming AS2 message header details. (Optional) |
| outgoingHeaders |Dictionary of JToken | Outgoing AS2 message header details. (Optional) |
| isNrrEnabled | Boolean | Use default value if the value is not known. (Mandatory) |
| isMdnExpected | Boolean | Use default value if the value is not known. (Mandatory) |
| mdnType | Enum | Allowed values are **NotConfigured**, **Sync**, and **Async**. (Mandatory) |

## AS2 MDN tracking schema
````java

    {
        "agreementProperties": {
                "senderPartnerName": "",
                "receiverPartnerName": "",
                "as2To": "",
                "as2From": "",
                "agreementName": "g"
            },
            "messageProperties": {
                "direction": "",
                "messageId": "",
                "originalMessageId": "",
                "dispositionType": "",
                "isMessageFailed": "",
                "isMessageSigned": "",
                "isNrrEnabled": "",
                "statusCode": "",
                "micVerificationStatus": "",
                "correlationMessageId": "",
                "incomingHeaders": {
                },
                "outgoingHeaders": {
                }
            }
    }
````

| Property | Type | Description |
| --- | --- | --- |
| senderPartnerName | String | AS2 message sender's partner name. (Optional) |
| receiverPartnerName | String | AS2 message receiver's partner name. (Optional) |
| as2To | String | Partner name who receives the AS2 message. (Mandatory) |
| as2From | String | Partner name who sends the AS2 message. (Mandatory) |
| agreementName | String | Name of the AS2 agreement to which the messages are resolved. (Optional) |
| direction |String | Direction of the message flow, receive or send. (Mandatory) |
| messageId | String | AS2 message ID. (Optional) |
| originalMessageId |String | AS2 original message ID. (Optional) |
| dispositionType | String | MDN disposition type value. (Optional) |
| isMessageFailed |Boolean | Whether the AS2 message failed. (Mandatory) |
| isMessageSigned |Boolean | Whether the AS2 message was signed. (Mandatory) |
| isNrrEnabled | Boolean | Use default value if the value is not known. (Mandatory) |
| statusCode | Enum | Allowed values are **Accepted**, **Rejected**, and **AcceptedWithErrors**. (Mandatory) |
| micVerificationStatus | Enum | Allowed values are **NotApplicable**, **Succeeded**, and **Failed**. (Mandatory) |
| correlationMessageId | String | Correlation ID. The original messaged ID (the message ID of the message for which MDN is configured). (Optional) |
| incomingHeaders | Dictionary of JToken | Indicates incoming message header details. (Optional) |
| outgoingHeaders |Dictionary of JToken | Indicates outgoing message header details. (Optional) |

## Next steps
* Learn more about the [Enterprise Integration Pack](app-service-logic-enterprise-integration-overview.md).    
* Learn more about [monitoring B2B messages](app-service-logic-monitor-b2b-message.md).   
* Learn more about [B2B custom tracking schemas](app-service-logic-track-integration-account-custom-tracking-shema.md).   
* Learn more about [X12 tracking schemas](app-service-logic-track-integration-account-x12-tracking-shemas.md).   
* Learn about [tracking B2B messages in the Operations Management Suite portal](app-service-logic-track-b2b-messages-omsportal.md).
=======
redirect_url: /azure/logic-apps/logic-apps-track-integration-account-as2-tracking-schemas
---
>>>>>>> e8cfaf0d
<|MERGE_RESOLUTION|>--- conflicted
+++ resolved
@@ -1,140 +1,3 @@
 ---
-<<<<<<< HEAD
-title: AS2 tracking schemas | Microsoft Docs
-description: Learn more about AS2 tracking schemas
-author: padmavc
-manager: erikre
-editor: ''
-services: logic-apps
-documentationcenter: ''
-
-ms.assetid: f169c411-1bd7-4554-80c1-84351247bf94
-ms.service: logic-apps
-ms.workload: integration
-ms.tgt_pltfrm: na
-ms.devlang: na
-ms.topic: article
-ms.date: 10/31/2016
-ms.author: padmavc
-
----
-# AS2 tracking schemas
-You can use these AS2 tracking schemas in your Azure integration account to help you monitor business-to-business (B2B) transactions:
-
-* AS2 message tracking schema
-* AS2 MDN tracking schema
-
-## AS2 message tracking schema
-````java
-
-    {
-       "agreementProperties": {  
-            "senderPartnerName": "",  
-            "receiverPartnerName": "",  
-            "as2To": "",  
-            "as2From": "",  
-            "agreementName": ""  
-        },  
-        "messageProperties": {
-            "direction": "",
-            "messageId": "",
-            "dispositionType": "",
-            "fileName": "",
-            "isMessageFailed": "",
-            "isMessageSigned": "",
-            "isMessageEncrypted": "",
-            "isMessageCompressed": "",
-            "correlationMessageId": "",
-            "incomingHeaders": {
-            },
-            "outgoingHeaders": {
-            },
-        "isNrrEnabled": "",
-        "isMdnExpected": "",
-        "mdnType": ""
-        }
-    }
-````
-
-| Property | Type | Description |
-| --- | --- | --- |
-| senderPartnerName | String | AS2 message sender's partner name. (Optional) |
-| receiverPartnerName | String | AS2 message receiver's partner name. (Optional) |
-| as2To | String | AS2 message receiver’s name, from the headers of the AS2 message. (Mandatory) |
-| as2From | String | AS2 message sender’s name, from the headers of the AS2 message. (Mandatory) |
-| agreementName | String | Name of the AS2 agreement to which the messages are resolved. (Optional) |
-| direction | String | Direction of the message flow, receive or send. (Mandatory) |
-| messageId | String | AS2 message ID, from the headers of the AS2 message (Optional) |
-| dispositionType |String | Message Disposition Notification (MDN) disposition type value. (Optional) |
-| fileName | String | File name, from the header of the AS2 message. (Optional) |
-| isMessageFailed |Boolean | Whether the AS2 message failed. (Mandatory) |
-| isMessageSigned | Boolean | Whether the AS2 message was signed. (Mandatory) |
-| isMessageEncrypted | Boolean | Whether the AS2 message was encrypted. (Mandatory) |
-| isMessageCompressed |Boolean | Whether the AS2 message was compressed. (Mandatory) |
-| correlationMessageId | String | AS2 message ID, to correlate messages with MDNs. (Optional) |
-| incomingHeaders |Dictionary of JToken | Incoming AS2 message header details. (Optional) |
-| outgoingHeaders |Dictionary of JToken | Outgoing AS2 message header details. (Optional) |
-| isNrrEnabled | Boolean | Use default value if the value is not known. (Mandatory) |
-| isMdnExpected | Boolean | Use default value if the value is not known. (Mandatory) |
-| mdnType | Enum | Allowed values are **NotConfigured**, **Sync**, and **Async**. (Mandatory) |
-
-## AS2 MDN tracking schema
-````java
-
-    {
-        "agreementProperties": {
-                "senderPartnerName": "",
-                "receiverPartnerName": "",
-                "as2To": "",
-                "as2From": "",
-                "agreementName": "g"
-            },
-            "messageProperties": {
-                "direction": "",
-                "messageId": "",
-                "originalMessageId": "",
-                "dispositionType": "",
-                "isMessageFailed": "",
-                "isMessageSigned": "",
-                "isNrrEnabled": "",
-                "statusCode": "",
-                "micVerificationStatus": "",
-                "correlationMessageId": "",
-                "incomingHeaders": {
-                },
-                "outgoingHeaders": {
-                }
-            }
-    }
-````
-
-| Property | Type | Description |
-| --- | --- | --- |
-| senderPartnerName | String | AS2 message sender's partner name. (Optional) |
-| receiverPartnerName | String | AS2 message receiver's partner name. (Optional) |
-| as2To | String | Partner name who receives the AS2 message. (Mandatory) |
-| as2From | String | Partner name who sends the AS2 message. (Mandatory) |
-| agreementName | String | Name of the AS2 agreement to which the messages are resolved. (Optional) |
-| direction |String | Direction of the message flow, receive or send. (Mandatory) |
-| messageId | String | AS2 message ID. (Optional) |
-| originalMessageId |String | AS2 original message ID. (Optional) |
-| dispositionType | String | MDN disposition type value. (Optional) |
-| isMessageFailed |Boolean | Whether the AS2 message failed. (Mandatory) |
-| isMessageSigned |Boolean | Whether the AS2 message was signed. (Mandatory) |
-| isNrrEnabled | Boolean | Use default value if the value is not known. (Mandatory) |
-| statusCode | Enum | Allowed values are **Accepted**, **Rejected**, and **AcceptedWithErrors**. (Mandatory) |
-| micVerificationStatus | Enum | Allowed values are **NotApplicable**, **Succeeded**, and **Failed**. (Mandatory) |
-| correlationMessageId | String | Correlation ID. The original messaged ID (the message ID of the message for which MDN is configured). (Optional) |
-| incomingHeaders | Dictionary of JToken | Indicates incoming message header details. (Optional) |
-| outgoingHeaders |Dictionary of JToken | Indicates outgoing message header details. (Optional) |
-
-## Next steps
-* Learn more about the [Enterprise Integration Pack](app-service-logic-enterprise-integration-overview.md).    
-* Learn more about [monitoring B2B messages](app-service-logic-monitor-b2b-message.md).   
-* Learn more about [B2B custom tracking schemas](app-service-logic-track-integration-account-custom-tracking-shema.md).   
-* Learn more about [X12 tracking schemas](app-service-logic-track-integration-account-x12-tracking-shemas.md).   
-* Learn about [tracking B2B messages in the Operations Management Suite portal](app-service-logic-track-b2b-messages-omsportal.md).
-=======
 redirect_url: /azure/logic-apps/logic-apps-track-integration-account-as2-tracking-schemas
----
->>>>>>> e8cfaf0d
+---