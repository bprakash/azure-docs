---
<<<<<<< HEAD
title: Build Azure Logic Apps in Visual Studio | Microsoft Docs
description: Create a project in Visual Studio to create and deploy your logic app.
author: jeffhollan
manager: anneta
editor: ''
services: logic-apps
documentationcenter: ''

ms.assetid: e484e5ce-77e9-4fa9-bcbe-f851b4eb42a6
ms.service: logic-apps
ms.workload: integration
ms.tgt_pltfrm: na
ms.devlang: na
ms.topic: article
ms.date: 10/18/2016
ms.author: jehollan

---
# Build and Deploy Logic Apps in Visual Studio
Although the [Azure portal](https://portal.azure.com/) gives you a great way to design and manage your Logic apps, you may also want to design and deploy your logic app from Visual Studio instead.  Logic Apps comes with a rich Visual Studio toolset, which allows you to build a logic app using the designer, configure any deployment and automation templates, and deploy into any environment.  

## Installation steps
Below are the steps to install and configure the Visual Studio tools for Logic Apps.

### Prerequisites
* [Visual Studio 2015](https://www.visualstudio.com/downloads/download-visual-studio-vs.aspx)
* [Latest Azure SDK](https://azure.microsoft.com/downloads/) (2.9.1 or greater)
* [Azure PowerShell](https://github.com/Azure/azure-powershell#installation)
* Access to the web when using the embedded designer

### Install Visual Studio tools for Logic Apps
Once you have the prerequisites installed, 

1. Open Visual Studio 2015 to the **Tools** menu and select **Extensions and Updates**
2. Select the **Online** category to search online
3. Search for **Logic Apps** to display the **Azure Logic Apps Tools for Visual Studio**
4. Click the **Download** button to download and install the extension
5. Restart Visual Studio after installation

> [!NOTE]
> You can also download the extension directly from [this link](https://visualstudiogallery.msdn.microsoft.com/e25ad307-46cf-412e-8ba5-5b555d53d2d9)
> 
> 

Once installed you are able to use the Azure Resource Group project with the Logic App Designer.

## Create a project
1. Go to the **File** menu and select **New** >  **Project** (or, you can go to **Add** and then select **New project** to add it to an existing solution):
    ![File menu](./media/app-service-logic-deploy-from-vs/filemenu.png)
2. In the dialog, find **Cloud**, and then select **Azure Resource Group**. Type a **Name** and then click **OK**.
    ![Add new project](./media/app-service-logic-deploy-from-vs/addnewproject.png)
3. Select the **Logic app** template. This creates a blank logic app deployment template to start with.
    ![Select Azure template](./media/app-service-logic-deploy-from-vs/selectazuretemplate1.png)
4. Once you have selected your **Template**, hit **OK**.
   
    Now your Logic app project is added to your solution. You should see the deployment file in the Solution Explorer:  
   
    ![Deployment](./media/app-service-logic-deploy-from-vs/deployment.png)

## Using the Logic App Designer
Once you have an Azure Resource Group project that contains a logic app, you can open the designer within Visual Studio to assist you in creating the workflow.  The designer requires an internet connection to query the connectors for available properties and data (for example, if using the Dynamics CRM Online connector, the designer queries your CRM instance to list available custom and default properties).

1. Right-click on the `<template>.json` file and select **Open with Logic App Designer** (or `Ctrl+L`)
2. Choose the subscription, resource group, and location for the deployment template
   * It's important to note that designing a logic app will create **API Connection** resources to query for properties during design.  The resource group selected is used to create those connections during design-time.  You can view or modify any API Connections by going to the Azure portal and browsing for **API Connections**.
   
     ![Subscription Picker](./media/app-service-logic-deploy-from-vs/designer_picker.png)
3. The designer should render based on the definition in the `<template>.json` file.
4. You can now create and design your logic app, and changes are updated in the deployment template.
    ![Designer in Visual Studio](./media/app-service-logic-deploy-from-vs/designer_in_vs.png)

`Microsoft.Web/connections` resources are added to your resource file for any connections needed for the logic app to function.  These connection properties can be set when you deploy, and managed after you deploy in **API Connections** in the Azure portal.

### Switching to the JSON code-view
You can select the **Code View** tab on the bottom of the designer to switch to the JSON representation of the logic app.  To switch back to the full resource JSON, right-click the `<template>.json` file and select **Open**.

### Saving the logic app
You can save the logic app at anytime via the **Save** button or `Ctrl+S`.  If there are any errors with your logic app at the time you save, they are displayed in the **Outputs** window of Visual Studio.

## Deploying your Logic app
Finally, after you have configured your app, you can deploy directly from Visual Studio in just a couple steps. 

1. Right-click on the project in the Solution Explorer and go to **Deploy** > **New Deployment...**
    ![New deployment](./media/app-service-logic-deploy-from-vs/newdeployment.png)
2. You are prompted to sign in to your Azure subscription(s). 
3. Now you need to choose the details of the resource group that you want to deploy the Logic app to. 
    ![Deploy to resource group](./media/app-service-logic-deploy-from-vs/deploytoresourcegroup.png)
   
   > [!NOTE]
   > Be sure to select the right template and parameters files for the resource group (for example if you are deploying to a production environment you'll want to choose the production parameters file). 
   > 
   > 
4. Select the Deploy button
5. The status of the deployment appears in the **Output** window (you may need to choose **Azure Provisioning**. 
    ![Output](./media/app-service-logic-deploy-from-vs/output.png)

In the future, you can revise your Logic app in source control and use Visual Studio to deploy new versions. 

> [!NOTE]
> If you modify the definition in the Azure portal directly, then the next time you deploy from Visual Studio those changes will be overwritten.
> 
> 

## Adding a Logic App to an existing Resource Group project
If you have an existing Resource Group project, then adding a logic app to it, or adding another logic app along side the one you previously created, can be done through the JSON Outline window.
1. Open the `<template>.json` file.
2. Open the JSON Outline window.  The JSON Outline window can be found under **View** > **Other Windows** > **JSON Outline**.
3. To add a resource to the template file, either click the Add Resource button on the top of the JSON Outline window or right-click on **resources** and select **Add New Resource**.

    ![Json Outline](./media/app-service-logic-deploy-from-vs/jsonoutline.png)
    
4. In the **Add Resource** dialog box browse and select **Logic App**, give it a name and select **Add**.

    ![Add resource](./media/app-service-logic-deploy-from-vs/addresource.png)

## Next Steps
* To get started with Logic Apps, follow the [create a Logic App](app-service-logic-create-a-logic-app.md) tutorial.  
* [View common examples and scenarios](app-service-logic-examples-and-scenarios.md)
* [You can automate business processes with Logic Apps](http://channel9.msdn.com/Events/Build/2016/T694) 
* [Learn How to Integrate your systems with Logic Apps](http://channel9.msdn.com/Events/Build/2016/P462)
=======
redirect_url: /azure/logic-apps/logic-apps-deploy-from-vs
---
>>>>>>> e8cfaf0d
<|MERGE_RESOLUTION|>--- conflicted
+++ resolved
@@ -1,126 +1,3 @@
 ---
-<<<<<<< HEAD
-title: Build Azure Logic Apps in Visual Studio | Microsoft Docs
-description: Create a project in Visual Studio to create and deploy your logic app.
-author: jeffhollan
-manager: anneta
-editor: ''
-services: logic-apps
-documentationcenter: ''
-
-ms.assetid: e484e5ce-77e9-4fa9-bcbe-f851b4eb42a6
-ms.service: logic-apps
-ms.workload: integration
-ms.tgt_pltfrm: na
-ms.devlang: na
-ms.topic: article
-ms.date: 10/18/2016
-ms.author: jehollan
-
----
-# Build and Deploy Logic Apps in Visual Studio
-Although the [Azure portal](https://portal.azure.com/) gives you a great way to design and manage your Logic apps, you may also want to design and deploy your logic app from Visual Studio instead.  Logic Apps comes with a rich Visual Studio toolset, which allows you to build a logic app using the designer, configure any deployment and automation templates, and deploy into any environment.  
-
-## Installation steps
-Below are the steps to install and configure the Visual Studio tools for Logic Apps.
-
-### Prerequisites
-* [Visual Studio 2015](https://www.visualstudio.com/downloads/download-visual-studio-vs.aspx)
-* [Latest Azure SDK](https://azure.microsoft.com/downloads/) (2.9.1 or greater)
-* [Azure PowerShell](https://github.com/Azure/azure-powershell#installation)
-* Access to the web when using the embedded designer
-
-### Install Visual Studio tools for Logic Apps
-Once you have the prerequisites installed, 
-
-1. Open Visual Studio 2015 to the **Tools** menu and select **Extensions and Updates**
-2. Select the **Online** category to search online
-3. Search for **Logic Apps** to display the **Azure Logic Apps Tools for Visual Studio**
-4. Click the **Download** button to download and install the extension
-5. Restart Visual Studio after installation
-
-> [!NOTE]
-> You can also download the extension directly from [this link](https://visualstudiogallery.msdn.microsoft.com/e25ad307-46cf-412e-8ba5-5b555d53d2d9)
-> 
-> 
-
-Once installed you are able to use the Azure Resource Group project with the Logic App Designer.
-
-## Create a project
-1. Go to the **File** menu and select **New** >  **Project** (or, you can go to **Add** and then select **New project** to add it to an existing solution):
-    ![File menu](./media/app-service-logic-deploy-from-vs/filemenu.png)
-2. In the dialog, find **Cloud**, and then select **Azure Resource Group**. Type a **Name** and then click **OK**.
-    ![Add new project](./media/app-service-logic-deploy-from-vs/addnewproject.png)
-3. Select the **Logic app** template. This creates a blank logic app deployment template to start with.
-    ![Select Azure template](./media/app-service-logic-deploy-from-vs/selectazuretemplate1.png)
-4. Once you have selected your **Template**, hit **OK**.
-   
-    Now your Logic app project is added to your solution. You should see the deployment file in the Solution Explorer:  
-   
-    ![Deployment](./media/app-service-logic-deploy-from-vs/deployment.png)
-
-## Using the Logic App Designer
-Once you have an Azure Resource Group project that contains a logic app, you can open the designer within Visual Studio to assist you in creating the workflow.  The designer requires an internet connection to query the connectors for available properties and data (for example, if using the Dynamics CRM Online connector, the designer queries your CRM instance to list available custom and default properties).
-
-1. Right-click on the `<template>.json` file and select **Open with Logic App Designer** (or `Ctrl+L`)
-2. Choose the subscription, resource group, and location for the deployment template
-   * It's important to note that designing a logic app will create **API Connection** resources to query for properties during design.  The resource group selected is used to create those connections during design-time.  You can view or modify any API Connections by going to the Azure portal and browsing for **API Connections**.
-   
-     ![Subscription Picker](./media/app-service-logic-deploy-from-vs/designer_picker.png)
-3. The designer should render based on the definition in the `<template>.json` file.
-4. You can now create and design your logic app, and changes are updated in the deployment template.
-    ![Designer in Visual Studio](./media/app-service-logic-deploy-from-vs/designer_in_vs.png)
-
-`Microsoft.Web/connections` resources are added to your resource file for any connections needed for the logic app to function.  These connection properties can be set when you deploy, and managed after you deploy in **API Connections** in the Azure portal.
-
-### Switching to the JSON code-view
-You can select the **Code View** tab on the bottom of the designer to switch to the JSON representation of the logic app.  To switch back to the full resource JSON, right-click the `<template>.json` file and select **Open**.
-
-### Saving the logic app
-You can save the logic app at anytime via the **Save** button or `Ctrl+S`.  If there are any errors with your logic app at the time you save, they are displayed in the **Outputs** window of Visual Studio.
-
-## Deploying your Logic app
-Finally, after you have configured your app, you can deploy directly from Visual Studio in just a couple steps. 
-
-1. Right-click on the project in the Solution Explorer and go to **Deploy** > **New Deployment...**
-    ![New deployment](./media/app-service-logic-deploy-from-vs/newdeployment.png)
-2. You are prompted to sign in to your Azure subscription(s). 
-3. Now you need to choose the details of the resource group that you want to deploy the Logic app to. 
-    ![Deploy to resource group](./media/app-service-logic-deploy-from-vs/deploytoresourcegroup.png)
-   
-   > [!NOTE]
-   > Be sure to select the right template and parameters files for the resource group (for example if you are deploying to a production environment you'll want to choose the production parameters file). 
-   > 
-   > 
-4. Select the Deploy button
-5. The status of the deployment appears in the **Output** window (you may need to choose **Azure Provisioning**. 
-    ![Output](./media/app-service-logic-deploy-from-vs/output.png)
-
-In the future, you can revise your Logic app in source control and use Visual Studio to deploy new versions. 
-
-> [!NOTE]
-> If you modify the definition in the Azure portal directly, then the next time you deploy from Visual Studio those changes will be overwritten.
-> 
-> 
-
-## Adding a Logic App to an existing Resource Group project
-If you have an existing Resource Group project, then adding a logic app to it, or adding another logic app along side the one you previously created, can be done through the JSON Outline window.
-1. Open the `<template>.json` file.
-2. Open the JSON Outline window.  The JSON Outline window can be found under **View** > **Other Windows** > **JSON Outline**.
-3. To add a resource to the template file, either click the Add Resource button on the top of the JSON Outline window or right-click on **resources** and select **Add New Resource**.
-
-    ![Json Outline](./media/app-service-logic-deploy-from-vs/jsonoutline.png)
-    
-4. In the **Add Resource** dialog box browse and select **Logic App**, give it a name and select **Add**.
-
-    ![Add resource](./media/app-service-logic-deploy-from-vs/addresource.png)
-
-## Next Steps
-* To get started with Logic Apps, follow the [create a Logic App](app-service-logic-create-a-logic-app.md) tutorial.  
-* [View common examples and scenarios](app-service-logic-examples-and-scenarios.md)
-* [You can automate business processes with Logic Apps](http://channel9.msdn.com/Events/Build/2016/T694) 
-* [Learn How to Integrate your systems with Logic Apps](http://channel9.msdn.com/Events/Build/2016/P462)
-=======
 redirect_url: /azure/logic-apps/logic-apps-deploy-from-vs
----
->>>>>>> e8cfaf0d
+---