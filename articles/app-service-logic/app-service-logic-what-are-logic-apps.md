--- conflicted
+++ resolved
@@ -1,80 +1,75 @@
-<properties 
-	pageTitle="What are Logic Apps?" 
-	description="Learn more about App Service Logic Apps" 
-	authors="kevinlam1" 
-	manager="dwrede" 
-	editor="" 
-	services="app-service\logic" 
-	documentationCenter=""/>
-
-<tags
-	ms.service="app-service-logic"
-	ms.workload="na"
-	ms.tgt_pltfrm="na"
-	ms.devlang="na"
-<<<<<<< HEAD
-	ms.topic="hero-article"
-	ms.date="01/04/2016"
-=======
-	ms.topic="article"
-	ms.date="02/22/2016"
->>>>>>> 62fb8709
-	ms.author="klam"/>
-
-#What are Logic Apps?
-
-| Quick Reference |
-| --------------- |
-| [Logic Apps Definition Language](https://msdn.microsoft.com/library/azure/dn948512.aspx?f=255&MSPPError=-2147217396) |
-| [Logic Apps Managed API Documentation](https://azure.microsoft.com/documentation/articles/apis-list) |
-| [Logic Apps Forum](https://social.msdn.microsoft.com/Forums/en-US/home?forum=azurelogicapps) |
-
-Azure App Service is a fully managed PaaS (Platform as a Service) for developers that makes it easier to build web, mobile, and integration apps. Logic Apps are a part of this suite and allow any technical user or developer to automate business process execution and workflow using an easy-to-use visual designer.
-
-Best of all, Logic Apps can be combined with built-in [Managed APIs][managedapis] to help solve even tricky integration scenarios with ease: 
-
-![Flow app designer](./media/app-service-logic-what-are-logic-apps/LogicAppCapture2.png)
-
-You can automatically replicate new records in your SQL DB and mail the front desk. Or automatically find negative tweets and send them to a slack channel.
-
-##Why Logic Apps?
-
-Logic Apps allow developers to design workflows that start from a trigger and then execute a series of steps. Each step invokes an API whilst securely taking care of authentication and best practices, like checkpointing and durable execution.
-
-If you want to automate any business process (e.g. find negative tweets and post to your internal slack channel or replicate new customer records from SQL, as they arrive, into your CRM system), Logic Apps makes integrating disparate data sources, from cloud to on-premises easy. Check out our [managed APIs][managedapis] for more inspiration and [get started][create] now to see what you can do. 
-
-What's more, with our [BizTalk managed APIs][biztalk] you can scale to mature integration scenarios with the power of a [rules engine][rules], [trading partner management][tpm], and more.
-
-- **Easy to use design tools** - Logic Apps can be designed end-to-end in the browser. Start with a trigger - from a simple schedule to whenever a tweet appears about your company. Then orchestrate any number of actions using the rich gallery of connectors.
-
-- **Compose SaaS easily** - Even composition tasks that are easy to describe are difficult to implement in code. Logic Apps make it a cinch to connect disparate systems. Want to create a task in your CRM software that is based on the activity from your Facebook or Twitter accounts? Want to connect your cloud marketing solution to your on-premises billing system? Logic apps are the fastest, most reliable way to deliver solutions to these problems.
-
-- **Get started quickly from templates** - To help you get started we've provided a [gallery of templates][templates] that allow you to rapidly create some common solutions. From advanced BizTalk solutions to simple SaaS connectivity, and even a few that are just 'for fun' - the gallery is the fastest way to understand the power of Logic Apps.
-
-- **Extensibility baked-in** - Don't see the API you need? Logic Apps is designed to work with API apps; you can easily create your own API app to use as a custom API. Build a new app just for you, or share and monetize in the marketplace.
-
-- **Real integration horsepower** - Start easy and grow as you need. Logic Apps can easily leverage the power of BizTalk, Microsoft's industry leading integration solution to enable integration professionals to build the solutions they need. Find out more about the [BizTalk capabilities provided with Logic Apps][biztalk].
-
-## Logic App Concepts
-
-The following are some of the key pieces that comprise the Logic Apps experience. 
-
-- **Workflow** - Logic Apps provides a graphical way to model your business processes as a series of steps or a workflow.
-- **Managed APIs** - Your logic apps need access to data and services. Managed APIs are created specifically to aid you when you are connecting to and working with your data. See the list of APIs available now in [managed APIs][managedapis].
-- **Triggers** - Some Managed APIs can also act as a trigger. A trigger starts a new instance of a workflow based on a specific event, like the arrival of an e-mail or a change in your Azure Storage account.
--  **Actions** - Each step after the trigger in a workflow is called an action. Each action typically maps to an operation on your managed or custom API apps.
-- **BizTalk** - For more advanced integration scenarios, Logic Apps includes capabilities from Biztalk. Biztalk is Microsoft's industry leading integration platform. The BizTalk API apps allow you to easily include validation, transformation, rules, and more in to your Logic App workflows. Find out more in [what are BizTalk API apps][biztalk].
-
-## Getting Started
-
-To get started with Logic Apps, follow the [create a Logic App][create] tutorial.
-
-For more information on Azure App Service platform, see [Azure App Service][appservice].
-
-[biztalk]: app-service-logic-what-are-biztalk-api-apps.md
-[appservice]: ../app-service/app-service-value-prop-what-is.md
-[create]: app-service-logic-create-a-logic-app.md
-[managedapis]: app-service-logic-connectors-list.md
-[tpm]: app-service-logic-create-a-trading-partner-agreement.md
-[rules]: app-service-logic-use-biztalk-rules.md
-[templates]: app-service-logic-use-logic-app-templates.md
+<properties 
+	pageTitle="What are Logic Apps?" 
+	description="Learn more about App Service Logic Apps" 
+	authors="kevinlam1" 
+	manager="dwrede" 
+	editor="" 
+	services="app-service\logic" 
+	documentationCenter=""/>
+
+<tags
+	ms.service="app-service-logic"
+	ms.workload="na"
+	ms.tgt_pltfrm="na"
+	ms.devlang="na"
+	ms.topic="article"
+	ms.date="02/22/2016"
+	ms.author="klam"/>
+
+#What are Logic Apps?
+
+| Quick Reference |
+| --------------- |
+| [Logic Apps Definition Language](https://msdn.microsoft.com/library/azure/dn948512.aspx?f=255&MSPPError=-2147217396) |
+| [Logic Apps Managed API Documentation](https://azure.microsoft.com/documentation/articles/apis-list) |
+| [Logic Apps Forum](https://social.msdn.microsoft.com/Forums/en-US/home?forum=azurelogicapps) |
+
+Azure App Service is a fully managed PaaS (Platform as a Service) for developers that makes it easier to build web, mobile, and integration apps. Logic Apps are a part of this suite and allow any technical user or developer to automate business process execution and workflow using an easy-to-use visual designer.
+
+Best of all, Logic Apps can be combined with built-in [Managed APIs][managedapis] to help solve even tricky integration scenarios with ease: 
+
+![Flow app designer](./media/app-service-logic-what-are-logic-apps/LogicAppCapture2.png)
+
+You can automatically replicate new records in your SQL DB and mail the front desk. Or automatically find negative tweets and send them to a slack channel.
+
+##Why Logic Apps?
+
+Logic Apps allow developers to design workflows that start from a trigger and then execute a series of steps. Each step invokes an API whilst securely taking care of authentication and best practices, like checkpointing and durable execution.
+
+If you want to automate any business process (e.g. find negative tweets and post to your internal slack channel or replicate new customer records from SQL, as they arrive, into your CRM system), Logic Apps makes integrating disparate data sources, from cloud to on-premises easy. Check out our [managed APIs][managedapis] for more inspiration and [get started][create] now to see what you can do. 
+
+What's more, with our [BizTalk managed APIs][biztalk] you can scale to mature integration scenarios with the power of a [rules engine][rules], [trading partner management][tpm], and more.
+
+- **Easy to use design tools** - Logic Apps can be designed end-to-end in the browser. Start with a trigger - from a simple schedule to whenever a tweet appears about your company. Then orchestrate any number of actions using the rich gallery of connectors.
+
+- **Compose SaaS easily** - Even composition tasks that are easy to describe are difficult to implement in code. Logic Apps make it a cinch to connect disparate systems. Want to create a task in your CRM software that is based on the activity from your Facebook or Twitter accounts? Want to connect your cloud marketing solution to your on-premises billing system? Logic apps are the fastest, most reliable way to deliver solutions to these problems.
+
+- **Get started quickly from templates** - To help you get started we've provided a [gallery of templates][templates] that allow you to rapidly create some common solutions. From advanced BizTalk solutions to simple SaaS connectivity, and even a few that are just 'for fun' - the gallery is the fastest way to understand the power of Logic Apps.
+
+- **Extensibility baked-in** - Don't see the API you need? Logic Apps is designed to work with API apps; you can easily create your own API app to use as a custom API. Build a new app just for you, or share and monetize in the marketplace.
+
+- **Real integration horsepower** - Start easy and grow as you need. Logic Apps can easily leverage the power of BizTalk, Microsoft's industry leading integration solution to enable integration professionals to build the solutions they need. Find out more about the [BizTalk capabilities provided with Logic Apps][biztalk].
+
+## Logic App Concepts
+
+The following are some of the key pieces that comprise the Logic Apps experience. 
+
+- **Workflow** - Logic Apps provides a graphical way to model your business processes as a series of steps or a workflow.
+- **Managed APIs** - Your logic apps need access to data and services. Managed APIs are created specifically to aid you when you are connecting to and working with your data. See the list of APIs available now in [managed APIs][managedapis].
+- **Triggers** - Some Managed APIs can also act as a trigger. A trigger starts a new instance of a workflow based on a specific event, like the arrival of an e-mail or a change in your Azure Storage account.
+-  **Actions** - Each step after the trigger in a workflow is called an action. Each action typically maps to an operation on your managed or custom API apps.
+- **BizTalk** - For more advanced integration scenarios, Logic Apps includes capabilities from Biztalk. Biztalk is Microsoft's industry leading integration platform. The BizTalk API apps allow you to easily include validation, transformation, rules, and more in to your Logic App workflows. Find out more in [what are BizTalk API apps][biztalk].
+
+## Getting Started
+
+To get started with Logic Apps, follow the [create a Logic App][create] tutorial.
+
+For more information on Azure App Service platform, see [Azure App Service][appservice].
+
+[biztalk]: app-service-logic-what-are-biztalk-api-apps.md
+[appservice]: ../app-service/app-service-value-prop-what-is.md
+[create]: app-service-logic-create-a-logic-app.md
+[managedapis]: app-service-logic-connectors-list.md
+[tpm]: app-service-logic-create-a-trading-partner-agreement.md
+[rules]: app-service-logic-use-biztalk-rules.md
+[templates]: app-service-logic-use-logic-app-templates.md