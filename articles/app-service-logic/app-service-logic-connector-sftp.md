--- conflicted
+++ resolved
@@ -1,125 +1,117 @@
-<properties
-	pageTitle="Using the SFTP Connector in Logic Apps | Microsoft Azure App Service"
-	description="How to create and configure the SFTP Connector or API app and use it in a logic app in Azure App Service"
-	authors="anuragdalmia"
-	manager="erikre"
-	editor=""
-	services="app-service\logic"
-	documentationCenter=""/>
-
-<tags
-	ms.service="app-service-logic"
-	ms.workload="integration"
-	ms.tgt_pltfrm="na"
-	ms.devlang="na"
-	ms.topic="article"
-<<<<<<< HEAD
-	ms.date="02/10/2016"
-	ms.author="sameerch"/>
-
-# Get started with the SFTP Connector and add it to your Logic App
->[AZURE.NOTE] This version of the article applies to logic apps 2014-12-01-preview schema version. For the 2015-08-01-preview schema version, click [SFTP API](..create-api-sftp.md).
-=======
-	ms.date="02/11/2016"
-	ms.author="sameerch"/>
-
-# Get started with the SFTP Connector and add it to your Logic App
->[AZURE.NOTE] This version of the article applies to logic apps 2014-12-01-preview schema version. For the 2015-08-01-preview schema version, click [SFTP API](../connectors/create-api-sftp.md).
->>>>>>> 0c800220
-
-Use the SFTP Connector to move data to and from an SFTP server. You can download files from or upload files or list files to and from an SFTP server.
-
-Logic apps can trigger based on a variety of data sources and offer connectors to get and process data as a part of the flow. You can add the SFTP Connector to your business workflow and process data as part of this workflow within a Logic App. 
-
-## Creating an SFTP connector for your Logic App ##
-A connector can be created within a logic app or be created directly from the Azure Marketplace. To create a connector from the Marketplace:  
-
-1. In the Azure startboard, select **Marketplace**.
-2. Search for “SFTP Connector”, select it, and select **Create**.
-3. Configure the SFTP connector as follows:  
-![][1]
-	- **Location** - choose the geographic location where you would like the connector to be deployed
-	- **Subscription** - choose a subscription you want this connector to be created in
-	- **Resource group** - select or create a resource group where the connector should reside
-	- **Web hosting plan** - select or create a web hosting plan
-	- **Pricing tier** - choose a pricing tier for the connector
-	- **Name** - give a name for your SFTP Connector
-	- **Package settings**
-		- **Server Address** - Specify the SFTP Server name or IP address
-		- **Accept Any SSH Server HostKey** - Determines if any SSH public host key fingerprint from the Server should be accepted. If set to false, the host key will be matched against the key specified in the “SSH Server Host Key Finger Print” property
-		- **SSH Server HostKey** - Specify the fingerprint of the public host key for the SSH server - *optional*.
-		- **Root Folder** - Specify a root folder path.  If blank will default to root.
-		- **Encrypt Cipher** - Specify the encryption cipher - *optional*.
-		- **Server Port** - Specify the SFTP Server port number
-4. Click on Create. A new SFTP Connector is created.
-
-5. Browse to the just created API App via Browse -> API Apps -> <Name of the API App just created> and you can see that the "Security" component is not configured:  
-![][2]
-6. Click on "Security" component to configure Security (User Name, Password, Private Key, PPK File password) for SFTP connector.
-Select "Password" or "Privatekey" or "MutliFactor" authorization tab under Security and provide the required properties:  
-![][3]  
-![][4]  
-![][5]  
-6. Once the security configuration is saved, you can create a logic App in the same resource group to use the SFTP connector.
-
-## Using the SFTP Connector in your Logic App ##
-Once your API app is created, you can now use the SFTP connector as a trigger/action for your Logic App. To do this, you need to:
-
-1.	Create a new Logic App and choose the same resource group which has the SFTP connector:  
-![][6]
-2.	Open “Triggers and Actions” to open the Logic Apps Designer and configure your flow:  
-![][7]
-3.	The SFTP connector would appear in the “API Apps in this resource group” section in the gallery on the right hand side:  
-![][8]
-4.	You can drop the SFTP Connector API app into the editor by clicking on the “SFTP Connector”.
-
-5.	You can now use SFTP connector in the flow. You can use the File retrieved from the SFTP trigger ("TriggerOnFileAvailable") in other actions in the flow.
-
-	> [AZURE.IMPORTANT] The SFTP trigger "TriggerOnFileAvailable" deletes the retrieved file after processing the file.
-
-6.	Configure the input properties for SFTP trigger as Follows:
-
-	- **Folder Path** - Specify the path of the Folder from which Files needs to be retieved.
-	- **The type of the file: text or binary** - Select the type of the file.
-	- **File Mask** - Specify the file mask to be applied for retrieving files. '*' retrieves all the files in the specified folder.
-	- **Exclude File Mask** - Specify the file mask to be applied for excluding files. If the "File Mask" property is also set, the Exclude File Mask will be applied first.
-
-
-	![][9]  
-	![][10]
-
-7.	In the similar way you can use the SFTP actions in the flow. You can use the "upload File" action to upload a file to SFTP server. Configure the input properties for "Upload File" action as follows:
-
-	- **Content** - Specifies the content of the file to be uploaded
-	- **Content Transfer Encoding** - Specify none or base64
-	- **File Path** - Specify the file path of the file to be uploaded
-	- **Overwrite** - Specify "true" to overwrite the file if it already exists
-	- **Append If Exists **- Specify "true" or "false". When set to "true", the data is appended to the file if it exists. When set to "false", the file is overwritten if it exists
-	- **Temporary Folder** - If provided, the adapter will upload the file to the 'Temporary Folder Path' and once the upload is done the file will be moved to 'Folder Path'. The 'Temporary Folder Path' should be on the same physical disk as the 'Folder Path' to make sure that the move operation is atomic. Temporary folder can be used only when 'Append If Exist' property is disabled.
-
-	![][11]  
-	![][12]
-
-## Do more with your Connector
-Now that the connector is created, you can add it to a business workflow using a Logic App. See [What are Logic Apps?](app-service-logic-what-are-logic-apps.md).
-
->[AZURE.NOTE] If you want to get started with Azure Logic Apps before signing up for an Azure account, go to [Try Logic App](https://tryappservice.azure.com/?appservice=logic), where you can immediately create a short-lived starter logic app in App Service. No credit cards required; no commitments.
-
-View the Swagger REST API reference at [Connectors and API Apps Reference](http://go.microsoft.com/fwlink/p/?LinkId=529766).
-
-You can also review performance statistics and control security to the connector. See [Manage and Monitor your built-in API Apps and Connectors](app-service-logic-monitor-your-connectors.md).
-
-
-<!-- Image reference -->
-[1]: ./media/app-service-logic-connector-sftp/img1.PNG
-[2]: ./media/app-service-logic-connector-sftp/img2.PNG
-[3]: ./media/app-service-logic-connector-sftp/img3.PNG
-[4]: ./media/app-service-logic-connector-sftp/img4.PNG
-[5]: ./media/app-service-logic-connector-sftp/img5.PNG
-[6]: ./media/app-service-logic-connector-sftp/img6.PNG
-[7]: ./media/app-service-logic-connector-sftp/img7.png
-[8]: ./media/app-service-logic-connector-sftp/img8.png
-[9]: ./media/app-service-logic-connector-sftp/img9.PNG
-[10]: ./media/app-service-logic-connector-sftp/img10.PNG
-[11]: ./media/app-service-logic-connector-sftp/img11.PNG
-[12]: ./media/app-service-logic-connector-sftp/img12.PNG
+<properties
+	pageTitle="Using the SFTP Connector in Logic Apps | Microsoft Azure App Service"
+	description="How to create and configure the SFTP Connector or API app and use it in a logic app in Azure App Service"
+	authors="anuragdalmia"
+	manager="erikre"
+	editor=""
+	services="app-service\logic"
+	documentationCenter=""/>
+
+<tags
+	ms.service="app-service-logic"
+	ms.workload="integration"
+	ms.tgt_pltfrm="na"
+	ms.devlang="na"
+	ms.topic="article"
+	ms.date="02/11/2016"
+	ms.author="sameerch"/>
+
+# Get started with the SFTP Connector and add it to your Logic App
+>[AZURE.NOTE] This version of the article applies to logic apps 2014-12-01-preview schema version. For the 2015-08-01-preview schema version, click [SFTP API](../connectors/create-api-sftp.md).
+
+Use the SFTP Connector to move data to and from an SFTP server. You can download files from or upload files or list files to and from an SFTP server.
+
+Logic apps can trigger based on a variety of data sources and offer connectors to get and process data as a part of the flow. You can add the SFTP Connector to your business workflow and process data as part of this workflow within a Logic App. 
+
+## Creating an SFTP connector for your Logic App ##
+A connector can be created within a logic app or be created directly from the Azure Marketplace. To create a connector from the Marketplace:  
+
+1. In the Azure startboard, select **Marketplace**.
+2. Search for “SFTP Connector”, select it, and select **Create**.
+3. Configure the SFTP connector as follows:  
+![][1]
+	- **Location** - choose the geographic location where you would like the connector to be deployed
+	- **Subscription** - choose a subscription you want this connector to be created in
+	- **Resource group** - select or create a resource group where the connector should reside
+	- **Web hosting plan** - select or create a web hosting plan
+	- **Pricing tier** - choose a pricing tier for the connector
+	- **Name** - give a name for your SFTP Connector
+	- **Package settings**
+		- **Server Address** - Specify the SFTP Server name or IP address
+		- **Accept Any SSH Server HostKey** - Determines if any SSH public host key fingerprint from the Server should be accepted. If set to false, the host key will be matched against the key specified in the “SSH Server Host Key Finger Print” property
+		- **SSH Server HostKey** - Specify the fingerprint of the public host key for the SSH server - *optional*.
+		- **Root Folder** - Specify a root folder path.  If blank will default to root.
+		- **Encrypt Cipher** - Specify the encryption cipher - *optional*.
+		- **Server Port** - Specify the SFTP Server port number
+4. Click on Create. A new SFTP Connector is created.
+
+5. Browse to the just created API App via Browse -> API Apps -> <Name of the API App just created> and you can see that the "Security" component is not configured:  
+![][2]
+6. Click on "Security" component to configure Security (User Name, Password, Private Key, PPK File password) for SFTP connector.
+Select "Password" or "Privatekey" or "MutliFactor" authorization tab under Security and provide the required properties:  
+![][3]  
+![][4]  
+![][5]  
+6. Once the security configuration is saved, you can create a logic App in the same resource group to use the SFTP connector.
+
+## Using the SFTP Connector in your Logic App ##
+Once your API app is created, you can now use the SFTP connector as a trigger/action for your Logic App. To do this, you need to:
+
+1.	Create a new Logic App and choose the same resource group which has the SFTP connector:  
+![][6]
+2.	Open “Triggers and Actions” to open the Logic Apps Designer and configure your flow:  
+![][7]
+3.	The SFTP connector would appear in the “API Apps in this resource group” section in the gallery on the right hand side:  
+![][8]
+4.	You can drop the SFTP Connector API app into the editor by clicking on the “SFTP Connector”.
+
+5.	You can now use SFTP connector in the flow. You can use the File retrieved from the SFTP trigger ("TriggerOnFileAvailable") in other actions in the flow.
+
+	> [AZURE.IMPORTANT] The SFTP trigger "TriggerOnFileAvailable" deletes the retrieved file after processing the file.
+
+6.	Configure the input properties for SFTP trigger as Follows:
+
+	- **Folder Path** - Specify the path of the Folder from which Files needs to be retieved.
+	- **The type of the file: text or binary** - Select the type of the file.
+	- **File Mask** - Specify the file mask to be applied for retrieving files. '*' retrieves all the files in the specified folder.
+	- **Exclude File Mask** - Specify the file mask to be applied for excluding files. If the "File Mask" property is also set, the Exclude File Mask will be applied first.
+
+
+	![][9]  
+	![][10]
+
+7.	In the similar way you can use the SFTP actions in the flow. You can use the "upload File" action to upload a file to SFTP server. Configure the input properties for "Upload File" action as follows:
+
+	- **Content** - Specifies the content of the file to be uploaded
+	- **Content Transfer Encoding** - Specify none or base64
+	- **File Path** - Specify the file path of the file to be uploaded
+	- **Overwrite** - Specify "true" to overwrite the file if it already exists
+	- **Append If Exists **- Specify "true" or "false". When set to "true", the data is appended to the file if it exists. When set to "false", the file is overwritten if it exists
+	- **Temporary Folder** - If provided, the adapter will upload the file to the 'Temporary Folder Path' and once the upload is done the file will be moved to 'Folder Path'. The 'Temporary Folder Path' should be on the same physical disk as the 'Folder Path' to make sure that the move operation is atomic. Temporary folder can be used only when 'Append If Exist' property is disabled.
+
+	![][11]  
+	![][12]
+
+## Do more with your Connector
+Now that the connector is created, you can add it to a business workflow using a Logic App. See [What are Logic Apps?](app-service-logic-what-are-logic-apps.md).
+
+>[AZURE.NOTE] If you want to get started with Azure Logic Apps before signing up for an Azure account, go to [Try Logic App](https://tryappservice.azure.com/?appservice=logic), where you can immediately create a short-lived starter logic app in App Service. No credit cards required; no commitments.
+
+View the Swagger REST API reference at [Connectors and API Apps Reference](http://go.microsoft.com/fwlink/p/?LinkId=529766).
+
+You can also review performance statistics and control security to the connector. See [Manage and Monitor your built-in API Apps and Connectors](app-service-logic-monitor-your-connectors.md).
+
+
+<!-- Image reference -->
+[1]: ./media/app-service-logic-connector-sftp/img1.PNG
+[2]: ./media/app-service-logic-connector-sftp/img2.PNG
+[3]: ./media/app-service-logic-connector-sftp/img3.PNG
+[4]: ./media/app-service-logic-connector-sftp/img4.PNG
+[5]: ./media/app-service-logic-connector-sftp/img5.PNG
+[6]: ./media/app-service-logic-connector-sftp/img6.PNG
+[7]: ./media/app-service-logic-connector-sftp/img7.png
+[8]: ./media/app-service-logic-connector-sftp/img8.png
+[9]: ./media/app-service-logic-connector-sftp/img9.PNG
+[10]: ./media/app-service-logic-connector-sftp/img10.PNG
+[11]: ./media/app-service-logic-connector-sftp/img11.PNG
+[12]: ./media/app-service-logic-connector-sftp/img12.PNG