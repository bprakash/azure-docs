--- conflicted
+++ resolved
@@ -1,116 +1,108 @@
-<properties
-   pageTitle="Using the Yammer Connector in Logic Apps | Microsoft Azure App Service"
-   description="How to create and configure the Yammer Connector or API app and use it in a logic app in Azure App Service"
-   services="app-service\logic"
-   documentationCenter=".net,nodejs,java"
-   authors="anuragdalmia"
-   manager="erikre"
-   editor=""/>
-
-<tags
-   ms.service="app-service-logic"
-   ms.devlang="multiple"
-   ms.topic="article"
-   ms.tgt_pltfrm="na"
-   ms.workload="integration"
-<<<<<<< HEAD
-   ms.date="02/10/2016"
-=======
-   ms.date="02/11/2016"
->>>>>>> 0c800220
-   ms.author="sameerch"/>
-
-
-# Using the Yammer connector in your logic app #
-<<<<<<< HEAD
->[AZURE.NOTE] This version of the article applies to logic apps 2014-12-01-preview schema version. For the 2015-08-01-preview schema version, click [Yammer API](..create-api-yammer.md).
-=======
->[AZURE.NOTE] This version of the article applies to logic apps 2014-12-01-preview schema version. For the 2015-08-01-preview schema version, click [Yammer API](../connectors/create-api-yammer.md).
->>>>>>> 0c800220
-
-Connect to Yammer and Post Messages action and a trigger to retrieve new message.
-
-Logic apps can trigger based on a variety of data sources and offer connectors to get and process data as a part of the flow.
-
-## Creating an Yammer connector for your Logic App ##
-To use the Yammer connector, you need to first create an instance of the Yammer connector API app. This can be done as follows:
-
-1. In the Azure startboard, select **Marketplace**.
-2. Search for “Yammer Connector”, select it, and select **Create**.
-3. Configure the Yammer connector as follows:  
-![][1]
-
-	- **Location** - choose the geographic location where you would like the connector to be deployed
-	- **Subscription** - choose a subscription you want this connector to be created in
-	- **Resource group** - select or create a resource group where the connector should reside
-	- **App Service plan** - select or create a web hosting plan
-	- **Pricing tier** - choose a pricing tier for the connector
-	- **Name** - give a name for your Yammer Connector
-
-4. Click on Create. A new Yammer Connector is created.
-5. Once the API app instance is created, you can create a logic App to use the Yammer connector.
-
-## Using the Yammer Connector in your Logic App ##
-Once your API app is created, you can now use the Yammer connector as a trigger/action for your Logic App. To do this, you need to:
-
-1.	Create a new Logic App:  
-![][2]
-
-2.	Open “Triggers and Actions” to open the Logic Apps Designer and configure your flow:  
-![][3]
-
-3.	The Yammer connector would appear in the “API Apps in this resource group” section in the gallery on the right hand side:  
-![][4]
-
-4. You can drop the Yammer Connector API app into the editor by clicking on the “Yammer Connector”. Click on the Authorize button. Provide your Yammer credentials. Click “Allow”:  
-![][5]  
-![][6]  
-![][7]
-
-You can now use Yammer connector in the flow.
-
-## Use the Yammer connector as a trigger
-
-You can use the new message retrieved from the Yammer trigger ("New Message") in other actions in the flow. Configure the input properties of Yammer trigger as follows:
-
-- **Group ID** - The ID of the group from which the new message should be retrieved. If the Group ID is not provided, the message will be retrieved from the Following Feed. Group ID can be retrieved from the Group URL in Yammer.
-		
-	Example: Group ID in the following URL is "5453203":  
-https://www.yammer.com/microsoft.com/#/threads/inGroup?type=in_group&feedId=5453203  
-![][8]  
-![][9]
-
-## Use the Yammer connector to post a message
-
-You can also use the Yammer connector as an action in your logic apps. First, specify a trigger for your logic app or check 'run this logic manually' (as shown below). Add the yammer connector, authorize as appropriate and choose the "Post Message" action. Configure the input properties for "Post Message" action  as follows:
-
-- **Message Text** - Text content of the message to be posted
-- **Group ID** - Specify the ID of the group to which new message should be posted. If Group ID is not provided the message will be posted to All Company Feed. Group ID can be retrieved from the Group URL in Yammer.  
-
-	Example: Group ID in the following URL is "5453203":  
-https://www.yammer.com/microsoft.com/#/threads/inGroup?type=in_group&feedId=5453203
-- 	**Tag Users** - Array of user network names who needs to be tagged in the message:  
-![][10]  
-![][11]
-
-## Do more with your Connector
-Now that the connector is created, you can add it to a business workflow using a Logic App. See [What are Logic Apps?](app-service-logic-what-are-logic-apps.md).
-
->[AZURE.NOTE] If you want to get started with Azure Logic Apps before signing up for an Azure account, go to [Try Logic App](https://tryappservice.azure.com/?appservice=logic), where you can immediately create a short-lived starter logic app in App Service. No credit cards required; no commitments.
-
-View the Swagger REST API reference at [Connectors and API Apps Reference](http://go.microsoft.com/fwlink/p/?LinkId=529766).
-
-You can also review performance statistics and control security to the connector. See [Manage and Monitor your built-in API Apps and Connectors](app-service-logic-monitor-your-connectors.md).
-
-<!--Image references-->
-[1]: ./media/app-service-logic-connector-yammer/img1.PNG
-[2]: ./media/app-service-logic-connector-yammer/img2.PNG
-[3]: ./media/app-service-logic-connector-yammer/img3.png
-[4]: ./media/app-service-logic-connector-yammer/img4.png
-[5]: ./media/app-service-logic-connector-yammer/img5.PNG
-[6]: ./media/app-service-logic-connector-yammer/img6.PNG
-[7]: ./media/app-service-logic-connector-yammer/img7.png
-[8]: ./media/app-service-logic-connector-yammer/img8.PNG
-[9]: ./media/app-service-logic-connector-yammer/img9.PNG
-[10]: ./media/app-service-logic-connector-yammer/img10.PNG
-[11]: ./media/app-service-logic-connector-yammer/img11.PNG
+<properties
+   pageTitle="Using the Yammer Connector in Logic Apps | Microsoft Azure App Service"
+   description="How to create and configure the Yammer Connector or API app and use it in a logic app in Azure App Service"
+   services="app-service\logic"
+   documentationCenter=".net,nodejs,java"
+   authors="anuragdalmia"
+   manager="erikre"
+   editor=""/>
+
+<tags
+   ms.service="app-service-logic"
+   ms.devlang="multiple"
+   ms.topic="article"
+   ms.tgt_pltfrm="na"
+   ms.workload="integration"
+   ms.date="02/11/2016"
+   ms.author="sameerch"/>
+
+
+# Using the Yammer connector in your logic app #
+>[AZURE.NOTE] This version of the article applies to logic apps 2014-12-01-preview schema version. For the 2015-08-01-preview schema version, click [Yammer API](../connectors/create-api-yammer.md).
+
+Connect to Yammer and Post Messages action and a trigger to retrieve new message.
+
+Logic apps can trigger based on a variety of data sources and offer connectors to get and process data as a part of the flow.
+
+## Creating an Yammer connector for your Logic App ##
+To use the Yammer connector, you need to first create an instance of the Yammer connector API app. This can be done as follows:
+
+1. In the Azure startboard, select **Marketplace**.
+2. Search for “Yammer Connector”, select it, and select **Create**.
+3. Configure the Yammer connector as follows:  
+![][1]
+
+	- **Location** - choose the geographic location where you would like the connector to be deployed
+	- **Subscription** - choose a subscription you want this connector to be created in
+	- **Resource group** - select or create a resource group where the connector should reside
+	- **App Service plan** - select or create a web hosting plan
+	- **Pricing tier** - choose a pricing tier for the connector
+	- **Name** - give a name for your Yammer Connector
+
+4. Click on Create. A new Yammer Connector is created.
+5. Once the API app instance is created, you can create a logic App to use the Yammer connector.
+
+## Using the Yammer Connector in your Logic App ##
+Once your API app is created, you can now use the Yammer connector as a trigger/action for your Logic App. To do this, you need to:
+
+1.	Create a new Logic App:  
+![][2]
+
+2.	Open “Triggers and Actions” to open the Logic Apps Designer and configure your flow:  
+![][3]
+
+3.	The Yammer connector would appear in the “API Apps in this resource group” section in the gallery on the right hand side:  
+![][4]
+
+4. You can drop the Yammer Connector API app into the editor by clicking on the “Yammer Connector”. Click on the Authorize button. Provide your Yammer credentials. Click “Allow”:  
+![][5]  
+![][6]  
+![][7]
+
+You can now use Yammer connector in the flow.
+
+## Use the Yammer connector as a trigger
+
+You can use the new message retrieved from the Yammer trigger ("New Message") in other actions in the flow. Configure the input properties of Yammer trigger as follows:
+
+- **Group ID** - The ID of the group from which the new message should be retrieved. If the Group ID is not provided, the message will be retrieved from the Following Feed. Group ID can be retrieved from the Group URL in Yammer.
+		
+	Example: Group ID in the following URL is "5453203":  
+https://www.yammer.com/microsoft.com/#/threads/inGroup?type=in_group&feedId=5453203  
+![][8]  
+![][9]
+
+## Use the Yammer connector to post a message
+
+You can also use the Yammer connector as an action in your logic apps. First, specify a trigger for your logic app or check 'run this logic manually' (as shown below). Add the yammer connector, authorize as appropriate and choose the "Post Message" action. Configure the input properties for "Post Message" action  as follows:
+
+- **Message Text** - Text content of the message to be posted
+- **Group ID** - Specify the ID of the group to which new message should be posted. If Group ID is not provided the message will be posted to All Company Feed. Group ID can be retrieved from the Group URL in Yammer.  
+
+	Example: Group ID in the following URL is "5453203":  
+https://www.yammer.com/microsoft.com/#/threads/inGroup?type=in_group&feedId=5453203
+- 	**Tag Users** - Array of user network names who needs to be tagged in the message:  
+![][10]  
+![][11]
+
+## Do more with your Connector
+Now that the connector is created, you can add it to a business workflow using a Logic App. See [What are Logic Apps?](app-service-logic-what-are-logic-apps.md).
+
+>[AZURE.NOTE] If you want to get started with Azure Logic Apps before signing up for an Azure account, go to [Try Logic App](https://tryappservice.azure.com/?appservice=logic), where you can immediately create a short-lived starter logic app in App Service. No credit cards required; no commitments.
+
+View the Swagger REST API reference at [Connectors and API Apps Reference](http://go.microsoft.com/fwlink/p/?LinkId=529766).
+
+You can also review performance statistics and control security to the connector. See [Manage and Monitor your built-in API Apps and Connectors](app-service-logic-monitor-your-connectors.md).
+
+<!--Image references-->
+[1]: ./media/app-service-logic-connector-yammer/img1.PNG
+[2]: ./media/app-service-logic-connector-yammer/img2.PNG
+[3]: ./media/app-service-logic-connector-yammer/img3.png
+[4]: ./media/app-service-logic-connector-yammer/img4.png
+[5]: ./media/app-service-logic-connector-yammer/img5.PNG
+[6]: ./media/app-service-logic-connector-yammer/img6.PNG
+[7]: ./media/app-service-logic-connector-yammer/img7.png
+[8]: ./media/app-service-logic-connector-yammer/img8.PNG
+[9]: ./media/app-service-logic-connector-yammer/img9.PNG
+[10]: ./media/app-service-logic-connector-yammer/img10.PNG
+[11]: ./media/app-service-logic-connector-yammer/img11.PNG