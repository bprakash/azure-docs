--- conflicted
+++ resolved
@@ -1,129 +1,122 @@
-<properties
-   pageTitle="Using the Salesforce Connector in Logic Apps | Microsoft Azure App Service"
-   description="How to create and configure the Salesforce Connector or API app and use it in a logic app in Azure App Service"
-   services="app-service\logic"
-   documentationCenter=".net,nodejs,java"
-   authors="anuragdalmia"
-   manager="dwrede"
-   editor=""/>
-
-<tags
-   ms.service="app-service-logic"
-   ms.devlang="multiple"
-   ms.topic="article"
-   ms.tgt_pltfrm="na"
-   ms.workload="integration"
-<<<<<<< HEAD
-   ms.date="08/23/2015"
-=======
-   ms.date="11/30/2015"
->>>>>>> 08be3281
-   ms.author="sameerch"/>
-
-
-# Get started with the Salesforce Connector and add it to your Logic App
-Connect to Salesforce and create and modify entities such as Accounts, Leads, and so on. Following are the typical integration scenarios that involve Salesforce:
-
-- Account Synchronization between Salesforce and ERP systems such as SAP and QuickBooks
-- Order to Cash flow from Salesforce to ERP systems
-
-As part of Connector package settings, the user can specify entities the connector can manage and the actions, input and output parameters are dynamically populated. Following are the different actions available in Salesforce connector:
-
-- Create Entity - Use this action to create a new Salesforce entity such as Account, Case or a Custom Object
-- Update Entity - Use this action to update an existing Salesforce entity
-- Upsert Entity - Use this action to update an existing Salesforce entity or create one if it does not exist
-- Delete Entity - Use this action to delete an existing Salesforce entity
-- Execute Query - Use this action to execute a SELECT query that is written in Salesforce Object Query Language (SOQL)
-
-Logic apps can trigger based on a variety of data sources and offer connectors to get and process data as a part of the flow. You can add the Salesforce Connector to your business workflow and process data as part of this workflow within a Logic App. 
-
-
-## Create a Salesforce Connector API App
-1.	Open the Azure Marketplace using the + NEW option at the bottom right of the Azure Portal.
-2.	Browse to “Web and Mobile > API apps” and search for “Salesforce”.
-3.	Configure the Salesforce Connector by providing the details for Hosting Plan, the resource group and selecting the name of the API App:  
-![][15]
-4. Configure the Salesforce Entities you are interested in reading/writing in the 'Package Settings'.
-
-With this, you can now create a Salesforce Conenctor API App.
-
-
-## Create a Logic App
-Let us create a simple logic app that creates an account in Salesforce and updates billing address details of the same account.
-
-1.	Login to Azure Portal and click on ‘New -> Web + mobile -> Logic App’:  
-![][1]
-
-2.	In the ‘Create logic app’ page, provide the required details such as name, app service plan and location:  
-![][2]
-
-3.	Click on ‘Triggers and Actions’. The Logic App editor opens:  
-![][3]
-
-4.	Select ‘Run this logic manually’ which means that this logic app can be invoked only manually:  
-![][4]
-
-5.	Expand ‘API Apps in this resource group’ in Gallery to see all the available API Apps. Select ‘Salesforce’ from the gallery and the ‘Salesforce connector’ gets added to the flow:  
-![][5]
-
-8.	To authorize your Logic App to access your Salesforce account, click on ‘Authorize’ to provide Salesforce login credentials:  
-![][6]
-
-9.	You are redirected to Salesforce login page and you can authenticate with your Salesforce credentials:  
-![][7]  
-![][8]
-
-10.	Once the authorization is complete, all the actions are displayed:  
-![][9]
-
-11.	Select ‘Create Account’ action and the input parameters are displayed:  
-![][10]
-
-12.	Provide ‘Account Name’ and click ✓:  
-![][11]
-
-13.	Select ‘Salesforce Connector’ from the ‘Recently Used’ section in the gallery and a new Salesforce action gets added.
-
-14.	Select ‘Update Account’ from the list of actions and the input parameters of ‘Update Account’ action are displayed:  
-![][12]
-
-15.	Click on ‘+’ next to ‘Record Id’ to pick the id value from the output of ‘Create Account’ action:  
-![][13]
-
-16.	Provide values for Billing Street, Billing City, Billing State and Billing Zip Code and click ✓:  
-![][14]
-
-17. Click on OK on Logic app editor screen and then click 'Create'. It will take approximately 30 seconds for the creation to complete.
-
-18. Browse the newly created Logic App and click on 'Run' to initiate a run.
-
-19. You can check that a new account by the name 'Contoso' is created in your Salesforce account.
-
-## Do more with your Connector
-Now that the connector is created, you can add it to a business workflow using a Logic App. See [What are Logic Apps?](app-service-logic-what-are-logic-apps.md).
-
-<<<<<<< HEAD
-=======
->[AZURE.NOTE] If you want to get started with Azure Logic Apps before signing up for an Azure account, go to [Try Logic App](https://tryappservice.azure.com/?appservice=logic), where you can immediately create a short-lived starter logic app in App Service. No credit cards required; no commitments.
-
->>>>>>> 08be3281
-View the Swagger REST API reference at [Connectors and API Apps Reference](http://go.microsoft.com/fwlink/p/?LinkId=529766).
-
-You can also review performance statistics and control security to the connector. See [Manage and Monitor your built-in API Apps and Connectors](app-service-logic-monitor-your-connectors.md).
-
-<!--Image references-->
-[1]: ./media/app-service-logic-connector-salesforce/1_New_Logic_App.png
-[2]: ./media/app-service-logic-connector-salesforce/2_Logic_App_Settings.png
-[3]: ./media/app-service-logic-connector-salesforce/3_Logic_App_Editor.png
-[4]: ./media/app-service-logic-connector-salesforce/4_Manual_Logic_App.png
-[5]: ./media/app-service-logic-connector-salesforce/5_Select_Salesforce_Gallery.png
-[6]: ./media/app-service-logic-connector-salesforce/6_Salesforce_Authorize.png
-[7]: ./media/app-service-logic-connector-salesforce/7_Salesforce_Login.png
-[8]: ./media/app-service-logic-connector-salesforce/8_Salesforce_User_Consent.png
-[9]: ./media/app-service-logic-connector-salesforce/9_Salesforce_Actions.png
-[10]: ./media/app-service-logic-connector-salesforce/10_Salesforce_Create_Account.png
-[11]: ./media/app-service-logic-connector-salesforce/11_Create_Account_OK.png
-[12]: ./media/app-service-logic-connector-salesforce/12_Salesforce_Update_Account.png
-[13]: ./media/app-service-logic-connector-salesforce/13_Record_ID_from_Create.png
-[14]: ./media/app-service-logic-connector-salesforce/14_Update_Account_Address.png
-[15]: ./media/app-service-logic-connector-salesforce/15_Create_new_salesforce_connector.png
+<properties
+   pageTitle="Using the Salesforce Connector in Logic Apps | Microsoft Azure App Service"
+   description="How to create and configure the Salesforce Connector or API app and use it in a logic app in Azure App Service"
+   services="app-service\logic"
+   documentationCenter=".net,nodejs,java"
+   authors="anuragdalmia"
+   manager="dwrede"
+   editor=""/>
+
+<tags
+   ms.service="app-service-logic"
+   ms.devlang="multiple"
+   ms.topic="article"
+   ms.tgt_pltfrm="na"
+   ms.workload="integration"
+   ms.date="11/30/2015"
+   ms.author="sameerch"/>
+
+
+# Get started with the Salesforce Connector and add it to your Logic App
+Connect to Salesforce and create and modify entities such as Accounts, Leads, and so on. Following are the typical integration scenarios that involve Salesforce:
+
+- Account Synchronization between Salesforce and ERP systems such as SAP and QuickBooks
+- Order to Cash flow from Salesforce to ERP systems
+
+As part of Connector package settings, the user can specify entities the connector can manage and the actions, input and output parameters are dynamically populated. Following are the different actions available in Salesforce connector:
+
+- Create Entity - Use this action to create a new Salesforce entity such as Account, Case or a Custom Object
+- Update Entity - Use this action to update an existing Salesforce entity
+- Upsert Entity - Use this action to update an existing Salesforce entity or create one if it does not exist
+- Delete Entity - Use this action to delete an existing Salesforce entity
+- Execute Query - Use this action to execute a SELECT query that is written in Salesforce Object Query Language (SOQL)
+
+Logic apps can trigger based on a variety of data sources and offer connectors to get and process data as a part of the flow. You can add the Salesforce Connector to your business workflow and process data as part of this workflow within a Logic App. 
+
+
+## Create a Salesforce Connector API App
+1.	Open the Azure Marketplace using the + NEW option at the bottom right of the Azure Portal.
+2.	Browse to “Web and Mobile > API apps” and search for “Salesforce”.
+3.	Configure the Salesforce Connector by providing the details for Hosting Plan, the resource group and selecting the name of the API App:  
+![][15]
+4. Configure the Salesforce Entities you are interested in reading/writing in the 'Package Settings'.
+
+With this, you can now create a Salesforce Conenctor API App.
+
+
+## Create a Logic App
+Let us create a simple logic app that creates an account in Salesforce and updates billing address details of the same account.
+
+1.	Login to Azure Portal and click on ‘New -> Web + mobile -> Logic App’:  
+![][1]
+
+2.	In the ‘Create logic app’ page, provide the required details such as name, app service plan and location:  
+![][2]
+
+3.	Click on ‘Triggers and Actions’. The Logic App editor opens:  
+![][3]
+
+4.	Select ‘Run this logic manually’ which means that this logic app can be invoked only manually:  
+![][4]
+
+5.	Expand ‘API Apps in this resource group’ in Gallery to see all the available API Apps. Select ‘Salesforce’ from the gallery and the ‘Salesforce connector’ gets added to the flow:  
+![][5]
+
+8.	To authorize your Logic App to access your Salesforce account, click on ‘Authorize’ to provide Salesforce login credentials:  
+![][6]
+
+9.	You are redirected to Salesforce login page and you can authenticate with your Salesforce credentials:  
+![][7]  
+![][8]
+
+10.	Once the authorization is complete, all the actions are displayed:  
+![][9]
+
+11.	Select ‘Create Account’ action and the input parameters are displayed:  
+![][10]
+
+12.	Provide ‘Account Name’ and click ✓:  
+![][11]
+
+13.	Select ‘Salesforce Connector’ from the ‘Recently Used’ section in the gallery and a new Salesforce action gets added.
+
+14.	Select ‘Update Account’ from the list of actions and the input parameters of ‘Update Account’ action are displayed:  
+![][12]
+
+15.	Click on ‘+’ next to ‘Record Id’ to pick the id value from the output of ‘Create Account’ action:  
+![][13]
+
+16.	Provide values for Billing Street, Billing City, Billing State and Billing Zip Code and click ✓:  
+![][14]
+
+17. Click on OK on Logic app editor screen and then click 'Create'. It will take approximately 30 seconds for the creation to complete.
+
+18. Browse the newly created Logic App and click on 'Run' to initiate a run.
+
+19. You can check that a new account by the name 'Contoso' is created in your Salesforce account.
+
+## Do more with your Connector
+Now that the connector is created, you can add it to a business workflow using a Logic App. See [What are Logic Apps?](app-service-logic-what-are-logic-apps.md).
+
+>[AZURE.NOTE] If you want to get started with Azure Logic Apps before signing up for an Azure account, go to [Try Logic App](https://tryappservice.azure.com/?appservice=logic), where you can immediately create a short-lived starter logic app in App Service. No credit cards required; no commitments.
+
+View the Swagger REST API reference at [Connectors and API Apps Reference](http://go.microsoft.com/fwlink/p/?LinkId=529766).
+
+You can also review performance statistics and control security to the connector. See [Manage and Monitor your built-in API Apps and Connectors](app-service-logic-monitor-your-connectors.md).
+
+<!--Image references-->
+[1]: ./media/app-service-logic-connector-salesforce/1_New_Logic_App.png
+[2]: ./media/app-service-logic-connector-salesforce/2_Logic_App_Settings.png
+[3]: ./media/app-service-logic-connector-salesforce/3_Logic_App_Editor.png
+[4]: ./media/app-service-logic-connector-salesforce/4_Manual_Logic_App.png
+[5]: ./media/app-service-logic-connector-salesforce/5_Select_Salesforce_Gallery.png
+[6]: ./media/app-service-logic-connector-salesforce/6_Salesforce_Authorize.png
+[7]: ./media/app-service-logic-connector-salesforce/7_Salesforce_Login.png
+[8]: ./media/app-service-logic-connector-salesforce/8_Salesforce_User_Consent.png
+[9]: ./media/app-service-logic-connector-salesforce/9_Salesforce_Actions.png
+[10]: ./media/app-service-logic-connector-salesforce/10_Salesforce_Create_Account.png
+[11]: ./media/app-service-logic-connector-salesforce/11_Create_Account_OK.png
+[12]: ./media/app-service-logic-connector-salesforce/12_Salesforce_Update_Account.png
+[13]: ./media/app-service-logic-connector-salesforce/13_Record_ID_from_Create.png
+[14]: ./media/app-service-logic-connector-salesforce/14_Update_Account_Address.png
+[15]: ./media/app-service-logic-connector-salesforce/15_Create_new_salesforce_connector.png