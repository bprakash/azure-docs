--- conflicted
+++ resolved
@@ -21,12 +21,7 @@
 Use the BizTalk XML Validator connector in your app to validate XML data against predefined XML schemas. Users can use either existing schemas or generate schemas based on a flat file instance, JSON instance or existing connectors.
 
 ##Using the BizTalk XML Validator
-<<<<<<< HEAD
-
-To use the BizTalk XML Validator, you need to first create an instance of the BizTalk XML Validator API app. This can be done either inline while creating a logic app or by selecting the BizTalk XML Validator API app from the Azure Marketplace.
-=======
 To use the BizTalk XML Validator, first create an instance of the BizTalk XML Validator API app. This can be done either inline while creating a logic app or by selecting the BizTalk XML Validator API app from the Azure Marketplace.
->>>>>>> bb990c4d
 
 ###Configure BizTalk XML Validator
 BizTalk XML Validator takes schemas as part of its configuration. Users can launch the API App configuration blade by either launching the API App directly from the Azure portal, or by double clicking the API App on the designer surface.
@@ -65,5 +60,4 @@
 [2]: ./media/app-service-logic-xml-validator/XmlValidator.SchemasPart.PNG
 [3]: ./media/app-service-logic-xml-validator/XmlValidator.SchemaUpload.PNG
 [4]: ./media/app-service-logic-xml-validator/XmlValidator.ListOfActions.PNG
-[5]: ./media/app-service-logic-xml-validator/XmlValidator.ValidateXml.PNG
- +[5]: ./media/app-service-logic-xml-validator/XmlValidator.ValidateXml.PNG