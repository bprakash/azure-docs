--- conflicted
+++ resolved
@@ -13,11 +13,7 @@
 	ms.tgt_pltfrm="na"
 	ms.devlang="na"
 	ms.topic="get-started-article"
-<<<<<<< HEAD
-	ms.date="10/16/2015"
-=======
 	ms.date="10/21/2015"
->>>>>>> 4a44d759
 	ms.author="stepsic"/>
 
 # Create a new logic app connecting SaaS services
