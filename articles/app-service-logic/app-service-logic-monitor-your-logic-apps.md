--- conflicted
+++ resolved
@@ -57,9 +57,4 @@
 
 ## Enable versioning
 
-<<<<<<< HEAD
-There is an additional capability that is not currently possible in the UI (coming soon) but is available using the [REST API](https://msdn.microsoft.com/library/azure/mt643788.aspx). When you update the definition of a Logic app, the previous version of the definition is stored. This is because if you already have a run in progress, that run references the version of the Logic app that existed when the run started. Definitions of runs cannot change while they are in progress. The Version history REST API gives you access to this information.
- 
-=======
-There is an additional capability that is not currently possible in the UI (coming soon) but is available using the [REST API](https://msdn.microsoft.com/library/azure/mt643788.aspx). When you update the definition of a Logic App, the previous version of the definition is stored. This is because if you already have a run in progress, that run references the version of the Logic App that existed when the run started. Definitions of runs cannot change while they are in progress. The Version history REST API gives you access to this information.
->>>>>>> e9a8d772
+There is an additional capability that is not currently possible in the UI (coming soon) but is available using the [REST API](https://msdn.microsoft.com/library/azure/mt643788.aspx). When you update the definition of a Logic App, the previous version of the definition is stored. This is because if you already have a run in progress, that run references the version of the Logic App that existed when the run started. Definitions of runs cannot change while they are in progress. The Version history REST API gives you access to this information.  
