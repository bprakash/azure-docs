--- conflicted
+++ resolved
@@ -1,172 +1,164 @@
-<properties
-   pageTitle="Using the SQL Connector in Logic Apps | Microsoft Azure App Service"
-   description="How to create and configure the SQL Connector or API app and use it in a logic app in Azure App Service"
-   services="app-service\logic"
-   documentationCenter=".net,nodejs,java"
-   authors="anuragdalmia"
-   manager="erikre"
-   editor=""/>
-
-<tags
-   ms.service="app-service-logic"
-   ms.devlang="multiple"
-   ms.topic="article"
-   ms.tgt_pltfrm="na"
-   ms.workload="integration"
-<<<<<<< HEAD
-   ms.date="02/10/2016"
-=======
-   ms.date="02/11/2016"
->>>>>>> 0c800220
-   ms.author="sameerch"/>
-
-
-# Get started with the Microsoft SQL Connector and add it to your Logic App
-<<<<<<< HEAD
->[AZURE.NOTE] This version of the article applies to logic apps 2014-12-01-preview schema version. For the Azure SQL 2015-08-01-preview schema version, click [SQL Azure API](..create-api-sqlazure.md).
-=======
->[AZURE.NOTE] This version of the article applies to logic apps 2014-12-01-preview schema version. For the Azure SQL 2015-08-01-preview schema version, click [SQL Azure API](../connectors/create-api-sqlazure.md).
->>>>>>> 0c800220
-
-Connect to an on-premises SQL Server or an Azure SQL Database to create and change your information or data. Connectors can be used in Logic Apps to retrieve, process, or push data as a part of a "workflow". When you use the SQL Connector in your workflow, you can achieve a variety of scenarios. For example, you can:
-
-- Expose a section of the data residing in your SQL database using a web or mobile application.
-- Insert data into a SQL database table for storage. For example, you can enter employee records, update sales orders, and so on.
-- Get data from SQL and use it in a business process. For example, you can get customer records and put those customer records in SalesForce.
-
-You can add the SQL Connector to your business workflow and process data as part of this workflow within a Logic App. 
-
-## Triggers and Actions
-*Triggers* are events that happen. For example, when an order is updated or when a new customer is added. An *Action* is the result of the trigger. For example, when an order is updated, send an alert to the salesperson. Or, when a new customer is added, send a welcome email to the new customer.
-
-The SQL Connector can be used as a trigger or an action in a logic app and supports data in JSON and XML formats. For every table included in your package settings (more on that later in this topic), there is a set of JSON actions and a set of XML actions.
-
-The SQL Connector has the following Triggers and Actions available:
-
-Triggers | Actions
---- | ---
-Poll Data | <ul><li>Insert Into Table</li><li>Update Table</li><li>Select From Table</li><li>Delete From Table</li><li>Call Stored Procedure</li></ul>
-
-## Create the SQL Connector
-
-A connector can be created within a logic app or be created directly from the Azure Marketplace. To create a connector from the Marketplace:  
-
-1. In the Azure startboard, select **Marketplace**.
-2. Search for “SQL Connector”, select it, and select **Create**.
-3. Enter the Name, App Service Plan, and other properties.
-4. Enter the following package settings:
-
-	Name | Required |  Description
---- | --- | ---
-Server Name | Yes | Enter the SQL Server name. For example, enter *SQLserver/sqlexpress* or *SQLserver.mydomain.com*.
-Port | No | Default is 1433.
-User Name | Yes | Enter a user name that can log into the SQL Server. If connecting to an on-premises SQL Server, enter SQL Authentication credentials.
-Password | Yes | Enter the user name password.
-Database Name | Yes | Enter the database you are connecting. For example, you can enter *Customers* or *dbo/orders*.
-On-Premises | Yes | Default is False. Enter False if connecting to an Azure SQL database. Enter True if connecting to an on-premises SQL Server.
-Service Bus Connection String | No | If you're connecting to on-premises, enter the Service Bus relay connection string.<br/><br/>[Using the Hybrid Connection Manager](app-service-logic-hybrid-connection-manager.md)<br/>[Service Bus Pricing](https://azure.microsoft.com/pricing/details/service-bus/)
-Partner Server Name | No | If the primary server is unavailable, you can enter a partner server as an alternate or backup server.
-Tables | No | List the database tables that can be updated by the connector. For example, enter *OrdersTable* or *EmployeeTable*. If no tables are entered, all tables can be used. Valid tables and/or Stored Procedures are required to use this connector as an action.
-Stored Procedures | No | Enter an existing stored procedure that can be called by the connector. For example, enter *sp_IsEmployeeEligible* or *sp_CalculateOrderDiscount*. Valid tables and/or Stored Procedures are required to use this connector as an action.
-Data Available Query | For trigger support | SQL statement to determine whether any data is available for polling a SQL Server database table. This should return a numeric value representing the number of rows of data available. Example: SELECT COUNT(*) from table_name.
-Poll Data Query | For trigger support | The SQL statement to poll the SQL Server database table. You can enter any number of SQL statements separated by a semicolon. This statement is executed transactionally and only committed when the data is safely stored in your logic app. Example: SELECT * FROM table_name; DELETE FROM table_name. <br/><br/>**Note**<br/>You must provide a poll statement that avoids an infinite loop by deleting, moving or updating selected data to ensure that same data isn't polled again.
-
-5. When complete, the Package Settings look similar to the following:  
-![][1]  
-
-6. Select **Create**. 
-
-
-## Use the Connector as a Trigger
-Let's look at a simple logic app that polls data from a SQL table, adds the data in another table, and updates the data.
-
-To use the SQL connector as a trigger, enter the **Data Available Query** and **Poll Data Query** values. **Data Available Query** is executed on the schedule you enter and determines if any data is available. Since this query only returns a scalar number, it can be tuned and optimized for frequent execution.
-
-**Poll Data Query** is only executed when the Data Available Query indicates that data is available. This statement executes within a transaction and is only committed when the extracted data is durably stored in your workflow. It is important to avoid infinitely re-extracting the same data. The transactional nature of this execution can be used to delete or update the data to ensure it isn't collected the next time data is queried.
-
-> [AZURE.NOTE] The schema returned by this statement identifies the available properties in your connector. All columns must be named.
-
-#### Data Available Query Example
-
-	SELECT COUNT(*) FROM [Order] WHERE OrderStatus = 'ProcessedForCollection'
-
-#### Poll Data Query Example
-
-	SELECT *, GetData() as 'PollTime' FROM [Order]
-		WHERE OrderStatus = 'ProcessedForCollection'
-		ORDER BY Id DESC;
-	UPDATE [Order] SET OrderStatus = 'ProcessedForFrontDesk'
-		WHERE Id =
-		(SELECT Id FROM [Order] WHERE OrderStatus = 'ProcessedForCollection' ORDER BY Id DESC)
-
-### Add the Trigger
-1. When creating or editing a logic app, select the SQL Connector you created as the trigger. This lists the available triggers: **Poll Data (JSON)** and **Poll Data (XML)**:  
-![][5]
-
-2. Select the **Poll Data (JSON)** trigger, enter the frequency, and click the ✓:  
-![][6]
-
-3. The trigger now appears as configured in the logic app. The output(s) of the trigger are shown and can be used as inputs in any subsequent actions:  
-![][7]
-
-## Use the Connector as an Action
-Using our simple logic app scenario that polls data from a SQL table, adds the data in another table, and updates the data.
-
-To use the SQL Connector as an action, enter the name of the Tables and/or Stored Procedures you entered when you created the SQL Connector:
-
-1. After your trigger (or choose 'run this logic manually'), add the SQL connector you created from the gallery. Select one of the Insert actions, like *Insert Into TempEmployeeDetails (JSON)*:  
-![][8]
-
-2. Enter the input values of the record to be inserted, and click on the ✓:  
-![][9]
-
-3. From the gallery, select the same SQL connector you created. As an action, select the Update action on the same table, like *Update EmployeeDetails*:  
-![][11]
-
-4. Enter the input values for the update action, and click on the ✓:  
-![][12]
-
-You can test the logic app by adding a new record in the table that is being polled.
-
-## What you can and cannot do
-
-SQL Query | Supported | Not Supported
---- | --- | ---
-Where clause | <ul><li>Operators: AND, OR, =, <>, <, <=, >, >= and LIKE</li><li>Multiple sub conditions can be combined by ‘(‘ and ‘)’</li><li>String literals, Datetime (enclosed in single quotes), numbers (should only contain numeric characters)</li><li>Should strictly be in a binary expression format, like ((operand operator operand) AND/OR (operand operator operand))*</li></ul> | <ul><li>Operators: Between, IN</li><li>All built-in functions like ADD(), MAX() NOW(), POWER(), and so on</li><li>Math operators like *, -, +, and so on</li><li>String concatenations using +.</li><li>All Joins</li><li>IS NULL and IS NOT Null</li><li>Any numbers with non-numeric characters, like hexadecimal numbers</li></ul>
-Fields (in Select query) | <ul><li>Valid column names separated by commas. No table name prefixes allowed (the connector works on one table at a time).</li><li>Names can be escaped with ‘[‘ and ‘]’</li></ul> | <ul><li>Keywords like TOP, DISTINCT, and so on</li><li>Aliasing, like Street + City + Zip AS Address</li><li>All built-in functions, like ADD(), MAX() NOW(), POWER(), and so on</li><li>Math operators, like *, -, +, and so on</li><li>String concatenations using +</li></ul>
-
-#### Tips
-
-- For advanced queries, we suggest creating a stored procedure and execute using the execute stored procedure API.
-- When using inner queries, use them within stored procedures.
-- For joining multiple conditions, you can use the 'AND' and 'OR' operators.
-
-## Hybrid Configuration (Optional)
-
-> [AZURE.NOTE] This step is required only if you are using SQL Server on-premises behind your firewall.
-
-App Service uses the Hybrid Configuration Manager to connect securely to your on-premises system. If you're connector uses an on-premises SQL Server, the Hybrid Connection Manager is required.
-
-> [AZURE.NOTE] If you want to get started with Azure Logic Apps before signing up for an Azure account, go to [Try Logic App](https://tryappservice.azure.com/?appservice=logic), where you can immediately create a short-lived starter logic app in App Service. No credit cards required; no commitments.
-
-See [Using the Hybrid Connection Manager](app-service-logic-hybrid-connection-manager.md).
-
-
-## Do more with your Connector
-Now that the connector is created, you can add it to a business workflow using a Logic App. See [What are Logic Apps?](app-service-logic-what-are-logic-apps.md).
-
-View the Swagger REST API reference at [Connectors and API Apps Reference](http://go.microsoft.com/fwlink/p/?LinkId=529766).
-
-You can also review performance statistics and control security to the connector. See [Manage and Monitor your built-in API Apps and Connectors](app-service-logic-monitor-your-connectors.md).
-
-
-<!--Image references-->
-[1]: ./media/app-service-logic-connector-sql/Create.png
-[5]: ./media/app-service-logic-connector-sql/LogicApp1.png
-[6]: ./media/app-service-logic-connector-sql/LogicApp2.png
-[7]: ./media/app-service-logic-connector-sql/LogicApp3.png
-[8]: ./media/app-service-logic-connector-sql/LogicApp4.png
-[9]: ./media/app-service-logic-connector-sql/LogicApp5.png
-[10]: ./media/app-service-logic-connector-sql/LogicApp6.png
-[11]: ./media/app-service-logic-connector-sql/LogicApp7.png
-[12]: ./media/app-service-logic-connector-sql/LogicApp8.png
+<properties
+   pageTitle="Using the SQL Connector in Logic Apps | Microsoft Azure App Service"
+   description="How to create and configure the SQL Connector or API app and use it in a logic app in Azure App Service"
+   services="app-service\logic"
+   documentationCenter=".net,nodejs,java"
+   authors="anuragdalmia"
+   manager="erikre"
+   editor=""/>
+
+<tags
+   ms.service="app-service-logic"
+   ms.devlang="multiple"
+   ms.topic="article"
+   ms.tgt_pltfrm="na"
+   ms.workload="integration"
+   ms.date="02/11/2016"
+   ms.author="sameerch"/>
+
+
+# Get started with the Microsoft SQL Connector and add it to your Logic App
+>[AZURE.NOTE] This version of the article applies to logic apps 2014-12-01-preview schema version. For the Azure SQL 2015-08-01-preview schema version, click [SQL Azure API](../connectors/create-api-sqlazure.md).
+
+Connect to an on-premises SQL Server or an Azure SQL Database to create and change your information or data. Connectors can be used in Logic Apps to retrieve, process, or push data as a part of a "workflow". When you use the SQL Connector in your workflow, you can achieve a variety of scenarios. For example, you can:
+
+- Expose a section of the data residing in your SQL database using a web or mobile application.
+- Insert data into a SQL database table for storage. For example, you can enter employee records, update sales orders, and so on.
+- Get data from SQL and use it in a business process. For example, you can get customer records and put those customer records in SalesForce.
+
+You can add the SQL Connector to your business workflow and process data as part of this workflow within a Logic App. 
+
+## Triggers and Actions
+*Triggers* are events that happen. For example, when an order is updated or when a new customer is added. An *Action* is the result of the trigger. For example, when an order is updated, send an alert to the salesperson. Or, when a new customer is added, send a welcome email to the new customer.
+
+The SQL Connector can be used as a trigger or an action in a logic app and supports data in JSON and XML formats. For every table included in your package settings (more on that later in this topic), there is a set of JSON actions and a set of XML actions.
+
+The SQL Connector has the following Triggers and Actions available:
+
+Triggers | Actions
+--- | ---
+Poll Data | <ul><li>Insert Into Table</li><li>Update Table</li><li>Select From Table</li><li>Delete From Table</li><li>Call Stored Procedure</li></ul>
+
+## Create the SQL Connector
+
+A connector can be created within a logic app or be created directly from the Azure Marketplace. To create a connector from the Marketplace:  
+
+1. In the Azure startboard, select **Marketplace**.
+2. Search for “SQL Connector”, select it, and select **Create**.
+3. Enter the Name, App Service Plan, and other properties.
+4. Enter the following package settings:
+
+	Name | Required |  Description
+--- | --- | ---
+Server Name | Yes | Enter the SQL Server name. For example, enter *SQLserver/sqlexpress* or *SQLserver.mydomain.com*.
+Port | No | Default is 1433.
+User Name | Yes | Enter a user name that can log into the SQL Server. If connecting to an on-premises SQL Server, enter SQL Authentication credentials.
+Password | Yes | Enter the user name password.
+Database Name | Yes | Enter the database you are connecting. For example, you can enter *Customers* or *dbo/orders*.
+On-Premises | Yes | Default is False. Enter False if connecting to an Azure SQL database. Enter True if connecting to an on-premises SQL Server.
+Service Bus Connection String | No | If you're connecting to on-premises, enter the Service Bus relay connection string.<br/><br/>[Using the Hybrid Connection Manager](app-service-logic-hybrid-connection-manager.md)<br/>[Service Bus Pricing](https://azure.microsoft.com/pricing/details/service-bus/)
+Partner Server Name | No | If the primary server is unavailable, you can enter a partner server as an alternate or backup server.
+Tables | No | List the database tables that can be updated by the connector. For example, enter *OrdersTable* or *EmployeeTable*. If no tables are entered, all tables can be used. Valid tables and/or Stored Procedures are required to use this connector as an action.
+Stored Procedures | No | Enter an existing stored procedure that can be called by the connector. For example, enter *sp_IsEmployeeEligible* or *sp_CalculateOrderDiscount*. Valid tables and/or Stored Procedures are required to use this connector as an action.
+Data Available Query | For trigger support | SQL statement to determine whether any data is available for polling a SQL Server database table. This should return a numeric value representing the number of rows of data available. Example: SELECT COUNT(*) from table_name.
+Poll Data Query | For trigger support | The SQL statement to poll the SQL Server database table. You can enter any number of SQL statements separated by a semicolon. This statement is executed transactionally and only committed when the data is safely stored in your logic app. Example: SELECT * FROM table_name; DELETE FROM table_name. <br/><br/>**Note**<br/>You must provide a poll statement that avoids an infinite loop by deleting, moving or updating selected data to ensure that same data isn't polled again.
+
+5. When complete, the Package Settings look similar to the following:  
+![][1]  
+
+6. Select **Create**. 
+
+
+## Use the Connector as a Trigger
+Let's look at a simple logic app that polls data from a SQL table, adds the data in another table, and updates the data.
+
+To use the SQL connector as a trigger, enter the **Data Available Query** and **Poll Data Query** values. **Data Available Query** is executed on the schedule you enter and determines if any data is available. Since this query only returns a scalar number, it can be tuned and optimized for frequent execution.
+
+**Poll Data Query** is only executed when the Data Available Query indicates that data is available. This statement executes within a transaction and is only committed when the extracted data is durably stored in your workflow. It is important to avoid infinitely re-extracting the same data. The transactional nature of this execution can be used to delete or update the data to ensure it isn't collected the next time data is queried.
+
+> [AZURE.NOTE] The schema returned by this statement identifies the available properties in your connector. All columns must be named.
+
+#### Data Available Query Example
+
+	SELECT COUNT(*) FROM [Order] WHERE OrderStatus = 'ProcessedForCollection'
+
+#### Poll Data Query Example
+
+	SELECT *, GetData() as 'PollTime' FROM [Order]
+		WHERE OrderStatus = 'ProcessedForCollection'
+		ORDER BY Id DESC;
+	UPDATE [Order] SET OrderStatus = 'ProcessedForFrontDesk'
+		WHERE Id =
+		(SELECT Id FROM [Order] WHERE OrderStatus = 'ProcessedForCollection' ORDER BY Id DESC)
+
+### Add the Trigger
+1. When creating or editing a logic app, select the SQL Connector you created as the trigger. This lists the available triggers: **Poll Data (JSON)** and **Poll Data (XML)**:  
+![][5]
+
+2. Select the **Poll Data (JSON)** trigger, enter the frequency, and click the ✓:  
+![][6]
+
+3. The trigger now appears as configured in the logic app. The output(s) of the trigger are shown and can be used as inputs in any subsequent actions:  
+![][7]
+
+## Use the Connector as an Action
+Using our simple logic app scenario that polls data from a SQL table, adds the data in another table, and updates the data.
+
+To use the SQL Connector as an action, enter the name of the Tables and/or Stored Procedures you entered when you created the SQL Connector:
+
+1. After your trigger (or choose 'run this logic manually'), add the SQL connector you created from the gallery. Select one of the Insert actions, like *Insert Into TempEmployeeDetails (JSON)*:  
+![][8]
+
+2. Enter the input values of the record to be inserted, and click on the ✓:  
+![][9]
+
+3. From the gallery, select the same SQL connector you created. As an action, select the Update action on the same table, like *Update EmployeeDetails*:  
+![][11]
+
+4. Enter the input values for the update action, and click on the ✓:  
+![][12]
+
+You can test the logic app by adding a new record in the table that is being polled.
+
+## What you can and cannot do
+
+SQL Query | Supported | Not Supported
+--- | --- | ---
+Where clause | <ul><li>Operators: AND, OR, =, <>, <, <=, >, >= and LIKE</li><li>Multiple sub conditions can be combined by ‘(‘ and ‘)’</li><li>String literals, Datetime (enclosed in single quotes), numbers (should only contain numeric characters)</li><li>Should strictly be in a binary expression format, like ((operand operator operand) AND/OR (operand operator operand))*</li></ul> | <ul><li>Operators: Between, IN</li><li>All built-in functions like ADD(), MAX() NOW(), POWER(), and so on</li><li>Math operators like *, -, +, and so on</li><li>String concatenations using +.</li><li>All Joins</li><li>IS NULL and IS NOT Null</li><li>Any numbers with non-numeric characters, like hexadecimal numbers</li></ul>
+Fields (in Select query) | <ul><li>Valid column names separated by commas. No table name prefixes allowed (the connector works on one table at a time).</li><li>Names can be escaped with ‘[‘ and ‘]’</li></ul> | <ul><li>Keywords like TOP, DISTINCT, and so on</li><li>Aliasing, like Street + City + Zip AS Address</li><li>All built-in functions, like ADD(), MAX() NOW(), POWER(), and so on</li><li>Math operators, like *, -, +, and so on</li><li>String concatenations using +</li></ul>
+
+#### Tips
+
+- For advanced queries, we suggest creating a stored procedure and execute using the execute stored procedure API.
+- When using inner queries, use them within stored procedures.
+- For joining multiple conditions, you can use the 'AND' and 'OR' operators.
+
+## Hybrid Configuration (Optional)
+
+> [AZURE.NOTE] This step is required only if you are using SQL Server on-premises behind your firewall.
+
+App Service uses the Hybrid Configuration Manager to connect securely to your on-premises system. If you're connector uses an on-premises SQL Server, the Hybrid Connection Manager is required.
+
+> [AZURE.NOTE] If you want to get started with Azure Logic Apps before signing up for an Azure account, go to [Try Logic App](https://tryappservice.azure.com/?appservice=logic), where you can immediately create a short-lived starter logic app in App Service. No credit cards required; no commitments.
+
+See [Using the Hybrid Connection Manager](app-service-logic-hybrid-connection-manager.md).
+
+
+## Do more with your Connector
+Now that the connector is created, you can add it to a business workflow using a Logic App. See [What are Logic Apps?](app-service-logic-what-are-logic-apps.md).
+
+View the Swagger REST API reference at [Connectors and API Apps Reference](http://go.microsoft.com/fwlink/p/?LinkId=529766).
+
+You can also review performance statistics and control security to the connector. See [Manage and Monitor your built-in API Apps and Connectors](app-service-logic-monitor-your-connectors.md).
+
+
+<!--Image references-->
+[1]: ./media/app-service-logic-connector-sql/Create.png
+[5]: ./media/app-service-logic-connector-sql/LogicApp1.png
+[6]: ./media/app-service-logic-connector-sql/LogicApp2.png
+[7]: ./media/app-service-logic-connector-sql/LogicApp3.png
+[8]: ./media/app-service-logic-connector-sql/LogicApp4.png
+[9]: ./media/app-service-logic-connector-sql/LogicApp5.png
+[10]: ./media/app-service-logic-connector-sql/LogicApp6.png
+[11]: ./media/app-service-logic-connector-sql/LogicApp7.png
+[12]: ./media/app-service-logic-connector-sql/LogicApp8.png