--- conflicted
+++ resolved
@@ -13,19 +13,11 @@
 	ms.tgt_pltfrm="na"
 	ms.devlang="na"
 	ms.topic="article"
-<<<<<<< HEAD
-	ms.date="02/10/2016"
-	ms.author="rajram"/>
-
-# Get started with the Slack Connector and add it to your Logic App
->[AZURE.NOTE] This version of the article applies to logic apps 2014-12-01-preview schema version. For the 2015-08-01-preview schema version, click [Slack API](..create-api-slack.md).
-=======
 	ms.date="02/11/2016"
 	ms.author="rajram"/>
 
 # Get started with the Slack Connector and add it to your Logic App
 >[AZURE.NOTE] This version of the article applies to logic apps 2014-12-01-preview schema version. For the 2015-08-01-preview schema version, click [Slack API](../connectors/create-api-slack.md).
->>>>>>> 0c800220
 
 Connect to Slack channels and post messages to your team. Connectors can be used in Logic Apps as a part of a "workflow" to do different tasks. When you use the Slack Connector in your workflow, you can achieve a variety of scenarios using other connectors. For example, you can use the [Facebook Connector](app-service-logic-connector-facebook.md) in your workflow to post a message to your Slack channel. 
 
