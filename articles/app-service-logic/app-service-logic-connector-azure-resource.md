--- conflicted
+++ resolved
@@ -1,107 +1,99 @@
-<properties
-   pageTitle="Using the Azure Resource Connector in Logic apps | Microsoft Azure App Service"
-   description="How to create and configure the Azure Resource Connector or API app and use it in a Logic app in Azure App Service"
-   services="logic-apps"
-   documentationCenter=".net,nodejs,java"
-   authors="stepsic-microsoft-com"
-   manager="erikre"
-   editor=""/>
-
-<tags
-   ms.service="logic-apps"
-   ms.devlang="multiple"
-   ms.topic="article"
-   ms.tgt_pltfrm="na"
-   ms.workload="integration"
-   ms.date="05/31/2016"
-   ms.author="stepsic"/>
-
-<<<<<<< HEAD
-# Get started with the Azure Resource Connector and add it to your Logic App
->[AZURE.NOTE] This version of the article applies to logic apps 2014-12-01-preview schema version.
-=======
-# Get started with the Azure Resource Connector and add it to your Logic app
->[AZURE.NOTE] This version of the article applies to Logic apps 2014-12-01-preview schema version.
->>>>>>> c186bb0b
-
-Use the Azure Resource Connector to easily manage Azure Resources inside of your Logic app.
-
-## Create the Azure Resource Connector
-To use the Azure Resource Connector API app, you need to first create an instance of it. This can be done either inline while creating a Logic app or by selecting the Azure Resource Manger Connector API app from the Azure Marketplace.
-
-To configure it, you have you need to set up a Service Principal with permissions to do whatever it is you want to do in Azure. All calls will be made on-behalf-of this Service Principal that you set up. This allows you to scope the Connector to use only exactly what you want it to do, and nothing more.
-
-David Ebbo has written [a great blog post](http://blog.davidebbo.com/2014/12/azure-service-principal.html) on how to set this up. Please follow all the instructions there and get your **Tenant ID**, **Client ID** and **Secret**. These three fields, plus the **Subscription ID**, are what are required to configure the Connector.
-
-## Using the Azure Resource Connector in Logic apps designer
-### Trigger
-There are two triggers that are supported in the Connector:
-
-Name | Description
----- | -----------
-Event occurs | Trigger when an event occurs to a resource in your subscription.
-Metric crosses threshold |  Trigger when a metric meets a certain threshold.
-
-### Action
-
-Likewise, you can provide a large number of actions inside your Azure subscription:
-
-For **Resource groups** you can:
-
-Name | Description
----- | -----------
-List resource groups | List all of the resource groups in the subscription.
-Get resource group | Get a resource group by its id.
-Create resource group | Create or update a resource group.
-Delete resource group | Delete a resource group.
-
-For **Resources** you can:
-
-Name | Description
----- | -----------
-List resources | List resources in your subscription by different types of filters.
-Get resource | Get a single resource by its resource Id.
-Create or update resource | Create a resource, or, update an existing resource. You must provide all of the properties for that resource.
-Resource action |  Perform any other action on a resource. You need to know the action name and the payload that this action takes (if any).
-Delete resource | Delete a resource.
-
-For **Resource Providers** you can:
-
-Name | Description
----- | -----------
-List resource providers | List all of the available resource providers in the subscription.
-
-For **Resource Group Deployments** you can:
-
-Name | Description
----- | -----------
-List deployments | List all of the deployments in a resource group.
-Get deployment | Get a template deployment by its id.
-Create deployment | Create a new resource group deployment by providing a template.
-
-For **Events** about resources you can:
-
-Name | Description
----- | -----------
-Get events | Get events in a subscription or for a resource.
-
-For **Metrics** about resources you can:
-
-Name | Description
----- | -----------
-Get metrics | Get a metric for a resource Id.
-
-## Do more with your connector
-Now that the connector is created, you can add it to a business flow using a Logic app. See [What are Logic apps?](app-service-logic-what-are-logic-apps.md).
-
->[AZURE.NOTE] If you want to get started with Azure Logic apps before signing up for an Azure account, go to [Try Logic app](https://tryappservice.azure.com/?appservice=logic), where you can immediately create a short-lived starter Logic app in App Service. No credit cards required; no commitments.
-
-<<<<<<< HEAD
-=======
-View the Swagger REST API reference at [Connectors and API apps Reference](http://go.microsoft.com/fwlink/p/?LinkId=529766).
-
->>>>>>> c186bb0b
-<!--References -->
-
-<!--Links -->
-[Creating a Logic app]: app-service-logic-create-a-logic-app.md
+<properties
+   pageTitle="Using the Azure Resource Connector in Logic apps | Microsoft Azure App Service"
+   description="How to create and configure the Azure Resource Connector or API app and use it in a Logic app in Azure App Service"
+   services="logic-apps"
+   documentationCenter=".net,nodejs,java"
+   authors="stepsic-microsoft-com"
+   manager="erikre"
+   editor=""/>
+
+<tags
+   ms.service="logic-apps"
+   ms.devlang="multiple"
+   ms.topic="article"
+   ms.tgt_pltfrm="na"
+   ms.workload="integration"
+   ms.date="05/31/2016"
+   ms.author="stepsic"/>
+
+# Get started with the Azure Resource Connector and add it to your Logic app
+>[AZURE.NOTE] This version of the article applies to Logic apps 2014-12-01-preview schema version.
+
+Use the Azure Resource Connector to easily manage Azure Resources inside of your Logic app.
+
+## Create the Azure Resource Connector
+To use the Azure Resource Connector API app, you need to first create an instance of it. This can be done either inline while creating a Logic app or by selecting the Azure Resource Manger Connector API app from the Azure Marketplace.
+
+To configure it, you have you need to set up a Service Principal with permissions to do whatever it is you want to do in Azure. All calls will be made on-behalf-of this Service Principal that you set up. This allows you to scope the Connector to use only exactly what you want it to do, and nothing more.
+
+David Ebbo has written [a great blog post](http://blog.davidebbo.com/2014/12/azure-service-principal.html) on how to set this up. Please follow all the instructions there and get your **Tenant ID**, **Client ID** and **Secret**. These three fields, plus the **Subscription ID**, are what are required to configure the Connector.
+
+## Using the Azure Resource Connector in Logic apps designer
+### Trigger
+There are two triggers that are supported in the Connector:
+
+Name | Description
+---- | -----------
+Event occurs | Trigger when an event occurs to a resource in your subscription.
+Metric crosses threshold |  Trigger when a metric meets a certain threshold.
+
+### Action
+
+Likewise, you can provide a large number of actions inside your Azure subscription:
+
+For **Resource groups** you can:
+
+Name | Description
+---- | -----------
+List resource groups | List all of the resource groups in the subscription.
+Get resource group | Get a resource group by its id.
+Create resource group | Create or update a resource group.
+Delete resource group | Delete a resource group.
+
+For **Resources** you can:
+
+Name | Description
+---- | -----------
+List resources | List resources in your subscription by different types of filters.
+Get resource | Get a single resource by its resource Id.
+Create or update resource | Create a resource, or, update an existing resource. You must provide all of the properties for that resource.
+Resource action |  Perform any other action on a resource. You need to know the action name and the payload that this action takes (if any).
+Delete resource | Delete a resource.
+
+For **Resource Providers** you can:
+
+Name | Description
+---- | -----------
+List resource providers | List all of the available resource providers in the subscription.
+
+For **Resource Group Deployments** you can:
+
+Name | Description
+---- | -----------
+List deployments | List all of the deployments in a resource group.
+Get deployment | Get a template deployment by its id.
+Create deployment | Create a new resource group deployment by providing a template.
+
+For **Events** about resources you can:
+
+Name | Description
+---- | -----------
+Get events | Get events in a subscription or for a resource.
+
+For **Metrics** about resources you can:
+
+Name | Description
+---- | -----------
+Get metrics | Get a metric for a resource Id.
+
+## Do more with your connector
+Now that the connector is created, you can add it to a business flow using a Logic app. See [What are Logic apps?](app-service-logic-what-are-logic-apps.md).
+
+>[AZURE.NOTE] If you want to get started with Azure Logic apps before signing up for an Azure account, go to [Try Logic app](https://tryappservice.azure.com/?appservice=logic), where you can immediately create a short-lived starter Logic app in App Service. No credit cards required; no commitments.
+
+View the Swagger REST API reference at [Connectors and API apps Reference](http://go.microsoft.com/fwlink/p/?LinkId=529766).
+
+<!--References -->
+
+<!--Links -->
+[Creating a Logic app]: app-service-logic-create-a-logic-app.md