--- conflicted
+++ resolved
@@ -1,63 +1,3 @@
 ---
-<<<<<<< HEAD
-title: Track B2B messages in the Operations Management Suite portal by using a query | Microsoft Docs
-description: Learn how to track B2B messages in the Operations Management Suite portal by using a query.
-author: padmavc
-manager: erikre
-editor: ''
-services: logic-apps
-documentationcenter: ''
-
-ms.assetid: bb7d9432-b697-44db-aa88-bd16ddfad23f
-ms.service: logic-apps
-ms.workload: integration
-ms.tgt_pltfrm: na
-ms.devlang: na
-ms.topic: article
-ms.date: 11/13/2016
-ms.author: padmavc
-
----
-# Track B2B messages in the Operations Management Suite portal by using a query
-To track business-to-business (B2B) messages in the Operations Management Suite portal, you can create a query that filters data for a specific interchange control number.
-
-## Prerequisites
-
-For debugging and for more detailed diagnostics information, turn on diagnostics in your [integration account](app-service-logic-monitor-b2b-message.md) for your [logic apps](app-service-logic-monitor-your-logic-apps.md#azure-diagnostics-and-alerts) that have X12 connectors. Then, do the steps to [publish diagnostic data](app-service-logic-track-b2b-messages-omsportal.md) to the Operations Management Suite portal.
-
-## To create a query to search for a specific interchange control number
-
-1. On the start page, select **Log Search**.  
-![Select log search](./media/app-service-logic-track-b2b-messages-omsportal-query-filter-control-number/logsearch.png)
-
-2. In the search box, type **Type="AzureDiagnostics"**. To filter data, select **Add**.  
-![Select query](./media/app-service-logic-track-b2b-messages-omsportal-query-filter-control-number/query1.png)
-
-3. Type **interchange**, select **event_record_messageProperties_interchangeControlNumber_s**, and then select **Add**.  
-![Add filter](./media/app-service-logic-track-b2b-messages-omsportal-query-filter-control-number/query2.png)
-
-4. Select the control number that you want to filter data for, and then select **Apply**.  
-![Search on the control number](./media/app-service-logic-track-b2b-messages-omsportal-query-filter-control-number/query3.png)
-
-5. Find the query that you created to filter data for the selected control number.   
-![Find the query](./media/app-service-logic-track-b2b-messages-omsportal-query-filter-control-number/query4.png)
-
-6. Type a name for the query, and then save it.   
-![Save the query](./media/app-service-logic-track-b2b-messages-omsportal-query-filter-control-number/query5.png)
-
-7. To view the query, and to use it in future searches, select **Favorites**.  
-![View the query](./media/app-service-logic-track-b2b-messages-omsportal-query-filter-control-number/query7.png)
-
-8. You can update the query to search for a new interchange control number.  
-![Update the query](./media/app-service-logic-track-b2b-messages-omsportal-query-filter-control-number/query6.png)
-
-
-## Next steps
-* Learn more about [custom tracking schemas](app-service-logic-track-integration-account-custom-tracking-shema.md).   
-* Learn more about [AS2 tracking schemas](app-service-logic-track-integration-account-as2-tracking-shemas.md).    
-* Learn more about [X12 tracking schemas](app-service-logic-track-integration-account-x12-tracking-shemas.md).  
-* Learn more about the [Enterprise Integration Pack](app-service-logic-enterprise-integration-overview.md).
-=======
 redirect_url: /azure/logic-apps/logic-apps-track-b2b-messages-omsportal-query-filter-control-number
----
->>>>>>> e8cfaf0d
+---