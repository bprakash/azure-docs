--- conflicted
+++ resolved
@@ -13,11 +13,7 @@
 	ms.tgt_pltfrm="na"
 	ms.devlang="na"
 	ms.topic="article"
-<<<<<<< HEAD
-	ms.date="02/18/2016"
-=======
 	ms.date="05/10/2016"
->>>>>>> c186bb0b
 	ms.author="mandia"/>
 
 
@@ -28,11 +24,7 @@
 Many of the Software as a Service (SaaS) connectors like Facebook, Twitter, DropBox, and so on require users to authenticate using the OAUTH protocol.  When you use these SaaS connectors from Logic Apps, we provide a simplified user experience where you click "Authorize" in the Logic Apps designer. When you **Authorize**, you are asked to sign in (if not already) and provide consent to connect to the SaaS service on your behalf. After you do provide consent and authorize, your Logic Apps can then access these SaaS services.
 
 ## Create your own SaaS app
-<<<<<<< HEAD
-This simplified experience is possible because we previously created and registered our application in these SaaS services.  In certain cases, you may want to register and use your own application.  This is necessary, for instance, when you want to use these SaaS connectors in your custom applications. This example uses the DropBox Connector, but the process is the same for all connectors that rely on OAUTH.
-=======
 This simplified experience is possible because we previously created and registered our application in these SaaS services.  In certain cases, you may want to register and use your own application.  This is necessary, for instance, when you want to use these SaaS connectors in your custom applications. This example uses the DropBox connector, but the process is the same for all connectors that rely on OAUTH.
->>>>>>> c186bb0b
 
 Even in the context of Logic Apps, you can use your own application instead of using the default application that we provide. If the "Authorize" button fails to connect, you can try creating your own app. The following lists these steps for the Twitter connector:
 
