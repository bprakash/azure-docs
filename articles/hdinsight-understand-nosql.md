<<<<<<< HEAD
<properties linkid="manage-hdinsight-understand-nosql" urlDisplayName="Understand NoSQL technologies" pageTitle="Understanding NoSQL Technologies on Windows Azure | Windows Azure" metaKeywords="" description="Learn how NoSQL technologies on HDInsight can help you manage data not suited to relational databases, such as big data sets and JSON documents or graphs." umbracoNaviHide="0" disqusComments="1" editor="cgronlun" manager="paulettm" title="Data management: Understanding NoSQL technologies on Windows Azure" authors="" />
=======
<properties linkid="manage-hdinsight-understand-nosql" urlDisplayName="Understand NoSQL technologies" pageTitle="Understanding NoSQL Technologies on Windows Azure | Microsoft Azure" metaKeywords="" description="Learn how NoSQL technologies on HDInsight can help you manage data not suited to relational databases, such as big data sets and JSON documents or graphs." umbracoNaviHide="0" disqusComments="1" editor="cgronlun" manager="paulettm" services="storage,hdinsight" documentationCenter="" title="Data management: Understanding NoSQL technologies on Windows Azure" authors="dchappell" />
>>>>>>> a39b7789

# Data management: Understanding NoSQL technologies on Windows Azure

**Summary:** Windows Azure offers a broad array of options for your NoSQL workloads, but it can be challenging to determine which one is right for you.  This document explains NoSQL technologies on Windows Azure and how to choose the right service to manage your non-relational data, which includes unstructured or particularly large data sets often referred to as "big data." 

Relational technology has long been the dominant approach for working with data. However, when you work with very large amounts of different types of data, scaling across many servers is challenging. Also, relational technology is not the best fit for managing some kinds of data, such as JSON documents or graphs. This guide walks through the options, explaining what each one provides and why you might want to use it.

**Contents:**

* Data on Windows Azure: The Big Picture	
* Windows Azure Relational Technologies: A Quick Look	
* Windows Azure NoSQL Technologies: Operational Data	
	* Key/Value Stores	
	* Column Family Stores	
	* Document Stores	
	* Graph Databases	
* Windows Azure NoSQL Technologies: Analytical Data	
	* Hadoop MapReduce	
	* HDInsight	

**Author:** David Chappell, Principal of Chappell & Associates

**Published:** November 2013

**Revision:** 1.0

**Download:** <a href="http://go.microsoft.com/fwlink/p/?LinkId=330292" target="_blank">Understanding NoSQL technologies on Windows Azure PDF file</a>
<|MERGE_RESOLUTION|>--- conflicted
+++ resolved
@@ -1,8 +1,4 @@
-<<<<<<< HEAD
-<properties linkid="manage-hdinsight-understand-nosql" urlDisplayName="Understand NoSQL technologies" pageTitle="Understanding NoSQL Technologies on Windows Azure | Windows Azure" metaKeywords="" description="Learn how NoSQL technologies on HDInsight can help you manage data not suited to relational databases, such as big data sets and JSON documents or graphs." umbracoNaviHide="0" disqusComments="1" editor="cgronlun" manager="paulettm" title="Data management: Understanding NoSQL technologies on Windows Azure" authors="" />
-=======
 <properties linkid="manage-hdinsight-understand-nosql" urlDisplayName="Understand NoSQL technologies" pageTitle="Understanding NoSQL Technologies on Windows Azure | Microsoft Azure" metaKeywords="" description="Learn how NoSQL technologies on HDInsight can help you manage data not suited to relational databases, such as big data sets and JSON documents or graphs." umbracoNaviHide="0" disqusComments="1" editor="cgronlun" manager="paulettm" services="storage,hdinsight" documentationCenter="" title="Data management: Understanding NoSQL technologies on Windows Azure" authors="dchappell" />
->>>>>>> a39b7789
 
 # Data management: Understanding NoSQL technologies on Windows Azure
 
