--- conflicted
+++ resolved
@@ -13,11 +13,7 @@
 	ms.topic="article" 
 	ms.tgt_pltfrm="na" 
 	ms.workload="web" 
-<<<<<<< HEAD
-	ms.date="03/24/2015" 
-=======
 	ms.date="04/29/2015" 
->>>>>>> 8e917651
 	ms.author="tomfitz"/>
 
 #Enterprise-class WordPress on Azure App Service
@@ -138,11 +134,7 @@
 
 6. Click **Submit**. You will be prompted that the import was successful.
 
-<<<<<<< HEAD
-8. Once you have completed all these steps, restart your site from its web app blade in the [Azure Portal][mgmtportal].
-=======
 8. Once you have completed all these steps, restart your site from its web app blade in the [Azure preview portal][mgmtportal].
->>>>>>> 8e917651
 
 After importing the site, you may need to perform the following steps to enable settings not contained in the import file.
 
@@ -169,11 +161,7 @@
 
 4. Create a new web app in the Azure Portal and publish the WordPress backup.
 
-<<<<<<< HEAD
-	1. Create a new web app in the [Azure Portal][mgmtportal] with a database using **New** -> **Web + Mobile** -> **Azure Marketplace** -> **Web Apps** -> **Web app + SQL** (or **Web app + MySQL**) -> **Create**. Configure all the required settings to create an empty web app.
-=======
 	1. Create a new web app in the [Azure preview portal][mgmtportal] with a database using **New** -> **Web + Mobile** -> **Azure Marketplace** -> **Web Apps** -> **Web app + SQL** (or **Web app + MySQL**) -> **Create**. Configure all the required settings to create an empty web app.
->>>>>>> 8e917651
 
 	2. In your WordPress backup, locate the **wp-config.php** file and open it in an editor. Replace the following entries with the information for your new MySQL database.
 
@@ -248,11 +236,7 @@
 
 ## What's changed
 * For a guide to the change from Websites to App Service see: [Azure App Service and Its Impact on Existing Azure Services](http://go.microsoft.com/fwlink/?LinkId=529714)
-<<<<<<< HEAD
-* For a guide to the change of the old portal to the new portal see: [Reference for navigating the preview portal](http://go.microsoft.com/fwlink/?LinkId=529715)
-=======
 * For a guide to the change of the portal to the preview portal see: [Reference for navigating the preview portal](http://go.microsoft.com/fwlink/?LinkId=529715)
->>>>>>> 8e917651
 
 [performance-diagram]: ./media/web-sites-enterprise-wordpress/performance-diagram.png
 [basic-diagram]: ./media/web-sites-enterprise-wordpress/basic-diagram.png
