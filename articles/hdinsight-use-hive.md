--- conflicted
+++ resolved
@@ -1,241 +1,237 @@
-<properties urlDisplayName="Use Hadoop Hive in HDInsight" pageTitle="Use Hadoop Hive in HDInsight | Azure" metaKeywords="" description="Learn how to use Hive with HDInsight. You'll use a log file as input into an HDInsight table, and use HiveQL to query the data and report basic statistics." metaCanonical="" services="hdinsight" documentationCenter="" title="Use Hadoop Hive in HDInsight" authors="jgao" solutions="" manager="paulettm" editor="cgronlun" videoId="" scriptId="" />
-
-<tags ms.service="hdinsight" ms.workload="big-data" ms.tgt_pltfrm="na" ms.devlang="na" ms.topic="article" ms.date="09/25/2014" ms.author="jgao" />
-
-# Use Hive with Hadoop in HDInsight
-
-<<<<<<< HEAD
-=======
-
->>>>>>> 36fb99d7
-[Apache Hive][apache-hive] provides a means of running MapReduce job through an SQL-like scripting language, called *HiveQL*. Hive is a data warehouse system for Hadoop, which enables data summarization, querying, and analysis of large volumes of data. In this article, you use HiveQL to query a sample data file that is provided as part of HDInsight cluster provisioning.
-
-
-**Prerequisites:**
-
-- You must have provisioned an **HDInsight cluster**. For a walkthrough on how to do this with the Azure portal, see [Get started with HDInsight][hdinsight-get-started]. For instructions on the various other ways in which such clusters can be created, see [Provision HDInsight Clusters][hdinsight-provision].
-
-- You must have installed **Azure PowerShell** on your workstation. For instructions on how to do this, see [Install and configure Azure PowerShell][powershell-install-configure].
-
-##In this article
-
-* [The Hive usage case](#usage)
-* [Upload data for Hive tables](#uploaddata)
-* [Run Hive queries using PowerShell](#runhivequeries)
-* [Run HIve queries using HDInsight Tools for Visual Studio](#runhivefromvs)
-* [Use Tez for improved performance](#usetez)
-* [Next steps](#nextsteps)
-
-##<a id="usage"></a>The Hive usage case
-
-![HDI.HIVE.Architecture][image-hdi-hive-architecture]
-
-Hive projects structure on a largely unstructured data, and then lets you query that data. Hive provides a layer of abstraction over the Java-based MapReduce framework, enabling users to query data without knowledge of Java or MapReduce. HiveQL, the Hive query language, allows you to write queries with statements that are similar to T-SQL. HiveQL queries are compiled to MapReduce for you by HDInsight and run on the cluster. Other benefits of Hive are:
-
-- Hive allows programmers who are familiar with the MapReduce framework to plug in custom mappers and reducers to perform more sophisticated analysis that may not be supported by the built-in capabilities of the HiveQL language.
-- Hive is best suited for the batch processing of large amounts of immutable data (such as web logs). It is not appropriate for transaction applications that need very fast response times, such as database management systems.
-- Hive is optimized for scalability (more machines can be added dynamically to the Hadoop cluster), extensibility (within the MapReduce framework and with other programming interfaces), and fault-tolerance. Latency is not a key design consideration.
-
-##<a id="uploaddata"></a>Upload data for Hive tables
-
-HDInsight uses an Azure Blob storage container as the default file system for Hadoop clusters. Some sample data files are added to the blob storage as part of cluster provisioning. This article uses a *log4j* sample file that is distributed with the HDInsight cluster and is stored at **/example/data/sample.log** under your blob storage container. Each log inside the file consists of a line of fields that contains a `[LOG LEVEL]` field to show the type and the severity. For example:
-
-	2012-02-03 20:26:41 SampleClass3 [ERROR] verbose detail for id 1527353937
-
-In the example above, the log level is ERROR.
-
-> [AZURE.NOTE] You can also generate your own log4j files using the [Apache Log4j][apache-log4j] logging utility and then upload that to the blob container. See [Upload Data to HDInsight][hdinsight-upload-data] for instructions. For more information on how Azure Blob storage is used with HDInsight, see [Use Azure Blob Storage with HDInsight][hdinsight-storage].
-
-HDInsight can access files stored in blob storage using the **wasb** prefix. For example, to access the sample.log file, you would use the following syntax:
-
-	wasb:///example/data/sample.log
-
-Since WASB is the default storage for HDInsight, you can also access the file using **/example/data/sample.log**.
-
-> [AZURE.NOTE] The above syntax, **wasb:///**, is used to access files stored on the default storage container for your HDInsight cluster. If you specified additional storage accounts when you provisioned your cluster, and want to access files stored on these accounts, you can access the data by specifying the container name and storage account address. For example, **wasb://mycontainer@mystorage.blob.core.windows.net/example/data/sample.log**.
-
-##<a id="runhivequeries"></a> Run Hive queries using PowerShell
-
-Hive queries can be run in PowerShell either by using the **Start-AzureHDInsightJob** cmdlet or the **Invoke-Hive** cmdlet.
-
-* **Start-AzureHDInsightJob** is a generic job runner, used to start Hive, Pig, and MapReduce jobs on an HDInsight cluster. **Start-AzureHDInsightJob** is asynchronous, and returns before the job has completed. Information about the job is returned, and can be used with cmdlets such as **Wait-AzureHDInsightJob**, **Stop-AzureHDInsightJob**, and **Get-AzureHDInsightJobOutput**.  **Get-AzureHDInsightJobOutput** must be used to retrieve information written to **STDOUT** or **STDERR** by the job.
-
-* **Invoke-Hive** runs a Hive query, waits on it to complete, and retrieves the output of the query as one action.
-
-1. Open an Azure PowerShell console windows. The instructions can be found in [Install and configure Azure PowerShell][powershell-install-configure].
-2. Run the following command to connect to your Azure subscription:
-
-		Add-AzureAccount
-
-	You will be prompted to enter your Azure account credentials.
-
-2. Set the variables in the following script and run it.
-
-		# Provide Azure subscription name, and the Azure Storage account and container that is used for the default HDInsight file system.
-		$subscriptionName = "<SubscriptionName>"
-		$storageAccountName = "<AzureStorageAccountName>"
-		$containerName = "<AzureStorageContainerName>"
-
-		# Provide HDInsight cluster name Where you want to run the Hive job
-		$clusterName = "<HDInsightClusterName>"
-
-3. Run the following script to create a new table named **log4jLogs** using the sample data.
-
-		# HiveQL
-		# Create an EXTERNAL table
-		$queryString = "DROP TABLE log4jLogs;" +
-		               "CREATE EXTERNAL TABLE log4jLogs(t1 string, t2 string, t3 string, t4 string, t5 string, t6 string, t7 string) ROW FORMAT DELIMITED FIELDS TERMINATED BY ' ' STORED AS TEXTFILE LOCATION 'wasb:///example/data/';" +
-		               "SELECT t4 AS sev, COUNT(*) AS cnt FROM log4jLogs WHERE t4 = '[ERROR]' GROUP BY t4;"
-
-	The HiveQL statements perform the following actions
-
-	* **DROP TABLE** - deletes the table and the data file, in case the table already exists
-	* **CREATE EXTERNAL TABLE** - creates a new 'external' table in Hive. External tables only store the table definition in Hive - the data is left in the original location
-	* **ROW FORMAT** - tells Hive how the data is formatted. In this case, the fields in each log are separated by a space
-	* **STORED AS TEXTFILE LOCATION** - tells Hive where the data is stored (the example/data directory,) and that it is stored as text
-	* **SELECT** - select a count of all rows where column **t4** contain the value **[ERROR]**. This should return a value of **3** as there are three rows that contain this value
-
-	> [AZURE.NOTE] External tables should be used when you expect the underlying data to be updated by an external source, such as an automated data upload process, or by another MapReduce operation, but always want Hive queries to use the latest data.
-	>
-	> Dropping an external table does **not** delete the data, only the table definition.
-
-
-4. Run the following script to create a Hive job definition from the previous query.
-
-		# Create a Hive job definition
-		$hiveJobDefinition = New-AzureHDInsightHiveJobDefinition -Query $queryString
-
-	You can also use the -File switch to specify a HiveQL script file on HDFS.
-
-5. Run the following script to submit the Hive job:
-
-		# Submit the job to the cluster
-		Select-AzureSubscription $subscriptionName
-		$hiveJob = Start-AzureHDInsightJob -Cluster $clusterName -JobDefinition $hiveJobDefinition
-
-6. Run the following script to wait for the Hive job to complete:
-
-		# Wait for the Hive job to complete
-		Wait-AzureHDInsightJob -Job $hiveJob -WaitTimeoutInSeconds 3600
-
-7. Run the following script to print the standard output:
-
-		# Print the standard error and the standard output of the Hive job.
-		Get-AzureHDInsightJobOutput -Cluster $clusterName -JobId $hiveJob.JobId -StandardOutput
-
-
- 	![HDI.HIVE.PowerShell][image-hdi-hive-powershell]
-
-	The result is:
-
-		[ERROR] 3
-
-	which means there were three instances of ERROR logs in the *sample.log* file.
-
-4. To use **Invoke-Hive**, you must first set the cluster to use.
-
-		# Connect to the cluster
-		Use-AzureHDInsightCluster $clusterName
-
-4. Use the following script to create a new 'internal' table named **errorLogs** using the **Invoke-Hive** cmdlet.
-
-		# Run a query to create an 'internal' Hive table
-		$response = Invoke-Hive -Query @"
-		CREATE TABLE IF NOT EXISTS errorLogs (t1 string, t2 string, t3 string, t4 string, t5 string, t6 string, t7 string) STORED AS ORC;
-		INSERT OVERWRITE TABLE errorLogs SELECT t1, t2, t3, t4, t5, t6, t7 FROM log4jLogs WHERE t4 = '[ERROR]';
-		"@
-		# print the output on the console
-		Write-Host $response
-
-	These statements perform the following actions.
-
-	* **CREATE TABLE IF NOT EXISTS** - creates a table, if it does not already exist. Since the **EXTERNAL** keyword is not used, this is an 'internal' table, which is stored in the Hive data warehouse and is managed completely by Hive
-	* **STORED AS ORC** - stores the data in Optimized Row Columnar (ORC) format. This is a highly optimized and efficient format for storing Hive data
-	* **INSERT OVERWRITE ... SELECT** - selects rows from the **log4jLogs** table that contain **[ERROR]**, then insert the data into the **errorLogs** table
-
-	> [AZURE.NOTE] Unlike **EXTERNAL** tables, dropping an internal table will delete the underlying data as well.
-
-	The output will look like the following.
-
-	![PowerShell Invoke-Hive output][img-hdi-hive-powershell-output]
-
-	> [AZURE.NOTE] For longer HiveQL queries, you can use PowerShell Here-Strings or HiveQL script files. The following snippet shows how to use the *Invoke-Hive* cmdlet to run a HiveQL script file. The HiveQL script file must be uploaded to WASB.
-	>
-	> `Invoke-Hive -File "wasb://<ContainerName>@<StorageAccountName>/<Path>/query.hql"`
-	>
-	> For more information about Here-Strings, see [Using Windows PowerShell Here-Strings][powershell-here-strings].
-
-5. To verify that only rows containing **[ERROR]** in column t4 were stored to the **errorLogs** table, use the following statement to return all the rows from **errorLogs**.
-
-		#Select all rows
-		$response = Invoke-Hive -Query "SELECT * from errorLogs;"
-		Write-Host $response
-
-	Three rows of data should be returned, all containing **[ERROR]** in column t4.
-
-
-> [AZURE.NOTE] If required, you can also import the output of your queries into Microsoft Excel for further analysis. For instructions, see [Connect Excel to Hadoop with Power Query][import-to-excel].
-
-##<a id="runhivefromvs"></a>Run Hive queries using Visual Studio
-HDInsight Tools for Visual Studio comes with Azure SDK for .NET version 2.5 or later.  Using the tools from Visual Studio, you can connect to HDInsight cluster, create Hive tables, and run Hive queries.  For more information see [Get started using HDInsight Hadoop Tools for Visual Studio][1].
-
-
-
-##<a id="usetez"></a>Using Tez For Improved Performance
-
-[Apache Tez][apache-tez] is a framework that allows for data intensive applications like Hive to execute much more efficiently at scale. In the latest release of HDInsight, Hive now supports running on Tez.  This is currently off by default and must be enabled.  In future cluster versions, this will be set to be on by default. In order to take advantage of Tez, the following value must be set for a Hive query:
-
-		set hive.execution.engine=tez;
-
-This can submitted on a per query basis by placing this at the beginning of your query.  One can also set this to be on by default on a cluster by setting the configuration value at cluster creation time.  You can find more details in  [Provisioning HDInsight Clusters][hdinsight-provision].
-
-The [Hive on Tez design documents][hive-on-tez-wiki] contain a number of details on the implementation choices and tuning configurations.
-
-
-##<a id="nextsteps"></a>Next steps
-
-While Hive makes it easy to query data using a SQL-like query language, other components available with HDInsight provide complementary functionality such as data movement and transformation. To learn more, see the following articles:
-
-* [Use Oozie with HDInsight][hdinsight-use-oozie]
-* [Submit Hadoop jobs programmatically][hdinsight-submit-jobs]
-* [Using Pig with HDInsight](../hdinsight-use-pig/)
-* [Analyze flight delay data using HDInsight][hdinsight-analyze-flight-data]
-* [Azure HDInsight SDK documentation][hdinsight-sdk-documentation]
-* [Upload data to HDInsight][hdinsight-upload-data]
-* [Get started with Azure HDInsight](../hdinsight-get-started/)
-
-
-
-[1]: ../hdinsight-hadoop-visual-studio-tools-get-started/
-
-[hdinsight-sdk-documentation]: http://msdnstage.redmond.corp.microsoft.com/en-us/library/dn479185.aspx
-
-[azure-purchase-options]: http://azure.microsoft.com/en-us/pricing/purchase-options/
-[azure-member-offers]: http://azure.microsoft.com/en-us/pricing/member-offers/
-[azure-free-trial]: http://azure.microsoft.com/en-us/pricing/free-trial/
-
-[apache-tez]: http://tez.apache.org
-[apache-hive]: http://hive.apache.org/
-[apache-log4j]: http://en.wikipedia.org/wiki/Log4j
-[hive-on-tez-wiki]: https://cwiki.apache.org/confluence/display/Hive/Hive+on+Tez
-[import-to-excel]: http://azure.microsoft.com/en-us/documentation/articles/hdinsight-connect-excel-power-query/
-
-
-[hdinsight-use-oozie]: ../hdinsight-use-oozie/
-[hdinsight-analyze-flight-data]: ../hdinsight-analyze-flight-delay-data/
-
-
-
-[hdinsight-storage]: ../hdinsight-use-blob-storage
-
-[hdinsight-provision]: ../hdinsight-provision-clusters/
-[hdinsight-submit-jobs]: ../hdinsight-submit-hadoop-jobs-programmatically/
-[hdinsight-upload-data]: ../hdinsight-upload-data/
-[hdinsight-get-started]: ../hdinsight-get-started/
-
-[Powershell-install-configure]: ../install-configure-powershell/
-[powershell-here-strings]: http://technet.microsoft.com/en-us/library/ee692792.aspx
-
-[image-hdi-hive-powershell]: ./media/hdinsight-use-hive/HDI.HIVE.PowerShell.png
-[img-hdi-hive-powershell-output]: ./media/hdinsight-use-hive/HDI.Hive.PowerShell.Output.png
-[image-hdi-hive-architecture]: ./media/hdinsight-use-hive/HDI.Hive.Architecture.png
+<properties urlDisplayName="Use Hadoop Hive in HDInsight" pageTitle="Use Hadoop Hive in HDInsight | Azure" metaKeywords="" description="Learn how to use Hive with HDInsight. You'll use a log file as input into an HDInsight table, and use HiveQL to query the data and report basic statistics." metaCanonical="" services="hdinsight" documentationCenter="" title="Use Hadoop Hive in HDInsight" authors="jgao" solutions="" manager="paulettm" editor="cgronlun" videoId="" scriptId="" />
+
+<tags ms.service="hdinsight" ms.workload="big-data" ms.tgt_pltfrm="na" ms.devlang="na" ms.topic="article" ms.date="09/25/2014" ms.author="jgao" />
+
+# Use Hive with Hadoop in HDInsight
+
+[Apache Hive][apache-hive] provides a means of running MapReduce job through an SQL-like scripting language, called *HiveQL*. Hive is a data warehouse system for Hadoop, which enables data summarization, querying, and analysis of large volumes of data. In this article, you use HiveQL to query a sample data file that is provided as part of HDInsight cluster provisioning.
+
+
+**Prerequisites:**
+
+- You must have provisioned an **HDInsight cluster**. For a walkthrough on how to do this with the Azure portal, see [Get started with HDInsight][hdinsight-get-started]. For instructions on the various other ways in which such clusters can be created, see [Provision HDInsight Clusters][hdinsight-provision].
+
+- You must have installed **Azure PowerShell** on your workstation. For instructions on how to do this, see [Install and configure Azure PowerShell][powershell-install-configure].
+
+##In this article
+
+* [The Hive usage case](#usage)
+* [Upload data for Hive tables](#uploaddata)
+* [Run Hive queries using PowerShell](#runhivequeries)
+* [Run HIve queries using HDInsight Tools for Visual Studio](#runhivefromvs)
+* [Use Tez for improved performance](#usetez)
+* [Next steps](#nextsteps)
+
+##<a id="usage"></a>The Hive usage case
+
+![HDI.HIVE.Architecture][image-hdi-hive-architecture]
+
+Hive projects structure on a largely unstructured data, and then lets you query that data. Hive provides a layer of abstraction over the Java-based MapReduce framework, enabling users to query data without knowledge of Java or MapReduce. HiveQL, the Hive query language, allows you to write queries with statements that are similar to T-SQL. HiveQL queries are compiled to MapReduce for you by HDInsight and run on the cluster. Other benefits of Hive are:
+
+- Hive allows programmers who are familiar with the MapReduce framework to plug in custom mappers and reducers to perform more sophisticated analysis that may not be supported by the built-in capabilities of the HiveQL language.
+- Hive is best suited for the batch processing of large amounts of immutable data (such as web logs). It is not appropriate for transaction applications that need very fast response times, such as database management systems.
+- Hive is optimized for scalability (more machines can be added dynamically to the Hadoop cluster), extensibility (within the MapReduce framework and with other programming interfaces), and fault-tolerance. Latency is not a key design consideration.
+
+##<a id="uploaddata"></a>Upload data for Hive tables
+
+HDInsight uses an Azure Blob storage container as the default file system for Hadoop clusters. Some sample data files are added to the blob storage as part of cluster provisioning. This article uses a *log4j* sample file that is distributed with the HDInsight cluster and is stored at **/example/data/sample.log** under your blob storage container. Each log inside the file consists of a line of fields that contains a `[LOG LEVEL]` field to show the type and the severity. For example:
+
+	2012-02-03 20:26:41 SampleClass3 [ERROR] verbose detail for id 1527353937
+
+In the example above, the log level is ERROR.
+
+> [AZURE.NOTE] You can also generate your own log4j files using the [Apache Log4j][apache-log4j] logging utility and then upload that to the blob container. See [Upload Data to HDInsight][hdinsight-upload-data] for instructions. For more information on how Azure Blob storage is used with HDInsight, see [Use Azure Blob Storage with HDInsight][hdinsight-storage].
+
+HDInsight can access files stored in blob storage using the **wasb** prefix. For example, to access the sample.log file, you would use the following syntax:
+
+	wasb:///example/data/sample.log
+
+Since WASB is the default storage for HDInsight, you can also access the file using **/example/data/sample.log**.
+
+> [AZURE.NOTE] The above syntax, **wasb:///**, is used to access files stored on the default storage container for your HDInsight cluster. If you specified additional storage accounts when you provisioned your cluster, and want to access files stored on these accounts, you can access the data by specifying the container name and storage account address. For example, **wasb://mycontainer@mystorage.blob.core.windows.net/example/data/sample.log**.
+
+##<a id="runhivequeries"></a> Run Hive queries using PowerShell
+
+Hive queries can be run in PowerShell either by using the **Start-AzureHDInsightJob** cmdlet or the **Invoke-Hive** cmdlet.
+
+* **Start-AzureHDInsightJob** is a generic job runner, used to start Hive, Pig, and MapReduce jobs on an HDInsight cluster. **Start-AzureHDInsightJob** is asynchronous, and returns before the job has completed. Information about the job is returned, and can be used with cmdlets such as **Wait-AzureHDInsightJob**, **Stop-AzureHDInsightJob**, and **Get-AzureHDInsightJobOutput**.  **Get-AzureHDInsightJobOutput** must be used to retrieve information written to **STDOUT** or **STDERR** by the job.
+
+* **Invoke-Hive** runs a Hive query, waits on it to complete, and retrieves the output of the query as one action.
+
+1. Open an Azure PowerShell console windows. The instructions can be found in [Install and configure Azure PowerShell][powershell-install-configure].
+2. Run the following command to connect to your Azure subscription:
+
+		Add-AzureAccount
+
+	You will be prompted to enter your Azure account credentials.
+
+2. Set the variables in the following script and run it.
+
+		# Provide Azure subscription name, and the Azure Storage account and container that is used for the default HDInsight file system.
+		$subscriptionName = "<SubscriptionName>"
+		$storageAccountName = "<AzureStorageAccountName>"
+		$containerName = "<AzureStorageContainerName>"
+
+		# Provide HDInsight cluster name Where you want to run the Hive job
+		$clusterName = "<HDInsightClusterName>"
+
+3. Run the following script to create a new table named **log4jLogs** using the sample data.
+
+		# HiveQL
+		# Create an EXTERNAL table
+		$queryString = "DROP TABLE log4jLogs;" +
+		               "CREATE EXTERNAL TABLE log4jLogs(t1 string, t2 string, t3 string, t4 string, t5 string, t6 string, t7 string) ROW FORMAT DELIMITED FIELDS TERMINATED BY ' ' STORED AS TEXTFILE LOCATION 'wasb:///example/data/';" +
+		               "SELECT t4 AS sev, COUNT(*) AS cnt FROM log4jLogs WHERE t4 = '[ERROR]' GROUP BY t4;"
+
+	The HiveQL statements perform the following actions
+
+	* **DROP TABLE** - deletes the table and the data file, in case the table already exists
+	* **CREATE EXTERNAL TABLE** - creates a new 'external' table in Hive. External tables only store the table definition in Hive - the data is left in the original location
+	* **ROW FORMAT** - tells Hive how the data is formatted. In this case, the fields in each log are separated by a space
+	* **STORED AS TEXTFILE LOCATION** - tells Hive where the data is stored (the example/data directory,) and that it is stored as text
+	* **SELECT** - select a count of all rows where column **t4** contain the value **[ERROR]**. This should return a value of **3** as there are three rows that contain this value
+
+	> [AZURE.NOTE] External tables should be used when you expect the underlying data to be updated by an external source, such as an automated data upload process, or by another MapReduce operation, but always want Hive queries to use the latest data.
+	>
+	> Dropping an external table does **not** delete the data, only the table definition.
+
+
+4. Run the following script to create a Hive job definition from the previous query.
+
+		# Create a Hive job definition
+		$hiveJobDefinition = New-AzureHDInsightHiveJobDefinition -Query $queryString
+
+	You can also use the -File switch to specify a HiveQL script file on HDFS.
+
+5. Run the following script to submit the Hive job:
+
+		# Submit the job to the cluster
+		Select-AzureSubscription $subscriptionName
+		$hiveJob = Start-AzureHDInsightJob -Cluster $clusterName -JobDefinition $hiveJobDefinition
+
+6. Run the following script to wait for the Hive job to complete:
+
+		# Wait for the Hive job to complete
+		Wait-AzureHDInsightJob -Job $hiveJob -WaitTimeoutInSeconds 3600
+
+7. Run the following script to print the standard output:
+
+		# Print the standard error and the standard output of the Hive job.
+		Get-AzureHDInsightJobOutput -Cluster $clusterName -JobId $hiveJob.JobId -StandardOutput
+
+
+ 	![HDI.HIVE.PowerShell][image-hdi-hive-powershell]
+
+	The result is:
+
+		[ERROR] 3
+
+	which means there were three instances of ERROR logs in the *sample.log* file.
+
+4. To use **Invoke-Hive**, you must first set the cluster to use.
+
+		# Connect to the cluster
+		Use-AzureHDInsightCluster $clusterName
+
+4. Use the following script to create a new 'internal' table named **errorLogs** using the **Invoke-Hive** cmdlet.
+
+		# Run a query to create an 'internal' Hive table
+		$response = Invoke-Hive -Query @"
+		CREATE TABLE IF NOT EXISTS errorLogs (t1 string, t2 string, t3 string, t4 string, t5 string, t6 string, t7 string) STORED AS ORC;
+		INSERT OVERWRITE TABLE errorLogs SELECT t1, t2, t3, t4, t5, t6, t7 FROM log4jLogs WHERE t4 = '[ERROR]';
+		"@
+		# print the output on the console
+		Write-Host $response
+
+	These statements perform the following actions.
+
+	* **CREATE TABLE IF NOT EXISTS** - creates a table, if it does not already exist. Since the **EXTERNAL** keyword is not used, this is an 'internal' table, which is stored in the Hive data warehouse and is managed completely by Hive
+	* **STORED AS ORC** - stores the data in Optimized Row Columnar (ORC) format. This is a highly optimized and efficient format for storing Hive data
+	* **INSERT OVERWRITE ... SELECT** - selects rows from the **log4jLogs** table that contain **[ERROR]**, then insert the data into the **errorLogs** table
+
+	> [AZURE.NOTE] Unlike **EXTERNAL** tables, dropping an internal table will delete the underlying data as well.
+
+	The output will look like the following.
+
+	![PowerShell Invoke-Hive output][img-hdi-hive-powershell-output]
+
+	> [AZURE.NOTE] For longer HiveQL queries, you can use PowerShell Here-Strings or HiveQL script files. The following snippet shows how to use the *Invoke-Hive* cmdlet to run a HiveQL script file. The HiveQL script file must be uploaded to WASB.
+	>
+	> `Invoke-Hive -File "wasb://<ContainerName>@<StorageAccountName>/<Path>/query.hql"`
+	>
+	> For more information about Here-Strings, see [Using Windows PowerShell Here-Strings][powershell-here-strings].
+
+5. To verify that only rows containing **[ERROR]** in column t4 were stored to the **errorLogs** table, use the following statement to return all the rows from **errorLogs**.
+
+		#Select all rows
+		$response = Invoke-Hive -Query "SELECT * from errorLogs;"
+		Write-Host $response
+
+	Three rows of data should be returned, all containing **[ERROR]** in column t4.
+
+
+> [AZURE.NOTE] If required, you can also import the output of your queries into Microsoft Excel for further analysis. For instructions, see [Connect Excel to Hadoop with Power Query][import-to-excel].
+
+##<a id="runhivefromvs"></a>Run Hive queries using Visual Studio
+HDInsight Tools for Visual Studio comes with Azure SDK for .NET version 2.5 or later.  Using the tools from Visual Studio, you can connect to HDInsight cluster, create Hive tables, and run Hive queries.  For more information see [Get started using HDInsight Hadoop Tools for Visual Studio][1].
+
+
+
+##<a id="usetez"></a>Using Tez For Improved Performance
+
+[Apache Tez][apache-tez] is a framework that allows for data intensive applications like Hive to execute much more efficiently at scale. In the latest release of HDInsight, Hive now supports running on Tez.  This is currently off by default and must be enabled.  In future cluster versions, this will be set to be on by default. In order to take advantage of Tez, the following value must be set for a Hive query:
+
+		set hive.execution.engine=tez;
+
+This can submitted on a per query basis by placing this at the beginning of your query.  One can also set this to be on by default on a cluster by setting the configuration value at cluster creation time.  You can find more details in  [Provisioning HDInsight Clusters][hdinsight-provision].
+
+The [Hive on Tez design documents][hive-on-tez-wiki] contain a number of details on the implementation choices and tuning configurations.
+
+
+##<a id="nextsteps"></a>Next steps
+
+While Hive makes it easy to query data using a SQL-like query language, other components available with HDInsight provide complementary functionality such as data movement and transformation. To learn more, see the following articles:
+
+* [Use Oozie with HDInsight][hdinsight-use-oozie]
+* [Submit Hadoop jobs programmatically][hdinsight-submit-jobs]
+* [Using Pig with HDInsight](../hdinsight-use-pig/)
+* [Analyze flight delay data using HDInsight][hdinsight-analyze-flight-data]
+* [Azure HDInsight SDK documentation][hdinsight-sdk-documentation]
+* [Upload data to HDInsight][hdinsight-upload-data]
+* [Get started with Azure HDInsight](../hdinsight-get-started/)
+
+
+
+[1]: ../hdinsight-hadoop-visual-studio-tools-get-started/
+
+[hdinsight-sdk-documentation]: http://msdnstage.redmond.corp.microsoft.com/en-us/library/dn479185.aspx
+
+[azure-purchase-options]: http://azure.microsoft.com/en-us/pricing/purchase-options/
+[azure-member-offers]: http://azure.microsoft.com/en-us/pricing/member-offers/
+[azure-free-trial]: http://azure.microsoft.com/en-us/pricing/free-trial/
+
+[apache-tez]: http://tez.apache.org
+[apache-hive]: http://hive.apache.org/
+[apache-log4j]: http://en.wikipedia.org/wiki/Log4j
+[hive-on-tez-wiki]: https://cwiki.apache.org/confluence/display/Hive/Hive+on+Tez
+[import-to-excel]: http://azure.microsoft.com/en-us/documentation/articles/hdinsight-connect-excel-power-query/
+
+
+[hdinsight-use-oozie]: ../hdinsight-use-oozie/
+[hdinsight-analyze-flight-data]: ../hdinsight-analyze-flight-delay-data/
+
+
+
+[hdinsight-storage]: ../hdinsight-use-blob-storage
+
+[hdinsight-provision]: ../hdinsight-provision-clusters/
+[hdinsight-submit-jobs]: ../hdinsight-submit-hadoop-jobs-programmatically/
+[hdinsight-upload-data]: ../hdinsight-upload-data/
+[hdinsight-get-started]: ../hdinsight-get-started/
+
+[Powershell-install-configure]: ../install-configure-powershell/
+[powershell-here-strings]: http://technet.microsoft.com/en-us/library/ee692792.aspx
+
+[image-hdi-hive-powershell]: ./media/hdinsight-use-hive/HDI.HIVE.PowerShell.png
+[img-hdi-hive-powershell-output]: ./media/hdinsight-use-hive/HDI.Hive.PowerShell.Output.png
+[image-hdi-hive-architecture]: ./media/hdinsight-use-hive/HDI.Hive.Architecture.png