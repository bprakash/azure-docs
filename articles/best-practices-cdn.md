--- conflicted
+++ resolved
@@ -1,7 +1,7 @@
 <properties
    pageTitle="Content Delivery Network (CDN) guidance | Microsoft Azure"
    description="Guidance on Content Delivery Network (CDN) to deliver high bandwidth content hosted in Azure."
-   services=""
+   services="cdn"
    documentationCenter="na"
    authors="dragon119"
    manager="masimms"
@@ -86,17 +86,6 @@
 ## General guidelines and good practices
 
 Using the CDN is a good way to minimize the load on your application, and maximize availability and performance. You should consider this for all of the appropriate content and resources you application uses. Consider the following points when designing your strategy to use the CDN:  
-<<<<<<< HEAD
-+ **Origin **+ Deploying content through the CDN simply requires you to specify an HTTP (port 80) endpoint that the CDN service will use to access and cache the content. + The endpoint can specify an Azure blob storage container that holds the static content you want to deliver through the CDN. The container must be marked as public. Only blobs in a public container that have public read access will be available through the CDN.
-+ The endpoint can specify a folder named **cdn** in the root of one of application’s compute layers (such as a web role or a virtual machine). The results from requests for resources, including dynamic resources such as ASPX pages, will be cached on the CDN. The minimum cacheability period is 300 seconds. Any shorter period will prevent the content from being deployed to the CDN (see the section "<a href="#cachecontrol" xmlns:dt="uuid:C2F41010-65B3-11d1-A29F-00AA00C14882" xmlns:xlink="http://www.w3.org/1999/xlink" xmlns:MSHelp="http://msdn.microsoft.com/mshelp">Cache control</a>" for more information).
-+ If you are using Azure Web Sites, the endpoint is set to the root folder of the site by selecting the site when creating the CDN instance. All of the content for the site will be available through the CDN.
-
-+ In most cases, pointing your CDN endpoint at a folder within one of the compute layers of your application will offer more flexibility and control. For instance, it makes it easier to manage current and future routing requirements, and dynamically generate static content such as image thumbnails.
-+ You can use query strings to differentiate objects in the cache when content is delivered from dynamic sources such as ASPX pages. However, this behavior can be disabled by a setting in the management portal when you specify the CDN endpoint. When delivering content from blob storage, query strings are treated as string literals so two items that have the same name but different query strings will be stored as separate items on the CDN.
-+ You can utilize URL rewriting for resources such as scripts and other content to avoid moving your files to the CDN origin folder.
-+ When using Azure storage blobs to hold content for the CDN, the URL of the resources in blobs is case sensitive for the container and blob name.
-+ When using Azure Web Sites, you specify the path to the CDN instance in the links to resources. For example, the following specifies an image file in the **Images** folder of the site that will be delivered through the CDN:
-=======
 
 - **Origin ** Deploying content through the CDN simply requires you to specify an HTTP (port 80) endpoint that the CDN service will use to access and cache the content. + The endpoint can specify an Azure blob storage container that holds the static content you want to deliver through the CDN. The container must be marked as public. Only blobs in a public container that have public read access will be available through the CDN.
 
@@ -114,7 +103,6 @@
 
 - When using Azure Web Sites, you specify the path to the CDN instance in the links to resources. For example, the following specifies an image file in the **Images** folder of the site that will be delivered through the CDN: 
 
->>>>>>> f9365c3c
   ```
   <img src="http://[your-cdn-instance].vo.msecnd.net/Images/image.jpg" />
   ```
