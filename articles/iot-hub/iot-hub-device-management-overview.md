<properties
 pageTitle="Device management overview | Microsoft Azure"
 description="Overview of Azure IoT Hub device management"
 services="iot-hub"
 documentationCenter=""
 authors="bzurcher"
 manager="timlt"
 editor=""/>

<tags
 ms.service="iot-hub"
 ms.devlang="na"
 ms.topic="get-started-article"
 ms.tgt_pltfrm="na"
 ms.workload="na"
 ms.date="09/16/2016"
 ms.author="bzurcher"/>

# Overview of Azure IoT Hub device management (preview)

A crucial part of creating a successful IoT solution is providing a strategy for how operators will handle the ongoing management of their device fleet.  IoT operators require tools and applications which are  both simple and reliable to allow them to focus on the more strategic aspects of their jobs.  Azure IoT Hub is the platform which provides the building blocks necessary to create IoT applications which facilitate the most important device management patterns.

Devices are considered managed by Azure IoT Hub when they run a simple application called a device management agent that connects the device securely to the cloud.  The agent code will allow an operator from the application side to remotely attest device status as well as perform management operations such as applying network configuration changes or deploying firmware updates.

## IoT Device Managment Principles

IoT brings with it a unique set of management challenges and the right solution will account for the following IoT device management principles:

![][img-dm_principles]

- **Scale & Automation** - IoT requires simplistic tools which can automate routine tasks to allow a relatively small operations staff to manage up to millions of device.  Day-to-day, operators expect to handle device operations remotely, in bulk fashion, and to only be alerted when issues arise that require their direct attention.

- **Openness & Compatibility** - The IoT device ecosystem is extraordinarily diverse.  Management tools must be tailored to accommodate a multitude of device classes, platforms, and protocols.  From the most constrained embedded single-process chips to powerful and fully functional computers, operators must be empowered to support them all.

- **Context Awareness** -  IoT environments are dynamic and ever-changing.  Reliability of service is paramount.  Device management operations must factor in SLA maintenance windows, network/power states, in-use conditions, or device geolocation to assure maintenance downtime doesn't affect critical business operations or create dangerous conditions.

- **Service Many Roles** - Support for the unique workflows and processes of IoT operations roles are crucial.  The operations staff must also work harmoniously with certain constraints of internal IT departments as well and surface relevant device operations information to supervisors and other management roles.

## IoT Device Lifecycle and Managment Patterns

Although IoT projects differ greatly, when it comes to managing devices there is a set of patterns which are common for all.  In Azure IoT, these patterns are identified within the IoT Device Lifecycle which is comprised of 5 distinct stages:

![][img-device_lifecycle]

1. **Plan**  
   Enable operators to create a device property scheme which allows them to easily and accurately query for and target a group of devices for bulk management operations.  
   *Related Building Blocks*: Getting started with device twins, How to use twin properties

2. **Provision**  
   Securely authenticate new devices to the Azure IoT hub server and allow operators to immediately discover device capabilities and current state.  
   *Related Building Blocks*: Getting started with IoT Hub (anchor URL to identity section), How to use twin properties

3. **Configure**  
   Facilitate bulk configuration changes and firmware updates to assign the purpose of each device while maintaining both health and security.  
   *Related Building Blocks*:  How to use twin properties (anchor URL to desired), C2D Methods, Schedule/Broadcast Jobs

4. **Monitor**  
    Monitor overall device fleet health and the status of ongoing update campaigns to alert operators to issues which might require their attention.  
    *Related Building Blocks*: How to use twin properties (anchor URL to query state config)

5. **Retire**  
    Replace or decommission devices after a failure, upgrade cycle, or at the end of service lifetime.  
    *Related Building Blocks*: ???



<<<<<<< HEAD
## Next Steps
=======
## Device Jobs

The next concept in device management is device jobs, which enable coordination of multi-step orchestrations on multiple devices.

There are six types of device jobs that are provided by Azure IoT Hub device management at present (we will add additional jobs as customers need them):

- **Firmware update**: Updates the firmware (or OS image) on the physical device.
- **Reboot**: Reboots the physical device.
- **Factory reset**: Reverts the firmware (or OS image) of the physical device to a factory provided backup image stored on the device.
- **Configuration update**: Configures the IoT Hub client agent running on the physical device.
- **Read device property**: Gets the most recent value of a device property on the physical device.
- **Write device property:** Changes a device property on the physical device.

For details on how to use each of these jobs, please see the [API documentation for C\# and node.js][lnk-apidocs].

A job can operate on multiple devices. When you start a job, an associated child job is created for each of those devices. A child job operates on a single device. Each child job has a pointer to its parent job. The parent job is only a container for the child jobs, it does not implement any logic to distinguish between types of devices (such as updating an Intel Edison versus updating a Raspberry Pi). The following diagram illustrates the relationship between a parent job, its children, and the associated physical devices.

![][img-jobs]

You can query job history to understand the state of jobs that you have started. For some example queries, see [our query library][lnk-query-samples].

## Device Implementation

Now that we have covered the service-side concepts, let's discuss how to create a managed physical device. The Azure IoT Hub DM client library enables you to manage your IoT devices with Azure IoT Hub. “Manage” includes actions such as rebooting, factory resetting, and updating firmware.  Today, we provide a platform-independent C library, but we will add support for other languages soon.  

The DM client library has two main responsibilities in device management:

- Synchronize properties on the physical device with its corresponding device twin in IoT Hub
- Choreograph device jobs sent by IoT Hub to the device

## Next steps

To implement client applications on a wide variety of device hardware platforms and operating systems, you can use the IoT device SDKs. The IoT device SDKs include libraries that facilitate sending telemetry to an IoT hub and receiving cloud-to-device commands. When you use the SDKs, you can choose from a number of network protocols to communicate with IoT Hub. To learn more, see the [information about device SDKs][lnk-device-sdks].
>>>>>>> aeaa92df

Using the building blocks that Azure IoT Hub provides, developers can create IoT applications which fulfill the unique IoT operator requirements within in each device lifecycle stage.
To continue learning about the Azure IoT Hub device management features, see the [Get started with Azure IoT Hub device management][lnk-get-started] tutorial.

<!-- Images and links -->
<<<<<<< HEAD
[img-dm_principles]: media/iot-hub-device-management-overview/image4.png
[img-device_lifecycle]: media/iot-hub-device-management-overview/image5.png
=======
[img-twin]: media/iot-hub-device-management-overview/image1.png
[img-jobs]: media/iot-hub-device-management-overview/image2.png
>>>>>>> aeaa92df

[lnk-get-started]: iot-hub-device-management-get-started.md
[lnk-tutorial-twin]: iot-hub-device-management-device-twin.md
[lnk-apidocs]: http://azure.github.io/azure-iot-sdks/
[lnk-query-samples]: https://github.com/Azure/azure-iot-sdks/blob/dmpreview/doc/get_started/dm_queries/query-samples.md
[lnk-device-sdks]: https://github.com/Azure/azure-iot-sdks
<|MERGE_RESOLUTION|>--- conflicted
+++ resolved
@@ -1,121 +1,80 @@
-<properties
- pageTitle="Device management overview | Microsoft Azure"
- description="Overview of Azure IoT Hub device management"
- services="iot-hub"
- documentationCenter=""
- authors="bzurcher"
- manager="timlt"
- editor=""/>
-
-<tags
- ms.service="iot-hub"
- ms.devlang="na"
- ms.topic="get-started-article"
- ms.tgt_pltfrm="na"
- ms.workload="na"
- ms.date="09/16/2016"
- ms.author="bzurcher"/>
-
-# Overview of Azure IoT Hub device management (preview)
-
-A crucial part of creating a successful IoT solution is providing a strategy for how operators will handle the ongoing management of their device fleet.  IoT operators require tools and applications which are  both simple and reliable to allow them to focus on the more strategic aspects of their jobs.  Azure IoT Hub is the platform which provides the building blocks necessary to create IoT applications which facilitate the most important device management patterns.
-
-Devices are considered managed by Azure IoT Hub when they run a simple application called a device management agent that connects the device securely to the cloud.  The agent code will allow an operator from the application side to remotely attest device status as well as perform management operations such as applying network configuration changes or deploying firmware updates.
-
-## IoT Device Managment Principles
-
-IoT brings with it a unique set of management challenges and the right solution will account for the following IoT device management principles:
-
-![][img-dm_principles]
-
-- **Scale & Automation** - IoT requires simplistic tools which can automate routine tasks to allow a relatively small operations staff to manage up to millions of device.  Day-to-day, operators expect to handle device operations remotely, in bulk fashion, and to only be alerted when issues arise that require their direct attention.
-
-- **Openness & Compatibility** - The IoT device ecosystem is extraordinarily diverse.  Management tools must be tailored to accommodate a multitude of device classes, platforms, and protocols.  From the most constrained embedded single-process chips to powerful and fully functional computers, operators must be empowered to support them all.
-
-- **Context Awareness** -  IoT environments are dynamic and ever-changing.  Reliability of service is paramount.  Device management operations must factor in SLA maintenance windows, network/power states, in-use conditions, or device geolocation to assure maintenance downtime doesn't affect critical business operations or create dangerous conditions.
-
-- **Service Many Roles** - Support for the unique workflows and processes of IoT operations roles are crucial.  The operations staff must also work harmoniously with certain constraints of internal IT departments as well and surface relevant device operations information to supervisors and other management roles.
-
-## IoT Device Lifecycle and Managment Patterns
-
-Although IoT projects differ greatly, when it comes to managing devices there is a set of patterns which are common for all.  In Azure IoT, these patterns are identified within the IoT Device Lifecycle which is comprised of 5 distinct stages:
-
-![][img-device_lifecycle]
-
-1. **Plan**  
-   Enable operators to create a device property scheme which allows them to easily and accurately query for and target a group of devices for bulk management operations.  
-   *Related Building Blocks*: Getting started with device twins, How to use twin properties
-
-2. **Provision**  
-   Securely authenticate new devices to the Azure IoT hub server and allow operators to immediately discover device capabilities and current state.  
-   *Related Building Blocks*: Getting started with IoT Hub (anchor URL to identity section), How to use twin properties
-
-3. **Configure**  
-   Facilitate bulk configuration changes and firmware updates to assign the purpose of each device while maintaining both health and security.  
-   *Related Building Blocks*:  How to use twin properties (anchor URL to desired), C2D Methods, Schedule/Broadcast Jobs
-
-4. **Monitor**  
-    Monitor overall device fleet health and the status of ongoing update campaigns to alert operators to issues which might require their attention.  
-    *Related Building Blocks*: How to use twin properties (anchor URL to query state config)
-
-5. **Retire**  
-    Replace or decommission devices after a failure, upgrade cycle, or at the end of service lifetime.  
-    *Related Building Blocks*: ???
-
-
-
-<<<<<<< HEAD
-## Next Steps
-=======
-## Device Jobs
-
-The next concept in device management is device jobs, which enable coordination of multi-step orchestrations on multiple devices.
-
-There are six types of device jobs that are provided by Azure IoT Hub device management at present (we will add additional jobs as customers need them):
-
-- **Firmware update**: Updates the firmware (or OS image) on the physical device.
-- **Reboot**: Reboots the physical device.
-- **Factory reset**: Reverts the firmware (or OS image) of the physical device to a factory provided backup image stored on the device.
-- **Configuration update**: Configures the IoT Hub client agent running on the physical device.
-- **Read device property**: Gets the most recent value of a device property on the physical device.
-- **Write device property:** Changes a device property on the physical device.
-
-For details on how to use each of these jobs, please see the [API documentation for C\# and node.js][lnk-apidocs].
-
-A job can operate on multiple devices. When you start a job, an associated child job is created for each of those devices. A child job operates on a single device. Each child job has a pointer to its parent job. The parent job is only a container for the child jobs, it does not implement any logic to distinguish between types of devices (such as updating an Intel Edison versus updating a Raspberry Pi). The following diagram illustrates the relationship between a parent job, its children, and the associated physical devices.
-
-![][img-jobs]
-
-You can query job history to understand the state of jobs that you have started. For some example queries, see [our query library][lnk-query-samples].
-
-## Device Implementation
-
-Now that we have covered the service-side concepts, let's discuss how to create a managed physical device. The Azure IoT Hub DM client library enables you to manage your IoT devices with Azure IoT Hub. “Manage” includes actions such as rebooting, factory resetting, and updating firmware.  Today, we provide a platform-independent C library, but we will add support for other languages soon.  
-
-The DM client library has two main responsibilities in device management:
-
-- Synchronize properties on the physical device with its corresponding device twin in IoT Hub
-- Choreograph device jobs sent by IoT Hub to the device
-
-## Next steps
-
-To implement client applications on a wide variety of device hardware platforms and operating systems, you can use the IoT device SDKs. The IoT device SDKs include libraries that facilitate sending telemetry to an IoT hub and receiving cloud-to-device commands. When you use the SDKs, you can choose from a number of network protocols to communicate with IoT Hub. To learn more, see the [information about device SDKs][lnk-device-sdks].
->>>>>>> aeaa92df
-
-Using the building blocks that Azure IoT Hub provides, developers can create IoT applications which fulfill the unique IoT operator requirements within in each device lifecycle stage.
-To continue learning about the Azure IoT Hub device management features, see the [Get started with Azure IoT Hub device management][lnk-get-started] tutorial.
-
-<!-- Images and links -->
-<<<<<<< HEAD
-[img-dm_principles]: media/iot-hub-device-management-overview/image4.png
-[img-device_lifecycle]: media/iot-hub-device-management-overview/image5.png
-=======
-[img-twin]: media/iot-hub-device-management-overview/image1.png
-[img-jobs]: media/iot-hub-device-management-overview/image2.png
->>>>>>> aeaa92df
-
-[lnk-get-started]: iot-hub-device-management-get-started.md
-[lnk-tutorial-twin]: iot-hub-device-management-device-twin.md
-[lnk-apidocs]: http://azure.github.io/azure-iot-sdks/
-[lnk-query-samples]: https://github.com/Azure/azure-iot-sdks/blob/dmpreview/doc/get_started/dm_queries/query-samples.md
-[lnk-device-sdks]: https://github.com/Azure/azure-iot-sdks
+<properties
+ pageTitle="Device management overview | Microsoft Azure"
+ description="Overview of Azure IoT Hub device management"
+ services="iot-hub"
+ documentationCenter=""
+ authors="bzurcher"
+ manager="timlt"
+ editor=""/>
+
+<tags
+ ms.service="iot-hub"
+ ms.devlang="na"
+ ms.topic="get-started-article"
+ ms.tgt_pltfrm="na"
+ ms.workload="na"
+ ms.date="09/16/2016"
+ ms.author="bzurcher"/>
+
+# Overview of Azure IoT Hub device management (preview)
+
+A crucial part of creating a successful IoT solution is providing a strategy for how operators will handle the ongoing management of their device fleet.  IoT operators require tools and applications which are  both simple and reliable to allow them to focus on the more strategic aspects of their jobs.  Azure IoT Hub is the platform which provides the building blocks necessary to create IoT applications which facilitate the most important device management patterns.
+
+Devices are considered managed by Azure IoT Hub when they run a simple application called a device management agent that connects the device securely to the cloud.  The agent code will allow an operator from the application side to remotely attest device status as well as perform management operations such as applying network configuration changes or deploying firmware updates.
+
+## IoT Device Managment Principles
+
+IoT brings with it a unique set of management challenges and the right solution will account for the following IoT device management principles:
+
+![][img-dm_principles]
+
+- **Scale & Automation** - IoT requires simplistic tools which can automate routine tasks to allow a relatively small operations staff to manage up to millions of device.  Day-to-day, operators expect to handle device operations remotely, in bulk fashion, and to only be alerted when issues arise that require their direct attention.
+
+- **Openness & Compatibility** - The IoT device ecosystem is extraordinarily diverse.  Management tools must be tailored to accommodate a multitude of device classes, platforms, and protocols.  From the most constrained embedded single-process chips to powerful and fully functional computers, operators must be empowered to support them all.
+
+- **Context Awareness** -  IoT environments are dynamic and ever-changing.  Reliability of service is paramount.  Device management operations must factor in SLA maintenance windows, network/power states, in-use conditions, or device geolocation to assure maintenance downtime doesn't affect critical business operations or create dangerous conditions.
+
+- **Service Many Roles** - Support for the unique workflows and processes of IoT operations roles are crucial.  The operations staff must also work harmoniously with certain constraints of internal IT departments as well and surface relevant device operations information to supervisors and other management roles.
+
+## IoT Device Lifecycle and Managment Patterns
+
+Although IoT projects differ greatly, when it comes to managing devices there is a set of patterns which are common for all.  In Azure IoT, these patterns are identified within the IoT Device Lifecycle which is comprised of 5 distinct stages:
+
+![][img-device_lifecycle]
+
+1. **Plan**  
+   Enable operators to create a device property scheme which allows them to easily and accurately query for and target a group of devices for bulk management operations.  
+   *Related Building Blocks*: Getting started with device twins, How to use twin properties
+
+2. **Provision**  
+   Securely authenticate new devices to the Azure IoT hub server and allow operators to immediately discover device capabilities and current state.  
+   *Related Building Blocks*: Getting started with IoT Hub (anchor URL to identity section), How to use twin properties
+
+3. **Configure**  
+   Facilitate bulk configuration changes and firmware updates to assign the purpose of each device while maintaining both health and security.  
+   *Related Building Blocks*:  How to use twin properties (anchor URL to desired), C2D Methods, Schedule/Broadcast Jobs
+
+4. **Monitor**  
+    Monitor overall device fleet health and the status of ongoing update campaigns to alert operators to issues which might require their attention.  
+    *Related Building Blocks*: How to use twin properties (anchor URL to query state config)
+
+5. **Retire**  
+    Replace or decommission devices after a failure, upgrade cycle, or at the end of service lifetime.  
+    *Related Building Blocks*: ???
+
+
+
+## Next steps
+
+Using the building blocks that Azure IoT Hub provides, developers can create IoT applications which fulfill the unique IoT operator requirements within in each device lifecycle stage.
+To continue learning about the Azure IoT Hub device management features, see the [Get started with Azure IoT Hub device management][lnk-get-started] tutorial.
+
+<!-- Images and links -->
+[img-dm_principles]: media/iot-hub-device-management-overview/image4.png
+[img-device_lifecycle]: media/iot-hub-device-management-overview/image5.png
+
+[lnk-get-started]: iot-hub-device-management-get-started.md
+[lnk-tutorial-twin]: iot-hub-device-management-device-twin.md
+[lnk-apidocs]: http://azure.github.io/azure-iot-sdks/
+[lnk-query-samples]: https://github.com/Azure/azure-iot-sdks/blob/dmpreview/doc/get_started/dm_queries/query-samples.md
+[lnk-device-sdks]: https://github.com/Azure/azure-iot-sdks