---
title: Developer guide - direct methods | Microsoft Docs
description: Azure IoT Hub developer guide - use direct methods to invoke code on your devices
services: iot-hub
documentationcenter: .net
author: nberdy
manager: timlt
editor: ''

ms.assetid: 9f0535f1-02e6-467a-9fc4-c0950702102d
ms.service: iot-hub
ms.devlang: multiple
ms.topic: article
ms.tgt_pltfrm: na
ms.workload: na
ms.date: 09/30/2016
ms.author: nberdy

---
# Invoke a direct method on a device
## Overview
<<<<<<< HEAD
IoT Hub gives you ability to invoke methods on devices from the cloud. Methods represent a request-reply interaction with a device similar to an HTTP call in that they succeed or fail immediately (after a user-specified timeout). This is useful for scenarios where the course of immediate action is different depending on whether the device was able to respond, such as sending an SMS wake-up to a device if a device is offline (SMS being more expensive than a method call).

Each device method targets a single device. [Jobs][lnk-devguide-jobs] provide a way to invoke methods on multiple devices, and schedule method invocation for disconnected devices.
=======
IoT Hub gives you ability to invoke direct methods on devices from the cloud. Direct methods represent a request-reply interaction with a device similar to an HTTP call in that they succeed or fail immediately (after a user-specified timeout). This is useful for scenarios where the course of immediate action is different depending on whether the device was able to respond, such as sending an SMS wake-up to a device if a device is offline (SMS being more expensive than a method call).

Each device method targets a single device. [Jobs][lnk-devguide-jobs] provide a way to invoke direct methods on multiple devices, and schedule method invocation for disconnected devices.
>>>>>>> f64354dd

Anyone with **service connect** permissions on IoT Hub may invoke a method on a device.

### When to use
<<<<<<< HEAD
Methods follow a request-response pattern and are meant for communications that require immediate confirmation of their result, usually interactive control of the device, e.g. turn on a fan.
=======
Direct methods follow a request-response pattern and are meant for communications that require immediate confirmation of their result, usually interactive control of the device, for example to turn on a fan.
>>>>>>> f64354dd

Refer to [Cloud-to-device communication guidance][lnk-c2d-guidance] if in doubt between using desired properties, direct methods, or cloud-to-device messages.

## Method lifecycle
Direct methods are implemented on the device and may require zero or more inputs in the method payload to correctly instantiate. You invoke a direct method through a service-facing URI (`{iot hub}/twins/{device id}/methods/`). A device receives direct methods through a device-specific MQTT topic (`$iothub/methods/POST/{method name}/`). We may support direct methods on additional device-side networking protocols in the future.

> [!NOTE]
> When you invoke a direct method on a device, property names and values can only contain US-ASCII printable alphanumeric, except any in the following set: ``{'$', '(', ')', '<', '>', '@', ',', ';', ':', '\', '"', '/', '[', ']', '?', '=', '{', '}', SP, HT}``.
> 
> 

Direct methods are synchronous and either succeed or fail after the timeout period (default: 30 seconds, settable up to 3600 seconds). Direct methods are useful in interactive scenarios where you want a device to act if and only if the device is online and receiving commands, such as turning on a light from a phone. In these scenarios, you want to see an immediate success or failure so the cloud service can act on the result as soon as possible. The device may return some message body as a result of the method, but it isn't required for the method to do so. There is no guarantee on ordering or any concurrency semantics on method calls.

Device method calls are HTTP-only from the cloud side, and MQTT-only from the device side.

## Reference topics:
The following reference topics provide you with more information about using direct methods.

## Invoke a direct method from a back-end app
### Method invocation
Direct method invocations on a device are HTTP calls which comprise:

* The *URI* specific to the device (`{iot hub}/twins/{device id}/methods/`)
* The POST *method*
* *Headers* which contain the authorization, request ID, content type, and content encoding
* A transparent JSON *body* in the following format:

```
{
    "methodName": "reboot",
    "timeoutInSeconds": 200,
    "payload": {
        "input1": "someInput",
        "input2": "anotherInput"
    }
}
```

  Timeout is in seconds. If timeout is not set, it defaults to 30 seconds.

### Response
The back-end receives a response which comprises:

* *HTTP status code*, which is used for errors coming from the IoT Hub, including a 404 error for devices not currently connected
* *Headers* which contain the etag, request ID, content type, and content encoding
* A JSON *body* in the following format:

```
{
    "status" : 201,
    "payload" : {...}
}
```

   Both `status` and `body` are provided by the device and used to respond with the device's own status code and/or description.

## Handle a direct method on a device
### Method invocation
Devices receive direct method requests on the MQTT topic: `$iothub/methods/POST/{method name}/?$rid={request id}`

The body which the device receives is in the following format:

```
{
    "input1": "someInput",
    "input2": "anotherInput"
}
```

Method requests are QoS 0.

### Response
The device sends responses to `$iothub/methods/res/{status}/?$rid={request id}`, where:

* The `status` property is the device-supplied status of method execution.
* The `$rid` property is the request ID from the method invocation received from IoT Hub.

The body is set by the device and can be any status.

## Additional reference material
Other reference topics in the Developer Guide include:

* [IoT Hub endpoints][lnk-endpoints] describes the various endpoints that each IoT hub exposes for runtime and management operations.
* [Throttling and quotas][lnk-quotas] describes the quotas that apply to the IoT Hub service and the throttling behavior to expect when you use the service.
* [IoT Hub device and service SDKs][lnk-sdks] lists the various language SDKs you an use when you develop both device and service applications that interact with IoT Hub.
* [IoT Hub query language for device twins, methods, and jobs][lnk-query] describes the query language you can use to retrieve information from IoT Hub about your device twins, methods and jobs.
* [IoT Hub MQTT support][lnk-devguide-mqtt] provides more information about IoT Hub support for the MQTT protocol.

## Next steps
Now you have learned how to use direct methods, you may be interested in the following Developer Guide topic:

* [Schedule jobs on multiple devices][lnk-devguide-jobs]

If you would like to try out some of the concepts described in this article, you may be interested in the following IoT Hub tutorial:

* [Use direct methods][lnk-methods-tutorial]

<!-- links and images -->

[lnk-endpoints]: iot-hub-devguide-endpoints.md
[lnk-quotas]: iot-hub-devguide-quotas-throttling.md
[lnk-sdks]: iot-hub-devguide-sdks.md
[lnk-query]: iot-hub-devguide-query-language.md
[lnk-devguide-mqtt]: iot-hub-mqtt-support.md

[lnk-devguide-jobs]: iot-hub-devguide-jobs.md
<<<<<<< HEAD
[lnk-methods-tutorial]: iot-hub-c2d-methods.md
=======
[lnk-methods-tutorial]: iot-hub-node-node-direct-methods.md
>>>>>>> f64354dd
[lnk-devguide-messages]: iot-hub-devguide-messaging.md
[lnk-c2d-guidance]: iot-hub-devguide-c2d-guidance.md<|MERGE_RESOLUTION|>--- conflicted
+++ resolved
@@ -19,24 +19,14 @@
 ---
 # Invoke a direct method on a device
 ## Overview
-<<<<<<< HEAD
-IoT Hub gives you ability to invoke methods on devices from the cloud. Methods represent a request-reply interaction with a device similar to an HTTP call in that they succeed or fail immediately (after a user-specified timeout). This is useful for scenarios where the course of immediate action is different depending on whether the device was able to respond, such as sending an SMS wake-up to a device if a device is offline (SMS being more expensive than a method call).
-
-Each device method targets a single device. [Jobs][lnk-devguide-jobs] provide a way to invoke methods on multiple devices, and schedule method invocation for disconnected devices.
-=======
 IoT Hub gives you ability to invoke direct methods on devices from the cloud. Direct methods represent a request-reply interaction with a device similar to an HTTP call in that they succeed or fail immediately (after a user-specified timeout). This is useful for scenarios where the course of immediate action is different depending on whether the device was able to respond, such as sending an SMS wake-up to a device if a device is offline (SMS being more expensive than a method call).
 
 Each device method targets a single device. [Jobs][lnk-devguide-jobs] provide a way to invoke direct methods on multiple devices, and schedule method invocation for disconnected devices.
->>>>>>> f64354dd
 
 Anyone with **service connect** permissions on IoT Hub may invoke a method on a device.
 
 ### When to use
-<<<<<<< HEAD
-Methods follow a request-response pattern and are meant for communications that require immediate confirmation of their result, usually interactive control of the device, e.g. turn on a fan.
-=======
 Direct methods follow a request-response pattern and are meant for communications that require immediate confirmation of their result, usually interactive control of the device, for example to turn on a fan.
->>>>>>> f64354dd
 
 Refer to [Cloud-to-device communication guidance][lnk-c2d-guidance] if in doubt between using desired properties, direct methods, or cloud-to-device messages.
 
@@ -143,10 +133,6 @@
 [lnk-devguide-mqtt]: iot-hub-mqtt-support.md
 
 [lnk-devguide-jobs]: iot-hub-devguide-jobs.md
-<<<<<<< HEAD
-[lnk-methods-tutorial]: iot-hub-c2d-methods.md
-=======
 [lnk-methods-tutorial]: iot-hub-node-node-direct-methods.md
->>>>>>> f64354dd
 [lnk-devguide-messages]: iot-hub-devguide-messaging.md
 [lnk-c2d-guidance]: iot-hub-devguide-c2d-guidance.md