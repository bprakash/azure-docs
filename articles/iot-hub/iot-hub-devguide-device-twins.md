--- conflicted
+++ resolved
@@ -212,15 +212,9 @@
 ## Tags and properties format
 Tags, desired properties, and reported properties are JSON objects with the following restrictions:
 
-<<<<<<< HEAD
-* All keys in JSON objects are case-sensitive 64-bytes UTF-8 UNICODE strings. Allowed characters exclude UNICODE control characters (segments C0 and C1), and `'.'`, `' '`, and `'$'`.
-* All values in JSON objects can be of the following JSON types: boolean, number, string, object. Arrays are not allowed.
-* All JSON objects in tags, desired properties, and reported properties can have a maximum depth of 5. For instance, the following object is valid:
-=======
 * All keys in JSON objects are case-sensitive 64 bytes UTF-8 UNICODE strings. Allowed characters exclude UNICODE control characters (segments C0 and C1), and `'.'`, `' '`, and `'$'`.
 * All values in JSON objects can be of the following JSON types: boolean, number, string, object. Arrays are not allowed. The maximum value for integers is 4503599627370495 and the minimum value for integers is -4503599627370496.
 * All JSON objects in tags, desired, and reported properties can have a maximum depth of 5. For instance, the following object is valid:
->>>>>>> 2f2a46af
 
         {
             ...
@@ -243,13 +237,8 @@
 * All string values can be at most 4 KB in length.
 
 ## Device twin size
-<<<<<<< HEAD
-IoT Hub enforces an 8KB size limitation on the values of `tags`, `properties/desired`, and `properties/reported`, excluding read-only elements.
+IoT Hub enforces an 8KB size limitation on the total values of `tags`, `properties/desired`, and `properties/reported`, excluding read-only elements.
 The size is computed by counting all characters, excluding UNICODE control characters (segments C0 and C1) and spaces that are outside of string constants.
-=======
-IoT Hub enforces 8 KB size limitations on the total values of `tags`, `properties/desired`, and `properties/reported` respectively, excluding read-only elements.
-The size is computed by counting all characters excluding UNICODE control characters (segments C0 and C1) and space `' '` when it appears outside of a string constant.
->>>>>>> 2f2a46af
 IoT Hub rejects with an error all operations that would increase the size of those documents above the limit.
 
 ## Device twin metadata
