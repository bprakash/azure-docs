--- conflicted
+++ resolved
@@ -243,8 +243,6 @@
 The route [condition][lnk-query-expressions] uses the same IoT Hub query language as conditions in twin and job queries. Route conditions are evaluated on the message properties assuming the following JSON representation:
 
         {
-<<<<<<< HEAD
-=======
             "$messageId": "",
             "$enqueuedTime": "",
             "$to": "",
@@ -258,27 +256,19 @@
             "$content-type": "",
             "$content-encoding": ""
 
->>>>>>> e8cfaf0d
             "userProperty1": "",
             "userProperty2": ""
         }
 
-<<<<<<< HEAD
-=======
 Message system properties are prefixed with the `'$'` symbol.
 User properties are always accessed with their name. If a user property name happens to coincide with a system property (such as `$to`), the user property will be retrieved with the `$to` expression.
 You can always access the system property using brackets `{}`: for instance, you can use the expression `{$to}` to access the system property `to`. Bracketed property names always retrieve the corresponding system property.
 
->>>>>>> e8cfaf0d
 Remember that property names are case insensitive.
 
 > [!NOTE]
 > All message properties are strings. System properties, as described in the [developer guide][lnk-devguide-messaging-format], are currently not available to use in queries.
 >
-<<<<<<< HEAD
->
-=======
->>>>>>> e8cfaf0d
 
 For example, if you use a `messageType` property, you might want to route all telemetry to one endpoint, and all alerts to another endpoint. You can write the following expression to route the telemetry:
 
@@ -455,11 +445,7 @@
 | LENGTH(x) | Returns the number of characters of the specified string expression.|
 | LOWER(x) | Returns a string expression after converting uppercase character data to lowercase. |
 | UPPER(x) | Returns a string expression after converting lowercase character data to uppercase. |
-<<<<<<< HEAD
-| SUBSTRING(string, start [, end]) | Returns part of a string expression starting at the specified character zero-based position and continues to the specified length, or to the end of the string. |
-=======
 | SUBSTRING(string, start [, length]) | Returns part of a string expression starting at the specified character zero-based position and continues to the specified length, or to the end of the string. |
->>>>>>> e8cfaf0d
 | INDEX_OF(string, fragment) | Returns the starting position of the first occurrence of the second string expression within the first specified string expression, or -1 if the string is not found.|
 | STARTS_WITH(x, y) | Returns a Boolean indicating whether the first string expression starts with the second. |
 | ENDS_WITH(x, y) | Returns a Boolean indicating whether the first string expression ends with the second. |
@@ -477,13 +463,8 @@
 [lnk-devguide-endpoints]: iot-hub-devguide-endpoints.md
 [lnk-devguide-quotas]: iot-hub-devguide-quotas-throttling.md
 [lnk-devguide-mqtt]: iot-hub-mqtt-support.md
-<<<<<<< HEAD
-[lnk-devguide-messaging-routes]: iot-hub-devguide-messaging.md#device-to-cloud-configuration-options
-[lnk-devguide-messaging-format]: iot-hub-devguide-messaging.md#message-format 
-=======
 [lnk-devguide-messaging-routes]: iot-hub-devguide-messaging.md#routing-rules
 [lnk-devguide-messaging-format]: iot-hub-devguide-messaging.md#message-format
->>>>>>> e8cfaf0d
 
 
 [lnk-hub-sdks]: iot-hub-devguide-sdks.md