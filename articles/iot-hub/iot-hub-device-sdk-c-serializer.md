--- conflicted
+++ resolved
@@ -26,11 +26,7 @@
 
 Everything described in this article is based on the **serializer** SDK samples. If you want to follow along, see the **simplesample\_amqp** and **simplesample\_http** applications included in the Azure IoT device SDK for C.
 
-<<<<<<< HEAD
 You can find the [**Azure IoT device SDK for C**](https://github.com/Azure/azure-iot-sdk-c) GitHub repository and view details of the API in the [C API reference](http://azure.github.io/azure-iot-sdks/c/api_reference/index.html).
-=======
-You can find the **Azure IoT device SDK for C** in the [Azure IoT SDK for C](https://github.com/azure/azure-iot-sdk-c) GitHub repository and view details of the API in the [C API reference](http://azure.github.io/azure-iot-sdks/c/api_reference/index.html).
->>>>>>> 6ba254ec
 
 ## The modeling language
 The [introductory article](iot-hub-device-sdk-c-intro.md) in this series introduced the **Azure IoT device SDK for C** modeling language through the example provided in the **simplesample\_amqp** application:
