<properties
	pageTitle="Create an IoT Hub using the REST API | Microsoft Azure"
	description="Follow this tutorial to get started using the REST API to create an IoT Hub."
	services="iot-hub"
	documentationCenter=".net"
	authors="dominicbetts"
	manager="timlt"
	editor=""/>

<tags
     ms.service="iot-hub"
     ms.devlang="dotnet"
     ms.topic="article"
     ms.tgt_pltfrm="na"
     ms.workload="na"
     ms.date="02/12/2016"
     ms.author="dobett"/>

# Tutorial: Create an IoT hub using a C# program and the REST API

[AZURE.INCLUDE [iot-hub-resource-manager-selector](../../includes/iot-hub-resource-manager-selector.md)]

## Introduction

You can use the [IoT Hub Resource Provider REST API][lnk-rest-api] to create and manage Azure IoT hubs programmatically. This tutorial shows you how to use the Resource Provider REST API to create an IoT hub from a C# program.

> [AZURE.NOTE] Azure has two different deployment models for creating and working with resources:  [Resource Manager and classic](../resource-manager-deployment-model.md).  This article covers using the Resource Manager deployment model.

In order to complete this tutorial you'll need the following:

- Microsoft Visual Studio 2015.
- An active Azure account. <br/>If you don't have an account, you can create a free trial account in just a couple of minutes. For details, see [Azure Free Trial][lnk-free-trial].
- [Microsoft Azure PowerShell 1.0][lnk-powershell-install] or later.

[AZURE.INCLUDE [iot-hub-prepare-resource-manager](../../includes/iot-hub-prepare-resource-manager.md)]

## Prepare your Visual Studio project

1. In Visual Studio, create a new Visual C# Windows project using the **Console Application** project template. Name the project **CreateIoTHubREST**.

2. In Solution Explorer, right-click on your project and then click **Manage NuGet Packages**.

<<<<<<< HEAD
3. In NuGet Package Manager, search for **Microsoft.Azure.Management.Resources**. Select version **2.18.11-preview**. Click **Install**, in **Review Changes** click **OK**, then click **I Accept** to accept the licenses.
=======
3. In NuGet Package Manager, check **Include prerelease**, and search for **Microsoft.Azure.Management.Resources**. Click **Install**, in **Review Changes** click **OK**, then click **I Accept** to accept the licenses.
>>>>>>> abb96edc

4. In NuGet Package Manager, search for **Microsoft.IdentityModel.Clients.ActiveDirectory**.  Click **Install**, in **Review Changes** click **OK**, then click **I Accept** to accept the license.

6. In Program.cs, replace the existing **using** statements with the following:

    ```
    using System;
    using System.Net.Http;
    using System.Net.Http.Headers;
    using System.Text;
    using Microsoft.Azure.Management.Resources;
    using Microsoft.Azure.Management.Resources.Models;
    using Microsoft.IdentityModel.Clients.ActiveDirectory;
    using Newtonsoft.Json;
    using Microsoft.Rest;
    using System.Linq;
    using System.Threading;
    using Newtonsoft.Json;
    ```
    
7. In Program.cs, add the following static variables replacing the placeholder values. You made a note of **ApplicationId**, **SubscriptionId**, **TenantId**, and **Password** earlier in this tutorial. **Resource group name** is the name of the resource group you will use when you create the IoT hub, it can be a pre-existing resource group or a new one. **IoT Hub name** is the name of the IoT Hub you will create, such as **MyIoTHub**. **Deployment name** is a name for the deployment, such as **Deployment_01**.

    ```
    static string applicationId = "{Your ApplicationId}";
    static string subscriptionId = "{Your SubscriptionId";
    static string tenantId = "{Your TenantId}";
    static string password = "{Your application Password}";
    
    static string rgName = "{Resource group name}";
    static string iotHubName = "{IoT Hub name}";
    ```

[AZURE.INCLUDE [iot-hub-get-access-token](../../includes/iot-hub-get-access-token.md)]

## Use the REST API to create an IoT hub

Use the [IoT Hub REST API][lnk-rest-api] to create a new IoT hub in your resource group. You can also use the REST API to make changes to an existing IoT hub.

1. Add the following method to Program.cs:
    
    ```
    static void CreateIoTHub(string token)
    {
        
    }
    ```

2. Add the following code to the **CreateIoTHub** method to create an **HttpClient** object with the an authentication token in the headers:

    ```
    HttpClient client = new HttpClient();
    client.DefaultRequestHeaders.Authorization = new AuthenticationHeaderValue("Bearer", token);
    ```

3. Add the following code to the **CreateIoTHub** method to describe the IoT hub to create and generate a JSON representation:

    ```
    var description = new
    {
      name = iotHubName,
      location = "East US",
      sku = new
      {
        name = "S1",
        tier = "Standard",
        capacity = 1
      }
    };
    
    var json = JsonConvert.SerializeObject(description, Formatting.Indented);
    ```

4. Add the following code to the **CreateIoTHub** method to submit the REST request to Azure, check the response, and retrieve the URL you can use to monitor the state of the deployment task:

    ```
    var content = new StringContent(JsonConvert.SerializeObject(description), Encoding.UTF8, "application/json");
    var requestUri = string.Format("https://management.azure.com/subscriptions/{0}/resourcegroups/{1}/providers/Microsoft.devices/IotHubs/{2}?api-version=2016-02-03", subscriptionId, rgName, iotHubName);
    var result = client.PutAsync(requestUri, content).Result;
      
    if (!result.IsSuccessStatusCode)
    {
      Console.WriteLine("Failed {0}", result.Content.ReadAsStringAsync().Result);
      return;
    }
    
    var asyncStatusUri = result.Headers.GetValues("Azure-AsyncOperation").First();
    ```

5. Add the following code to the end of the **CreateIoTHub** method to use the **asyncStatusUri** address retrieved in the previous step to wait for the deployment to complete:

    ```
    string body;
    do
    {
      Thread.Sleep(10000);
      HttpResponseMessage deploymentstatus = client.GetAsync(asyncStatusUri).Result;
      body = deploymentstatus.Content.ReadAsStringAsync().Result;
    } while (body == "{\"Status\":\"Running\"}");
    ```

6. Add the following code to the end of the **CreateIoTHub** method to retrieve the keys of the IoT hub you created and print them to the console:

    ```
    var listKeysUri = string.Format("https://management.azure.com/subscriptions/{0}/resourceGroups/{1}/providers/Microsoft.Devices/IotHubs/{2}/IoTHubKeys/listkeys?api-version=2015-08-15-preview", subscriptionId, rgName, iotHubName);
    var keysresults = client.PostAsync(listKeysUri, null).Result;
    
    Console.WriteLine("Keys: {0}", keysresults.Content.ReadAsStringAsync().Result);
    ```
    
## Complete and run the application

You can now complete the application by calling the **CreateIoTHub** method before you build and run it.

1. Add the following code to the end of the **Main** method:

    ```
    CreateIoTHub(token.AccessToken);
    Console.ReadLine();
    ```
    
2. Click **Build** and then **Build Solution**. Correct any errors.

3. Click **Debug** and then **Start Debugging** to run the application. It may take several minutes for the deployment to run.

4. You can verify that your application added the new IoT hub by visiting the [portal][lnk-azure-portal] and viewing your list of resources, or by using the **Get-AzureRmResource** PowerShell cmdlet.

> [AZURE.NOTE] This example application adds an S1 Standard IoT Hub for which you will be billed. You can delete the IoT hub through the [portal][lnk-azure-portal] or by using the **Remove-AzureRmResource** PowerShell cmdlet when you are finished.

## Next steps

Now you have deployed an IoT hub using the REST API, you may want to explore further:

- Explore the capabilities of the [IoT Hub Resource Provider REST API][lnk-rest-api].
- Read [Azure Resource Manager overview][lnk-azure-rm-overview] to learn more about the capabilities of Azure Resource Manager.

<!-- Links -->
[lnk-free-trial]: https://azure.microsoft.com/pricing/free-trial/
[lnk-azure-portal]: https://portal.azure.com/
[lnk-powershell-install]: ../powershell-install-configure.md
[lnk-rest-api]: https://msdn.microsoft.com/library/mt589014.aspx
[lnk-azure-rm-overview]: ../resource-group-overview.md<|MERGE_RESOLUTION|>--- conflicted
+++ resolved
@@ -40,11 +40,7 @@
 
 2. In Solution Explorer, right-click on your project and then click **Manage NuGet Packages**.
 
-<<<<<<< HEAD
-3. In NuGet Package Manager, search for **Microsoft.Azure.Management.Resources**. Select version **2.18.11-preview**. Click **Install**, in **Review Changes** click **OK**, then click **I Accept** to accept the licenses.
-=======
 3. In NuGet Package Manager, check **Include prerelease**, and search for **Microsoft.Azure.Management.Resources**. Click **Install**, in **Review Changes** click **OK**, then click **I Accept** to accept the licenses.
->>>>>>> abb96edc
 
 4. In NuGet Package Manager, search for **Microsoft.IdentityModel.Clients.ActiveDirectory**.  Click **Install**, in **Review Changes** click **OK**, then click **I Accept** to accept the license.
 
