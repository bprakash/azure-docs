--- conflicted
+++ resolved
@@ -13,11 +13,7 @@
 ms.topic: article
 ms.tgt_pltfrm: na
 ms.workload: na
-<<<<<<< HEAD
-ms.date: 01/05/2017
-=======
 ms.date: 01/31/2017
->>>>>>> e8cfaf0d
 ms.author: dobett
 
 ---
@@ -97,19 +93,9 @@
 ![][10]
 
 ## Endpoints
-<<<<<<< HEAD
-Click **Endpoints** to display a list of endpoints for the IoT hub that is being modified. There are two main types of endpoints: endpoints that are built into the IoT hub, and endpoints that you added to the IoT hub after its creation.
-
-### Built-in endpoints
-There are two main built-in endpoints: **Cloud to device feedback** and **Events**.
-
-* **Cloud to device feedback** settings: This setting has two subsettings: **Cloud to Device TTL** (time-to-live) and **Retention time** for the messages. When the IoT hub is first created, both these settings are created with a default value of one hour. To adjust these values, use the sliders or type the values.
-* **Events** settings: This setting has several subsettings, some of which are named/assigned when the IoT hub is created and can only be copied to other subsettings that are customizable. These settings are listed in the next section.
-=======
 Click **Endpoints** to display a list of endpoints for the IoT hub that you are modifying. There are two types of endpoints: endpoints that are built into the IoT hub, and endpoints that you add to the IoT hub after its creation.
 
 ![][11]
->>>>>>> e8cfaf0d
 
 ### Built-in endpoints
 There are two built-in endpoints: **Cloud to device feedback** and **Events**.
@@ -143,22 +129,6 @@
 ![][14]
 
 You can add routes to your IoT hub by clicking **Add** at the top of the **Routes*** blade, entering the required information, and clicking **OK**. Your route is then listed in the main **Routes** blade. You can edit a route by clicking it in the list of routes. To enable a route, click it in the list of routes and set the **Enabled** toggle to **Off**. Click **OK** at the bottom of the blade to save the change.
-
-![][15]
-
-### Custom endpoints
-You can add custom endpoints to your IoT hub via the portal. From the endpoints blade, click **Add** at the top of the blade to open the **Add endpoint** blade. Enter the information required in the blade, then click **OK**. Your custom endpoint then shows up in the main endpoints blade.
-
-![][13]
-
-You can read more about custom endpoints in [Reference - IoT hub endpoints][lnk-devguide-endpoints].
-
-## Routes
-Click **Routes** to manage how IoT Hub dispatches your device to cloud messages.
-
-![][14]
-
-You can add additional routes to your IoT hub by clicking **Add** at the top of the blade and entering the information required in the blade and clicking **OK**. Your route then shows up in the main endpoints blade. You can edit a route by clicking it in the list of routes and then modifying it. To enable a route, click it in the list of routes and set the enable/disable toggle to **Off**. Click **OK** at the bottom of the blade to save the change.
 
 ![][15]
 
