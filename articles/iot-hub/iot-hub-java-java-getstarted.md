--- conflicted
+++ resolved
@@ -61,11 +61,7 @@
     </dependency>
       <groupId>com.microsoft.azure.sdk.iot</groupId>
       <artifactId>iot-service-client</artifactId>
-<<<<<<< HEAD
-      <version>1.2.17</version>
-=======
       <version>1.3.19</version>
->>>>>>> a42dbad0
     </dependency>
     ```
     
@@ -289,11 +285,7 @@
     <dependency>
       <groupId>com.microsoft.azure.sdk.iot</groupId>
       <artifactId>iot-device-client</artifactId>
-<<<<<<< HEAD
-      <version>1.1.23</version>
-=======
       <version>1.1.26</version>
->>>>>>> a42dbad0
     </dependency>
     <dependency>
       <groupId>com.google.code.gson</groupId>
