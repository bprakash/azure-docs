--- conflicted
+++ resolved
@@ -13,11 +13,7 @@
 ms.date: 06/28/2017
 ms.author: sushi
 ---
-<<<<<<< HEAD
-# Creating an Azure IoT Edge Module with Node.js
-=======
 # Create an Azure IoT Edge Module with Node.js
->>>>>>> 015ac4e7
 
 This tutorial showcases how to create a module for Azure IoT Edge in JS.
 
