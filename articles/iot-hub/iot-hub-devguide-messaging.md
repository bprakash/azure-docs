---
title: Understand Azure IoT Hub messaging | Microsoft Docs
description: Developer guide - device-to-cloud and cloud-to-device messaging with IoT Hub. Includes information about message formats and supported communications protocols.
services: iot-hub
documentationcenter: .net
author: dominicbetts
manager: timlt
editor: ''

ms.assetid: 3fc5f1a3-3711-4611-9897-d4db079b4250
ms.service: iot-hub
ms.devlang: multiple
ms.topic: article
ms.tgt_pltfrm: na
ms.workload: na
ms.date: 12/12/2016
ms.author: dobett

---
# Send and receive messages with IoT Hub
## Overview
IoT Hub provides the following messaging primitives to communicate with a device:

* [Device-to-cloud][lnk-d2c] from a device to a back-end app.
* [Cloud-to-device][lnk-c2d] from a back-end app (*service* or *cloud*).

Core properties of IoT Hub messaging functionality are the reliability and durability of messages. These properties enable resilience to intermittent connectivity on the device side, and to load spikes in event processing on the cloud side. IoT Hub implements *at least once* delivery guarantees for both device-to-cloud and cloud-to-device messaging.

IoT Hub supports multiple [device-facing protocols][lnk-protocols] (such as MQTT, AMQP, and HTTP). To support seamless interoperability across protocols, IoT Hub defines a [common message format][lnk-message-format] that all device-facing protocols support.

<<<<<<< HEAD
IoT Hub exposes an [Event Hub-compatible endpoint][lnk-compatible-endpoint] to enable back-end applications to read the device-to-cloud messages received by the hub. You can also add custom routing endpoints to your IoT hub by linking other services in your subscription to the service.
=======
IoT Hub exposes an [Event Hub-compatible endpoint][lnk-compatible-endpoint] to enable back-end apps to read the device-to-cloud messages received by the IoT hub.
>>>>>>> c4684cec

### When to use
Use device-to-cloud messages for sending time series telemetry and alerts from your device app, and cloud-to-device messages for one-way notifications to the device app.

Refer to [Device-to-cloud communication guidance][lnk-d2c-guidance] if in doubt between using reported properties, device-to-cloud messages, or file upload.
Refer to [Cloud-to-device communication guidance][lnk-c2d-guidance] if in doubt between using desired properties, direct methods, or cloud-to-device messages.

For a comparison of the IoT Hub and Event Hubs services, see [Comparison of IoT Hub and Event Hubs][lnk-compare].

## Device-to-cloud messages
You send device-to-cloud messages through a device-facing endpoint (**/devices/{deviceId}/messages/events**). Message routes then route your messages to one of the service-facing endpoints on your IoT hub. Message routes use the properties of the device-to-cloud messages flowing through your hub to determine where to route them. By default, messages are routed to the built-in service-facing endpoint (messages/events), that is compatible with [Event Hubs][lnk-event-hubs]. Therefore, you can use standard [Event Hubs integration and SDKs][lnk-compatible-endpoint] to receive device-to-cloud messages.

IoT Hub implements device-to-cloud messaging using a streaming messaging pattern. IoT Hub's device-to-cloud messages are more like [Event Hubs][lnk-event-hubs] *events* than [Service Bus][lnk-servicebus] *messages* in that there is a high volume of events passing through the service that can be read by multiple readers.

This implementation has the following implications:

* Similarly to Event Hubs events, device-to-cloud messages are durable and retained in an IoT hub's default **messages/events** endpoint for up to seven days (see [Device-to-cloud configuration options][lnk-d2c-configuration]).
* Like Event Hubs events, device-to-cloud messages can be at most 256 KB, and can be grouped in batches to optimize sends. Batches can be at most 256 KB, and at most 500 messages.

There are, however, a few important distinctions between IoT Hub device-to-cloud messaging and Event Hubs:

* As explained in the [Control access to IoT Hub][lnk-devguide-security] section, IoT Hub allows per-device authentication and access control.
* IoT Hub allows you to add up to ten additional endpoints. Messages are delivered to the endpoints based on routes configured on your IoT hub.
* IoT Hub allows millions of simultaneously connected devices (see [Quotas and throttling][lnk-quotas]), while Event Hubs is limited to 5000 AMQP connections per namespace.
* IoT Hub does not allow arbitrary partitioning using a **PartitionKey**. Device-to-cloud messages are partitioned based on their originating **deviceId**.
* Scaling IoT Hub is slightly different than scaling Event Hubs. For more information, see [Scaling IoT Hub][lnk-guidance-scale].

<<<<<<< HEAD
For details about how to use device-to-cloud messaging, see [IoT Hub APIs and SDKs][lnk-sdks].
=======
> [!NOTE]
> You cannot substitute IoT Hub for Event Hubs in all scenarios. For example, in some event processing computations, it might be necessary to repartition events with respect to a different property or field before analyzing the data streams. In this scenario, you could use an Event Hub to decouple two portions of the stream processing pipeline. For more information, see *Partitions* in [Azure Event Hubs Overview][lnk-eventhub-partitions].
> 
> 

For details about how to use device-to-cloud messaging, see [Azure IoT SDKs][lnk-sdks].
>>>>>>> c4684cec

For details about how to set up message routing, see Device-to-cloud configuration options below.

> [!NOTE]
> When using HTTP to send device-to-cloud messages, property names and values can only contain ASCII alphanumeric characters, plus ``{'!', '#', '$', '%, '&', "'", '*', '*', '+', '-', '.', '^', '_', '`', '|', '~'}``.
> 
> 

### Non-telemetry traffic
<<<<<<< HEAD
Often, in addition to telemetry data points, devices also send messages and requests that require separate execution and handling from the application business logic layer. For example, critical alerts that must trigger a specific action in the back end. You can easily write a routing rule to send these types of messages to an endpoint dedicated to their processing.
=======
Often, in addition to telemetry data points, devices also send messages and requests that require execution and handling from the application business logic layer. For example, critical alerts that must trigger a specific action in the solution back end, or device responses to commands sent from the solution back end.
>>>>>>> c4684cec

For more information about the best way to process this kind of message, see the [Tutorial: How to process IoT Hub device-to-cloud messages][lnk-d2c-tutorial] tutorial.

### Device-to-cloud configuration options

IoT Hub enables you to route messages to IoT Hub endpoints based on message properties. Routing rules give you the flexibility to send messages where they need to go without the need to stand up additional services to process messages or to write additional code. Each rule you configure has the following properties

* **Name**. This is a unique name which identifies the rule.
* **Source**. This represents the origination of the data stream to be acted upon. For example, device telemetry.
* **Condition**. This is the query expression for the routing rule which is run against the message's properties and used to determine whether or not it is a match for the endpoint. For more information about constructing a route condition, see the [Reference - query language for device twins and jobs][lnk-devguide-query-language].
* **Endpoint**. The name of the endpoint where IoT Hub sends messages which match the condition. Endpoints should be in the same region as the IoT hub, because you may be charged for cross-region writes.

A single message may match the condition on multiple message routes, in which case IoT Hub delivers the message to the endpoint associated with each matched rule. IoT Hub also automatically deduplicates message delivery, so if a message matches multiple rules that all have the same as the destination, it is only written to that destination once.

For more information about adding additional endpoints to IoT Hub, see [IoT Hub endpoints][lnk-devguide-endpoints].

#### Built-in endpoint: messages/events

An IoT hub exposes the following properties to enable you to control the built-in messaging endpoint **messages/events**.

* **Partition count**. Set this property at creation to define the number of partitions for device-to-cloud event ingestion.
* **Retention time**. This property specifies the retention time for device-to-cloud messages. The default is one day, but it can be increased to seven days.

IoT Hub also enables you to manage consumer groups on the built-in device-to-cloud receive endpoint.

By default, all messages that do not explicitly match a message routing rule are written to the built-in endpoint. If you disable this "fallback route", messages that do not explicitly match any message routing rules are dropped.

You can modify all these properties, either programmatically through the [IoT Hub resource provider REST APIs][lnk-resource-provider-apis], or by using the [Azure portal][lnk-management-portal].

### Anti-spoofing properties
To avoid device spoofing in device-to-cloud messages, IoT Hub stamps all messages with the following properties:

* **ConnectionDeviceId**
* **ConnectionDeviceGenerationId**
* **ConnectionAuthMethod**

The first two contain the **deviceId** and **generationId** of the originating device, as per [Device identity properties][lnk-device-properties].

The **ConnectionAuthMethod** property contains a JSON serialized object, with the following properties:

```
{
  "scope": "{ hub | device}",
  "type": "{ symkey | sas}",
  "issuer": "iothub"
}
```

## Cloud-to-device messages
You send cloud-to-device messages through a service-facing endpoint (**/messages/devicebound**). A device receives them through a device-specific endpoint (**/devices/{deviceId}/messages/devicebound**).

Each cloud-to-device message is targeted at a single device by setting the **to** property to **/devices/{deviceId}/messages/devicebound**.

> [!IMPORTANT]
> Each device queue holds at most 50 cloud-to-device messages. Trying to send more messages to the same device results in an error.
> 
> [!NOTE]
> When you send cloud-to-device messages, property names and values can only contain ASCII alphanumeric characters, plus ``{'!', '#', '$', '%, '&', "'", '*', '*', '+', '-', '.', '^', '_', '`', '|', '~'}``.
> 
> 

### Message lifecycle
To guarantee  at least once message delivery, IoT Hub persists cloud-to-device messages in per-device queues. Devices must explicitly acknowledge *completion* for IoT Hub to remove them from the queue. This guarantees resiliency against connectivity and device failures.

The following diagram shows the lifecycle state graph for a cloud-to-device message.

![Cloud-to-device message lifecycle][img-lifecycle]

When the service sends a message, it is considered *Enqueued*. When a device wants to *receive* a message, IoT Hub *locks* the message (sets the state to **Invisible**) allowing other threads on the same device to start receiving other messages. When a device thread completes the processing of a message, it notifies IoT Hub by *completing* the message.

A device can also:

* *Reject* the message, which causes IoT Hub to set it to the **Deadlettered** state. Note: devices connecting with MQTT cannot reject cloud-to-device messages.
* *Abandon* the message, which causes IoT Hub to put the message back in the queue, with the state set to **Enqueued**.

A thread could fail to process a message without notifying IoT Hub. In this case, messages automatically transition from the **Invisible** state back to the **Enqueued** state after a *visibility (or lock) timeout*. The default value of this timeout is one minute.

A message can transition between the **Enqueued** and **Invisible** states for, at most, the number of times specified in the **max delivery count** property on IoT Hub. After that number of transitions, IoT Hub sets the state of the message to **Deadlettered**. Similarly, IoT Hub sets the state of a message to **Deadlettered** after its expiration time (see [Time to live][lnk-ttl]).

For a tutorial on cloud-to-device messages, see [Tutorial: How to send cloud-to-device messages with IoT Hub][lnk-c2d-tutorial]. For reference topics on how the different Azure IoT SDKs expose the cloud-to-device functionality, see [Azure IoT SDKs][lnk-sdks].

> [!NOTE]
> Typically, cloud-to-device messages complete whenever the loss of the message would not affect the application logic. For example, the message content has been successfully persisted in local storage, or an operation has been successfully executed. The message could also be carrying transient information, whose loss would not impact the functionality of the application. Sometimes, for long-running tasks, you can complete the cloud-to-device message after persisting the task description in local storage. Then you can notify the solution back end with one or more device-to-cloud messages at various stages of progress of the task.
> 
> 

### Message expiration (time to live)
Every cloud-to-device message has an expiration time. This time is set either by the service (in the **ExpiryTimeUtc** property), or by IoT Hub using the default *time to live* specified as an IoT Hub property. See [Cloud-to-device configuration options][lnk-c2d-configuration].

> [!NOTE]
> A common way to take advantage of message expiration and avoid sending messages to disconnected devices, is to set short time to live values. This approach achieves the same result as maintaining the device connection state, while being more efficient. When you request message acknowledgements, IoT Hub notifies you which devices are able to receive messages, and which devices are not online or have failed.
> 
> 

### Message feedback
When you send a cloud-to-device message, the service can request the delivery of per-message feedback regarding the final state of that message.

* If you set the **Ack** property to **positive**, IoT Hub generates a feedback message if, and only if, the cloud-to-device message reached the **Completed** state.
* If you set the **Ack** property to **negative**, IoT Hub generates a feedback message, if and only if, the cloud-to-device message reaches the **Deadlettered** state.
* If you set the **Ack** property to **full**, IoT Hub generates a feedback message in either case.

> [!NOTE]
> If **Ack** is **full**, and you don't receive a feedback message, it means that the feedback message expired. The service can't know what happened to the original message. In practice, a service should ensure that it can process the feedback before it expires. The maximum expiry time is two days, which allows plenty of time to get the service running again if a failure occurs.
> 
> 

As explained in [Endpoints][lnk-endpoints], IoT Hub delivers feedback through a service-facing endpoint (**/messages/servicebound/feedback**) as messages. The semantics for receiving feedback are the same as for cloud-to-device messages, and have the same [Message lifecycle][lnk-lifecycle]. Whenever possible, message feedback is batched in a single message, with the following format:

| Property | Description |
| --- | --- |
| EnqueuedTime |Timestamp indicating when the message was created. |
| UserId |`{iot hub name}` |
| ContentType |`application/vnd.microsoft.iothub.feedback.json` |

The body is a JSON-serialized array of records, each with the following properties:

| Property | Description |
| --- | --- |
| EnqueuedTimeUtc |Timestamp indicating when the outcome of the message happened. For example, the device completed or the message expired. |
| OriginalMessageId |**MessageId** of the cloud-to-device message to which this feedback information pertains. |
| StatusCode |Required integer. Used in feedback messages generated by IoT Hub. <br/> 0 = success <br/> 1 = message expired <br/> 2 = maximum delivery count exceeded <br/> 3 = message rejected |
| Description |String values for **StatusCode**. |
| DeviceId |**DeviceId** of the target device of the cloud-to-device message to which this piece of feedback pertains. |
| DeviceGenerationId |**DeviceGenerationId** of the target device of the cloud-to-device message to which this piece of feedback pertains. |

> [!IMPORTANT]
> The service must specify a **MessageId** for the cloud-to-device message to be able to correlate its feedback with the original message.
> 
> 

The following example shows the body of a feedback message.

```
[
  {
    "OriginalMessageId": "0987654321",
    "EnqueuedTimeUtc": "2015-07-28T16:24:48.789Z",
    "StatusCode": 0
    "Description": "Success",
    "DeviceId": "123",
    "DeviceGenerationId": "abcdefghijklmnopqrstuvwxyz"
  },
  {
    ...
  },
  ...
]
```

### Cloud-to-device configuration options
Each IoT hub exposes the following configuration options for cloud-to-device messaging.

| Property | Description | Range and default |
| --- | --- | --- |
| defaultTtlAsIso8601 |Default TTL for cloud-to-device messages. |ISO_8601 interval up to 2D (minimum 1 minute). Default: 1 hour. |
| maxDeliveryCount |Maximum delivery count for cloud-to-device per-device queues. |1 to 100. Default: 10. |
| feedback.ttlAsIso8601 |Retention for service-bound feedback messages. |ISO_8601 interval up to 2D (minimum 1 minute). Default: 1 hour. |
| feedback.maxDeliveryCount |Maximum delivery count for feedback queue. |1 to 100. Default: 100. |

For more information, see [Create IoT hubs][lnk-portal].

## Read device-to-cloud messages
IoT Hub exposes a built-in endpoint for your back-end services to read the device-to-cloud messages received by your hub, the **messages/events** endpoint. This endpoint is Event Hubs-compatible, which enables you to use any of the mechanisms the Event Hubs service supports for reading messages.

You can also add custom routing endpoints to IoT Hub. IoT Hub currently supports adding Event Hubs, Service Bus queues, and Service Bus topics as custom routing endpoints. For more information about reading from those services, see: reading from [Event Hubs][lnk-getstarted-eh], reading from [Service Bus queues][lnk-getstarted-queue], reading from [Service Bus topics][lnk-getstarted-topic].

### Reading from the built-in endpoint

When you use the [Azure Service Bus SDK for .NET][lnk-servicebus-sdk] or the [Event Hubs - Event Processor Host][lnk-eventprocessorhost], you can use any IoT Hub connection strings with the correct permissions. Then use **messages/events** as the Event Hub name.

When you use SDKs (or product integrations) that are unaware of IoT Hub, you must retrieve an Event Hub-compatible endpoint and Event Hub-compatible name from the IoT Hub settings in the [Azure portal][lnk-management-portal]:

1. In the IoT hub blade, click **Messaging**.
2. In the **Device-to-cloud settings** section, you find the following values: **Event Hub-compatible endpoint**, **Event Hub-compatible name**, and **Partitions**.
   
    ![Device-to-cloud settings][img-eventhubcompatible]

> [!NOTE]
> If the SDK requires a **Hostname** or **Namespace** value, remove the scheme from the **Event Hub-compatible endpoint**. For example, if your Event Hub-compatible endpoint is **sb://iothub-ns-myiothub-1234.servicebus.windows.net/**, the **Hostname** would be **iothub-ns-myiothub-1234.servicebus.windows.net**, and the **Namespace** would be **iothub-ns-myiothub-1234**.
> 
> 

You can then use any shared access policy that has the **ServiceConnect** permissions to connect to the specified Event Hub.

If you need to build an Event Hub connection string by using the previous information, use the following pattern:

```
Endpoint={Event Hub-compatible endpoint};SharedAccessKeyName={iot hub policy name};SharedAccessKey={iot hub policy key}
```

The following is a list of SDKs and integrations that you can use with Event Hub-compatible endpoints that IoT Hub exposes:

* [Java Event Hubs client](https://github.com/hdinsight/eventhubs-client)
* [Apache Storm spout](../hdinsight/hdinsight-storm-develop-csharp-event-hub-topology.md). You can view the [spout source](https://github.com/apache/storm/tree/master/external/storm-eventhubs) on GitHub.
* [Apache Spark integration](../hdinsight/hdinsight-apache-spark-eventhub-streaming.md)

## Reference topics:
The following reference topics provide you with more information about exchanging messages with IoT Hub.

## Message format
IoT Hub messages comprise:

* A set of *system properties*. Properties that IoT Hub interprets or sets. This set is predetermined.
* A set of *application properties*. A dictionary of string properties that the application can define and access, without needing to deserialize the message body. IoT Hub never modifies these properties.
* An opaque binary body.

For more information about how the message is encoded in different protocols, see [Azure IoT SDKs][lnk-sdks].

The following table lists the set of system properties in IoT Hub messages.

| Property | Description |
| --- | --- |
| MessageId |A user-settable identifier for the message, used for request-reply patterns. Format: A case-sensitive string (up to 128 characters long) of ASCII 7-bit alphanumeric characters + `{'-', ':',’.', '+', '%', '_', '#', '*', '?', '!', '(', ')', ',', '=', '@', ';', '$', '''}`. |
| Sequence number |A number (unique per device-queue) assigned by IoT Hub to each cloud-to-device message. |
| To |A destination specified in [Cloud-to-Device][lnk-c2d] messages. |
| ExpiryTimeUtc |Date and time of message expiration. |
| EnqueuedTime |Date and time the message was received by IoT Hub. |
| CorrelationId |A string property in a response message that typically contains the MessageId of the request, in request-reply patterns. |
| UserId |An ID used to specify the origin of messages. When messages are generated by IoT Hub, it is set to `{iot hub name}`. |
| Ack |A feedback message generator. This property is used in cloud-to-device messages to request IoT Hub to generate feedback messages as a result of the consumption of the message by the device. Possible values: **none** (default): no feedback message is generated, **positive**: receive a feedback message if the message was completed, **negative**: receive a feedback message if the message expired (or maximum delivery count was reached) without being completed by the device, or **full**: both positive and negative. For more information, see [Message feedback][lnk-feedback]. |
| ConnectionDeviceId |An ID set by IoT Hub on device-to-cloud messages. It contains the **deviceId** of the device that sent the message. |
| ConnectionDeviceGenerationId |An ID set by IoT Hub on device-to-cloud messages. It contains the **generationId** (as per [Device identity properties][lnk-device-properties]) of the device that sent the message. |
| ConnectionAuthMethod |An authentication method set by IoT Hub on device-to-cloud messages. This property contains information about the authentication method used to authenticate the device sending the message. For more information, see [Device to cloud anti-spoofing][lnk-antispoofing]. |

## Message size

IoT Hub measures message size in a protocol-agnostic way, considering only the actual payload. The size in bytes is calculated as the sum of the following:

* The body size in bytes, plus
* The size in bytes of all the values of the message system properties, plus
* The size in bytes of all user property names and values.

Note that property names and values are limited to ASCII characters, so the the length of the strings equals the size in bytes.

## Communication protocols
IoT Hub allows devices to use [MQTT][lnk-mqtt], MQTT over WebSockets, [AMQP][lnk-amqp], AMQP over WebSockets, and HTTP protocols for device-side communications. The following table provides the high-level recommendations for your choice of protocol:

| Protocol | When you should choose this protocol |
| --- | --- |
| MQTT <br> MQTT over WebSocket |Use on all devices that do not require to connect multiple devices (each with its own per-device credentials) over the same TLS connection. |
| AMQP <br> AMQP over WebSocket |Use on field and cloud gateways to take advantage of connection multiplexing across devices. |
| HTTP |Use for devices that cannot support other protocols. |

Consider the following points when you choose your protocol for device-side communications:

* **Cloud-to-device pattern**. HTTP does not have an efficient way to implement server push. As such, when you are using HTTP, devices poll IoT Hub for cloud-to-device messages. This approach is inefficient for both the device and IoT Hub. Under current HTTP guidelines, each device should poll for messages every 25 minutes or more. On the other hand, MQTT and AMQP support server push when receiving cloud-to-device messages. They enable immediate pushes of messages from IoT Hub to the device. If delivery latency is a concern, MQTT or AMQP are the best protocols to use. For rarely connected devices, HTTP works as well.
* **Field gateways**. When using MQTT and HTTP, you cannot connect multiple devices (each with its own per-device credentials) using the same TLS connection. Thus, for [Field gateway scenarios][lnk-azure-gateway-guidance], these protocols are suboptimal because they require one TLS connection between the field gateway and IoT Hub for each device connected to the field gateway.
* **Low resource devices**. The MQTT and HTTP libraries have a smaller footprint than the AMQP libraries. As such, if the device has limited resources (for example, less than 1 MB RAM), these protocols might be the only protocol implementation available.
* **Network traversal**. The standard AMQP protocol uses port 5671, while MQTT listens on port 8883, which could cause problems in networks that are closed to non-HTTP protocols. MQTT over WebSockets, AMQP over WebSockets, and HTTP are available to be used in this scenario.
* **Payload size**. MQTT and AMQP are binary protocols, which result in more compact payloads than HTTP.

> [!NOTE]
> When using HTTP, each device should poll for cloud-to-device messages every 25 minutes or more. However, during development, it is acceptable to poll more frequently than every 25 minutes.
> 
> 

## Port numbers
Devices can communicate with IoT Hub in Azure using various protocols. Typically, the choice of protocol is driven by the specific requirements of the solution. The following table lists the outbound ports that must be open for a device to be able to use a specific protocol:

| Protocol | Port(s) |
| --- | --- |
| MQTT |8883 |
| MQTT over WebSockets |443 |
| AMQP |5671 |
| AMQP over WebSockets |443 |
| HTTP |443 |
| LWM2M (Device management) |5684 |

Once you have created an IoT hub in an Azure region, the IoT hub keeps the same IP address for the lifetime of that IoT hub. However, to maintain quality of service, if Microsoft moves the IoT hub to a different scale unit then it is assigned a new IP address.

## Notes on MQTT support
IoT Hub implements the MQTT v3.1.1 protocol with the following limitations and specific behavior:

* **QoS 2 is not supported**. When a device app publishes a message with **QoS 2**, IoT Hub closes the network connection. When a device app subscribes to a topic with **QoS 2**, IoT Hub grants maximum QoS level 1 in the **SUBACK** packet.
* **Retain messages do not persist**. If a device app publishes a message with the RETAIN flag set to 1, IoT Hub adds the **x-opt-retain** application property to the message. In this case, IoT Hub does not persist the retain message, but instead passes it to the back-end app.

For more information, see [IoT Hub MQTT support][lnk-devguide-mqtt].

As a final consideration, you should review the [Azure IoT protocol gateway][lnk-azure-protocol-gateway] that enables you to deploy a high-performance custom protocol gateway that interfaces directly with IoT Hub. The Azure IoT protocol gateway enables you to customize the device protocol to accommodate brownfield MQTT deployments or other custom protocols. This approach does require, however, that you run and operate a custom protocol gateway.

## Additional reference material
Other reference topics in the IoT Hub developer guide include:

* [IoT Hub endpoints][lnk-endpoints] describes the various endpoints that each IoT hub exposes for run-time and management operations.
* [Throttling and quotas][lnk-quotas] describes the quotas that apply to the IoT Hub service and the throttling behavior to expect when you use the service.
* [Azure IoT device and service SDKs][lnk-sdks] lists the various language SDKs you an use when you develop both device and service apps that interact with IoT Hub.
* [IoT Hub query language for device twins and jobs][lnk-query] describes the IoT Hub query language you can use to retrieve information from IoT Hub about your device twins and jobs.
* [IoT Hub MQTT support][lnk-devguide-mqtt] provides more information about IoT Hub support for the MQTT protocol.

## Next steps
Now you have learned how to send and receive messages with IoT Hub, you may be interested in the following IoT Hub developer guide topics:

* [Upload files from a device][lnk-devguide-upload]
* [Manage device identities in IoT Hub][lnk-devguide-identities]
* [Control access to IoT Hub][lnk-devguide-security]
* [Use device twins to synchronize state and configurations][lnk-devguide-device-twins]
* [Invoke a direct method on a device][lnk-devguide-directmethods]
* [Schedule jobs on multiple devices][lnk-devguide-jobs]

If you would like to try out some of the concepts described in this article, you may be interested in the following IoT Hub tutorials:

* [Get started with Azure IoT Hub][lnk-getstarted-tutorial]
* [How to send cloud-to-device messages with IoT Hub][lnk-c2d-tutorial]
* [How to process IoT Hub device-to-cloud messages][lnk-d2c-tutorial]

[img-lifecycle]: ./media/iot-hub-devguide-messaging/lifecycle.png
[img-eventhubcompatible]: ./media/iot-hub-devguide-messaging/eventhubcompatible.png

[lnk-resource-provider-apis]: https://msdn.microsoft.com/library/mt548492.aspx
[lnk-azure-gateway-guidance]: iot-hub-devguide-endpoints.md#field-gateways
[lnk-guidance-scale]: iot-hub-scaling.md
[lnk-azure-protocol-gateway]: iot-hub-protocol-gateway.md
[lnk-amqp]: http://docs.oasis-open.org/amqp/core/v1.0/os/amqp-core-complete-v1.0-os.pdf
[lnk-mqtt]: http://docs.oasis-open.org/mqtt/mqtt/v3.1.1/mqtt-v3.1.1.pdf
[lnk-event-hubs]: http://azure.microsoft.com/documentation/services/event-hubs/
[lnk-event-hubs-consuming-events]: ../event-hubs/event-hubs-programming-guide.md#event-consumers
[lnk-management-portal]: https://portal.azure.com
[lnk-servicebus]: http://azure.microsoft.com/documentation/services/service-bus/
[lnk-eventhub-partitions]: ../event-hubs/event-hubs-overview.md#partitions
[lnk-portal]: iot-hub-create-through-portal.md
[lnk-getstarted-eh]: ../event-hubs/event-hubs-csharp-ephcs-getstarted.md
[lnk-getstarted-queue]: ../service-bus-messaging/service-bus-dotnet-get-started-with-queues.md
[lnk-getstarted-topic]: ../service-bus-messaging/service-bus-dotnet-how-to-use-topics-subscriptions.md

[lnk-c2d-guidance]: iot-hub-devguide-c2d-guidance.md
[lnk-d2c-guidance]: iot-hub-devguide-d2c-guidance.md

[lnk-endpoints]: iot-hub-devguide-endpoints.md
[lnk-quotas]: iot-hub-devguide-quotas-throttling.md
[lnk-sdks]: iot-hub-devguide-sdks.md
[lnk-query]: iot-hub-devguide-query-language.md
[lnk-devguide-mqtt]: iot-hub-mqtt-support.md
[lnk-d2c]: iot-hub-devguide-messaging.md#device-to-cloud-messages
[lnk-c2d]: iot-hub-devguide-messaging.md#cloud-to-device-messages
[lnk-compatible-endpoint]: iot-hub-devguide-messaging.md#read-device-to-cloud-messages
[lnk-protocols]: iot-hub-devguide-messaging.md#communication-protocols
[lnk-message-format]: iot-hub-devguide-messaging.md#message-format
[lnk-d2c-configuration]: iot-hub-devguide-messaging.md#device-to-cloud-configuration-options
[lnk-device-properties]: iot-hub-devguide-identity-registry.md#device-identity-properties
[lnk-ttl]: iot-hub-devguide-messaging.md#message-expiration-time-to-live
[lnk-c2d-configuration]: iot-hub-devguide-messaging.md#cloud-to-device-configuration-options
[lnk-lifecycle]: iot-hub-devguide-messaging.md#message-lifecycle
[lnk-feedback]: iot-hub-devguide-messaging.md#message-feedback
[lnk-antispoofing]: iot-hub-devguide-messaging.md#anti-spoofing-properties
[lnk-compare]: iot-hub-compare-event-hubs.md

[lnk-devguide-upload]: iot-hub-devguide-file-upload.md
[lnk-devguide-identities]: iot-hub-devguide-identity-registry.md
[lnk-devguide-security]: iot-hub-devguide-security.md
[lnk-devguide-device-twins]: iot-hub-devguide-device-twins.md
[lnk-devguide-directmethods]: iot-hub-devguide-direct-methods.md
[lnk-devguide-jobs]: iot-hub-devguide-jobs.md
[lnk-servicebus-sdk]: https://www.nuget.org/packages/WindowsAzure.ServiceBus
[lnk-eventprocessorhost]: http://blogs.msdn.com/b/servicebus/archive/2015/01/16/event-processor-host-best-practices-part-1.aspx
[lnk-devguide-query-language]: iot-hub-devguide-query-language.md
[lnk-devguide-endpoints]: iot-hub-devguide-endpoints.md

[lnk-getstarted-tutorial]: iot-hub-csharp-csharp-getstarted.md
[lnk-c2d-tutorial]: iot-hub-csharp-csharp-c2d.md
[lnk-d2c-tutorial]: iot-hub-csharp-csharp-process-d2c.md<|MERGE_RESOLUTION|>--- conflicted
+++ resolved
@@ -28,11 +28,7 @@
 
 IoT Hub supports multiple [device-facing protocols][lnk-protocols] (such as MQTT, AMQP, and HTTP). To support seamless interoperability across protocols, IoT Hub defines a [common message format][lnk-message-format] that all device-facing protocols support.
 
-<<<<<<< HEAD
-IoT Hub exposes an [Event Hub-compatible endpoint][lnk-compatible-endpoint] to enable back-end applications to read the device-to-cloud messages received by the hub. You can also add custom routing endpoints to your IoT hub by linking other services in your subscription to the service.
-=======
-IoT Hub exposes an [Event Hub-compatible endpoint][lnk-compatible-endpoint] to enable back-end apps to read the device-to-cloud messages received by the IoT hub.
->>>>>>> c4684cec
+IoT Hub exposes an [Event Hub-compatible endpoint][lnk-compatible-endpoint] to enable back-end apps to read the device-to-cloud messages received by the hub. You can also add custom routing endpoints to your IoT hub by linking other services in your subscription to the hub.
 
 ### When to use
 Use device-to-cloud messages for sending time series telemetry and alerts from your device app, and cloud-to-device messages for one-way notifications to the device app.
@@ -60,16 +56,7 @@
 * IoT Hub does not allow arbitrary partitioning using a **PartitionKey**. Device-to-cloud messages are partitioned based on their originating **deviceId**.
 * Scaling IoT Hub is slightly different than scaling Event Hubs. For more information, see [Scaling IoT Hub][lnk-guidance-scale].
 
-<<<<<<< HEAD
-For details about how to use device-to-cloud messaging, see [IoT Hub APIs and SDKs][lnk-sdks].
-=======
-> [!NOTE]
-> You cannot substitute IoT Hub for Event Hubs in all scenarios. For example, in some event processing computations, it might be necessary to repartition events with respect to a different property or field before analyzing the data streams. In this scenario, you could use an Event Hub to decouple two portions of the stream processing pipeline. For more information, see *Partitions* in [Azure Event Hubs Overview][lnk-eventhub-partitions].
-> 
-> 
-
 For details about how to use device-to-cloud messaging, see [Azure IoT SDKs][lnk-sdks].
->>>>>>> c4684cec
 
 For details about how to set up message routing, see Device-to-cloud configuration options below.
 
@@ -79,11 +66,7 @@
 > 
 
 ### Non-telemetry traffic
-<<<<<<< HEAD
 Often, in addition to telemetry data points, devices also send messages and requests that require separate execution and handling from the application business logic layer. For example, critical alerts that must trigger a specific action in the back end. You can easily write a routing rule to send these types of messages to an endpoint dedicated to their processing.
-=======
-Often, in addition to telemetry data points, devices also send messages and requests that require execution and handling from the application business logic layer. For example, critical alerts that must trigger a specific action in the solution back end, or device responses to commands sent from the solution back end.
->>>>>>> c4684cec
 
 For more information about the best way to process this kind of message, see the [Tutorial: How to process IoT Hub device-to-cloud messages][lnk-d2c-tutorial] tutorial.
 
