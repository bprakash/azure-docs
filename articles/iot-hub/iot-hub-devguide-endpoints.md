---
title: Understand Azure IoT Hub IoT Hub endpoints | Microsoft Docs
description: Developer guide - reference information about IoT Hub device-facing and service-facing endpoints.
services: iot-hub
documentationcenter: .net
author: dominicbetts
manager: timlt
editor: ''

ms.assetid: 57ba52ae-19c6-43e4-bc6c-d8a5c2476e95
ms.service: iot-hub
ms.devlang: multiple
ms.topic: article
ms.tgt_pltfrm: na
ms.workload: na
ms.date: 01/04/2017
ms.author: dobett

---
# Reference - IoT Hub endpoints
## List of built-in IoT Hub endpoints
Azure IoT Hub is a multi-tenant service that exposes its functionality to various actors. The following diagram shows the various endpoints that IoT Hub exposes.

![IoT Hub endpoints][img-endpoints]

The following is a description of the endpoints:

* **Resource provider**. The IoT Hub resource provider exposes an [Azure Resource Manager][lnk-arm] interface that enables Azure subscription owners to create and delete IoT hubs, and update IoT hub properties. IoT Hub properties govern [hub-level security policies][lnk-accesscontrol], as opposed to device-level access control, and functional options for cloud-to-device and device-to-cloud messaging. The IoT Hub resource provider also enables you to [export device identities][lnk-importexport].
* **Device identity management**. Each IoT hub exposes a set of HTTP REST endpoints to manage device identities (create, retrieve, update, and delete). [Device identities][lnk-device-identities] are used for device authentication and access control.
* **Device twin management**. Each IoT hub exposes a set of service-facing HTTP REST endpoint to query and update [device twins][lnk-twins] (update tags and properties).
* **Jobs management**. Each IoT hub exposes a set of service-facing HTTP REST endpoint to query and manage [jobs][lnk-jobs].
* **Device endpoints**. For each device provisioned in the identity registry, IoT Hub exposes a set of endpoints that a device can use to send and receive messages:
  
  * *Send device-to-cloud messages*. Use this endpoint to [send device-to-cloud messages][lnk-d2c].
  * *Receive cloud-to-device messages*. A device uses this endpoint to receive targeted [cloud-to-device messages][lnk-c2d].
  * *Initiate file uploads*. A device uses this endpoint to receive an Azure Storage SAS URI from IoT Hub to [upload a file][lnk-upload].
  * *Retrieve and update device twin properties*. A device uses this endpoint to access its [device twin][lnk-twins]'s properties.
  * *Receive direct method requests*. A device uses this endpoint to listen for [direct method][lnk-methods]'s requests.
    
    These endpoints are exposed using [MQTT v3.1.1][lnk-mqtt], HTTP 1.1, and [AMQP 1.0][lnk-amqp] protocols. Note that AMQP is also available over [WebSockets][lnk-websockets] on port 443.
    
    The device twins and methods endpoints are available only using [MQTT v3.1.1][lnk-mqtt].
* **Service endpoints**. Each IoT hub exposes a set of endpoints your solution back end can use to communicate with your devices. These endpoints are currently only exposed using the [AMQP][lnk-amqp] protocol, except for the method invocation endpoint that is exposed via HTTP 1.1.
  
  * *Receive device-to-cloud messages*. This endpoint is compatible with [Azure Event Hubs][lnk-event-hubs]. A back-end service can use it to read the [device-to-cloud messages][lnk-d2c] sent by your devices. You can create custom endpoints on your IoT hub in addition to this built-in endpoint.
  * *Send cloud-to-device messages and receive delivery acknowledgments*. These endpoints enable your solution back end to send reliable [cloud-to-device messages][lnk-c2d], and to receive the corresponding delivery or expiration acknowledgments.
  * *Receive file notifications*. This messaging endpoint allows you to receive notifications of when your devices successfully upload a file. 
  * *Direct method invocation*. This endpoint allows a back-end service to invoke a [direct method][lnk-methods] on a device.

The [Azure IoT SDKs][lnk-sdks] article describes the various ways to access these endpoints.

Finally, it is important to note that all IoT Hub endpoints use the [TLS][lnk-tls] protocol, and no endpoint is ever exposed on unencrypted/unsecured channels.

<<<<<<< HEAD
## Custom endpoints
You can link existing Azure services in your subscription to your IoT hub to act as endpoints for message routing. These endpoints act as service endpoints and are used as sinks for message routes. Devices cannot write directly to the additional endpoints. To learn more about message routes, see the developer guide entry on [sending and receiving messages with IoT hub][lnk-devguide-messaging].
=======
## Custom routing endpoints
You can link existing Azure services in your subscription to your IoT Hub to be used as endpoints for message routing. These service endpoints are used as "sinks" for message routes. Devices cannot directly write to the additional endpoints. To learn more about message routes, see the developer guide entry on [sending and receiving messages with IoT hub][lnk-devguide-messaging].
>>>>>>> 91eb1273

IoT Hub currently supports the following Azure services as additional endpoints:

* Event Hubs
* Service Bus Queues
* Service Bus Topics

IoT Hub needs write access to these service endpoints for message routing to work. If you configure your endpoints through the Azure portal, the necessary permissions are added for you. Make sure you configure your services to support the expected throughput. You may need to monitor your additional endpoints when you first configure your IoT solution and then make any necessary adjustments for the actual load.

If a message matches multiple routes that all point to the same endpoint, IoT Hub delivers message to that endpoint only once. Therefore, you do not need to configure deduplication on your Service Bus queue or topic. In partitioned queues, partition affinity guarantees message ordering. Queues with sessions enabled are not supported as endpoints. Partitioned queues and topics with deduplication enabled are also not supported.

<<<<<<< HEAD
For the limits on the number of endpoints you can add, see [Quotas and throttling][lnk-devguide-quotas].
=======
For the limits on the number of endpoints you may add, see [Quotas and throttling][lnk-devguide-quotas].
>>>>>>> 91eb1273

## Field gateways
In an IoT solution, a *field gateway* sits between your devices and your IoT Hub endpoints. It is typically located close to your devices. Your devices communicate directly with the field gateway by using a protocol supported by the devices. The field gateway connects to an IoT Hub endpoint using a protocol that is supported by IoT Hub. A field gateway can be highly specialized hardware or a low-power computer running software that accomplishes the end-to-end scenario for which the gateway is intended.

You can use the [Azure IoT Gateway SDK][lnk-gateway-sdk] to implement a field gateway. This SDK offers specific functionality such as the ability to multiplex the communication from multiple devices onto the same IoT Hub connection.

## Next steps
Other reference topics in this IoT Hub developer guide include:

* [IoT Hub query language for device twins and jobs][lnk-devguide-query]
* [Quotas and throttling][lnk-devguide-quotas]
* [IoT Hub MQTT support][lnk-devguide-mqtt]

[lnk-gateway-sdk]: https://github.com/Azure/azure-iot-gateway-sdk

[img-endpoints]: ./media/iot-hub-devguide-endpoints/endpoints.png
[lnk-amqp]: https://www.amqp.org/
[lnk-mqtt]: http://mqtt.org/
[lnk-websockets]: https://tools.ietf.org/html/rfc6455
[lnk-arm]: ../azure-resource-manager/resource-group-overview.md
[lnk-event-hubs]: http://azure.microsoft.com/documentation/services/event-hubs/

[lnk-tls]: https://tools.ietf.org/html/rfc5246


[lnk-sdks]: iot-hub-devguide-sdks.md
[lnk-accesscontrol]: iot-hub-devguide-security.md#access-control-and-permissions
[lnk-importexport]: iot-hub-devguide-identity-registry.md#import-and-export-device-identities
[lnk-d2c]: iot-hub-devguide-messaging.md#device-to-cloud-messages
[lnk-device-identities]: iot-hub-devguide-identity-registry.md
[lnk-upload]: iot-hub-devguide-file-upload.md
[lnk-c2d]: iot-hub-devguide-messaging.md#cloud-to-device-messages
[lnk-methods]: iot-hub-devguide-direct-methods.md
[lnk-twins]: iot-hub-devguide-device-twins.md
[lnk-query]: iot-hub-devguide-query-language.md
[lnk-jobs]: iot-hub-devguide-jobs.md

[lnk-devguide-quotas]: iot-hub-devguide-quotas-throttling.md
[lnk-devguide-query]: iot-hub-devguide-query-language.md
[lnk-devguide-mqtt]: iot-hub-mqtt-support.md
[lnk-devguide-messaging]: iot-hub-devguide-messaging.md<|MERGE_RESOLUTION|>--- conflicted
+++ resolved
@@ -51,13 +51,8 @@
 
 Finally, it is important to note that all IoT Hub endpoints use the [TLS][lnk-tls] protocol, and no endpoint is ever exposed on unencrypted/unsecured channels.
 
-<<<<<<< HEAD
 ## Custom endpoints
 You can link existing Azure services in your subscription to your IoT hub to act as endpoints for message routing. These endpoints act as service endpoints and are used as sinks for message routes. Devices cannot write directly to the additional endpoints. To learn more about message routes, see the developer guide entry on [sending and receiving messages with IoT hub][lnk-devguide-messaging].
-=======
-## Custom routing endpoints
-You can link existing Azure services in your subscription to your IoT Hub to be used as endpoints for message routing. These service endpoints are used as "sinks" for message routes. Devices cannot directly write to the additional endpoints. To learn more about message routes, see the developer guide entry on [sending and receiving messages with IoT hub][lnk-devguide-messaging].
->>>>>>> 91eb1273
 
 IoT Hub currently supports the following Azure services as additional endpoints:
 
@@ -69,11 +64,7 @@
 
 If a message matches multiple routes that all point to the same endpoint, IoT Hub delivers message to that endpoint only once. Therefore, you do not need to configure deduplication on your Service Bus queue or topic. In partitioned queues, partition affinity guarantees message ordering. Queues with sessions enabled are not supported as endpoints. Partitioned queues and topics with deduplication enabled are also not supported.
 
-<<<<<<< HEAD
 For the limits on the number of endpoints you can add, see [Quotas and throttling][lnk-devguide-quotas].
-=======
-For the limits on the number of endpoints you may add, see [Quotas and throttling][lnk-devguide-quotas].
->>>>>>> 91eb1273
 
 ## Field gateways
 In an IoT solution, a *field gateway* sits between your devices and your IoT Hub endpoints. It is typically located close to your devices. Your devices communicate directly with the field gateway by using a protocol supported by the devices. The field gateway connects to an IoT Hub endpoint using a protocol that is supported by IoT Hub. A field gateway can be highly specialized hardware or a low-power computer running software that accomplishes the end-to-end scenario for which the gateway is intended.
