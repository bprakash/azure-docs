--- conflicted
+++ resolved
@@ -19,36 +19,20 @@
 
 # 2.2 Create your Azure IoT hub and register your Raspberry Pi 3
 
-## 2.2.1 What will you do
+## 2.2.1 What you will do
 
-<<<<<<< HEAD
 - Create a resource group.
 - Create your Azure IoT hub in the resource group.
 - Add your Raspberry Pi 3 to the Azure IoT hub using the Azure CLI.
 
 When you use the Azure CLI to add your Pi to your IoT hub, the service generates a key for your Pi to authenticate with the service.
 
-## 2.2.2 What will you learn
-=======
 ## 2.2.2 What you will learn
-In this section, you will learn
-
-- How to use Azure CLI to create an Azure IoT Hub
-- How to create a device identity in your Azure IoT Hub
-
-## 2.2.3 What you need
-
-- Your Azure account
-- Your Mac or PC with Azure CLI installed
-
-## 2.2.4 Create your Azure IoT Hub
-Azure IoT Hub can help you connect, monitor, and manage millions of IoT assets. To get started, you need to provision your own Azure IoT hub. Then, you create an Azure IoT hub in a new resource group. 
->>>>>>> af2b1ab0
 
 - How to use the Azure CLI to create an Azure IoT Hub.
 - How to create a device identity for your Pi in your Azure IoT Hub.
 
-## 2.2.3 What do you need
+## 2.2.3 What you need
 
 - An Azure account
 - A Mac or a Windows computer with the Azure CLI installed
