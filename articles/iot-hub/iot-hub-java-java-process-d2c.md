---
title: Process Azure IoT Hub device-to-cloud messages (Java) | Microsoft Docs
description: How to process IoT Hub device-to-cloud messages by using routing rules and custom endpoints to dispatch messages to other back-end services.
services: iot-hub
documentationcenter: java
author: dominicbetts
manager: timlt
editor: ''

ms.assetid: bd9af5f9-a740-4780-a2a6-8c0e2752cf48
ms.service: iot-hub
ms.devlang: java
ms.topic: article
ms.tgt_pltfrm: na
ms.workload: na
ms.date: 12/12/2016
ms.author: dobett

---
# Process IoT Hub device-to-cloud messages (Java)
[!INCLUDE [iot-hub-selector-process-d2c](../../includes/iot-hub-selector-process-d2c.md)]

## Introduction
Azure IoT Hub is a fully managed service that enables reliable and secure bi-directional communications between millions of devices and a solution back end. Other tutorials ([Get started with IoT Hub] and [Send cloud-to-device messages with IoT Hub][lnk-c2d]) show you how to use the basic device-to-cloud and cloud-to-device messaging functionality of IoT Hub.

This tutorial builds on the code shown in the [Get started with IoT Hub] tutorial, and shows you how to use message routing to process device-to-cloud messages in a scalable way. The tutorial illustrates how to process messages that require immediate action from the solution back end. For example, a device might send an alarm message that triggers inserting a ticket into a CRM system. By contrast, data-point messages simply feed into an analytics engine. For example, temperature telemetry from a device that is to be stored for later analysis is a data-point message.

At the end of this tutorial, you run three Java console apps:

* **simulated-device**, a modified version of the app created in the [Get started with IoT Hub] tutorial, sends data-point device-to-cloud messages every second, and interactive device-to-cloud messages every 10 seconds. This app uses the AMQP protocol to communicate with IoT Hub.
* **read-d2c-messages** displays the telemetry sent by your simulated device app.
* **read-critical-queue** de-queues the critical messages from the Service Bus queue attached to the IoT hub.

> [!NOTE]
> IoT Hub has SDK support for many device platforms and languages, including C, Java, and JavaScript. For instructions on how to replace the simulated device in this tutorial with a physical device, and how to connect devices to an IoT Hub, see the [Azure IoT Developer Center].
> 
> 

To complete this tutorial, you need the following:

* A complete working version of the [Get started with IoT Hub] tutorial.
* Java SE 8. <br/> [Prepare your development environment][lnk-dev-setup] describes how to install Java for this tutorial on either Windows or Linux.
* Maven 3.  <br/> [Prepare your development environment][lnk-dev-setup] describes how to install Maven for this tutorial on either Windows or Linux.
* An active Azure account. <br/>If you don't have an account, you can create a [free account](https://azure.microsoft.com/free/) in just a couple of minutes.

You should have some basic knowledge of [Azure Storage] and [Azure Service Bus].

## Send interactive messages from a simulated device app
In this section, you modify the simulated device app you created in the [Get started with IoT Hub] tutorial to occasionally send messages that require immediate processing.

1. Use a text editor to open the simulated-device\src\main\java\com\mycompany\app\App.java file. This file contains the code for the **simulated-device** app you created in the [Get started with IoT Hub] tutorial.
2. Replace the **MessageSender** class with the following code:
   
    ```
    private static class MessageSender implements Runnable {
        public volatile boolean stopThread = false;

        public void run()  {
            try {
                double avgWindSpeed = 10; // m/s
                Random rand = new Random();

                while (!stopThread) {
                    double currentWindSpeed = avgWindSpeed + rand.nextDouble() * 4 - 2;
                    TelemetryDataPoint telemetryDataPoint = new TelemetryDataPoint();
                    telemetryDataPoint.deviceId = deviceId;
                    telemetryDataPoint.windSpeed = currentWindSpeed;

                    String msgStr = telemetryDataPoint.serialize();
                    if (new Random() > 0.7) {
                        Message msg = new Message("This is a critical message.");
                        msg.setProperty("level", "critical");
                    } else {
                        Message msg = new Message(msgStr);
                    }
                    
                    System.out.println("Sending: " + msgStr);

                    Object lockobj = new Object();
                    EventCallback callback = new EventCallback();
                    client.sendEventAsync(msg, callback, lockobj);

                    synchronized (lockobj) {
                        lockobj.wait();
                    }
                    Thread.sleep(1000);
                }
            } catch (InterruptedException e) {
                System.out.println("Finished.");
            }
        }
    }
    ```
   
<<<<<<< HEAD
    This method randomly adds the property `"level": "critical"` to messages sent by the simulated device, which simulates a message that requires immediate action by the application back-end. The application passes this information in the message properties, instead of in the message body, so that IoT Hub can route the message to the proper message destination.
=======
    This randomly adds the property `"level": "critical"` to messages sent by the simulated device, which simulates a message which requires immediate action by the solution back end. The application passes this information in the message properties, instead of in the message body, so that IoT Hub can route the message to the proper message destination.
>>>>>>> 91eb1273
   
   > [!NOTE]
   > You can use message properties to route messages for various scenarios including cold-path processing, in addition to the hot path example shown here.
   > 
   > 

2. Save and close the simulated-device\src\main\java\com\mycompany\app\App.java file.
   
   > [!NOTE]
   > For the sake of simplicity, this tutorial does not implement any retry policy. In production code, you should implement a retry policy such as exponential backoff, as suggested in the MSDN article [Transient Fault Handling].
   > 
   > 

3. To build the **simulated-device** app using Maven, execute the following command at the command prompt in the simulated-device folder:
   
    ```
    mvn clean package -DskipTests
    ```

## Add a queue to your IoT hub and route messages to it
In this section, you create a Service Bus queue, connect it to your IoT hub, and configure your IoT hub to send messages to the queue based on the presence of a property on the message. For more information about how to process messages from Service Bus queues, see [Get started with queues][Service Bus queue].

1. Create a Service Bus queue as described in [Get started with queues][Service Bus queue]. Make a note of the namespace and queue name.

2. In the Azure portal, open your IoT hub and click **Endpoints**.
    
    ![Endpoints in IoT hub][30]

3. In the **Endpoints** blade, click **Add** at the top to add your queue to your IoT hub. Name the endpoint **CriticalQueue** and use the drop-downs to select **Service Bus queue**, the Service Bus namespace in which your queue resides, and the name of your queue. When you are done, click **Save** at the bottom.
    
    ![Adding an endpoint][31]
    
4. Now click **Routes** in your IoT Hub. Click **Add** at the top of the blade to create a routing rule that routes messages to the queue you just added. Select **DeviceTelemetry** as the source of data. Enter `level="critical"` as the condition, and choose the queue you just added as a custom endpoint as the routing rule endpoint. When you are done, click **Save** at the bottom.
    
    ![Adding a route][32]
    
    Make sure the fallback route is set to **ON**. This setting is the default configuration of an IoT hub.
    
    ![Fallback route][33]


## (Optional) Read from the queue endpoint
You can optionally read the messages from the queue endpoint by following the instructions in [Get started with queues][lnk-sb-queues-java]. Name the app **read-critical-queue**.

## Run the applications
Now you are ready to run the three applications.

1. To run the **read-d2c-messages** application, in a command prompt or shell navigate to the read-d2c folder and execute the following command:
   
   ```
   mvn exec:java -Dexec.mainClass="com.mycompany.app.App"
   ```
   
   ![Run read-d2c-messages][readd2c]
2. To run the **read-critical-queue** application, in a command prompt or shell navigate to the read-critical-queue folder and execute the following command:
   
   ```
   mvn exec:java -Dexec.mainClass="com.mycompany.app.App"
   ```
   
   ![Run read-critical-messages][readqueue]

3. To run the **simulated-device** app, in a command prompt or shell navigate to the simulated-device folder and execute the following command:
   
   ```
   mvn exec:java -Dexec.mainClass="com.mycompany.app.App"
   ```
   
   ![Run simulated-device][simulateddevice]


## Next steps
In this tutorial, you learned how to reliably dispatch device-to-cloud messages by using the message routing functionality of IoT Hub.


The [How to send cloud-to-device messages with IoT Hub][lnk-c2d] shows you how to send messages to your devices from your solution back end.

To see examples of complete end-to-end solutions that use IoT Hub, see [Azure IoT Suite][lnk-suite].

To learn more about developing solutions with IoT Hub, see the [IoT Hub developer guide].

To learn more about message routing in IoT Hub, see [Send and receive messages with IoT Hub][lnk-devguide-messaging].

<!-- Images. -->
<!-- TODO: UPDATE PICTURES -->
[simulateddevice]: ./media/iot-hub-java-java-process-d2c/runsimulateddevice.png
[readd2c]: ./media/iot-hub-java-java-process-d2c/runprocessinteractive.png
[readqueue]: ./media/iot-hub-java-java-process-d2c/runprocessd2c.png

[30]: ./media/iot-hub-java-java-process-d2c/click-endpoints.png
[31]: ./media/iot-hub-java-java-process-d2c/endpoint-creation.png
[32]: ./media/iot-hub-java-java-process-d2c/route-creation.png
[33]: ./media/iot-hub-java-java-process-d2c/fallback-route.png

<!-- Links -->

[Azure blob storage]: ../storage/storage-dotnet-how-to-use-blobs.md
[Azure Data Factory]: https://azure.microsoft.com/documentation/services/data-factory/
[HDInsight (Hadoop)]: https://azure.microsoft.com/documentation/services/hdinsight/
[Service Bus queue]: ../service-bus-messaging/service-bus-java-how-to-use-queues.md
[lnk-sb-queues-java]: ../service-bus-messaging/service-bus-java-how-to-use-queues.md

[IoT Hub developer guide - Device to cloud]: iot-hub-devguide-messaging.md

[Azure Storage]: https://azure.microsoft.com/documentation/services/storage/
[Azure Service Bus]: https://azure.microsoft.com/documentation/services/service-bus/

[IoT Hub developer guide]: iot-hub-devguide.md
[lnk-devguide-messaging]: iot-hub-devguide-messaging.md
[Get started with IoT Hub]: iot-hub-java-java-getstarted.md
[Azure IoT Developer Center]: https://azure.microsoft.com/develop/iot
[lnk-service-fabric]: https://azure.microsoft.com/documentation/services/service-fabric/
[lnk-stream-analytics]: https://azure.microsoft.com/documentation/services/stream-analytics/
[lnk-event-hubs]: https://azure.microsoft.com/documentation/services/event-hubs/
[Transient Fault Handling]: https://msdn.microsoft.com/library/hh675232.aspx

<!-- Links -->
[About Azure Storage]: ../storage/storage-create-storage-account.md#create-a-storage-account
[Get Started with Event Hubs]: ../event-hubs/event-hubs-java-ephjava-getstarted.md
[Azure Storage scalability Guidelines]: ../storage/storage-scalability-targets.md
[Azure Block Blobs]: https://msdn.microsoft.com/library/azure/ee691964.aspx
[Event Hubs]: ../event-hubs/event-hubs-overview.md
[EventProcessorHost]: https://github.com/Azure/azure-event-hubs/tree/master/java/azure-eventhubs-eph
[Transient Fault Handling]: https://msdn.microsoft.com/library/hh680901(v=pandp.50).aspx

[lnk-classic-portal]: https://manage.windowsazure.com
[lnk-c2d]: iot-hub-java-java-process-d2c.md
[lnk-suite]: https://azure.microsoft.com/documentation/suites/iot-suite/

[lnk-dev-setup]: https://github.com/Azure/azure-iot-sdk-java
[lnk-create-an-iot-hub]: iot-hub-java-java-getstarted.md#create-an-iot-hub<|MERGE_RESOLUTION|>--- conflicted
+++ resolved
@@ -92,11 +92,7 @@
     }
     ```
    
-<<<<<<< HEAD
     This method randomly adds the property `"level": "critical"` to messages sent by the simulated device, which simulates a message that requires immediate action by the application back-end. The application passes this information in the message properties, instead of in the message body, so that IoT Hub can route the message to the proper message destination.
-=======
-    This randomly adds the property `"level": "critical"` to messages sent by the simulated device, which simulates a message which requires immediate action by the solution back end. The application passes this information in the message properties, instead of in the message body, so that IoT Hub can route the message to the proper message destination.
->>>>>>> 91eb1273
    
    > [!NOTE]
    > You can use message properties to route messages for various scenarios including cold-path processing, in addition to the hot path example shown here.
