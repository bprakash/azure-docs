--- conflicted
+++ resolved
@@ -23,33 +23,11 @@
 - [Ubuntu 16.04](iot-hub-raspberrypikit-node-lesson1-get-the-tools-ubuntu.md)
 - [OS X 10.10](iot-hub-raspberrypikit-node-lesson1-get-the-tools-mac.md)
 
-<<<<<<< HEAD
-## 1.2.1 What will you do
-=======
 ## 1.2.1 What you will do
-Download the tools and software to build and deploy your first application for the Raspberry Pi 3.
-
-## 1.2.2 What you will learn
-In this section, you will learn:
-
-- How to install Git and Node.js
-    - [Git](https://git-scm.com) is an open source distributed version control system used to store the sample code for this lesson
-    - [Node.js](https://nodejs.org/en/) is a JavaScript runtime with a rich package ecosystem
-- How to use NPM to download additional Node.js packages and development tools. The minimum required version of the Node.js is 4.5 LTS.
-    - [NPM](https://www.npmjs.com) is the package manager for Node.js
-
-## 1.2.3 What you need
-
-- An internet connection to download the tools and software
-- A Windows PC
-
-## 1.2.4 Install Git and Node.js
-Click the links below to download and install Git and Node.js LTS for Windows.
->>>>>>> af2b1ab0
 
 Download the development tools and the software for the first sample application for your Raspberry Pi 3.
 
-## 1.2.2 What will you learn
+## 1.2.2 What you will learn
 - How to install Git and Node.js
   - [Git](https://git-scm.com) is an open source distributed version control system. The sample application for this lesson is stored on Git.
   - [Node.js](https://nodejs.org/en/) is a JavaScript runtime with a rich package ecosystem.
@@ -57,7 +35,7 @@
   - The minimum version requirement of Node.js is 4.5 LTS.
   - [NPM](https://www.npmjs.com) is one of the package managers for Node.js.
 
-## 1.2.3 What do you need
+## 1.2.3 What you need
 
 - An Internet connection to download the development tools and the software
 - A computer that is running Windows
@@ -70,24 +48,19 @@
 
 ## 1.2.5 Install additional Node.js development tools
 
-1. Download Gulp and device-discovery-cli.
-  - [Get gulp.js](http://gulpjs.com).
-    Gulp is a tool to automate the deployment of the sample application to your Pi.
-  - [Get device-discovery-cli](https://github.com/Azure/device-discovery-cli).
-    `device-discovery-cli` is a Node.js utility to retrieve network information about your Pi.
-2. Install these development tools.
-  1. Press `Windows + R`, type `cmd` and press Enter to open a command prompt window.
-  2. Run the following command:
-  
-    ```bash
-    npm install -g device-discovery-cli gulp
-    ```
+You use [gulp.js](http://gulpjs.com) to automate the deployment of the sample application to your Pi. You also use the [device-discovery-cli](https://github.com/Azure/device-discovery-cli) to retrieve network information about your IoT devices.
+
+Press `Windows + R`, type `cmd` and press Enter to open a command prompt window. Install `gulp` and `device-discovery-cli` by running the following command:
+
+```bash
+sudo npm install -g device-discovery-cli gulp
+```
     
 If you experience issues installing Node.js and these additional Node.js development tools on your computer, see [troubleshooting guide](iot-hub-raspberrypikit-node-troubleshooting.md) for solutions to common problems.
 
 ## 1.2.6 Install Visual Studio Code
 
-[Download](https://code.visualstudio.com/docs/setup/windows) and install Visual Studio Code. Visual Studio Code is a lightweight but powerful source code editor for Windows, Linux and OS X. You use this later in the tutorial to edit the sample application.
+[Download](https://code.visualstudio.com/docs/setup/windows) and install Visual Studio Code. Visual Studio Code is a lightweight but powerful source code editor for Windows, Linux and OS X. You use this later in the tutorial to edit the sample codes.
 
 ## 1.2.7 Summary
 
