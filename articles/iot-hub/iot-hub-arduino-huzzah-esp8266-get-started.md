---
title: ESP8266 to cloud - Connect Feather HUZZAH ESP8266 to Azure IoT Hub | Microsoft Docs
description: A guide to connecting an Arduino device, Adafruit Feather HUZZAH ESP8266, to Azure IoT Hub which is a Microsoft cloud service that helps manage your IoT assets.
services: iot-hub
documentationcenter: ''
author: shizn
manager: timtl
tags: ''
keywords: ''

ms.assetid: c505aacf-89a8-40ed-a853-493b75bec524
ms.service: iot-hub
ms.devlang: arduino
ms.topic: article
ms.tgt_pltfrm: na
ms.workload: na
ms.date: 03/15/2017
ms.author: xshi

---
# Connect Adafruit Feather HUZZAH ESP8266 to Azure IoT Hub in the cloud

![connection between DHT22, Feather HUZZAH ESP8266, and IoT Hub](media/iot-hub-arduino-huzzah-esp8266-get-started/1_connection-hdt22-feather-huzzah-iot-hub.png)

## What you will do

Connect Adafruit Feather HUZZAH ESP8266 to an IoT hub you will create. Then run a sample application on ESP8266 to collect temperature and humidity data from a DHT22 sensor. Finally, send the sensor data to your IoT hub.

> [!NOTE]
> If you are using other ESP8266 boards, you can still follow these steps to connect it to your IoT hub. Depending on the ESP8266 board you are using, you may need to reconfigure the `LED_PIN`. For example, if you are using ESP8266 from AI-Thinker, you may change it from `0` to `2`. Don't have a kit yet?: Click [here](http://azure.com/iotstarterkits)

## What you will learn

* How to create an IoT hub and register a device for Feather HUZZAH ESP8266.
* How to connect Feather HUZZAH ESP8266 with the sensor and your computer.
* How to collect sensor data by running a sample application on Feather HUZZAH ESP8266.
* How to send the sensor data to your IoT hub.

## What you will need

![parts needed for the tutorial](media/iot-hub-arduino-huzzah-esp8266-get-started/2_parts-needed-for-the-tutorial.png)

To complete this operation, you need the following parts from your Feather HUZZAH ESP8266 Starter Kit:

* The Feather HUZZAH ESP8266 board.
* A Micro USB to Type A USB cable.

You also need the following for your development environment:

* Mac or PC that is running Windows or Ubuntu.
* Wireless network for Feather HUZZAH ESP8266 to connect to.
* Internet connection to download the configuration tool.
* [Arduino IDE](https://www.arduino.cc/en/main/software) version 1.6.8 (or newer), earlier versions will not work with the AzureIoT library).

The following items are optional in case you don’t have a sensor. You also have the option of using simulated sensor data.

* An Adafruit DHT22 temperature and humidity sensor.
* A breadboard.
* M/M jumper wires.

## Create an IoT hub and register a device for Feather HUZZAH ESP8266

### Create your Azure IoT hub in the Azure portal

1. Sign in to the [Azure portal](https://portal.azure.com/).
1. Click **New** > **Internet of Things** > **IoT Hub**.

   ![create iot hub](media/iot-hub-arduino-huzzah-esp8266-get-started/3_iot-hub-creation.png)

1. In the **IoT hub** pane, enter the necessary information for your IoT hub:

   ![basic information for iot hub creation](media/iot-hub-arduino-huzzah-esp8266-get-started/4_iot-hub-provide-basic-info.png)

   * **Name**: The name for your IoT hub. If the name you enter is valid, a green check mark appears.
   * **Pricing and scale tier**: Select the free F1 tier, will suffice for this demo. See [pricing and scale tier](https://azure.microsoft.com/pricing/details/iot-hub/).
   * **Resource group**: Create a resource group to host the IoT hub or use an existing one. See [Using resource groups to manage your Azure resources](../azure-resource-manager/resource-group-portal.md).
   * **Location**: Select the closest location to you where the IoT hub is created.
   * **Pin the dashboard**: Check this option for easy access to your IoT hub from the dashboard.
1. Click **Create**. It could take a few minutes for your IoT hub to be created. You can see progress in the **Notifications** pane.

   ![monitor the iot hub creation progress in the notification pane](media/iot-hub-arduino-huzzah-esp8266-get-started/5_iot-hub-monitor-creation-progress-notification-pane.png)

1. Once your IoT hub is created, click it from the dashboard. Make a note of the **Hostname** that is used later, and then click **Shared access policies**.

   ![get hostname of your IoT hub](media/iot-hub-arduino-huzzah-esp8266-get-started/6_iot-hub-get-hostname.png)

1. In the **Shared access policies** pane, click the **iothubowner** policy, and then copy and make a note of the **Connection string** of your IoT hub that is used later. For more information, see [Control access to IoT Hub](iot-hub-devguide-security.md).

   ![get iot hub connection string](media/iot-hub-arduino-huzzah-esp8266-get-started/7_iot-hub-get-connection-string.png)

You have now created your IoT hub. The host name and connection string that you noted down will be used later.

### Register a device for Feather HUZZAH ESP8266 in your IoT hub

Every IoT hub has an identity registry that stores information about the devices that are permitted to connect to the IoT hub. Before a device can connect to an IoT hub, there must be an entry for that device in the IoT hub's identity registry.

In this section, you will use a CLI tool iothub explorer to register a device for Feather HUZZAH ESP8266 in the identity registry of your IoT hub.

> [!NOTE]
> iothub explorer requires Node.js 4.x or higher to work properly.

To register a device for Feather HUZZAH ESP8266, follow these steps:

1. [Download](https://nodejs.org/en/download/) and install the latest LTS version of Node.js, NPM included.
1. Install iothub explorer by using NPM.

   * Windows 7 or later
     Start a command prompt as an administrator. Install iothub explorer by running the following command:

     ```bash
     npm install -g iothub-explorer
     ```
   * Ubuntu 16.04 or later
     Open a terminal by using the keyboard shortcut Ctrl + Alt + T, and then run the following command:

     ```bash
     sudo npm install -g iothub-explorer
     ```
   * macOS 10.1 or later
     Open a terminal, and then run the following command:

     ```bash
     npm install -g iothub-explorer
     ```
1. Log in to your IoT hub by running the following command:

   ```bash
   iothub-explorer login [your iot hub connection string]
   ```
1. Register a new device, which `deviceID` is `new-device`, and get its connection string by running the following command.

   ```bash
   iothub-explorer create new-device --connection-string
   ```

Make a note of the connection string of the registered device, it will be used later.

## Connect Feather HUZZAH ESP8266 with the sensor and your computer

### Connect a DHT22 temperature and humidity sensor to Feather HUZZAH ESP8266

Use the breadboard and jumper wires to make the connection as follows. If you don’t have a sensor, skip this section because you can use simulated sensor data instead.

![connections reference](media/iot-hub-arduino-huzzah-esp8266-get-started/15_connections_on_breadboard.png)

For sensor pins, we will use the following wiring:

| Start (Sensor)           | End (Board)           | Cable Color   |
| -----------------------  | ---------------------- | ------------: |
| VDD (Pin 31F)            | 3V (Pin 58H)           | Red cable     |
| DATA (Pin 32F)           | GPIO 2 (Pin 46A)       | Blue cable    |
| GND (Pin 34F)            | GND (PIn 56I)          | Black cable   |


- For more information, see: [Adafruit DHT22 sensor setup](https://learn.adafruit.com/dht/connecting-to-a-dhtxx-sensor) and [Adafruit Feather HUZZAH Esp8266 Pinouts](https://learn.adafruit.com/adafruit-feather-huzzah-esp8266/using-arduino-ide?view=all#pinouts)

Now your Adafruit Feather Huzzah ESP8266 should be connected with a working sensor.

![connect dht22 with feather huzzah](media/iot-hub-arduino-huzzah-esp8266-get-started/8_connect-dht22-feather-huzzah.png)

### Connect Feather HUZZAH ESP8266 to your computer

Use the Micro USB to Type A USB cable to connect Feather HUZZAH ESP8266 to your computer as follows.

![connect feather huzzah to your computer](media/iot-hub-arduino-huzzah-esp8266-get-started/9_connect-feather-huzzah-computer.png)

### Add serial port permissions – Ubuntu only

If you use Ubuntu, make sure a normal user has the permissions to operate on the USB port of Feather HUZZAH ESP826. To add serial port permissions for a normal user, follow these steps:

1. Run the following commands at a terminal:

   ```bash
   ls -l /dev/ttyUSB*
   ls -l /dev/ttyACM*
   ```

   You get one of the following outputs:

   * crw-rw---- 1 root uucp xxxxxxxx
   * crw-rw---- 1 root dialout xxxxxxxx

   In the output, notice `uucp` or `dialout` that is the group owner name of the USB port.

1. Add the user to the group by running the following command:

   ```bash
   sudo usermod -a -G <group-owner-name> <username>
   ```

   `<group-owner-name>` is the group owner name you obtained in the previous step. `<username>` is your Ubuntu user name.

1. Log out Ubuntu and log in it again for the change to take effect.

## Collect sensor data and send it to your IoT hub

In this section, you deploy and run a sample application on Feather HUZZAH ESP8266. The sample application blinks the LED on Feather HUZZAH ESP8266 and sends the temperature and humidity data collected from the DHT22 sensor to your IoT hub.

### Get the sample application from Github

The sample application is hosted on Github. Clone the sample repository that contains the sample application from GitHub. To clone the sample repository, follow these steps:

1. Open a command prompt or a terminal window.
1. Go to a folder where you want the sample application to be stored.
1. Run the following command:

   ```bash
   git clone https://github.com/Azure-Samples/iot-hub-feather-huzzah-client-app.git
   ```

Install the package for Feather HUZZAH ESP8266 in Arduino IDE:

1. Open the folder where the sample application is stored.
1. Open the app.ino file in the app folder in Arduino IDE.

   ![open the sample application in arduino ide](media/iot-hub-arduino-huzzah-esp8266-get-started/10_arduino-ide-open-sample-app.png)

1. In the Arduino IDE, click **File** > **Preferences**.
1. In the **Preferences** dialog box, click the icon next to the **Additional Boards Manager URLs** text box.
1. In the pop-up window, enter the following URL, and then click **OK**.

   `http://arduino.esp8266.com/stable/package_esp8266com_index.json`

   ![point to a package url in arduino ide](media/iot-hub-arduino-huzzah-esp8266-get-started/11_arduino-ide-package-url.png)

1. In the **Preference** dialog box, click **OK**.
1. Click **Tools** > **Board** > **Boards Manager**, and then search for esp8266.
   ESP8266 with a version of 2.2.0 or later should be installed.

   ![the esp8266 package is installed](media/iot-hub-arduino-huzzah-esp8266-get-started/12_arduino-ide-esp8266-installed.png)

1. Click **Tools** > **Board** > **Adafruit HUZZAH ESP8266**.

### Install necessary libraries

1. In the Arduino IDE, click **Sketch** > **Include Library** > **Manage Libraries**.
1. Search for the following library names one by one. For each of the library you find, click **Install**.
   * `AzureIoTHub`
   * `AzureIoTUtility`
   * `AzureIoTProtocol_MQTT`
   * `ArduinoJson`
   * `DHT sensor library`
   * `Adafruit Unified Sensor`

### Don’t have a real DHT22 sensor?

The sample application can simulate temperature and humidity data in case you don’t have a real DHT22 sensor. To enable the sample application to use simulated data, follow these steps:

1. Open the `config.h` file in the `app` folder.
1. Locate the following line of code and change the value from `false` to `true`:
   ```c
   define SIMULATED_DATA true
   ```
   ![configure the sample application to use simulated data](media/iot-hub-arduino-huzzah-esp8266-get-started/13_arduino-ide-configure-app-use-simulated-data.png)
   
1. Save with `Control-s`.

### Deploy the sample application to Feather HUZZAH ESP8266

1. In the Arduino IDE, click **Tool** > **Port**, and then click the serial port for Feather HUZZAH ESP8266.
1. Click **Sketch** > **Upload** to build and deploy the sample application to Feather HUZZAH ESP8266.

### Enter your credentials

After the upload completes successfully, follow the steps to enter your credentials:

1. In the Arduino IDE, click **Tools** > **Serial Monitor**.
1. In the serial monitor window, notice the two drop-down lists on the bottom right corner.
1. Select **No line ending** for the left drop-down list.
1. Select **115200 baud** for the right drop-down list.
1. In the input box located at the top of the serial monitor window, enter the following information if you are asked to provide them, and then click **Send**.
   * Wi-Fi SSID
   * Wi-Fi password
   * Device connection string

> [!Note]
> The credential information is stored in the EEPROM of Feather HUZZAH ESP8266. If you click the reset button on the Feather HUZZAH ESP8266 board, the sample application asks you if you want to erase the information. Enter `Y` to have the information erased and you are asked to provide the information again.

### Verify the sample application is running successfully

If you see the following output from the serial monitor window and the blinking LED on Feather HUZZAH ESP8266, the sample application is running successfully.

![final output in arduino ide](media/iot-hub-arduino-huzzah-esp8266-get-started/14_arduino-ide-final-output.png)

## Next steps

<<<<<<< HEAD
You have successfully connected Feather HUZZAH ESP8266 to your IoT hub and sent the captured sensor data to your IoT hub. 

To continue getting started with IoT Hub and to explore other IoT scenarios, see:

- [Manage cloud device messaging with iothub-explorer](iot-hub-explorer-cloud-device-messaging.md)
- [Save IoT Hub messages to Azure data storage](iot-hub-store-data-in-azure-table-storage.md)
=======
You have successfully connected a Feather HUZZAH ESP8266 to your IoT hub and sent the captured sensor data to your IoT hub.
>>>>>>> 1fbbcf2f
<|MERGE_RESOLUTION|>--- conflicted
+++ resolved
@@ -284,13 +284,9 @@
 
 ## Next steps
 
-<<<<<<< HEAD
-You have successfully connected Feather HUZZAH ESP8266 to your IoT hub and sent the captured sensor data to your IoT hub. 
+You have successfully connected a Feather HUZZAH ESP8266 to your IoT hub and sent the captured sensor data to your IoT hub. 
 
 To continue getting started with IoT Hub and to explore other IoT scenarios, see:
 
 - [Manage cloud device messaging with iothub-explorer](iot-hub-explorer-cloud-device-messaging.md)
 - [Save IoT Hub messages to Azure data storage](iot-hub-store-data-in-azure-table-storage.md)
-=======
-You have successfully connected a Feather HUZZAH ESP8266 to your IoT hub and sent the captured sensor data to your IoT hub.
->>>>>>> 1fbbcf2f
