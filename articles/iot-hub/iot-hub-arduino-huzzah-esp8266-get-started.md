---
title: ESP8266 to cloud - Connect Feather HUZZAH ESP8266 to Azure IoT Hub | Microsoft Docs
description: Explains how to connect an Arduino device, called Adafruit Feather HUZZAH ESP8266, to Azure IoT Hub, which is a Microsoft cloud service that helps manage your IoT assets.
services: iot-hub
documentationcenter: ''
author: shizn
manager: timtl
tags: ''
keywords: ''

ms.assetid: c505aacf-89a8-40ed-a853-493b75bec524
ms.service: iot-hub
ms.devlang: arduino
ms.topic: article
ms.tgt_pltfrm: na
ms.workload: na
ms.date: 03/28/2017
ms.author: xshi

---
# Connect Adafruit Feather HUZZAH ESP8266 to Azure IoT Hub in the cloud

[!INCLUDE [iot-hub-get-started-device-selector](../../includes/iot-hub-get-started-device-selector.md)]

![Connection between DHT22, Feather HUZZAH ESP8266, and IoT Hub](media/iot-hub-arduino-huzzah-esp8266-get-started/1_connection-hdt22-feather-huzzah-iot-hub.png)

<<<<<<< HEAD
Connect Adafruit Feather HUZZAH ESP8266 to an IoT hub. Then run a sample application on ESP8266 to collect temperature and humidity data from a DHT22 sensor. Finally, send the sensor data to your IoT hub.

> [!NOTE]
>If you are using other ESP8266 boards, you can still follow these steps to connect them to your IoT hub. Depending on the ESP8266 board you are using, you may need to reconfigure the `LED_PIN`. For example, if you are using ESP8266 from AI-Thinker, you may change it from `0` to `2`. Don't have a board yet? [Get a Microsoft Azure IoT starter kit](http://azure.com/iotstarterkits).
=======
## What you do


Connect Adafruit Feather HUZZAH ESP8266 to an IoT hub that you create. Then you run a sample application on ESP8266 to collect the temperature and humidity data from a DHT22 sensor. Finally, you send the sensor data to your IoT hub.

> [!NOTE]
> If you're using other ESP8266 boards, you can still follow these steps to connect it to your IoT hub. Depending on the ESP8266 board you're using, you might need to reconfigure the `LED_PIN`. For example, if you're using ESP8266 from AI-Thinker, you might change it from `0` to `2`. Don't have a kit yet? Get it from the [Azure website](http://azure.com/iotstarterkits).



>>>>>>> a42dbad0

## What you learn

* How to create an IoT hub and register a device for Feather HUZZAH ESP8266
* How to connect Feather HUZZAH ESP8266 with the sensor and your computer
* How to collect sensor data by running a sample application on Feather HUZZAH ESP8266
* How to send the sensor data to your IoT hub

## What you need

![Parts needed for the tutorial](media/iot-hub-arduino-huzzah-esp8266-get-started/2_parts-needed-for-the-tutorial.png)

To complete this operation, you need the following parts from your Feather HUZZAH ESP8266 Starter Kit:

* The Feather HUZZAH ESP8266 board
* A Micro USB to Type A USB cable

You also need the following things for your development environment:

* Mac or PC that is running Windows or Ubuntu.
* Wireless network for Feather HUZZAH ESP8266 to connect to.
* Internet connection to download the configuration tool.
<<<<<<< HEAD
* [Arduino IDE](https://www.arduino.cc/en/main/software) version 1.6.8 (or newer), earlier versions don't work with the AzureIoT library.
=======
* [Arduino IDE](https://www.arduino.cc/en/main/software) version 1.6.8 or later. Earlier versions don't work with the AzureIoT library.



>>>>>>> a42dbad0


The following items are optional in case you don’t have a sensor. You also have the option of using simulated sensor data.

* An Adafruit DHT22 temperature and humidity sensor
* A breadboard
* M/M jumper wires

## Create an IoT hub and register a device for Feather HUZZAH ESP8266

### To create your IoT hub in the Azure portal, follow these steps:

1. Sign in to the [Azure portal](https://portal.azure.com/).
1. Click **New** > **Internet of Things** > **IoT Hub**.

   ![Create IoT hub](media/iot-hub-arduino-huzzah-esp8266-get-started/3_iot-hub-creation.png)

1. In the **IoT hub** pane, enter the necessary information for your IoT hub:

   ![Basic information for IoT hub creation](media/iot-hub-arduino-huzzah-esp8266-get-started/4_iot-hub-provide-basic-info.png)

<<<<<<< HEAD
   * **Name**: It is the name for your IoT hub. If the name you enter is valid, a green check mark appears.
   * **Pricing and scale tier**: Select the free F1 tier. This option is sufficient for this demo. See [pricing and scale tier](https://azure.microsoft.com/pricing/details/iot-hub/).

   * **Resource group**: Create a resource group to host the IoT hub or use an existing one. See [Using resource groups to manage your Azure resources](../azure-resource-manager/resource-group-portal.md).
=======
   * **Name**: The name for your IoT hub. If the name you enter is valid, a green check mark appears.
   * **Pricing and scale tier**: Select the free F1 tier for this demo. See [pricing and scale tier](https://azure.microsoft.com/pricing/details/iot-hub/).
   * **Resource group**: Create a resource group to host the IoT hub, or use an existing one. See [Using resource groups to manage your Azure resources](../azure-resource-manager/resource-group-portal.md).
>>>>>>> a42dbad0
   * **Location**: Select the closest location to you where the IoT hub is created.
   * **Pin to dashboard**: Select this option for easy access to your IoT hub from the dashboard.

1. Click **Create**. It could take a few minutes for your IoT hub to be created. You can see progress in the **Notifications** pane.

   ![Monitor the IoT hub creation progress in the notification pane](media/iot-hub-arduino-huzzah-esp8266-get-started/5_iot-hub-monitor-creation-progress-notification-pane.png)

1. After your IoT hub is created, click it from the dashboard. Make a note of the **Hostname** value that is used later in this article, and then click **Shared access policies**.

<<<<<<< HEAD
1. Once your IoT hub is created, click it from the dashboard. Make a note of the **Hostname**, and then click **Shared access policies**.
=======
   ![Get the Hostname of your IoT hub](media/iot-hub-arduino-huzzah-esp8266-get-started/6_iot-hub-get-hostname.png)
>>>>>>> a42dbad0

1. In the **Shared access policies** pane, click the **iothubowner** policy, and then copy and save the **Connection string** value for your IoT hub. You use this value later in this article. For more information, see [Control access to IoT Hub](iot-hub-devguide-security.md).

<<<<<<< HEAD
1. In the **Shared access policies** pane, click the **iothubowner** policy, and then copy and make a note of the **Connection string** of your IoT hub to be used later. For more information, see [Control access to IoT Hub](iot-hub-devguide-security.md).
=======
   ![Get IoT hub connection string](media/iot-hub-arduino-huzzah-esp8266-get-started/7_iot-hub-get-connection-string.png)
>>>>>>> a42dbad0

You've now created your IoT hub. Ensure that you save the **Hostname** and **Connection string** values. They're used later in this article.

<<<<<<< HEAD
=======

>>>>>>> a42dbad0
### Register a device for Feather HUZZAH ESP8266 in your IoT hub

Every IoT hub has an identity registry that stores information about the devices that are permitted to connect to the IoT hub. Before a device can connect to an IoT hub, there must be an entry for that device in the identity registry for that IoT hub.


In this section, you use a CLI tool called *iothub explorer*. Use this tool to register a device for Feather HUZZAH ESP8266 in the identity registry of your IoT hub.


<<<<<<< HEAD
In this section, you use a CLI tool iothub explorer to register a device for Feather HUZZAH ESP8266 in the identity registry of your IoT hub.
=======
>>>>>>> a42dbad0

> [!NOTE]
> iothub explorer requires Node.js 4.x or later to work properly.

To register a device for Feather HUZZAH ESP8266, follow these steps:

1. [Download](https://nodejs.org/en/download/) and install the latest LTS version of Node.js, NPM included.
1. Install iothub explorer by using NPM.

<<<<<<< HEAD
   * Windows 7 or later
=======
   * Windows 7 or later:
>>>>>>> a42dbad0

     Start a command prompt as an administrator. Install iothub explorer by running the following command:

     ```bash
     npm install -g iothub-explorer
     ```
<<<<<<< HEAD
   * Ubuntu 16.04 or later

     Open a terminal by using the keyboard shortcut Ctrl + Alt + T, and then run the following command:
=======

   * Ubuntu 16.04 or later:

     Open a terminal by using the keyboard shortcut Ctrl+Alt+T, and then run the following command:
>>>>>>> a42dbad0

     ```bash
     sudo npm install -g iothub-explorer
     ```
<<<<<<< HEAD
   * macOS 10.1 or later
=======

   * MacOS 10.1 or later:
>>>>>>> a42dbad0

     Open a terminal, and then run the following command:

     ```bash
     npm install -g iothub-explorer
     ```

3. Log in to your IoT hub by running the following command:

   ```bash
   iothub-explorer login [your IoT hub connection string]
   ```
<<<<<<< HEAD
1. Register a new device with `deviceID` as `new-device`, and get its connection string by running the following command:
=======

4. Register a new device. In the next example, `deviceID` is `new-device`. Get its connection string by running the following command.
>>>>>>> a42dbad0

   ```bash
   iothub-explorer create new-device --connection-string
   ```

<<<<<<< HEAD
Make a note of the connection string of the registered device.

> [!NOTE]
> To view the connection string of registered devices, run the `iothub-explorer list` command.
=======
Make a note of the connection string of the registered device. It's used later.
>>>>>>> a42dbad0


> [!NOTE]
> To view the connection string of registered devices, run the `iothub-explorer list` command.


## Connect Feather HUZZAH ESP8266 with the sensor and your computer
In this section, you connect the sensors to your board. Then you plug in your device to your computer for further use.
### Connect a DHT22 temperature and humidity sensor to Feather HUZZAH ESP8266

Use the breadboard and jumper wires to make the connection as follows. If you don’t have a sensor, skip this section because you can use simulated sensor data instead.

![Connections reference](media/iot-hub-arduino-huzzah-esp8266-get-started/15_connections_on_breadboard.png)


For sensor pins, use the following wiring:

<<<<<<< HEAD
Use the following wiring for sensor pins:
=======
>>>>>>> a42dbad0

| Start (Sensor)           | End (Board)           | Cable Color   |
| -----------------------  | ---------------------- | ------------: |
| VDD (Pin 31F)            | 3V (Pin 58H)           | Red cable     |
| DATA (Pin 32F)           | GPIO 2 (Pin 46A)       | Blue cable    |
| GND (Pin 34F)            | GND (PIn 56I)          | Black cable   |

<<<<<<< HEAD
For more information, see: [Adafruit DHT22 sensor setup](https://learn.adafruit.com/dht/connecting-to-a-dhtxx-sensor) and [Adafruit Feather HUZZAH Esp8266 Pinouts](https://learn.adafruit.com/adafruit-feather-huzzah-esp8266/using-arduino-ide?view=all#pinouts)

Now your Feather Huzzah ESP8266 should be connected with a working sensor.
=======
For more information, see [Adafruit DHT22 sensor setup](https://learn.adafruit.com/dht/connecting-to-a-dhtxx-sensor) and [Adafruit Feather HUZZAH Esp8266 Pinouts](https://learn.adafruit.com/adafruit-feather-huzzah-esp8266/using-arduino-ide?view=all#pinouts).




>>>>>>> a42dbad0

Now your Feather Huzzah ESP8266 should be connected with a working sensor.

![Connect DHT22 with Feather Huzzah](media/iot-hub-arduino-huzzah-esp8266-get-started/8_connect-dht22-feather-huzzah.png)

### Connect Feather HUZZAH ESP8266 to your computer

As shown next, use the Micro USB to Type A USB cable to connect Feather HUZZAH ESP8266 to your computer.

![Connect Feather Huzzah to your computer](media/iot-hub-arduino-huzzah-esp8266-get-started/9_connect-feather-huzzah-computer.png)

### Add serial port permissions (Ubuntu only)


<<<<<<< HEAD
If you use Ubuntu, make sure you have the permissions to operate on the USB port of Feather HUZZAH ESP826. To add serial port permissions, follow these steps:
=======
If you use Ubuntu, make sure you have the permissions to operate on the USB port of Feather HUZZAH ESP8266. To add serial port permissions, follow these steps:

>>>>>>> a42dbad0

1. Run the following commands at a terminal:

   ```bash
   ls -l /dev/ttyUSB*
   ls -l /dev/ttyACM*
   ```

   You get one of the following outputs:

   * crw-rw---- 1 root uucp xxxxxxxx
   * crw-rw---- 1 root dialout xxxxxxxx

   In the output, notice that `uucp` or `dialout` is the group owner name of the USB port.

1. Add the user to the group by running the following command:

   ```bash
   sudo usermod -a -G <group-owner-name> <username>
   ```

   `<group-owner-name>` is the group owner name you obtained in the previous step. `<username>` is your Ubuntu user name.

1. Sign out of Ubuntu, and then sign in again for the change to appear.

## Collect sensor data and send it to your IoT hub

In this section, you deploy and run a sample application on Feather HUZZAH ESP8266. The sample application blinks the LED on Feather HUZZAH ESP8266, and sends the temperature and humidity data collected from the DHT22 sensor to your IoT hub.

### Get the sample application from GitHub

The sample application is hosted on GitHub. Clone the sample repository that contains the sample application from GitHub. To clone the sample repository, follow these steps:

1. Open a command prompt or a terminal window.
1. Go to a folder where you want the sample application to be stored.
1. Run the following command:

   ```bash
   git clone https://github.com/Azure-Samples/iot-hub-feather-huzzah-client-app.git
   ```

Install the package for Feather HUZZAH ESP8266 in the Arduino IDE:

1. Open the folder where the sample application is stored.
1. Open the app.ino file in the app folder in the Arduino IDE.

   ![Open the sample application in Arduino IDE](media/iot-hub-arduino-huzzah-esp8266-get-started/10_arduino-ide-open-sample-app.png)

1. In the Arduino IDE, click **File** > **Preferences**.
1. In the **Preferences** dialog box, click the icon next to the **Additional Boards Manager URLs** box.
1. In the pop-up window, enter the following URL, and then click **OK**.

   `http://arduino.esp8266.com/stable/package_esp8266com_index.json`

   ![Point to a package url in Arduino IDE](media/iot-hub-arduino-huzzah-esp8266-get-started/11_arduino-ide-package-url.png)

1. In the **Preference** dialog box, click **OK**.
1. Click **Tools** > **Board** > **Boards Manager**, and then search for esp8266.
<<<<<<< HEAD

   Boards Manager indicates that ESP8266 with a version of 2.2.0 or later is installed.
=======
>>>>>>> a42dbad0

   Boards Manager indicates that ESP8266 with a version of 2.2.0 or later is installed.

   ![The esp8266 package is installed](media/iot-hub-arduino-huzzah-esp8266-get-started/12_arduino-ide-esp8266-installed.png)

1. Click **Tools** > **Board** > **Adafruit HUZZAH ESP8266**.

### Install necessary libraries

1. In the Arduino IDE, click **Sketch** > **Include Library** > **Manage Libraries**.
1. Search for the following library names one by one. For each  library that you find, click **Install**.
   * `AzureIoTHub`
   * `AzureIoTUtility`
   * `AzureIoTProtocol_MQTT`
   * `ArduinoJson`
   * `DHT sensor library`
   * `Adafruit Unified Sensor`

### Don’t have a real DHT22 sensor?

The sample application can simulate temperature and humidity data in case you don’t have a real DHT22 sensor. To set up the sample application to use simulated data, follow these steps:

1. Open the `config.h` file in the `app` folder.
1. Locate the following line of code and change the value from `false` to `true`:
   ```c
   define SIMULATED_DATA true
   ```
<<<<<<< HEAD
   ![configure the sample application to use simulated data](media/iot-hub-arduino-huzzah-esp8266-get-started/13_arduino-ide-configure-app-use-simulated-data.png)
=======
   ![Configure the sample application to use simulated data](media/iot-hub-arduino-huzzah-esp8266-get-started/13_arduino-ide-configure-app-use-simulated-data.png)
>>>>>>> a42dbad0

1. Save the file with `Control-s`.

### Deploy the sample application to Feather HUZZAH ESP8266

1. In the Arduino IDE, click **Tool** > **Port**, and then click the serial port for Feather HUZZAH ESP8266.
1. Click **Sketch** > **Upload** to build and deploy the sample application to Feather HUZZAH ESP8266.

### Enter your credentials

After the upload completes successfully, follow these steps to enter your credentials:

1. In the Arduino IDE, click **Tools** > **Serial Monitor**.
1. In the serial monitor window, notice the two drop-down lists in the lower-right corner.
1. Select **No line ending** for the left drop-down list.
1. Select **115200 baud** for the right drop-down list.
1. In the input box located at the top of the serial monitor window, enter the following information if you are asked to provide them, and then click **Send**.
   * Wi-Fi SSID
   * Wi-Fi password
   * Device connection string

> [!Note]
> The credential information is stored in the EEPROM of Feather HUZZAH ESP8266. If you click the reset button on the Feather HUZZAH ESP8266 board, the sample application asks if you want to erase the information. Enter `Y` to have the information erased. You are asked to provide the information a second time.

### Verify the sample application is running successfully

If you see the following output from the serial monitor window and the blinking LED on Feather HUZZAH ESP8266, the sample application is running successfully.

![Final output in Arduino IDE](media/iot-hub-arduino-huzzah-esp8266-get-started/14_arduino-ide-final-output.png)

## Next steps

<<<<<<< HEAD
## Next steps

You have successfully connected a Feather HUZZAH ESP8266 to your IoT hub and sent the captured sensor data to your IoT hub. 

To continue getting started with IoT Hub and to explore other IoT scenarios, see:

- [Manage cloud device messaging with iothub-explorer](iot-hub-explorer-cloud-device-messaging.md)
- [Save IoT Hub messages to Azure data storage](iot-hub-store-data-in-azure-table-storage.md)
- [Use Power BI to visualize real-time sensor data from Azure IoT Hub](iot-hub-live-data-visualization-in-power-bi.md).
- [Use Azure Web Apps to visualize real-time sensor data from Azure IoT Hub](iot-hub-live-data-visualization-in-web-apps.md).
- [Weather forecast using the sensor data from your IoT hub in Azure Machine Learning](iot-hub-weather-forecast-machine-learning.md)
=======
You have successfully connected a Feather HUZZAH ESP8266 to your IoT hub, and sent the captured sensor data to your IoT hub. 

[!INCLUDE [iot-hub-get-started-next-steps](../../includes/iot-hub-get-started-next-steps.md)]
>>>>>>> a42dbad0
<|MERGE_RESOLUTION|>--- conflicted
+++ resolved
@@ -24,12 +24,6 @@
 
 ![Connection between DHT22, Feather HUZZAH ESP8266, and IoT Hub](media/iot-hub-arduino-huzzah-esp8266-get-started/1_connection-hdt22-feather-huzzah-iot-hub.png)
 
-<<<<<<< HEAD
-Connect Adafruit Feather HUZZAH ESP8266 to an IoT hub. Then run a sample application on ESP8266 to collect temperature and humidity data from a DHT22 sensor. Finally, send the sensor data to your IoT hub.
-
-> [!NOTE]
->If you are using other ESP8266 boards, you can still follow these steps to connect them to your IoT hub. Depending on the ESP8266 board you are using, you may need to reconfigure the `LED_PIN`. For example, if you are using ESP8266 from AI-Thinker, you may change it from `0` to `2`. Don't have a board yet? [Get a Microsoft Azure IoT starter kit](http://azure.com/iotstarterkits).
-=======
 ## What you do
 
 
@@ -40,7 +34,6 @@
 
 
 
->>>>>>> a42dbad0
 
 ## What you learn
 
@@ -63,14 +56,10 @@
 * Mac or PC that is running Windows or Ubuntu.
 * Wireless network for Feather HUZZAH ESP8266 to connect to.
 * Internet connection to download the configuration tool.
-<<<<<<< HEAD
-* [Arduino IDE](https://www.arduino.cc/en/main/software) version 1.6.8 (or newer), earlier versions don't work with the AzureIoT library.
-=======
 * [Arduino IDE](https://www.arduino.cc/en/main/software) version 1.6.8 or later. Earlier versions don't work with the AzureIoT library.
 
 
 
->>>>>>> a42dbad0
 
 
 The following items are optional in case you don’t have a sensor. You also have the option of using simulated sensor data.
@@ -92,16 +81,9 @@
 
    ![Basic information for IoT hub creation](media/iot-hub-arduino-huzzah-esp8266-get-started/4_iot-hub-provide-basic-info.png)
 
-<<<<<<< HEAD
-   * **Name**: It is the name for your IoT hub. If the name you enter is valid, a green check mark appears.
-   * **Pricing and scale tier**: Select the free F1 tier. This option is sufficient for this demo. See [pricing and scale tier](https://azure.microsoft.com/pricing/details/iot-hub/).
-
-   * **Resource group**: Create a resource group to host the IoT hub or use an existing one. See [Using resource groups to manage your Azure resources](../azure-resource-manager/resource-group-portal.md).
-=======
    * **Name**: The name for your IoT hub. If the name you enter is valid, a green check mark appears.
    * **Pricing and scale tier**: Select the free F1 tier for this demo. See [pricing and scale tier](https://azure.microsoft.com/pricing/details/iot-hub/).
    * **Resource group**: Create a resource group to host the IoT hub, or use an existing one. See [Using resource groups to manage your Azure resources](../azure-resource-manager/resource-group-portal.md).
->>>>>>> a42dbad0
    * **Location**: Select the closest location to you where the IoT hub is created.
    * **Pin to dashboard**: Select this option for easy access to your IoT hub from the dashboard.
 
@@ -111,26 +93,15 @@
 
 1. After your IoT hub is created, click it from the dashboard. Make a note of the **Hostname** value that is used later in this article, and then click **Shared access policies**.
 
-<<<<<<< HEAD
-1. Once your IoT hub is created, click it from the dashboard. Make a note of the **Hostname**, and then click **Shared access policies**.
-=======
    ![Get the Hostname of your IoT hub](media/iot-hub-arduino-huzzah-esp8266-get-started/6_iot-hub-get-hostname.png)
->>>>>>> a42dbad0
 
 1. In the **Shared access policies** pane, click the **iothubowner** policy, and then copy and save the **Connection string** value for your IoT hub. You use this value later in this article. For more information, see [Control access to IoT Hub](iot-hub-devguide-security.md).
 
-<<<<<<< HEAD
-1. In the **Shared access policies** pane, click the **iothubowner** policy, and then copy and make a note of the **Connection string** of your IoT hub to be used later. For more information, see [Control access to IoT Hub](iot-hub-devguide-security.md).
-=======
    ![Get IoT hub connection string](media/iot-hub-arduino-huzzah-esp8266-get-started/7_iot-hub-get-connection-string.png)
->>>>>>> a42dbad0
 
 You've now created your IoT hub. Ensure that you save the **Hostname** and **Connection string** values. They're used later in this article.
 
-<<<<<<< HEAD
-=======
-
->>>>>>> a42dbad0
+
 ### Register a device for Feather HUZZAH ESP8266 in your IoT hub
 
 Every IoT hub has an identity registry that stores information about the devices that are permitted to connect to the IoT hub. Before a device can connect to an IoT hub, there must be an entry for that device in the identity registry for that IoT hub.
@@ -139,10 +110,6 @@
 In this section, you use a CLI tool called *iothub explorer*. Use this tool to register a device for Feather HUZZAH ESP8266 in the identity registry of your IoT hub.
 
 
-<<<<<<< HEAD
-In this section, you use a CLI tool iothub explorer to register a device for Feather HUZZAH ESP8266 in the identity registry of your IoT hub.
-=======
->>>>>>> a42dbad0
 
 > [!NOTE]
 > iothub explorer requires Node.js 4.x or later to work properly.
@@ -152,37 +119,23 @@
 1. [Download](https://nodejs.org/en/download/) and install the latest LTS version of Node.js, NPM included.
 1. Install iothub explorer by using NPM.
 
-<<<<<<< HEAD
-   * Windows 7 or later
-=======
    * Windows 7 or later:
->>>>>>> a42dbad0
 
      Start a command prompt as an administrator. Install iothub explorer by running the following command:
 
      ```bash
      npm install -g iothub-explorer
      ```
-<<<<<<< HEAD
-   * Ubuntu 16.04 or later
-
-     Open a terminal by using the keyboard shortcut Ctrl + Alt + T, and then run the following command:
-=======
 
    * Ubuntu 16.04 or later:
 
      Open a terminal by using the keyboard shortcut Ctrl+Alt+T, and then run the following command:
->>>>>>> a42dbad0
 
      ```bash
      sudo npm install -g iothub-explorer
      ```
-<<<<<<< HEAD
-   * macOS 10.1 or later
-=======
 
    * MacOS 10.1 or later:
->>>>>>> a42dbad0
 
      Open a terminal, and then run the following command:
 
@@ -195,25 +148,14 @@
    ```bash
    iothub-explorer login [your IoT hub connection string]
    ```
-<<<<<<< HEAD
-1. Register a new device with `deviceID` as `new-device`, and get its connection string by running the following command:
-=======
 
 4. Register a new device. In the next example, `deviceID` is `new-device`. Get its connection string by running the following command.
->>>>>>> a42dbad0
 
    ```bash
    iothub-explorer create new-device --connection-string
    ```
 
-<<<<<<< HEAD
-Make a note of the connection string of the registered device.
-
-> [!NOTE]
-> To view the connection string of registered devices, run the `iothub-explorer list` command.
-=======
 Make a note of the connection string of the registered device. It's used later.
->>>>>>> a42dbad0
 
 
 > [!NOTE]
@@ -231,10 +173,6 @@
 
 For sensor pins, use the following wiring:
 
-<<<<<<< HEAD
-Use the following wiring for sensor pins:
-=======
->>>>>>> a42dbad0
 
 | Start (Sensor)           | End (Board)           | Cable Color   |
 | -----------------------  | ---------------------- | ------------: |
@@ -242,19 +180,13 @@
 | DATA (Pin 32F)           | GPIO 2 (Pin 46A)       | Blue cable    |
 | GND (Pin 34F)            | GND (PIn 56I)          | Black cable   |
 
-<<<<<<< HEAD
-For more information, see: [Adafruit DHT22 sensor setup](https://learn.adafruit.com/dht/connecting-to-a-dhtxx-sensor) and [Adafruit Feather HUZZAH Esp8266 Pinouts](https://learn.adafruit.com/adafruit-feather-huzzah-esp8266/using-arduino-ide?view=all#pinouts)
+For more information, see [Adafruit DHT22 sensor setup](https://learn.adafruit.com/dht/connecting-to-a-dhtxx-sensor) and [Adafruit Feather HUZZAH Esp8266 Pinouts](https://learn.adafruit.com/adafruit-feather-huzzah-esp8266/using-arduino-ide?view=all#pinouts).
+
+
+
+
 
 Now your Feather Huzzah ESP8266 should be connected with a working sensor.
-=======
-For more information, see [Adafruit DHT22 sensor setup](https://learn.adafruit.com/dht/connecting-to-a-dhtxx-sensor) and [Adafruit Feather HUZZAH Esp8266 Pinouts](https://learn.adafruit.com/adafruit-feather-huzzah-esp8266/using-arduino-ide?view=all#pinouts).
-
-
-
-
->>>>>>> a42dbad0
-
-Now your Feather Huzzah ESP8266 should be connected with a working sensor.
 
 ![Connect DHT22 with Feather Huzzah](media/iot-hub-arduino-huzzah-esp8266-get-started/8_connect-dht22-feather-huzzah.png)
 
@@ -267,12 +199,8 @@
 ### Add serial port permissions (Ubuntu only)
 
 
-<<<<<<< HEAD
-If you use Ubuntu, make sure you have the permissions to operate on the USB port of Feather HUZZAH ESP826. To add serial port permissions, follow these steps:
-=======
 If you use Ubuntu, make sure you have the permissions to operate on the USB port of Feather HUZZAH ESP8266. To add serial port permissions, follow these steps:
 
->>>>>>> a42dbad0
 
 1. Run the following commands at a terminal:
 
@@ -331,11 +259,6 @@
 
 1. In the **Preference** dialog box, click **OK**.
 1. Click **Tools** > **Board** > **Boards Manager**, and then search for esp8266.
-<<<<<<< HEAD
-
-   Boards Manager indicates that ESP8266 with a version of 2.2.0 or later is installed.
-=======
->>>>>>> a42dbad0
 
    Boards Manager indicates that ESP8266 with a version of 2.2.0 or later is installed.
 
@@ -363,11 +286,7 @@
    ```c
    define SIMULATED_DATA true
    ```
-<<<<<<< HEAD
-   ![configure the sample application to use simulated data](media/iot-hub-arduino-huzzah-esp8266-get-started/13_arduino-ide-configure-app-use-simulated-data.png)
-=======
    ![Configure the sample application to use simulated data](media/iot-hub-arduino-huzzah-esp8266-get-started/13_arduino-ide-configure-app-use-simulated-data.png)
->>>>>>> a42dbad0
 
 1. Save the file with `Control-s`.
 
@@ -400,20 +319,6 @@
 
 ## Next steps
 
-<<<<<<< HEAD
-## Next steps
-
-You have successfully connected a Feather HUZZAH ESP8266 to your IoT hub and sent the captured sensor data to your IoT hub. 
-
-To continue getting started with IoT Hub and to explore other IoT scenarios, see:
-
-- [Manage cloud device messaging with iothub-explorer](iot-hub-explorer-cloud-device-messaging.md)
-- [Save IoT Hub messages to Azure data storage](iot-hub-store-data-in-azure-table-storage.md)
-- [Use Power BI to visualize real-time sensor data from Azure IoT Hub](iot-hub-live-data-visualization-in-power-bi.md).
-- [Use Azure Web Apps to visualize real-time sensor data from Azure IoT Hub](iot-hub-live-data-visualization-in-web-apps.md).
-- [Weather forecast using the sensor data from your IoT hub in Azure Machine Learning](iot-hub-weather-forecast-machine-learning.md)
-=======
 You have successfully connected a Feather HUZZAH ESP8266 to your IoT hub, and sent the captured sensor data to your IoT hub. 
 
 [!INCLUDE [iot-hub-get-started-next-steps](../../includes/iot-hub-get-started-next-steps.md)]
->>>>>>> a42dbad0
