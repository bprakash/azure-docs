<properties
 pageTitle="Get Azure tools (Windows 7 and later) | Microsoft Azure"
 description="Install Python and the Azure command-line interface (Azure CLI) on Windows 7 and later versions."
 services="iot-hub"
 documentationCenter=""
 authors="shizn"
 manager="timlt"
 tags=""
 keywords=""/>

<tags
 ms.service="iot-hub"
 ms.devlang="multiple"
 ms.topic="article"
 ms.tgt_pltfrm="na"
 ms.workload="na"
 ms.date="10/21/2016"
 ms.author="xshi"/>

# Get Azure tools (Windows 7 and later)

> [AZURE.SELECTOR]
- [Windows 7 and later](iot-hub-raspberry-pi-kit-node-lesson2-get-azure-tools-win32.md)
- [Ubuntu 16.04](iot-hub-raspberry-pi-kit-node-lesson2-get-azure-tools-ubuntu.md)
- [macOS 10.10](iot-hub-raspberry-pi-kit-node-lesson2-get-azure-tools-mac.md)

## What you will do

Install Python and the Azure command-line interface (Azure CLI). If you have any problems, seek solutions on the [troubleshooting page](iot-hub-raspberry-pi-kit-node-troubleshooting.md).

## What you will learn

- How to install Python
- How to install Azure CLI

## What you need

<<<<<<< HEAD
- A Windows computer with an Internet connection.
- An active Azure subscription. If you don't have an Azure account, [create a free Azure account](http://azure.microsoft.com/pricing/free-trial/) in just a couple of minutes.
=======
- A Windows computer with Internet connection
- An active Azure subscription. If you don't have an account, you can create a [free account](https://azure.microsoft.com/free/) in just a couple of minutes.
>>>>>>> 1f1066d6

## Install Python

[Install Python](https://www.python.org/downloads/) on your Windows computer. You can install Python 2.7, 3.4 or 3.5. This tutorial is based on Python 2.7. If you've already installed Python, go to the next section and install Azure CLI.

You also need to add the path of the folders where python.exe and pip.exe are installed to the system `PATH` environment variable. By default, python.exe is installed in `C:\Python27` and pip.exe is installed in `C:\Python27\Scripts`.

## Install Azure CLI

Azure CLI provides a multiplatform command-line experience for Azure. You work directly from your command line to provision and manage resources.

To install Azure CLI, follow these steps:

1. Open a Command Prompt window as an administrator.
2. Run the following commands:

    ```bash
    pip install azure-cli-core==0.1.0b7 azure-cli-vm==0.1.0b7 azure-cli-storage==0.1.0b7 azure-cli-role==0.1.0b7 azure-cli-resource==0.1.0b7 azure-cli-profile==0.1.0b7 azure-cli-network==0.1.0b7 azure-cli-iot==0.1.0b7 azure-cli-feedback==0.1.0b7 azure-cli-configure==0.1.0b7 azure-cli-component==0.1.0b7 azure-cli==0.1.0b7
    ```
3. Verify the installation by running the following command:

    ```bash
    az iot -h
    ```

You see the following output if the installation is successful.

![Output that indicates success](media/iot-hub-raspberry-pi-lessons/lesson2/az_iot_help_win.png)

## Summary

You've installed Azure CLI. Your next task is to create your hub and device identity by using Azure CLI.

## Next steps

[Create your hub and register Raspberry Pi 3](iot-hub-raspberry-pi-kit-node-lesson2-prepare-azure-iot-hub.md)<|MERGE_RESOLUTION|>--- conflicted
+++ resolved
@@ -35,13 +35,8 @@
 
 ## What you need
 
-<<<<<<< HEAD
 - A Windows computer with an Internet connection.
-- An active Azure subscription. If you don't have an Azure account, [create a free Azure account](http://azure.microsoft.com/pricing/free-trial/) in just a couple of minutes.
-=======
-- A Windows computer with Internet connection
 - An active Azure subscription. If you don't have an account, you can create a [free account](https://azure.microsoft.com/free/) in just a couple of minutes.
->>>>>>> 1f1066d6
 
 ## Install Python
 
