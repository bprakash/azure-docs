--- conflicted
+++ resolved
@@ -24,11 +24,7 @@
 
 * Secure communications by using per-device security credentials and access control.
 * Multiple device-to-cloud and cloud-to-device hyper-scale communication options.
-<<<<<<< HEAD
-* A queriable storage of per-device state information and meta-data.
-=======
 * A queryable storage of per-device state information and meta-data.
->>>>>>> f64354dd
 * Easy device connectivity with device libraries for the most popular languages and platforms.
 
 This IoT Hub developer guide includes the following articles:
