---
title: Developer guide for Azure IoT Hub | Microsoft Docs
description: The Azure IoT Hub developer guide includes discussions of endpoints, security, the identity registry, device management, direct methods, device twins, file uploads, jobs, the IoT Hub query language, and messaging.
services: iot-hub
documentationcenter: .net
author: dominicbetts
manager: timlt
editor: ''

ms.assetid: d534ff9d-2de5-4995-bb2d-84a02693cb2e
ms.service: iot-hub
ms.devlang: multiple
ms.topic: article
ms.tgt_pltfrm: na
ms.workload: na
<<<<<<< HEAD
ms.date: 12/12/2016
=======
ms.date: 01/31/2017
>>>>>>> e8cfaf0d
ms.author: dobett

---
# Azure IoT Hub developer guide
Azure IoT Hub is a fully managed service that helps enable reliable and secure bi-directional communications between millions of devices and a solution back end.

Azure IoT Hub provides you with:

* Secure communications by using per-device security credentials and access control.
* Multiple device-to-cloud and cloud-to-device hyper-scale communication options.
* Queryable storage of per-device state information and meta-data.
* Easy device connectivity with device libraries for the most popular languages and platforms.

This IoT Hub developer guide includes the following articles:

* [Send and receive messages with IoT Hub][devguide-messaging] describes the messaging features (device-to-cloud and cloud-to-device) that IoT Hub exposes. The article also includes information about topics such as message routing, message formats, and the supported communications protocols and the port numbers they use.
* [Device-to-cloud communication guidance][lnk-d2c-guidance] helps you choose between device-to-cloud messages, device twin's reported properties, and file upload.
* [Cloud-to-device communication guidance][lnk-c2d-guidance] helps you choose between direct methods, device twin's desired properties, and cloud-to-device messages.
* [Upload files from a device][devguide-upload] describes how you can upload files from a device. The article also includes information about topics such as the notifications the upload process can send.
* [Manage device identities in IoT Hub][devguide-identities] describes what information each IoT hub's identity registry stores, and how you can access and modify it.
* [Control access to IoT Hub][devguide-security] describes the security model used to grant access to IoT Hub functionality for both devices and cloud components. The article includes information about using tokens and X.509 certificates, and details of the permissions you can grant.
* [Use device twins to synchronize state and configurations][devguide-device-twins] describes the *device twin* concept and the functionality it exposes such as synchronizing a device with its device twin. The article includes information about the data stored in a device twin.
* [Invoke a direct method on a device][devguide-directmethods] describes the lifecycle of a direct method, information about how to invoke methods on a device from your back-end app and handle the direct method on your device.
* [Schedule jobs on multiple devices][devguide-jobs] describes how you can schedule jobs on multiple devices. The article describes how to submit jobs that perform tasks as executing a direct method, updating a device using a device twin. It also describes how to query the status of a job.
<<<<<<< HEAD
* [Reference - IoT Hub endpoints][devguide-endpoints] describes the various endpoints that each IoT hub exposes for runtime and management operations. The article also describes how you can add additional endpoints to your IoT hub, and how to use a field gateway to enable some devices to connect to your IoT Hub endpoints.
* [Reference - IoT Hub query language for device twins and jobs][devguide-query] describes that IoT Hub query language that enables you to retrieve information from your hub about your device twins and jobs.
* [Reference - quotas and throttling][devguide-quotas] summarizes the quotas set in the IoT Hub service and the throttling behavior you can expect to see when you exceed a quota.
* [Reference - pricing][devguide-pricing] provides general information on different SKUs and pricing for IoT Hub and additional details on how the various IoT Hub functionalities are metered as messages by IoT Hub.
=======
* [Reference - IoT Hub endpoints][devguide-endpoints] describes the various endpoints that each IoT hub exposes for runtime and management operations. The article also describes how you can create additional endpoints in your IoT hub, and how to use a field gateway to enable devices connectivity to your IoT Hub endpoints in non-standard scenarios.
* [Reference - IoT Hub query language for device twins and jobs][devguide-query] describes that IoT Hub query language that enables you to retrieve information from your hub about your device twins and jobs.
* [Reference - quotas and throttling][devguide-quotas] summarizes the quotas set in the IoT Hub service and the throttling behavior you can expect to see when you exceed a quota.
* [Reference - pricing][devguide-pricing] provides general information on different SKUs and pricing for IoT Hub and details on how the various IoT Hub functionalities are metered as messages by IoT Hub.
>>>>>>> e8cfaf0d
* [Reference - Device and service SDKs][devguide-sdks] lists the Azure IoT SDKs you can use to develop both device and service apps that interact with your IoT hub. The article includes links to online API documentation.
* [Reference - IoT Hub MQTT support][devguide-mqtt] provides detailed information about how IoT Hub supports the MQTT protocol. The article describes the support for the MQTT protocol built-in to the Azure IoT SDKs and provides information about using the MQTT protocol directly.
* [Glossary][devguide-glossary] a list of common IoT Hub-related terms.

[devguide-messaging]: iot-hub-devguide-messaging.md
[devguide-upload]: iot-hub-devguide-file-upload.md
[devguide-identities]: iot-hub-devguide-identity-registry.md
[devguide-security]: iot-hub-devguide-security.md
[devguide-device-twins]: iot-hub-devguide-device-twins.md
[devguide-directmethods]: iot-hub-devguide-direct-methods.md
[devguide-jobs]: iot-hub-devguide-jobs.md
[devguide-endpoints]: iot-hub-devguide-endpoints.md
[devguide-quotas]: iot-hub-devguide-quotas-throttling.md
[devguide-query]: iot-hub-devguide-query-language.md
[devguide-sdks]: iot-hub-devguide-sdks.md
[devguide-mqtt]: iot-hub-mqtt-support.md
[devguide-glossary]: iot-hub-devguide-glossary.md
[devguide-pricing]: iot-hub-devguide-pricing.md
[lnk-c2d-guidance]: iot-hub-devguide-c2d-guidance.md
[lnk-d2c-guidance]: iot-hub-devguide-d2c-guidance.md
<|MERGE_RESOLUTION|>--- conflicted
+++ resolved
@@ -13,11 +13,7 @@
 ms.topic: article
 ms.tgt_pltfrm: na
 ms.workload: na
-<<<<<<< HEAD
-ms.date: 12/12/2016
-=======
 ms.date: 01/31/2017
->>>>>>> e8cfaf0d
 ms.author: dobett
 
 ---
@@ -42,17 +38,10 @@
 * [Use device twins to synchronize state and configurations][devguide-device-twins] describes the *device twin* concept and the functionality it exposes such as synchronizing a device with its device twin. The article includes information about the data stored in a device twin.
 * [Invoke a direct method on a device][devguide-directmethods] describes the lifecycle of a direct method, information about how to invoke methods on a device from your back-end app and handle the direct method on your device.
 * [Schedule jobs on multiple devices][devguide-jobs] describes how you can schedule jobs on multiple devices. The article describes how to submit jobs that perform tasks as executing a direct method, updating a device using a device twin. It also describes how to query the status of a job.
-<<<<<<< HEAD
-* [Reference - IoT Hub endpoints][devguide-endpoints] describes the various endpoints that each IoT hub exposes for runtime and management operations. The article also describes how you can add additional endpoints to your IoT hub, and how to use a field gateway to enable some devices to connect to your IoT Hub endpoints.
-* [Reference - IoT Hub query language for device twins and jobs][devguide-query] describes that IoT Hub query language that enables you to retrieve information from your hub about your device twins and jobs.
-* [Reference - quotas and throttling][devguide-quotas] summarizes the quotas set in the IoT Hub service and the throttling behavior you can expect to see when you exceed a quota.
-* [Reference - pricing][devguide-pricing] provides general information on different SKUs and pricing for IoT Hub and additional details on how the various IoT Hub functionalities are metered as messages by IoT Hub.
-=======
 * [Reference - IoT Hub endpoints][devguide-endpoints] describes the various endpoints that each IoT hub exposes for runtime and management operations. The article also describes how you can create additional endpoints in your IoT hub, and how to use a field gateway to enable devices connectivity to your IoT Hub endpoints in non-standard scenarios.
 * [Reference - IoT Hub query language for device twins and jobs][devguide-query] describes that IoT Hub query language that enables you to retrieve information from your hub about your device twins and jobs.
 * [Reference - quotas and throttling][devguide-quotas] summarizes the quotas set in the IoT Hub service and the throttling behavior you can expect to see when you exceed a quota.
 * [Reference - pricing][devguide-pricing] provides general information on different SKUs and pricing for IoT Hub and details on how the various IoT Hub functionalities are metered as messages by IoT Hub.
->>>>>>> e8cfaf0d
 * [Reference - Device and service SDKs][devguide-sdks] lists the Azure IoT SDKs you can use to develop both device and service apps that interact with your IoT hub. The article includes links to online API documentation.
 * [Reference - IoT Hub MQTT support][devguide-mqtt] provides detailed information about how IoT Hub supports the MQTT protocol. The article describes the support for the MQTT protocol built-in to the Azure IoT SDKs and provides information about using the MQTT protocol directly.
 * [Glossary][devguide-glossary] a list of common IoT Hub-related terms.
