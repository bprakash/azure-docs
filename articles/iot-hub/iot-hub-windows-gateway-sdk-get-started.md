---
title: Get started with the Azure IoT Gateway SDK | Microsoft Docs
description: Azure IoT Gateway SDK walkthrough using Windows to illustrate key concepts you should understand when you use the Azure IoT Gateway SDK.
services: iot-hub
documentationcenter: ''
author: chipalost
manager: timlt
editor: ''

ms.assetid: 9aff3724-5e4e-40ec-b95a-d00df4f590c5
ms.service: iot-hub
ms.devlang: cpp
ms.topic: article
ms.tgt_pltfrm: na
ms.workload: na
ms.date: 11/16/2016
ms.author: andbuc

---
# Azure IoT Gateway SDK - Get started using Windows
[!INCLUDE [iot-hub-gateway-sdk-getstarted-selector](../../includes/iot-hub-gateway-sdk-getstarted-selector.md)]

## How to build the sample
Before you get started, you must [set up your development environment][lnk-setupdevbox] for working with the SDK on Windows.

1. Open a **Developer Command Prompt for VS2015** command prompt.
2. Navigate to the root folder in your local copy of the **azure-iot-gateway-sdk** repository.
3. Run the **tools\\build.cmd** script. This script creates a Visual Studio solution file, builds the solution, and runs the tests. You can find the Visual Studio solution in the **build** folder in your local copy of the **azure-iot-gateway-sdk** repository.

## How to run the sample
1. The **build.cmd** script creates a folder called **build** in your local copy of the repository. This folder contains the two modules used in this sample.
   
<<<<<<< HEAD
    The build script places **logger.dll** in the **build\\modules\\logger\\Debug** folder and **hello_world.dll** in the **build\\modules\\hello_world\\Debug** folder. Use these paths for the **module path** value as shown in the JSON settings file below.
2. The hello_world_sample process takes the path to a JSON configuration file as an argument in the command-line. An example JSON file has been provided as part of the repo at **azure-iot-gateway-sdk\samples\hello_world\src\hello_world_win.json** and is copied below. It will work as is unless you have modified the build script to place modules or sample executables in non-default locations. 
=======
    The build script places **logger.dll** in the **build\\modules\\logger\\Debug** folder and **hello_world.dll** in the **build\\modules\\hello_world\\Debug** folder. Use these paths for the **module path** value as shown in the following JSON settings file.
2. The hello_world_sample process takes the path to a JSON configuration file as an argument in the command line. The following example JSON file has been provided as part of the repo at **azure-iot-gateway-sdk\samples\hello_world\src\hello_world_win.json**. It works as is unless you have modified the build script to place modules or sample executables in non-default locations. 
>>>>>>> 8a3dd2a9

   > [!NOTE]
   > The module paths are relative to the directory where the hello_world_sample.exe is located. The sample JSON configuration file defaults to writing 'log.txt' in your current working directory.
   
    ```
    {
      "modules": [
        {
          "name": "logger",
          "loader": {
            "name": "native",
            "entrypoint": {
              "module.path": "..\\..\\..\\modules\\logger\\Debug\\logger.dll"
            }
          },
          "args": { "filename": "log.txt" }
        },
        {
          "name": "hello_world",
          "loader": {
            "name": "native",
            "entrypoint": {
              "module.path": "..\\..\\..\\modules\\hello_world\\Debug\\hello_world.dll"
            }
          },
          "args": null
          }
      ],
      "links": [
        {
          "source": "hello_world",
          "sink": "logger"
        }
      ]
    }
    ```
3. Navigate to the root folder of your local copy of the **azure-iot-gateway-sdk** repository.

4. Run the following command:
   
   ```
   build\samples\hello_world\Debug\hello_world_sample.exe samples\hello_world\src\hello_world_win.json
   ```

[!INCLUDE [iot-hub-gateway-sdk-getstarted-code](../../includes/iot-hub-gateway-sdk-getstarted-code.md)]

<!-- Links -->
[lnk-setupdevbox]: https://github.com/Azure/azure-iot-gateway-sdk/blob/master/doc/devbox_setup.md<|MERGE_RESOLUTION|>--- conflicted
+++ resolved
@@ -30,13 +30,8 @@
 ## How to run the sample
 1. The **build.cmd** script creates a folder called **build** in your local copy of the repository. This folder contains the two modules used in this sample.
    
-<<<<<<< HEAD
-    The build script places **logger.dll** in the **build\\modules\\logger\\Debug** folder and **hello_world.dll** in the **build\\modules\\hello_world\\Debug** folder. Use these paths for the **module path** value as shown in the JSON settings file below.
-2. The hello_world_sample process takes the path to a JSON configuration file as an argument in the command-line. An example JSON file has been provided as part of the repo at **azure-iot-gateway-sdk\samples\hello_world\src\hello_world_win.json** and is copied below. It will work as is unless you have modified the build script to place modules or sample executables in non-default locations. 
-=======
     The build script places **logger.dll** in the **build\\modules\\logger\\Debug** folder and **hello_world.dll** in the **build\\modules\\hello_world\\Debug** folder. Use these paths for the **module path** value as shown in the following JSON settings file.
-2. The hello_world_sample process takes the path to a JSON configuration file as an argument in the command line. The following example JSON file has been provided as part of the repo at **azure-iot-gateway-sdk\samples\hello_world\src\hello_world_win.json**. It works as is unless you have modified the build script to place modules or sample executables in non-default locations. 
->>>>>>> 8a3dd2a9
+2. The hello_world_sample process takes the path to a JSON configuration file as an argument in the command-line. The following example JSON file has been provided as part of the repo at **azure-iot-gateway-sdk\samples\hello_world\src\hello_world_win.json**. It works as is unless you have modified the build script to place modules or sample executables in non-default locations. 
 
    > [!NOTE]
    > The module paths are relative to the directory where the hello_world_sample.exe is located. The sample JSON configuration file defaults to writing 'log.txt' in your current working directory.
