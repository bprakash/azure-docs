--- conflicted
+++ resolved
@@ -1,91 +1,4 @@
 ---
-<<<<<<< HEAD
-title: Get started with the Azure IoT Gateway SDK (Windows) | Microsoft Docs
-description: How to build a gateway on a Windows machine and learn about key concepts in the Azure IoT Gateway SDK such as modules and JSON configuration files.
-services: iot-hub
-documentationcenter: ''
-author: chipalost
-manager: timlt
-editor: ''
-
-ms.assetid: 9aff3724-5e4e-40ec-b95a-d00df4f590c5
-ms.service: iot-hub
-ms.devlang: cpp
-ms.topic: article
-ms.tgt_pltfrm: na
-ms.workload: na
-ms.date: 03/28/2017
-ms.author: andbuc
-ms.custom: H1Hack27Feb2017
-
----
-# Explore the IoT Gateway SDK architecture on Windows
-
-[!INCLUDE [iot-hub-gateway-sdk-getstarted-selector](../../includes/iot-hub-gateway-sdk-getstarted-selector.md)]
-
-## How to build the sample
-
-Before you get started, you must [set up your development environment][lnk-setupdevbox] for working with the SDK on Windows.
-
-1. Open a **Developer Command Prompt for VS 2015** or **Developer Command Prompt for VS 2017** command prompt.
-1. Navigate to the root folder in your local copy of the **azure-iot-gateway-sdk** repository.
-1. Run the **tools\\build.cmd** script. This script creates a Visual Studio solution file and builds the solution. You can find the Visual Studio solution in the **build** folder in your local copy of the **azure-iot-gateway-sdk** repository. Additional parameters can be given to the script to build and run unit and end-to-end tests. These parameters are **--run-unittests** and **--run-e2e-tests** respectively.
-
-## How to run the sample
-
-1. The **build.cmd** script creates a folder called **build** in your local copy of the repository. This folder contains the two modules used in this sample.
-
-    The build script places **logger.dll** in the **build\\modules\\logger\\Debug** folder and **hello\_world.dll** in the **build\\modules\\hello_world\\Debug** folder. Use these paths for the **module path** values as shown in the following JSON settings file.
-1. The hello\_world\_sample process takes the path to a JSON configuration file as a command-line argument. The following example JSON file is provided in the SDK repository at **samples\\hello\_world\\src\\hello\_world\_win.json**. This configuration file works as is unless you modify the build script to place modules or sample executables in non-default locations.
-
-   > [!NOTE]
-   > The module paths are relative to the directory where the hello\_world\_sample.exe is located. The sample JSON configuration file defaults to writing 'log.txt' in your current working directory.
-
-    ```json
-    {
-      "modules": [
-        {
-          "name": "logger",
-          "loader": {
-            "name": "native",
-            "entrypoint": {
-              "module.path": "..\\..\\..\\modules\\logger\\Debug\\logger.dll"
-            }
-          },
-          "args": { "filename": "log.txt" }
-        },
-        {
-          "name": "hello_world",
-          "loader": {
-            "name": "native",
-            "entrypoint": {
-              "module.path": "..\\..\\..\\modules\\hello_world\\Debug\\hello_world.dll"
-            }
-          },
-          "args": null
-          }
-      ],
-      "links": [
-        {
-          "source": "hello_world",
-          "sink": "logger"
-        }
-      ]
-    }
-    ```
-
-1. Navigate to the root folder of your local copy of the **azure-iot-gateway-sdk** repository.
-
-1. Run the following command:
-
-   `build\samples\hello_world\Debug\hello_world_sample.exe samples\hello_world\src\hello_world_win.json`
-
-[!INCLUDE [iot-hub-gateway-sdk-getstarted-code](../../includes/iot-hub-gateway-sdk-getstarted-code.md)]
-
-<!-- Links -->
-[lnk-setupdevbox]: https://github.com/Azure/azure-iot-gateway-sdk/blob/master/doc/devbox_setup.md
-=======
 redirect_url: /azure/iot-hub/iot-hub-windows-iot-edge-get-started
 redirect_document_id: TRUE
----
->>>>>>> a42dbad0
+---