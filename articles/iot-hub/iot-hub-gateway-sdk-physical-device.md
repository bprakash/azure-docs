--- conflicted
+++ resolved
@@ -426,15 +426,10 @@
 When you run the sample, you can use the [device explorer or iothub-explorer][lnk-explorer-tools] tool to monitor the messages the gateway forwards from the SensorTag device.
 
 ## Send cloud-to-device messages
-<<<<<<< HEAD
 The BLE module also supports sending instructions from Azure IoT Hub to the device. You can use the [device explorer](https://github.com/Azure/azure-iot-sdk-csharp/blob/master/tools/DeviceExplorer) or the [iothub-explorer](https://github.com/Azure/iothub-explorer) tool to send JSON messages that the BLE gateway module passes on to the BLE device.
 If you are using the Texas Instruments SensorTag device then you can turn on the red LED, green LED, or buzzer by sending commands from IoT Hub. To do this, first send the following two JSON messages in order. Then you can send any of the commands to turn on the lights or buzzer.
-=======
-The BLE module also supports sending instructions from Azure IoT Hub to the device. You can use the [device explorer](https://github.com/Azure/azure-iot-sdk-csharp/blob/master/tools/DeviceExplorer/doc/how_to_use_device_explorer.md) or the [iothub-explorer](https://github.com/Azure/iothub-explorer) tool to send JSON messages that the BLE gateway module passes on to the BLE device.
-If you are using the Texas Instruments SensorTag device then you can turn on the red LED, green LED, or buzzer by sending commands from IoT Hub. To do this, first send the following two JSON messages in order.
 
 1. Reset all LEDs and the buzzer (turn them off):
->>>>>>> 6ba254ec
 
     ```json
     {
