--- conflicted
+++ resolved
@@ -93,11 +93,7 @@
     <dependency>
       <groupId>com.microsoft.azure.sdk.iot</groupId>
       <artifactId>iot-service-client</artifactId>
-<<<<<<< HEAD
-      <version>1.2.16</version>
-=======
       <version>1.2.17</version>
->>>>>>> 7e3cc73e
     </dependency>
     ```
 
