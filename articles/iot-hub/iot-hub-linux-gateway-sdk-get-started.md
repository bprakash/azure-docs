---
<<<<<<< HEAD
title: Get started with the Azure IoT Gateway SDK (Linux) | Microsoft Docs
description: How to build a gateway on a Linux machine and learn about key concepts in the Azure IoT Gateway SDK such as modules and JSON configuration files.
services: iot-hub
documentationcenter: ''
author: chipalost
manager: timlt
editor: ''

ms.assetid: cf537bdd-2352-4bb1-96cd-a283fcd3d6cf
ms.service: iot-hub
ms.devlang: cpp
ms.topic: get-started-article
ms.tgt_pltfrm: na
ms.workload: na
ms.date: 03/28/2017
ms.author: andbuc
ms.custom: H1Hack27Feb2017

---
# Explore the IoT Gateway SDK architecture on Linux

[!INCLUDE [iot-hub-gateway-sdk-getstarted-selector](../../includes/iot-hub-gateway-sdk-getstarted-selector.md)]

## How to build the sample

Before you get started, you must [set up your development environment][lnk-setupdevbox] for working with the SDK on Linux.

1. Open a shell.
1. Navigate to the root folder in your local copy of the **azure-iot-gateway-sdk** repository.
1. Run the **tools/build.sh** script. This script uses the **cmake** utility to create a folder called **build** in the root folder of your local copy of the **azure-iot-gateway-sdk** repository and generate a makefile. The script then builds the solution, skipping unit tests and end to end tests. Add the **--run-unittests** parameter if you want to build and run the unit tests. Add the **--run-e2e-tests** if you want to build and run the end to end tests.

> [!NOTE]
> Every time you run the **build.sh** script, it deletes and then recreates the **build** folder in the root folder of your local copy of the **azure-iot-gateway-sdk** repository.

## How to run the sample

1. The **build.sh** script generates its output in the **build** folder in your local copy of the **azure-iot-gateway-sdk** repository. This output includes the two modules used in this sample.

    The build script places **liblogger.so** in the **build/modules/logger/** folder and **libhello\_world.so** in the **build/modules/hello_world/** folder. Use these paths for the **module path** value as shown in the following example JSON settings file.
1. The hello\_world\_sample process takes the path to a JSON configuration file a command-line argument. The following example JSON file is provided in the SDK repository at **samples/hello\_world/src/hello\_world\_lin.json**. This configuration file works as is unless you modify the build script to place modules or sample executables in non-default locations.

   > [!NOTE]
   > The module paths are relative to the current working directory from where the hello\_world\_sample executable is launched, not the directory where the executable is located. The sample JSON configuration file defaults to writing 'log.txt' in your current working directory.

    ```json
    {
        "modules" :
        [
            {
              "name" : "logger",
              "loader": {
                "name": "native",
                "entrypoint": {
                  "module.path": "./modules/logger/liblogger.so"
                }
              },
              "args" : {"filename":"log.txt"}
            },
            {
                "name" : "hello_world",
              "loader": {
                "name": "native",
                "entrypoint": {
                  "module.path": "./modules/hello_world/libhello_world.so"
                }
              },
                "args" : null
            }
        ],
        "links":
        [
            {
                "source": "hello_world",
                "sink": "logger"
            }
        ]
    }
    ```
1. Navigate to **build** folder.
1. Run the following command:

   `./samples/hello_world/hello_world_sample ./../samples/hello_world/src/hello_world_lin.json`

[!INCLUDE [iot-hub-gateway-sdk-getstarted-code](../../includes/iot-hub-gateway-sdk-getstarted-code.md)]

<!-- Links -->
[lnk-setupdevbox]: https://github.com/Azure/azure-iot-gateway-sdk/blob/master/doc/devbox_setup.md
=======
redirect_url: /azure/iot-hub/iot-hub-linux-iot-edge-get-started
redirect_document_id: TRUE
---
>>>>>>> a42dbad0
<|MERGE_RESOLUTION|>--- conflicted
+++ resolved
@@ -1,94 +1,4 @@
 ---
-<<<<<<< HEAD
-title: Get started with the Azure IoT Gateway SDK (Linux) | Microsoft Docs
-description: How to build a gateway on a Linux machine and learn about key concepts in the Azure IoT Gateway SDK such as modules and JSON configuration files.
-services: iot-hub
-documentationcenter: ''
-author: chipalost
-manager: timlt
-editor: ''
-
-ms.assetid: cf537bdd-2352-4bb1-96cd-a283fcd3d6cf
-ms.service: iot-hub
-ms.devlang: cpp
-ms.topic: get-started-article
-ms.tgt_pltfrm: na
-ms.workload: na
-ms.date: 03/28/2017
-ms.author: andbuc
-ms.custom: H1Hack27Feb2017
-
----
-# Explore the IoT Gateway SDK architecture on Linux
-
-[!INCLUDE [iot-hub-gateway-sdk-getstarted-selector](../../includes/iot-hub-gateway-sdk-getstarted-selector.md)]
-
-## How to build the sample
-
-Before you get started, you must [set up your development environment][lnk-setupdevbox] for working with the SDK on Linux.
-
-1. Open a shell.
-1. Navigate to the root folder in your local copy of the **azure-iot-gateway-sdk** repository.
-1. Run the **tools/build.sh** script. This script uses the **cmake** utility to create a folder called **build** in the root folder of your local copy of the **azure-iot-gateway-sdk** repository and generate a makefile. The script then builds the solution, skipping unit tests and end to end tests. Add the **--run-unittests** parameter if you want to build and run the unit tests. Add the **--run-e2e-tests** if you want to build and run the end to end tests.
-
-> [!NOTE]
-> Every time you run the **build.sh** script, it deletes and then recreates the **build** folder in the root folder of your local copy of the **azure-iot-gateway-sdk** repository.
-
-## How to run the sample
-
-1. The **build.sh** script generates its output in the **build** folder in your local copy of the **azure-iot-gateway-sdk** repository. This output includes the two modules used in this sample.
-
-    The build script places **liblogger.so** in the **build/modules/logger/** folder and **libhello\_world.so** in the **build/modules/hello_world/** folder. Use these paths for the **module path** value as shown in the following example JSON settings file.
-1. The hello\_world\_sample process takes the path to a JSON configuration file a command-line argument. The following example JSON file is provided in the SDK repository at **samples/hello\_world/src/hello\_world\_lin.json**. This configuration file works as is unless you modify the build script to place modules or sample executables in non-default locations.
-
-   > [!NOTE]
-   > The module paths are relative to the current working directory from where the hello\_world\_sample executable is launched, not the directory where the executable is located. The sample JSON configuration file defaults to writing 'log.txt' in your current working directory.
-
-    ```json
-    {
-        "modules" :
-        [
-            {
-              "name" : "logger",
-              "loader": {
-                "name": "native",
-                "entrypoint": {
-                  "module.path": "./modules/logger/liblogger.so"
-                }
-              },
-              "args" : {"filename":"log.txt"}
-            },
-            {
-                "name" : "hello_world",
-              "loader": {
-                "name": "native",
-                "entrypoint": {
-                  "module.path": "./modules/hello_world/libhello_world.so"
-                }
-              },
-                "args" : null
-            }
-        ],
-        "links":
-        [
-            {
-                "source": "hello_world",
-                "sink": "logger"
-            }
-        ]
-    }
-    ```
-1. Navigate to **build** folder.
-1. Run the following command:
-
-   `./samples/hello_world/hello_world_sample ./../samples/hello_world/src/hello_world_lin.json`
-
-[!INCLUDE [iot-hub-gateway-sdk-getstarted-code](../../includes/iot-hub-gateway-sdk-getstarted-code.md)]
-
-<!-- Links -->
-[lnk-setupdevbox]: https://github.com/Azure/azure-iot-gateway-sdk/blob/master/doc/devbox_setup.md
-=======
 redirect_url: /azure/iot-hub/iot-hub-linux-iot-edge-get-started
 redirect_document_id: TRUE
----
->>>>>>> a42dbad0
+---