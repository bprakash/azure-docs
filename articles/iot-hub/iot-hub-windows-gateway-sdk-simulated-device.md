---
<<<<<<< HEAD
title: Simulate a device with the Azure IoT Gateway SDK (Windows) | Microsoft Docs
description: How to use the Azure IoT Gateway SDK on Windows to create a simulated device that sends telemetry through a gateway to an IoT hub.
services: iot-hub
documentationcenter: ''
author: chipalost
manager: timlt
editor: ''

ms.assetid: 6a2aeda0-696a-4732-90e1-595d2e2fadc6
ms.service: iot-hub
ms.devlang: cpp
ms.topic: article
ms.tgt_pltfrm: na
ms.workload: na
ms.date: 03/29/2017
ms.author: andbuc

---
# Use the Azure IoT Gateway SDK to send device-to-cloud messages with a simulated device (Windows)
[!INCLUDE [iot-hub-gateway-sdk-simulated-selector](../../includes/iot-hub-gateway-sdk-simulated-selector.md)]

## Build and run the sample
Before you get started, you must:

* [Set up your development environment][lnk-setupdevbox] for working with the SDK on Windows.
* [Create an IoT hub][lnk-create-hub] in your Azure subscription, you need the name of your hub to complete this walkthrough. If you don't have an account, you can create a [free account][lnk-free-trial] in just a couple of minutes.
* Add two devices to your IoT hub and make a note of their ids and device keys. You can use the [device explorer][lnk-device-explorer] or [iothub-explorer][lnk-iothub-explorer] tool to add your devices to the IoT hub you created in the previous step and retrieve their keys.

To build the sample:

1. Open a **Developer Command Prompt for VS 2015** or **Developer Command Prompt for VS 2017** command prompt.
2. Navigate to the root folder in your local copy of the **azure-iot-gateway-sdk** repository.
3. Run the **tools\\build.cmd** script. This script creates a Visual Studio solution file and builds 
the solution. You can find the Visual Studio solution in the **build** folder in your local copy of 
the **azure-iot-gateway-sdk** repository. Additional parameters can be given to the script to build 
and run unit and end to end tests. These parameters are **--run-unittests** and **--run-e2e-tests**
respectively.

To run the sample:

In a text editor, open the file **samples\\simulated_device_cloud_upload\\src\\simulated_device_cloud_upload_win.json** in your local copy of the **azure-iot-gateway-sdk** repository. This file configures the modules in the sample gateway:

* The **IoTHub** module connects to your IoT hub. You configure it to send data to your IoT hub. Specifically, set the **IoTHubName** value to the name of your IoT hub and set the **IoTHubSuffix** value to **azure-devices.net**. Set the **Transport** value to one of: "HTTP", "AMQP", or "MQTT." Currently, only "HTTP" shares one TCP connection for all device messages. If you set the value to "AMQP", or "MQTT", the gateway maintains a separate TCP connection to IoT Hub for each device.
* The **mapping** module maps the MAC addresses of your simulated devices to your IoT Hub device ids. Make sure that **deviceId** values match the ids of the two devices you added to your IoT hub, and that the **deviceKey** values contain the keys of your two devices.
* The **BLE1** and **BLE2** modules are the simulated devices. Note how the module MAC addresses match the addresses in the **mapping** module.
* The **Logger** module logs your gateway activity to a file.
* The **module path** values shown in the following example assume that you cloned the IoT Gateway SDK repository to the root of your **C:** drive. If you downloaded it to another location, you need to adjust the **module path** values accordingly.
* The **links** array at the bottom of the JSON file connects the **BLE1** and **BLE2** modules to the **mapping** module, and the **mapping** module to the **IoTHub** module. It also ensures that all messages are logged by the **Logger** module.

```
{
    "modules" :
    [
      {
        "name": "IotHub",
        "loader": {
          "name": "native",
          "entrypoint": {
            "module.path": "..\\..\\..\\modules\\iothub\\Debug\\iothub.dll"
          }
          },
          "args": {
            "IoTHubName": "<<insert here IoTHubName>>",
            "IoTHubSuffix": "<<insert here IoTHubSuffix>>",
            "Transport": "HTTP"
          }
        },
      {
        "name": "mapping",
        "loader": {
          "name": "native",
          "entrypoint": {
            "module.path": "..\\..\\..\\modules\\identitymap\\Debug\\identity_map.dll"
          }
          },
          "args": [
            {
              "macAddress": "01:01:01:01:01:01",
              "deviceId": "<<insert here deviceId>>",
              "deviceKey": "<<insert here deviceKey>>"
            },
            {
              "macAddress": "02:02:02:02:02:02",
              "deviceId": "<<insert here deviceId>>",
              "deviceKey": "<<insert here deviceKey>>"
            }
          ]
        },
      {
        "name": "BLE1",
        "loader": {
          "name": "native",
          "entrypoint": {
            "module.path": "..\\..\\..\\modules\\simulated_device\\Debug\\simulated_device.dll"
          }
          },
          "args": {
            "macAddress": "01:01:01:01:01:01"
          }
        },
      {
        "name": "BLE2",
        "loader": {
          "name": "native",
          "entrypoint": {
            "module.path": "..\\..\\..\\modules\\simulated_device\\Debug\\simulated_device.dll"
          }
          },
          "args": {
            "macAddress": "02:02:02:02:02:02"
          }
        },
      {
        "name": "Logger",
        "loader": {
          "name": "native",
          "entrypoint": {
            "module.path": "..\\..\\..\\modules\\logger\\Debug\\logger.dll"
          }
        },
        "args": {
          "filename": "deviceCloudUploadGatewaylog.log"
        }
      }
    ],
    "links" : [
        { "source" : "*", "sink" : "Logger" },
        { "source" : "BLE1", "sink" : "mapping" },
        { "source" : "BLE2", "sink" : "mapping" },
        { "source" : "mapping", "sink" : "IotHub" }
    ]
}
```

Save any changes you made to the configuration file.

To run the sample:

1. At a command prompt, navigate to the root folder of your local copy of the **azure-iot-gateway-sdk** repository.
2. Run the following command:
   
    ```
    build\samples\simulated_device_cloud_upload\Debug\simulated_device_cloud_upload_sample.exe samples\simulated_device_cloud_upload\src\simulated_device_cloud_upload_win.json
    ```
3. You can use the [device explorer][lnk-device-explorer] or [iothub-explorer][lnk-iothub-explorer] tool to monitor the messages that IoT hub receives from the gateway.

## Next steps
If you want to gain a more advanced understanding of the IoT Gateway SDK and experiment with some code examples, visit the following developer tutorials and resources:

* [Send device-to-cloud messages from a physical device with the IoT Gateway SDK][lnk-physical-device]
* [Azure IoT Gateway SDK][lnk-gateway-sdk]

To further explore the capabilities of IoT Hub, see:

* [IoT Hub developer guide][lnk-devguide]
* [Secure your IoT solution from the ground up][lnk-securing]

<!-- Links -->
[lnk-setupdevbox]: https://github.com/Azure/azure-iot-gateway-sdk/blob/master/doc/devbox_setup.md
[lnk-free-trial]: https://azure.microsoft.com/pricing/free-trial/
[lnk-device-explorer]: https://github.com/Azure/azure-iot-sdk-csharp/tree/master/tools/DeviceExplorer
[lnk-iothub-explorer]: https://github.com/Azure/iothub-explorer/blob/master/readme.md
[lnk-gateway-sdk]: https://github.com/Azure/azure-iot-gateway-sdk/

[lnk-physical-device]: iot-hub-gateway-sdk-physical-device.md

[lnk-devguide]: iot-hub-devguide.md
[lnk-create-hub]: iot-hub-create-through-portal.md
=======
redirect_url: /azure/iot-hub/iot-hub-windows-iot-edge-simulated-device
redirect_document_id: TRUE
---
>>>>>>> a42dbad0
<|MERGE_RESOLUTION|>--- conflicted
+++ resolved
@@ -1,175 +1,4 @@
 ---
-<<<<<<< HEAD
-title: Simulate a device with the Azure IoT Gateway SDK (Windows) | Microsoft Docs
-description: How to use the Azure IoT Gateway SDK on Windows to create a simulated device that sends telemetry through a gateway to an IoT hub.
-services: iot-hub
-documentationcenter: ''
-author: chipalost
-manager: timlt
-editor: ''
-
-ms.assetid: 6a2aeda0-696a-4732-90e1-595d2e2fadc6
-ms.service: iot-hub
-ms.devlang: cpp
-ms.topic: article
-ms.tgt_pltfrm: na
-ms.workload: na
-ms.date: 03/29/2017
-ms.author: andbuc
-
----
-# Use the Azure IoT Gateway SDK to send device-to-cloud messages with a simulated device (Windows)
-[!INCLUDE [iot-hub-gateway-sdk-simulated-selector](../../includes/iot-hub-gateway-sdk-simulated-selector.md)]
-
-## Build and run the sample
-Before you get started, you must:
-
-* [Set up your development environment][lnk-setupdevbox] for working with the SDK on Windows.
-* [Create an IoT hub][lnk-create-hub] in your Azure subscription, you need the name of your hub to complete this walkthrough. If you don't have an account, you can create a [free account][lnk-free-trial] in just a couple of minutes.
-* Add two devices to your IoT hub and make a note of their ids and device keys. You can use the [device explorer][lnk-device-explorer] or [iothub-explorer][lnk-iothub-explorer] tool to add your devices to the IoT hub you created in the previous step and retrieve their keys.
-
-To build the sample:
-
-1. Open a **Developer Command Prompt for VS 2015** or **Developer Command Prompt for VS 2017** command prompt.
-2. Navigate to the root folder in your local copy of the **azure-iot-gateway-sdk** repository.
-3. Run the **tools\\build.cmd** script. This script creates a Visual Studio solution file and builds 
-the solution. You can find the Visual Studio solution in the **build** folder in your local copy of 
-the **azure-iot-gateway-sdk** repository. Additional parameters can be given to the script to build 
-and run unit and end to end tests. These parameters are **--run-unittests** and **--run-e2e-tests**
-respectively.
-
-To run the sample:
-
-In a text editor, open the file **samples\\simulated_device_cloud_upload\\src\\simulated_device_cloud_upload_win.json** in your local copy of the **azure-iot-gateway-sdk** repository. This file configures the modules in the sample gateway:
-
-* The **IoTHub** module connects to your IoT hub. You configure it to send data to your IoT hub. Specifically, set the **IoTHubName** value to the name of your IoT hub and set the **IoTHubSuffix** value to **azure-devices.net**. Set the **Transport** value to one of: "HTTP", "AMQP", or "MQTT." Currently, only "HTTP" shares one TCP connection for all device messages. If you set the value to "AMQP", or "MQTT", the gateway maintains a separate TCP connection to IoT Hub for each device.
-* The **mapping** module maps the MAC addresses of your simulated devices to your IoT Hub device ids. Make sure that **deviceId** values match the ids of the two devices you added to your IoT hub, and that the **deviceKey** values contain the keys of your two devices.
-* The **BLE1** and **BLE2** modules are the simulated devices. Note how the module MAC addresses match the addresses in the **mapping** module.
-* The **Logger** module logs your gateway activity to a file.
-* The **module path** values shown in the following example assume that you cloned the IoT Gateway SDK repository to the root of your **C:** drive. If you downloaded it to another location, you need to adjust the **module path** values accordingly.
-* The **links** array at the bottom of the JSON file connects the **BLE1** and **BLE2** modules to the **mapping** module, and the **mapping** module to the **IoTHub** module. It also ensures that all messages are logged by the **Logger** module.
-
-```
-{
-    "modules" :
-    [
-      {
-        "name": "IotHub",
-        "loader": {
-          "name": "native",
-          "entrypoint": {
-            "module.path": "..\\..\\..\\modules\\iothub\\Debug\\iothub.dll"
-          }
-          },
-          "args": {
-            "IoTHubName": "<<insert here IoTHubName>>",
-            "IoTHubSuffix": "<<insert here IoTHubSuffix>>",
-            "Transport": "HTTP"
-          }
-        },
-      {
-        "name": "mapping",
-        "loader": {
-          "name": "native",
-          "entrypoint": {
-            "module.path": "..\\..\\..\\modules\\identitymap\\Debug\\identity_map.dll"
-          }
-          },
-          "args": [
-            {
-              "macAddress": "01:01:01:01:01:01",
-              "deviceId": "<<insert here deviceId>>",
-              "deviceKey": "<<insert here deviceKey>>"
-            },
-            {
-              "macAddress": "02:02:02:02:02:02",
-              "deviceId": "<<insert here deviceId>>",
-              "deviceKey": "<<insert here deviceKey>>"
-            }
-          ]
-        },
-      {
-        "name": "BLE1",
-        "loader": {
-          "name": "native",
-          "entrypoint": {
-            "module.path": "..\\..\\..\\modules\\simulated_device\\Debug\\simulated_device.dll"
-          }
-          },
-          "args": {
-            "macAddress": "01:01:01:01:01:01"
-          }
-        },
-      {
-        "name": "BLE2",
-        "loader": {
-          "name": "native",
-          "entrypoint": {
-            "module.path": "..\\..\\..\\modules\\simulated_device\\Debug\\simulated_device.dll"
-          }
-          },
-          "args": {
-            "macAddress": "02:02:02:02:02:02"
-          }
-        },
-      {
-        "name": "Logger",
-        "loader": {
-          "name": "native",
-          "entrypoint": {
-            "module.path": "..\\..\\..\\modules\\logger\\Debug\\logger.dll"
-          }
-        },
-        "args": {
-          "filename": "deviceCloudUploadGatewaylog.log"
-        }
-      }
-    ],
-    "links" : [
-        { "source" : "*", "sink" : "Logger" },
-        { "source" : "BLE1", "sink" : "mapping" },
-        { "source" : "BLE2", "sink" : "mapping" },
-        { "source" : "mapping", "sink" : "IotHub" }
-    ]
-}
-```
-
-Save any changes you made to the configuration file.
-
-To run the sample:
-
-1. At a command prompt, navigate to the root folder of your local copy of the **azure-iot-gateway-sdk** repository.
-2. Run the following command:
-   
-    ```
-    build\samples\simulated_device_cloud_upload\Debug\simulated_device_cloud_upload_sample.exe samples\simulated_device_cloud_upload\src\simulated_device_cloud_upload_win.json
-    ```
-3. You can use the [device explorer][lnk-device-explorer] or [iothub-explorer][lnk-iothub-explorer] tool to monitor the messages that IoT hub receives from the gateway.
-
-## Next steps
-If you want to gain a more advanced understanding of the IoT Gateway SDK and experiment with some code examples, visit the following developer tutorials and resources:
-
-* [Send device-to-cloud messages from a physical device with the IoT Gateway SDK][lnk-physical-device]
-* [Azure IoT Gateway SDK][lnk-gateway-sdk]
-
-To further explore the capabilities of IoT Hub, see:
-
-* [IoT Hub developer guide][lnk-devguide]
-* [Secure your IoT solution from the ground up][lnk-securing]
-
-<!-- Links -->
-[lnk-setupdevbox]: https://github.com/Azure/azure-iot-gateway-sdk/blob/master/doc/devbox_setup.md
-[lnk-free-trial]: https://azure.microsoft.com/pricing/free-trial/
-[lnk-device-explorer]: https://github.com/Azure/azure-iot-sdk-csharp/tree/master/tools/DeviceExplorer
-[lnk-iothub-explorer]: https://github.com/Azure/iothub-explorer/blob/master/readme.md
-[lnk-gateway-sdk]: https://github.com/Azure/azure-iot-gateway-sdk/
-
-[lnk-physical-device]: iot-hub-gateway-sdk-physical-device.md
-
-[lnk-devguide]: iot-hub-devguide.md
-[lnk-create-hub]: iot-hub-create-through-portal.md
-=======
 redirect_url: /azure/iot-hub/iot-hub-windows-iot-edge-simulated-device
 redirect_document_id: TRUE
----
->>>>>>> a42dbad0
+---