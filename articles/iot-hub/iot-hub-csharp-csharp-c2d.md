---
title: Send cloud-to-device messages with IoT Hub | Microsoft Docs
description: Follow this tutorial to learn how to send cloud-to-device messages using Azure IoT Hub with C#.
services: iot-hub
documentationcenter: .net
author: fsautomata
manager: timlt
editor: ''

ms.assetid: a31c05ed-6ec0-40f3-99ab-8fdd28b1a89a
ms.service: iot-hub
ms.devlang: dotnet
ms.topic: article
ms.tgt_pltfrm: na
ms.workload: na
ms.date: 11/16/2016
ms.author: elioda

---
# Tutorial: How to send cloud-to-device messages with IoT Hub and .Net
[!INCLUDE [iot-hub-selector-c2d](../../includes/iot-hub-selector-c2d.md)]

## Introduction
Azure IoT Hub is a fully managed service that helps enable reliable and secure bi-directional communications between millions of devices and a solution back end. The [Get started with IoT Hub] tutorial shows how to create an IoT hub, provision a device identity in it, and code a simulated device app that sends device-to-cloud messages.

This tutorial builds on [Get started with IoT Hub]. It shows you how to:

* From your solution back end, send cloud-to-device messages to a single device through IoT Hub.
* Receive cloud-to-device messages on a device.
* From your solution back end, request delivery acknowledgement (*feedback*) for messages sent to a device from IoT Hub.

You can find more information on cloud-to-device messages in the [IoT Hub developer guide][IoT Hub developer guide - C2D].

<<<<<<< HEAD
At the end of this tutorial, you will run two .NET console apps:
=======
At the end of this tutorial, you run two Windows console applications:
>>>>>>> 8a3dd2a9

* **SimulatedDevice**, a modified version of the app created in [Get started with IoT Hub], which connects to your IoT hub and receives cloud-to-device messages.
* **SendCloudToDevice**, which sends a cloud-to-device message to the simulated device app through IoT Hub, and then receives its delivery acknowledgement.

> [!NOTE]
> IoT Hub has SDK support for many device platforms and languages (including C, Java, and Javascript) through Azure IoT device SDKs. For step-by-step instructions on how to connect your device to this tutorial's code, and generally to Azure IoT Hub, see the [Azure IoT Developer Center].
> 
> 

To complete this tutorial, you need the following:

* Microsoft Visual Studio 2015
* An active Azure account. (If you don't have an account, you can create a [free account][lnk-free-trial] in just a couple of minutes.)

## Receive messages in the simulated device app
In this section, you'll modify the simulated device app you created in [Get started with IoT Hub] to receive cloud-to-device messages from the IoT hub.

1. In Visual Studio, in the **SimulatedDevice** project, add the following method to the **Program** class.
   
        private static async void ReceiveC2dAsync()
        {
            Console.WriteLine("\nReceiving cloud to device messages from service");
            while (true)
            {
                Message receivedMessage = await deviceClient.ReceiveAsync();
                if (receivedMessage == null) continue;
   
                Console.ForegroundColor = ConsoleColor.Yellow;
                Console.WriteLine("Received message: {0}", Encoding.ASCII.GetString(receivedMessage.GetBytes()));
                Console.ResetColor();
   
                await deviceClient.CompleteAsync(receivedMessage);
            }
        }
   
    The `ReceiveAsync` method asynchronously returns the received message at the time that it is received by the device. It returns *null* after a specifiable timeout period (in this case, the default of one minute is used). When the app recieves a *null*, it should continue to wait for new messages. This requirement is the reason for the `if (receivedMessage == null) continue` line.
   
<<<<<<< HEAD
    The call to `CompleteAsync()` notifies IoT Hub that the message has been successfully processed. The message can be safely removed from the device queue. If something happened that prevented the device app from completing the processing of the message, IoT Hub delivers it again. It is then important that message processing logic in the device app be *idempotent*, so that receiving the same message multiple times produces the same result. An application can also temporarily abandon a message, which results in IoT hub retaining the message in the queue for future consumption. Or, the application can reject a message, which permanently removes the message from the queue. For more information about the cloud-to-device message lifecycle, see the [IoT Hub developer guide][IoT Hub developer guide - C2D].
=======
    The call to `CompleteAsync()` notifies IoT Hub that the message has been successfully processed. The message can be safely removed from the device queue. If something happened that prevented the device app from completing the processing of the message, IoT Hub delivers it again. It is then important that message processing logic in the device app is *idempotent*, so that receiving the same message multiple times produces the same result. An application can also temporarily abandon a message, which results in IoT hub retaining the message in the queue for future consumption. Or, the application can reject a message, which permanently removes the message from the queue. For more information about the cloud-to-device message lifecycle, see the [IoT Hub Developer Guide][IoT Hub Developer Guide - C2D].
>>>>>>> 8a3dd2a9
   
   > [!NOTE]
   > When using HTTP instead of MQTT or AMQP as a transport, the `ReceiveAsync` method returns immediately. The supported pattern for cloud-to-device messages with HTTP is intermittently connected devices that check for messages infrequently (less than every 25 minutes). Issuing more HTTP receives results in IoT Hub throttling the requests. For more information about the differences between MQTT, AMQP and HTTP support, and IoT Hub throttling, see the [IoT Hub developer guide][IoT Hub developer guide - C2D].
   > 
   > 
2. Add the following method in the **Main** method, right before the `Console.ReadLine()` line:
   
        ReceiveC2dAsync();

> [!NOTE]
> For simplicity's sake, this tutorial does not implement any retry policy. In production code, you should implement retry policies (such as exponential backoff), as suggested in the MSDN article [Transient Fault Handling].
> 
> 

## Send a cloud-to-device message
<<<<<<< HEAD
In this section, you'll write a .NET console app that sends cloud-to-device messages to the simulated device app.
=======
In this section, you write a Windows console app that sends cloud-to-device messages to the simulated device app.
>>>>>>> 8a3dd2a9

1. In the current Visual Studio solution, create a Visual C# Desktop App project by using the **Console Application** project template. Name the project **SendCloudToDevice**.
   
    ![New project in Visual Studio][20]
2. In Solution Explorer, right-click the solution, and then click **Manage NuGet Packages for Solution...**. 
   
    This action opens the **Manage NuGet Packages** window.
3. Search for `Microsoft Azure Devices`, click **Install**, and accept the terms of use. 
   
<<<<<<< HEAD
    This downloads, installs, and adds a reference to the [Azure IoT service SDK NuGet package].
=======
    This action downloads, installs, and adds a reference to the [Azure IoT - Service SDK NuGet package].
>>>>>>> 8a3dd2a9
4. Add the following `using` statement at the top of the **Program.cs** file:
   
        using Microsoft.Azure.Devices;
5. Add the following fields to the **Program** class. Substitute the placeholder value with the IoT hub connection string from [Get started with IoT Hub]:
   
        static ServiceClient serviceClient;
        static string connectionString = "{iot hub connection string}";
6. Add the following method to the **Program** class:
   
        private async static Task SendCloudToDeviceMessageAsync()
        {
            var commandMessage = new Message(Encoding.ASCII.GetBytes("Cloud to device message."));
            await serviceClient.SendAsync("myFirstDevice", commandMessage);
        }
   
    This method sends a new cloud-to-device message to the device with the ID, `myFirstDevice`. Change this parameter accordingly, in case you modified it from the one used in [Get started with IoT Hub].
7. Finally, add the following lines to the **Main** method:
   
        Console.WriteLine("Send Cloud-to-Device message\n");
        serviceClient = ServiceClient.CreateFromConnectionString(connectionString);
   
        Console.WriteLine("Press any key to send a C2D message.");
        Console.ReadLine();
        SendCloudToDeviceMessageAsync().Wait();
        Console.ReadLine();
8. From within Visual Studio, right-click your solution, and select **Set StartUp projects...**. Select **Multiple startup projects**, then select the **Start** action for **ProcessDeviceToCloudMessages**, **SimulatedDevice**, and **SendCloudToDevice**.
9. Press **F5**. All three applications should start. Select the **SendCloudToDevice** windows, and press **Enter**. You should see the message being received by the simulated device app.
   
   ![App receiving message][21]

## Receive delivery feedback
<<<<<<< HEAD
It is possible to request delivery (or expiration) acknowledgements from IoT Hub for each cloud-to-device message. This enables the solution back end to easily inform retry or compensation logic. For more information about cloud-to-device feedback, see the [IoT Hub developer guide][IoT Hub developer guide - C2D].
=======
It is possible to request delivery (or expiration) acknowledgements from IoT Hub for each cloud-to-device message. This option enables the cloud back end to easily inform retry or compensation logic. For more information about cloud-to-device feedback, see the [IoT Hub Developer Guide][IoT Hub Developer Guide - C2D].
>>>>>>> 8a3dd2a9

In this section, you modify the **SendCloudToDevice** app to request feedback, and receive it from IoT Hub.

1. In Visual Studio, in the **SendCloudToDevice** project, add the following method to the **Program** class.
   
        private async static void ReceiveFeedbackAsync()
        {
            var feedbackReceiver = serviceClient.GetFeedbackReceiver();
   
            Console.WriteLine("\nReceiving c2d feedback from service");
            while (true)
            {
                var feedbackBatch = await feedbackReceiver.ReceiveAsync();
                if (feedbackBatch == null) continue;
   
                Console.ForegroundColor = ConsoleColor.Yellow;
                Console.WriteLine("Received feedback: {0}", string.Join(", ", feedbackBatch.Records.Select(f => f.StatusCode)));
                Console.ResetColor();
   
                await feedbackReceiver.CompleteAsync(feedbackBatch);
            }
        }
   
    Note that the receive pattern is the same one used to receive cloud-to-device messages from the device app.
2. Add the following method in the **Main** method, right after the `serviceClient = ServiceClient.CreateFromConnectionString(connectionString)` line:
   
        ReceiveFeedbackAsync();
3. To request feedback for the delivery of your cloud-to-device message, you have to specify a property in the **SendCloudToDeviceMessageAsync** method. Add the following line, right after the `var commandMessage = new Message(...);` line:
   
        commandMessage.Ack = DeliveryAcknowledgement.Full;
4. Run the apps by pressing **F5**. You should see all three applications start. Select the **SendCloudToDevice** windows, and press **Enter**. You should see the message being received by the simulated device app, and after a few seconds, the feedback message being received by your **SendCloudToDevice** application.
   
   ![App receiving message][22]

> [!NOTE]
> For simplicity's sake, this tutorial does not implement any retry policy. In production code, you should implement retry policies (such as exponential backoff), as suggested in the MSDN article [Transient Fault Handling].
> 
> 

## Next steps
In this tutorial, you learned how to send and receive cloud-to-device messages. 

To see examples of complete end-to-end solutions that use IoT Hub, see [Azure IoT Suite].

To learn more about developing solutions with IoT Hub, see the [IoT Hub developer guide].

<!-- Images -->
[20]: ./media/iot-hub-csharp-csharp-c2d/create-identity-csharp1.png
[21]: ./media/iot-hub-csharp-csharp-c2d/sendc2d1.png
[22]: ./media/iot-hub-csharp-csharp-c2d/sendc2d2.png

<!-- Links -->

[Azure IoT service SDK NuGet package]: https://www.nuget.org/packages/Microsoft.Azure.Devices/
[Transient Fault Handling]: https://msdn.microsoft.com/library/hh680901(v=pandp.50).aspx

[IoT Hub developer guide - C2D]: iot-hub-devguide-messaging.md

[IoT Hub developer guide]: iot-hub-devguide.md
[Get started with IoT Hub]: iot-hub-csharp-csharp-getstarted.md
[Azure IoT Developer Center]: http://www.azure.com/develop/iot
[lnk-free-trial]: http://azure.microsoft.com/pricing/free-trial/
[Azure IoT Suite]: https://azure.microsoft.com/documentation/suites/iot-suite/<|MERGE_RESOLUTION|>--- conflicted
+++ resolved
@@ -31,11 +31,7 @@
 
 You can find more information on cloud-to-device messages in the [IoT Hub developer guide][IoT Hub developer guide - C2D].
 
-<<<<<<< HEAD
-At the end of this tutorial, you will run two .NET console apps:
-=======
-At the end of this tutorial, you run two Windows console applications:
->>>>>>> 8a3dd2a9
+At the end of this tutorial, you run two .NET console apps:
 
 * **SimulatedDevice**, a modified version of the app created in [Get started with IoT Hub], which connects to your IoT hub and receives cloud-to-device messages.
 * **SendCloudToDevice**, which sends a cloud-to-device message to the simulated device app through IoT Hub, and then receives its delivery acknowledgement.
@@ -73,11 +69,7 @@
    
     The `ReceiveAsync` method asynchronously returns the received message at the time that it is received by the device. It returns *null* after a specifiable timeout period (in this case, the default of one minute is used). When the app recieves a *null*, it should continue to wait for new messages. This requirement is the reason for the `if (receivedMessage == null) continue` line.
    
-<<<<<<< HEAD
     The call to `CompleteAsync()` notifies IoT Hub that the message has been successfully processed. The message can be safely removed from the device queue. If something happened that prevented the device app from completing the processing of the message, IoT Hub delivers it again. It is then important that message processing logic in the device app be *idempotent*, so that receiving the same message multiple times produces the same result. An application can also temporarily abandon a message, which results in IoT hub retaining the message in the queue for future consumption. Or, the application can reject a message, which permanently removes the message from the queue. For more information about the cloud-to-device message lifecycle, see the [IoT Hub developer guide][IoT Hub developer guide - C2D].
-=======
-    The call to `CompleteAsync()` notifies IoT Hub that the message has been successfully processed. The message can be safely removed from the device queue. If something happened that prevented the device app from completing the processing of the message, IoT Hub delivers it again. It is then important that message processing logic in the device app is *idempotent*, so that receiving the same message multiple times produces the same result. An application can also temporarily abandon a message, which results in IoT hub retaining the message in the queue for future consumption. Or, the application can reject a message, which permanently removes the message from the queue. For more information about the cloud-to-device message lifecycle, see the [IoT Hub Developer Guide][IoT Hub Developer Guide - C2D].
->>>>>>> 8a3dd2a9
    
    > [!NOTE]
    > When using HTTP instead of MQTT or AMQP as a transport, the `ReceiveAsync` method returns immediately. The supported pattern for cloud-to-device messages with HTTP is intermittently connected devices that check for messages infrequently (less than every 25 minutes). Issuing more HTTP receives results in IoT Hub throttling the requests. For more information about the differences between MQTT, AMQP and HTTP support, and IoT Hub throttling, see the [IoT Hub developer guide][IoT Hub developer guide - C2D].
@@ -93,11 +85,7 @@
 > 
 
 ## Send a cloud-to-device message
-<<<<<<< HEAD
-In this section, you'll write a .NET console app that sends cloud-to-device messages to the simulated device app.
-=======
-In this section, you write a Windows console app that sends cloud-to-device messages to the simulated device app.
->>>>>>> 8a3dd2a9
+In this section, you write a .NET console app that sends cloud-to-device messages to the simulated device app.
 
 1. In the current Visual Studio solution, create a Visual C# Desktop App project by using the **Console Application** project template. Name the project **SendCloudToDevice**.
    
@@ -107,11 +95,8 @@
     This action opens the **Manage NuGet Packages** window.
 3. Search for `Microsoft Azure Devices`, click **Install**, and accept the terms of use. 
    
-<<<<<<< HEAD
     This downloads, installs, and adds a reference to the [Azure IoT service SDK NuGet package].
-=======
-    This action downloads, installs, and adds a reference to the [Azure IoT - Service SDK NuGet package].
->>>>>>> 8a3dd2a9
+
 4. Add the following `using` statement at the top of the **Program.cs** file:
    
         using Microsoft.Azure.Devices;
@@ -143,11 +128,7 @@
    ![App receiving message][21]
 
 ## Receive delivery feedback
-<<<<<<< HEAD
-It is possible to request delivery (or expiration) acknowledgements from IoT Hub for each cloud-to-device message. This enables the solution back end to easily inform retry or compensation logic. For more information about cloud-to-device feedback, see the [IoT Hub developer guide][IoT Hub developer guide - C2D].
-=======
-It is possible to request delivery (or expiration) acknowledgements from IoT Hub for each cloud-to-device message. This option enables the cloud back end to easily inform retry or compensation logic. For more information about cloud-to-device feedback, see the [IoT Hub Developer Guide][IoT Hub Developer Guide - C2D].
->>>>>>> 8a3dd2a9
+It is possible to request delivery (or expiration) acknowledgements from IoT Hub for each cloud-to-device message. This option enables the solution back end to easily inform retry or compensation logic. For more information about cloud-to-device feedback, see the [IoT Hub developer guide][IoT Hub developer guide - C2D].
 
 In this section, you modify the **SendCloudToDevice** app to request feedback, and receive it from IoT Hub.
 
