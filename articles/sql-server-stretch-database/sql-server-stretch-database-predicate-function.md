<properties
<<<<<<< HEAD
	pageTitle="Use a filter predicate to select rows to migrate (Stretch Database) | Microsoft Azure"
	description="Learn how to use a filter predicate to select the rows to migrate."
=======
	pageTitle="Select rows to migrate by using a filter function (Stretch Database) | Microsoft Azure"
	description="Learn how to select rows to migrate by using a filter function."
>>>>>>> c186bb0b
	services="sql-server-stretch-database"
	documentationCenter=""
	authors="douglaslMS"
	manager=""
	editor=""/>

<tags
	ms.service="sql-server-stretch-database"
	ms.workload="data-management"
	ms.tgt_pltfrm="na"
	ms.devlang="na"
	ms.topic="article"
	ms.date="06/28/2016"
	ms.author="douglasl"/>

<<<<<<< HEAD
# Use a filter predicate to select rows to migrate (Stretch Database)

If you store historical data in a separate table, you can configure Stretch Database to migrate the entire table. If your table contains both current and historical data, on the other hand, you can specify a filter predicate to select the rows to migrate. The filter predicate is an inline table\-valued function. This topic describes how to write an inline table\-valued function to select rows to migrate.

>   [AZURE.NOTE] If you provide a filter predicate that performs poorly, data migration also performs poorly. Stretch Database applies the filter predicate to the table by using the CROSS APPLY operator.
=======
# Select rows to migrate by using a filter function (Stretch Database)

If you store cold data in a separate table, you can configure Stretch Database to migrate the entire table. If your table contains both hot and cold data, on the other hand, you can specify a filter function to select the rows to migrate. The filter predicate is an inline table\-valued function. This topic describes how to write an inline table\-valued function to select rows to migrate.

>   [AZURE.NOTE] If you provide a filter function that performs poorly, data migration also performs poorly. Stretch Database applies the filter function to the table by using the CROSS APPLY operator.
>>>>>>> c186bb0b

If you don't specify a filter function, the entire table is migrated.

<<<<<<< HEAD
In CTP 3.1 through RC2, the option to specify a predicate isn't available in the Enable Database for Stretch wizard. You have to use the ALTER TABLE statement to configure Stretch Database with this option. For more info, see [Enable Stretch Database for a table](sql-server-stretch-database-enable-table.md) and [ALTER TABLE (Transact-SQL)](https://msdn.microsoft.com/library/ms190273.aspx).

## Basic requirements for the inline table\-valued function
=======
When you run the Enable Database for Stretch Wizard, you can migrate an entire table or you can specify a simple filter function in the wizard. If you want to use a different type of filter function to select rows to migrate, do one of the following things.

-   Exit the wizard and run the ALTER TABLE statement to enable Stretch for the table and to specify a filter function.

-   Run the ALTER TABLE statement to specify a filter function after you exit the wizard.

The ALTER TABLE syntax for adding a function is described later in this topic.

## Basic requirements for the filter function
>>>>>>> c186bb0b
The inline table\-valued function required for a Stretch Database filter predicate looks like the following example.

```tsql
CREATE FUNCTION dbo.fn_stretchpredicate(@column1 datatype1, @column2 datatype2 [, ...n])
RETURNS TABLE
WITH SCHEMABINDING
AS
RETURN	SELECT 1 AS is_eligible
		WHERE <predicate>
```
The parameters for the function have to be identifiers for columns from the table.

Schema binding is required to prevent columns that are used by the filter function from being dropped or altered.

### Return value
If the function returns a non\-empty result, the row is eligible to be migrated. Otherwise \- that is, if the function doesn't return a result \- the row is not eligible to be migrated.

### Conditions
The &lt;*predicate*&gt; can consist of one condition, or of multiple conditions joined with the AND logical operator.

```
<predicate> ::= <condition> [ AND <condition> ] [ ...n ]
```
Each condition in turn can consist of one primitive condition, or of multiple primitive conditions joined with the OR logical operator.

```
<condition> ::= <primitive_condition> [ OR <primitive_condition> ] [ ...n ]
```

### Primitive conditions
A primitive condition can do one of the following comparisons.

```
<primitive_condition> ::=
{
<function_parameter> <comparison_operator> constant
| <function_parameter> { IS NULL | IS NOT NULL }
| <function_parameter> IN ( constant [ ,...n ] )
}
```

-   Compare a function parameter to a constant expression. For example, `@column1 < 1000`.

    Here's an example that checks whether the value of a *date* column is &lt; 1/1/2016.

    ```tsql
    CREATE FUNCTION dbo.fn_stretchpredicate(@column1 datetime)
    RETURNS TABLE
    WITH SCHEMABINDING
    AS
    RETURN	SELECT 1 AS is_eligible
    		WHERE @column1 < CONVERT(datetime, '1/1/2016', 101)
    GO

    ALTER TABLE stretch_table_name SET ( REMOTE_DATA_ARCHIVE = ON (
    	FILTER_PREDICATE = dbo.fn_stretchpredicate(date),
    	MIGRATION_STATE = OUTBOUND
    ) )
    ```

-   Apply the IS NULL or IS NOT NULL operator to a function parameter.

-   Use the IN operator to compare a function parameter to a list of constant values.

    Here's an example that checks whether the value of a *shipment\_status*  column is `IN (N'Completed', N'Returned', N'Cancelled')`.

    ```tsql
    CREATE FUNCTION dbo.fn_stretchpredicate(@column1 nvarchar(15))
    RETURNS TABLE
    WITH SCHEMABINDING
    AS
    RETURN	SELECT 1 AS is_eligible
    		WHERE @column1 IN (N'Completed', N'Returned', N'Cancelled')
    GO

    ALTER TABLE table1 SET ( REMOTE_DATA_ARCHIVE = ON (
    	FILTER_PREDICATE = dbo.fn_stretchpredicate(shipment_status),
    	MIGRATION_STATE = OUTBOUND
    ) )
    ```

### Comparison operators
The following comparison operators are supported.

`<, <=, >, >=, =, <>, !=, !<, !>`

```
<comparison_operator> ::= { < | <= | > | >= | = | <> | != | !< | !> }
```

### Constant expressions
The constants that you use in a filter function can be any deterministic expression that can be evaluated when you define the function. Constant expressions can contain the following things.

-   Literals. For example, `N’abc’, 123`.

-   Algebraic expressions. For example, `123 + 456`.

-   Deterministic functions. For example, `SQRT(900)`.

-   Deterministic conversions that use CAST or CONVERT. For example, `CONVERT(datetime, '1/1/2016', 101)`.

### Other expressions
You can use the BETWEEN and NOT BETWEEN operators if the resulting function conforms to the rules described here after you replace the BETWEEN and NOT BETWEEN operators with the equivalent AND and OR expressions.

You can't use subqueries or non\-deterministic functions such as RAND() or GETDATE().

<<<<<<< HEAD
## Add a filter predicate to a table
Add a filter predicate to a table by running the ALTER TABLE statement and specifying an existing inline table\-valued function as the value of the FILTER\_PREDICATE parameter. For example:
=======
## Add a filter function to a table
Add a filter function to a table by running the **ALTER TABLE** statement and specifying an existing inline table\-valued function as the value of the **FILTER\_PREDICATE** parameter. For example:
>>>>>>> c186bb0b

```tsql
ALTER TABLE stretch_table_name SET ( REMOTE_DATA_ARCHIVE = ON (
	FILTER_PREDICATE = dbo.fn_stretchpredicate(column1, column2),
	MIGRATION_STATE = <desired_migration_state>
) )
```
After you bind the function to the table as a predicate, the following things are true.

-   The next time data migration occurs, only the rows for which the function returns a non\-empty value are migrated.

-   The columns used by the function are schema bound. You can't alter these columns as long as a table is using the function as its filter predicate.

You can't drop the inline table\-valued function as long as a table is using the function as its filter predicate.

<<<<<<< HEAD
=======
>   [AZURE.NOTE] To improve the performance of the filter function, create an index on the columns used by the function.

### Passing column names to the filter function
When you assign a filter function to a table, specify the column names passed to the filter function with a one-part name. If you specify a three-part name when you pass the column names, subsequent queries against the Stretch\-enabled table will fail.

For example, if you specify a three-part column name as shown in the following example, the statement will run successfully, but subsequent queries against the table will fail.

```tsql
ALTER TABLE SensorTelemetry
  SET ( REMOTE_DATA_ARCHIVE = ON (
    FILTER_PREDICATE=dbo.fn_stretchpredicate(dbo.SensorTelemetry.ScanDate),
    MIGRATION_STATE = OUTBOUND )
  )
```

Instead, specify the filter function with a one-part column name as shown in the following example.

```tsql
ALTER TABLE SensorTelemetry
  SET ( REMOTE_DATA_ARCHIVE = ON  (
    FILTER_PREDICATE=dbo.fn_stretchpredicate(ScanDate),
    MIGRATION_STATE = OUTBOUND )
  )
```

## <a name="addafterwiz"></a>Add a filter function after running the Wizard  

If you want use a function that you can't create in the **Enable Database for Stretch** Wizard, you can run the ALTER TABLE statement to specify a function after you exit the wizard. Before you can apply a function, however, you have to stop the data migration that's already in progress and bring back migrated data. (For more info about why this is necessary, see [Replace an existing filter function](#replacePredicate).  

1. Reverse the direction of migration and bring back the data already migrated. You can't cancel this operation after it starts. You also incur costs on Azure for outbound data transfers \(egress\). For more info, see [How Azure pricing works](https://azure.microsoft.com/pricing/details/data-transfers/).  

    ```tsql  
    ALTER TABLE <table name>  
         SET ( REMOTE_DATA_ARCHIVE ( MIGRATION_STATE = INBOUND ) ) ;   
    ```  

2. Wait for migration to finish. You can check the status in **Stretch Database Monitor** from SQL Server Management Studio, or you can query the **sys.dm_db_rda_migration_status** view. For more info, see [Monitor and troubleshoot data migration](sql-server-stretch-database-monitor.md) or [sys.dm_db_rda_migration_status](https://msdn.microsoft.com/library/dn935017.aspx).  

3. Create the filter function that you want to apply to the table.  

4. Add the function to the table and restart data migration to Azure.  

    ```tsql  
    ALTER TABLE <table name>  
        SET ( REMOTE_DATA_ARCHIVE  
            (           
                FILTER_PREDICATE = <predicate>,  
                MIGRATION_STATE = OUTBOUND  
            )  
        );   
    ```  

>>>>>>> c186bb0b
## Filter rows by date
The following example migrates rows where the **date** column contains a value earlier than January 1, 2016.

```tsql
-- Filter by date
--
CREATE FUNCTION dbo.fn_stretch_by_date(@date datetime2)
RETURNS TABLE
WITH SCHEMABINDING
AS
       RETURN SELECT 1 AS is_eligible WHERE @date < CONVERT(datetime2, '1/1/2016', 101)
GO
```

## Filter rows by the value in a status column
The following example migrates rows where the **status** column contains one of the specified values.

```tsql
-- Filter by status column
--
CREATE FUNCTION dbo.fn_stretch_by_status(@status nvarchar(128))
RETURNS TABLE
WITH SCHEMABINDING
AS
       RETURN SELECT 1 AS is_eligible WHERE @status IN (N'Completed', N'Returned', N'Cancelled')
GO
```

## Filter rows by using a sliding window
To filter rows by using a sliding window, keep in mind the following requirements for the filter function.

-   The function has to be deterministic. Therefore you can't create a function that automatically recalculates the sliding window as time passes.

<<<<<<< HEAD
-   The function uses schema binding. Therefore you can't simply update the function "in place" every day by calling ALTER FUNCTION to move the sliding window.

Start with a filter predicate like the following example, which migrates rows where the **systemEndTime** column contains a value earlier than January 1, 2016.
=======
-   The function uses schema binding. Therefore you can't simply update the function "in place" every day by calling **ALTER FUNCTION** to move the sliding window.

Start with a filter function like the following example, which migrates rows where the **systemEndTime** column contains a value earlier than January 1, 2016.
>>>>>>> c186bb0b

```tsql
CREATE FUNCTION dbo.fn_StretchBySystemEndTime20160101(@systemEndTime datetime2)
RETURNS TABLE
WITH SCHEMABINDING  
AS  
RETURN SELECT 1 AS is_eligible
  WHERE @systemEndTime < CONVERT(datetime2, '2016-01-01T00:00:00', 101) ;
```

<<<<<<< HEAD
Apply the filter predicate to the table.
=======
Apply the filter function to the table.
>>>>>>> c186bb0b

```tsql
ALTER TABLE <table name>
SET (
        REMOTE_DATA_ARCHIVE = ON
                (
                        FILTER_PREDICATE = dbo.fn_StretchBySystemEndTime20160101 (SysEndTime)
                                , MIGRATION_STATE = OUTBOUND
                )
        )
;
```

When you want to update the sliding window, do the following things.

1.  Create a new function that specifies the new sliding window. The following example selects dates earlier than January 2, 2016, instead of January 1, 2016.

<<<<<<< HEAD
2.  Replace the previous filter predicate with the new one by calling ALTER TABLE, as shown in the following example.

3. Optionally, drop the previous filter function that you're no longer using by calling DROP FUNCTION. (This step is not shown in the example.)
=======
2.  Replace the previous filter function with the new one by calling **ALTER TABLE**, as shown in the following example.

3. Optionally, drop the previous filter function that you're no longer using by calling **DROP FUNCTION**. (This step is not shown in the example.)
>>>>>>> c186bb0b

```tsql
BEGIN TRAN
GO
        /*(1) Create new predicate function definition */
        CREATE FUNCTION dbo.fn_StretchBySystemEndTime20160102(@systemEndTime datetime2)
        RETURNS TABLE
        WITH SCHEMABINDING
        AS
        RETURN SELECT 1 AS is_eligible
               WHERE @systemEndTime < CONVERT(datetime2,'2016-01-02T00:00:00', 101)
        GO

<<<<<<< HEAD
        /*(2) Set the new function as filter predicate */
=======
        /*(2) Set the new function as the filter predicate */
>>>>>>> c186bb0b
        ALTER TABLE <table name>
        SET
        (
               REMOTE_DATA_ARCHIVE = ON
               (
                       FILTER_PREDICATE = dbo.fn_StretchBySystemEndTime20160102(SysEndTime),
                       MIGRATION_STATE = OUTBOUND
               )
        )
COMMIT ;
```

<<<<<<< HEAD
## More examples of valid filter predicates
=======
## More examples of valid filter functions
>>>>>>> c186bb0b

-   The following example combines two primitive conditions by using the AND logical operator.

    ```tsql
    CREATE FUNCTION dbo.fn_stretchpredicate((@column1 datetime, @column2 nvarchar(15))
    RETURNS TABLE
    WITH SCHEMABINDING
    AS
    RETURN	SELECT 1 AS is_eligible
      WHERE @column1 < N'20150101' AND @column2 IN (N'Completed', N'Returned', N'Cancelled')
    GO

    ALTER TABLE table1 SET ( REMOTE_DATA_ARCHIVE = ON (
    	FILTER_PREDICATE = dbo.fn_stretchpredicate(date, shipment_status),
    	MIGRATION_STATE = OUTBOUND
    ) )
    ```

-   The following example uses several conditions and a deterministic conversion with CONVERT.

    ```tsql
    CREATE FUNCTION dbo.fn_stretchpredicate_example1(@column1 datetime, @column2 int, @column3 nvarchar)
    RETURNS TABLE
    WITH SCHEMABINDING
    AS
    RETURN	SELECT 1 AS is_eligible
        WHERE @column1 < CONVERT(datetime, '1/1/2015', 101)AND (@column2 < -100 OR @column2 > 100 OR @column2 IS NULL)AND @column3 IN (N'Completed', N'Returned', N'Cancelled')
    GO
    ```

-   The following example uses mathematical operators and functions.

    ```tsql
    CREATE FUNCTION dbo.fn_stretchpredicate_example2(@column1 float)
    RETURNS TABLE
    WITH SCHEMABINDING
    AS
    RETURN	SELECT 1 AS is_eligible
    		WHERE @column1 < SQRT(400) + 10
    GO
    ```

-   The following example uses the BETWEEN and NOT BETWEEN operators. This usage is valid because the resulting function conforms to the rules described here after you replace the BETWEEN and NOT BETWEEN operators with the equivalent AND and OR expressions.

    ```tsql
    CREATE FUNCTION dbo.fn_stretchpredicate_example3(@column1 int, @column2 int)
    RETURNS TABLE
    WITH SCHEMABINDING
    AS
    RETURN	SELECT 1 AS is_eligible
    		WHERE @column1 BETWEEN 0 AND 100
    			AND (@column2 NOT BETWEEN 200 AND 300 OR @column1 = 50)
    GO
    ```
    The preceding function is equivalent to the following function after you replace the BETWEEN and NOT BETWEEN operators with the equivalent AND and OR expressions.

    ```tsql
    CREATE FUNCTION dbo.fn_stretchpredicate_example4(@column1 int, @column2 int)
    RETURNS TABLE
    WITH SCHEMABINDING
    AS
    RETURN	SELECT 1 AS is_eligible
    		WHERE @column1 >= 0 AND @column1 <= 100AND (@column2 < 200 OR @column2 > 300 OR @column1 = 50)
    GO
    ```

<<<<<<< HEAD
## Examples of filter predicates that aren't valid
=======
## Examples of filter functions that aren't valid
>>>>>>> c186bb0b

-   The following function isn't valid because it contains a non\-deterministic conversion.

    ```tsql
    CREATE FUNCTION dbo.fn_example5(@column1 datetime)
    RETURNS TABLE
    WITH SCHEMABINDING
    AS
    RETURN	SELECT 1 AS is_eligible
    		WHERE @column1 < CONVERT(datetime, '1/1/2016')
    GO
    ```

-   The following function isn't valid because it contains a non\-deterministic function call.

    ```tsql
    CREATE FUNCTION dbo.fn_example6(@column1 datetime)
    RETURNS TABLE
    WITH SCHEMABINDING
    AS
    RETURN	SELECT 1 AS is_eligible
    		WHERE @column1 < DATEADD(day, -60, GETDATE())
    GO
    ```

-   The following function isn't valid because it contains a subquery.

    ```tsql
    CREATE FUNCTION dbo.fn_example7(@column1 int)
    RETURNS TABLE
    WITH SCHEMABINDING
    AS
    RETURN	SELECT 1 AS is_eligible
    		WHERE @column1 IN (SELECT SupplierID FROM Supplier WHERE Status = 'Defunct'))
    GO
    ```

-   The following functions aren't valid because expressions that use algebraic operators or built\-in functions must evaluate to a constant when you define the function. You can't include column references in algebraic expressions or function calls.

    ```tsql
    CREATE FUNCTION dbo.fn_example8(@column1 int)
    RETURNS TABLE
    WITH SCHEMABINDING
    AS
    RETURN	SELECT 1 AS is_eligible
    		WHERE @column1 % 2 =  0
    GO

    CREATE FUNCTION dbo.fn_example9(@column1 int)
    RETURNS TABLE
    WITH SCHEMABINDING
    AS
    RETURN	SELECT 1 AS is_eligible
    		WHERE SQRT(@column1) = 30
    GO
    ```

-   The following function isn't valid because it violates the rules described here  after you replace the BETWEEN operator with the equivalent AND expression.

    ```tsql
    CREATE FUNCTION dbo.fn_example10(@column1 int, @column2 int)
    RETURNS TABLE
    WITH SCHEMABINDING
    AS
    RETURN	SELECT 1 AS is_eligible
    		WHERE (@column1 BETWEEN 1 AND 200 OR @column1 = 300) AND @column2 > 1000
    GO
    ```
    The preceding function is equivalent to the following function after you replace the BETWEEN operator with the equivalent AND expression. This function isn't valid because primitive conditions can only use the OR logical operator.

    ```tsql
    CREATE FUNCTION dbo.fn_example11(@column1 int, @column2 int)
    RETURNS TABLE
    WITH SCHEMABINDING
    AS
    RETURN	SELECT 1 AS is_eligible
    		WHERE (@column1 >= 1 AND @column1 <= 200 OR @column1 = 300) AND @column2 > 1000
    GO
    ```

## How Stretch Database applies the filter function
Stretch Database applies the filter function to the table and determines eligible rows by using the CROSS APPLY operator. For example:

```tsql
SELECT * FROM stretch_table_name CROSS APPLY fn_stretchpredicate(column1, column2)
```
If the function returns a non\-empty result for the row, the row is eligible to be migrated.

<<<<<<< HEAD
## Replace an existing filter predicate
You can replace a previously specified filter predicate by running the ALTER TABLE statement again and specifying a new value for the FILTER\_PREDICATE parameter. For example:
=======
## <a name="replacePredicate"></a>Replace an existing filter function
You can replace a previously specified filter function by running the **ALTER TABLE** statement again and specifying a new value for the **FILTER\_PREDICATE** parameter. For example:
>>>>>>> c186bb0b

```tsql
ALTER TABLE stretch_table_name SET ( REMOTE_DATA_ARCHIVE = ON (
	FILTER_PREDICATE = dbo.fn_stretchpredicate2(column1, column2),
	MIGRATION_STATE = <desired_migration_state>
```
The new inline table\-valued function has the following requirements.

-   The new function has to be less restrictive than the previous function.

-   All the operators that existed in the old function must exist in the new function.

-   The new function can't contain operators that don't exist in the old function.

-   The order of operator arguments can't change.

-   Only constant values that are part of a `<, <=, >, >=`  comparison can be changed in a way that makes the function less restrictive.

### Example of a valid replacement
Assume that the following function is the current filter predicate.

```tsql
CREATE FUNCTION dbo.fn_stretchpredicate_old (@column1 datetime, @column2 int)
RETURNS TABLE
WITH SCHEMABINDING
AS
RETURN	SELECT 1 AS is_eligible
		WHERE @column1 < CONVERT(datetime, '1/1/2016', 101)
			AND (@column2 < -100 OR @column2 > 100)
GO
```
The following function is a valid replacement because the new date constant (which specifies a later cutoff date) makes the function less restrictive.

```tsql
CREATE FUNCTION dbo.fn_stretchpredicate_new (@column1 datetime, @column2 int)
RETURNS TABLE
WITH SCHEMABINDING
AS
RETURN	SELECT 1 AS is_eligible
		WHERE @column1 < CONVERT(datetime, '2/1/2016', 101)
			AND (@column2 < -50 OR @column2 > 50)
GO
```

### Examples of replacements that aren't valid
The following function isn't a valid replacement because the new date constant (which specifies an earlier cutoff date) doesn't make the function less restrictive.

```tsql
CREATE FUNCTION dbo.fn_notvalidreplacement_1 (@column1 datetime, @column2 int)
RETURNS TABLE
WITH SCHEMABINDING
AS
RETURN	SELECT 1 AS is_eligible
		WHERE @column1 < CONVERT(datetime, '1/1/2015', 101)
			AND (@column2 < -100 OR @column2 > 100)
GO
```
The following function isn't a valid replacement because one of the comparison operators has been removed.

```tsql
CREATE FUNCTION dbo.fn_notvalidreplacement_2 (@column1 datetime, @column2 int)
RETURNS TABLE
WITH SCHEMABINDING
AS
RETURN	SELECT 1 AS is_eligible
		WHERE @column1 < CONVERT(datetime, '1/1/2016', 101)
			AND (@column2 < -50)
GO
```
The following function isn't a valid replacement because a new condition has been added with the AND logical operator.

```tsql
CREATE FUNCTION dbo.fn_notvalidreplacement_3 (@column1 datetime, @column2 int)
RETURNS TABLE
WITH SCHEMABINDING
AS
RETURN	SELECT 1 AS is_eligible
		WHERE @column1 < CONVERT(datetime, '1/1/2016', 101)
			AND (@column2 < -100 OR @column2 > 100)
			AND (@column2 <> 0)
GO
```

<<<<<<< HEAD
## Remove a filter predicate from a table
To migrate the entire table instead of selected rows, remove the existing FILTER\_PREDICATE by setting it to null. For example:
=======
## Remove a filter function from a table
To migrate the entire table instead of selected rows, remove the existing function by setting **FILTER\_PREDICATE** to null. For example:
>>>>>>> c186bb0b

```tsql
ALTER TABLE stretch_table_name SET ( REMOTE_DATA_ARCHIVE = ON (
	FILTER_PREDICATE = NULL,
	MIGRATION_STATE = <desired_migration_state>
) )
```
<<<<<<< HEAD
After you remove the filter predicate, all rows in the table are eligible for migration. As a result, you cannot specify a filter predicate for the same table later unless you bring back all the remote data for the table from Azure first. This restriction exists to avoid the situation where rows that are not eligible for migration when you provide a new filter predicate have already been migrated to Azure.
=======
After you remove the filter function, all rows in the table are eligible for migration. As a result, you cannot specify a filter function for the same table later unless you bring back all the remote data for the table from Azure first. This restriction exists to avoid the situation where rows that are not eligible for migration when you provide a new filter function have already been migrated to Azure.

## Check the filter function applied to a table
To check the filter function applied to a table, open the catalog view **sys.remote\_data\_archive\_tables** and check the value of the **filter\_predicate** column. If the value is null, the entire table is eligible for archiving. For more info, see [sys.remote_data_archive_tables (Transact-SQL)](https://msdn.microsoft.com/library/dn935003.aspx).

## Security notes for filter functions  
A compromised account with db_owner privileges can do the following things.  

-   Create and apply a table-valued function that consumes large amounts of server resources or waits for an extended period resulting in a denial of service.  
>>>>>>> c186bb0b

-   Create and apply a table-valued function that makes it possible to infer the content of a table for which the user has been explicitly denied read access.  

## See also

[ALTER TABLE (Transact-SQL)](https://msdn.microsoft.com/library/ms190273.aspx)<|MERGE_RESOLUTION|>--- conflicted
+++ resolved
@@ -1,11 +1,6 @@
 <properties
-<<<<<<< HEAD
-	pageTitle="Use a filter predicate to select rows to migrate (Stretch Database) | Microsoft Azure"
-	description="Learn how to use a filter predicate to select the rows to migrate."
-=======
 	pageTitle="Select rows to migrate by using a filter function (Stretch Database) | Microsoft Azure"
 	description="Learn how to select rows to migrate by using a filter function."
->>>>>>> c186bb0b
 	services="sql-server-stretch-database"
 	documentationCenter=""
 	authors="douglaslMS"
@@ -21,27 +16,14 @@
 	ms.date="06/28/2016"
 	ms.author="douglasl"/>
 
-<<<<<<< HEAD
-# Use a filter predicate to select rows to migrate (Stretch Database)
-
-If you store historical data in a separate table, you can configure Stretch Database to migrate the entire table. If your table contains both current and historical data, on the other hand, you can specify a filter predicate to select the rows to migrate. The filter predicate is an inline table\-valued function. This topic describes how to write an inline table\-valued function to select rows to migrate.
-
->   [AZURE.NOTE] If you provide a filter predicate that performs poorly, data migration also performs poorly. Stretch Database applies the filter predicate to the table by using the CROSS APPLY operator.
-=======
 # Select rows to migrate by using a filter function (Stretch Database)
 
 If you store cold data in a separate table, you can configure Stretch Database to migrate the entire table. If your table contains both hot and cold data, on the other hand, you can specify a filter function to select the rows to migrate. The filter predicate is an inline table\-valued function. This topic describes how to write an inline table\-valued function to select rows to migrate.
 
 >   [AZURE.NOTE] If you provide a filter function that performs poorly, data migration also performs poorly. Stretch Database applies the filter function to the table by using the CROSS APPLY operator.
->>>>>>> c186bb0b
 
 If you don't specify a filter function, the entire table is migrated.
 
-<<<<<<< HEAD
-In CTP 3.1 through RC2, the option to specify a predicate isn't available in the Enable Database for Stretch wizard. You have to use the ALTER TABLE statement to configure Stretch Database with this option. For more info, see [Enable Stretch Database for a table](sql-server-stretch-database-enable-table.md) and [ALTER TABLE (Transact-SQL)](https://msdn.microsoft.com/library/ms190273.aspx).
-
-## Basic requirements for the inline table\-valued function
-=======
 When you run the Enable Database for Stretch Wizard, you can migrate an entire table or you can specify a simple filter function in the wizard. If you want to use a different type of filter function to select rows to migrate, do one of the following things.
 
 -   Exit the wizard and run the ALTER TABLE statement to enable Stretch for the table and to specify a filter function.
@@ -51,7 +33,6 @@
 The ALTER TABLE syntax for adding a function is described later in this topic.
 
 ## Basic requirements for the filter function
->>>>>>> c186bb0b
 The inline table\-valued function required for a Stretch Database filter predicate looks like the following example.
 
 ```tsql
@@ -158,13 +139,8 @@
 
 You can't use subqueries or non\-deterministic functions such as RAND() or GETDATE().
 
-<<<<<<< HEAD
-## Add a filter predicate to a table
-Add a filter predicate to a table by running the ALTER TABLE statement and specifying an existing inline table\-valued function as the value of the FILTER\_PREDICATE parameter. For example:
-=======
 ## Add a filter function to a table
 Add a filter function to a table by running the **ALTER TABLE** statement and specifying an existing inline table\-valued function as the value of the **FILTER\_PREDICATE** parameter. For example:
->>>>>>> c186bb0b
 
 ```tsql
 ALTER TABLE stretch_table_name SET ( REMOTE_DATA_ARCHIVE = ON (
@@ -180,8 +156,6 @@
 
 You can't drop the inline table\-valued function as long as a table is using the function as its filter predicate.
 
-<<<<<<< HEAD
-=======
 >   [AZURE.NOTE] To improve the performance of the filter function, create an index on the columns used by the function.
 
 ### Passing column names to the filter function
@@ -234,7 +208,6 @@
         );   
     ```  
 
->>>>>>> c186bb0b
 ## Filter rows by date
 The following example migrates rows where the **date** column contains a value earlier than January 1, 2016.
 
@@ -268,15 +241,9 @@
 
 -   The function has to be deterministic. Therefore you can't create a function that automatically recalculates the sliding window as time passes.
 
-<<<<<<< HEAD
--   The function uses schema binding. Therefore you can't simply update the function "in place" every day by calling ALTER FUNCTION to move the sliding window.
-
-Start with a filter predicate like the following example, which migrates rows where the **systemEndTime** column contains a value earlier than January 1, 2016.
-=======
 -   The function uses schema binding. Therefore you can't simply update the function "in place" every day by calling **ALTER FUNCTION** to move the sliding window.
 
 Start with a filter function like the following example, which migrates rows where the **systemEndTime** column contains a value earlier than January 1, 2016.
->>>>>>> c186bb0b
 
 ```tsql
 CREATE FUNCTION dbo.fn_StretchBySystemEndTime20160101(@systemEndTime datetime2)
@@ -287,11 +254,7 @@
   WHERE @systemEndTime < CONVERT(datetime2, '2016-01-01T00:00:00', 101) ;
 ```
 
-<<<<<<< HEAD
-Apply the filter predicate to the table.
-=======
 Apply the filter function to the table.
->>>>>>> c186bb0b
 
 ```tsql
 ALTER TABLE <table name>
@@ -309,15 +272,9 @@
 
 1.  Create a new function that specifies the new sliding window. The following example selects dates earlier than January 2, 2016, instead of January 1, 2016.
 
-<<<<<<< HEAD
-2.  Replace the previous filter predicate with the new one by calling ALTER TABLE, as shown in the following example.
-
-3. Optionally, drop the previous filter function that you're no longer using by calling DROP FUNCTION. (This step is not shown in the example.)
-=======
 2.  Replace the previous filter function with the new one by calling **ALTER TABLE**, as shown in the following example.
 
 3. Optionally, drop the previous filter function that you're no longer using by calling **DROP FUNCTION**. (This step is not shown in the example.)
->>>>>>> c186bb0b
 
 ```tsql
 BEGIN TRAN
@@ -331,11 +288,7 @@
                WHERE @systemEndTime < CONVERT(datetime2,'2016-01-02T00:00:00', 101)
         GO
 
-<<<<<<< HEAD
-        /*(2) Set the new function as filter predicate */
-=======
         /*(2) Set the new function as the filter predicate */
->>>>>>> c186bb0b
         ALTER TABLE <table name>
         SET
         (
@@ -348,11 +301,7 @@
 COMMIT ;
 ```
 
-<<<<<<< HEAD
-## More examples of valid filter predicates
-=======
 ## More examples of valid filter functions
->>>>>>> c186bb0b
 
 -   The following example combines two primitive conditions by using the AND logical operator.
 
@@ -419,11 +368,7 @@
     GO
     ```
 
-<<<<<<< HEAD
-## Examples of filter predicates that aren't valid
-=======
 ## Examples of filter functions that aren't valid
->>>>>>> c186bb0b
 
 -   The following function isn't valid because it contains a non\-deterministic conversion.
 
@@ -512,13 +457,8 @@
 ```
 If the function returns a non\-empty result for the row, the row is eligible to be migrated.
 
-<<<<<<< HEAD
-## Replace an existing filter predicate
-You can replace a previously specified filter predicate by running the ALTER TABLE statement again and specifying a new value for the FILTER\_PREDICATE parameter. For example:
-=======
 ## <a name="replacePredicate"></a>Replace an existing filter function
 You can replace a previously specified filter function by running the **ALTER TABLE** statement again and specifying a new value for the **FILTER\_PREDICATE** parameter. For example:
->>>>>>> c186bb0b
 
 ```tsql
 ALTER TABLE stretch_table_name SET ( REMOTE_DATA_ARCHIVE = ON (
@@ -602,13 +542,8 @@
 GO
 ```
 
-<<<<<<< HEAD
-## Remove a filter predicate from a table
-To migrate the entire table instead of selected rows, remove the existing FILTER\_PREDICATE by setting it to null. For example:
-=======
 ## Remove a filter function from a table
 To migrate the entire table instead of selected rows, remove the existing function by setting **FILTER\_PREDICATE** to null. For example:
->>>>>>> c186bb0b
 
 ```tsql
 ALTER TABLE stretch_table_name SET ( REMOTE_DATA_ARCHIVE = ON (
@@ -616,9 +551,6 @@
 	MIGRATION_STATE = <desired_migration_state>
 ) )
 ```
-<<<<<<< HEAD
-After you remove the filter predicate, all rows in the table are eligible for migration. As a result, you cannot specify a filter predicate for the same table later unless you bring back all the remote data for the table from Azure first. This restriction exists to avoid the situation where rows that are not eligible for migration when you provide a new filter predicate have already been migrated to Azure.
-=======
 After you remove the filter function, all rows in the table are eligible for migration. As a result, you cannot specify a filter function for the same table later unless you bring back all the remote data for the table from Azure first. This restriction exists to avoid the situation where rows that are not eligible for migration when you provide a new filter function have already been migrated to Azure.
 
 ## Check the filter function applied to a table
@@ -628,7 +560,6 @@
 A compromised account with db_owner privileges can do the following things.  
 
 -   Create and apply a table-valued function that consumes large amounts of server resources or waits for an extended period resulting in a denial of service.  
->>>>>>> c186bb0b
 
 -   Create and apply a table-valued function that makes it possible to infer the content of a table for which the user has been explicitly denied read access.  
 
