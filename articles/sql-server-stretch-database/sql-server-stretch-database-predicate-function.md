<properties
	pageTitle="Use a filter predicate to select rows to migrate (Stretch Database) | Microsoft Azure"
	description="Learn how to use a filter predicate to select the rows to migrate."
	services="sql-server-stretch-database"
	documentationCenter=""
	authors="douglaslMS"
	manager=""
	editor=""/>

<tags
	ms.service="sql-server-stretch-database"
	ms.workload="data-management"
	ms.tgt_pltfrm="na"
	ms.devlang="na"
	ms.topic="article"
	ms.date="02/26/2016"
	ms.author="douglasl"/>

# Use a filter predicate to select rows to migrate (Stretch Database)

If you store historical data in a separate table, you can configure Stretch Database to migrate the entire table. If your table contains both current and historical data, on the other hand, you can specify a filter predicate to select the rows to migrate. The filter predicate is an inline table\-valued function. This topic describes how to write an inline table\-valued function to select rows to migrate.

>   [AZURE.NOTE] If you provide a filter predicate that performs poorly, data migration also performs poorly. Stretch Database applies the filter predicate to the table by using the CROSS APPLY operator.

If you don't specify a filter predicate, the entire table is migrated.

<<<<<<< HEAD
In CTP 3.1 through RC2, the option to specify a predicate isn't available in the Enable Database for Stretch wizard. You have to use the ALTER TABLE statement to configure Stretch Database with this option. For more info, see [Enable Stretch Database for a table](sql-server-stretch-database-enable-table.md) and [ALTER TABLE (Transact-SQL)](https://msdn.microsoft.com/library/ms190273.aspx).
=======
In RC3, when you run the Enable Database for Stretch Wizard, you can migrate an entire table or you can specify a simple date-based filter predicate in the wizard. If you want to use a different filter predicate to select rows to migrate, do one of the following things.

-   Exit the wizard and run the ALTER TABLE statement to enable Stretch for the table and to specify a predicate.

-   Run the ALTER TABLE statement to specify a predicate after you exit the wizard.

The ALTER TABLE syntax for adding a predicate is described later in this topic.
>>>>>>> 1b69fc6d

## Basic requirements for the inline table\-valued function
The inline table\-valued function required for a Stretch Database filter predicate looks like the following example.

```tsql
CREATE FUNCTION dbo.fn_stretchpredicate(@column1 datatype1, @column2 datatype2 [, ...n])
RETURNS TABLE
WITH SCHEMABINDING
AS
RETURN	SELECT 1 AS is_eligible
		WHERE <predicate>
```
The parameters for the function have to be identifiers for columns from the table.

Schema binding is required to prevent columns that are used by the filter predicate from being dropped or altered.

### Return value
If the function returns a non\-empty result, the row is eligible to be migrated. Otherwise \- that is, if the function doesn't return a result \- the row is not eligible to be migrated.

### Conditions
The &lt;*predicate*&gt; can consist of one condition, or of multiple conditions joined with the AND logical operator.

```
<predicate> ::= <condition> [ AND <condition> ] [ ...n ]
```
Each condition in turn can consist of one primitive condition, or of multiple primitive conditions joined with the OR logical operator.

```
<condition> ::= <primitive_condition> [ OR <primitive_condition> ] [ ...n ]
```

### Primitive conditions
A primitive condition can do one of the following comparisons.

```
<primitive_condition> ::=
{
<function_parameter> <comparison_operator> constant
| <function_parameter> { IS NULL | IS NOT NULL }
| <function_parameter> IN ( constant [ ,...n ] )
}
```

-   Compare a function parameter to a constant expression. For example, `@column1 < 1000`.

    Here's an example that checks whether the value of a *date* column is &lt; 1/1/2016.

    ```tsql
    CREATE FUNCTION dbo.fn_stretchpredicate(@column1 datetime)
    RETURNS TABLE
    WITH SCHEMABINDING
    AS
    RETURN	SELECT 1 AS is_eligible
    		WHERE @column1 < CONVERT(datetime, '1/1/2016', 101)
    GO

    ALTER TABLE stretch_table_name SET ( REMOTE_DATA_ARCHIVE = ON (
    	FILTER_PREDICATE = dbo.fn_stretchpredicate(date),
    	MIGRATION_STATE = OUTBOUND
    ) )
    ```

-   Apply the IS NULL or IS NOT NULL operator to a function parameter.

-   Use the IN operator to compare a function parameter to a list of constant values.

    Here's an example that checks whether the value of a *shipment\_status*  column is `IN (N'Completed', N'Returned', N'Cancelled')`.

    ```tsql
    CREATE FUNCTION dbo.fn_stretchpredicate(@column1 nvarchar(15))
    RETURNS TABLE
    WITH SCHEMABINDING
    AS
    RETURN	SELECT 1 AS is_eligible
    		WHERE @column1 IN (N'Completed', N'Returned', N'Cancelled')
    GO

    ALTER TABLE table1 SET ( REMOTE_DATA_ARCHIVE = ON (
    	FILTER_PREDICATE = dbo.fn_stretchpredicate(shipment_status),
    	MIGRATION_STATE = OUTBOUND
    ) )
    ```

### Comparison operators
The following comparison operators are supported.

`<, <=, >, >=, =, <>, !=, !<, !>`

```
<comparison_operator> ::= { < | <= | > | >= | = | <> | != | !< | !> }
```

### Constant expressions
The constants that you use in a filter predicate can be any deterministic expression that can be evaluated when you define the function. Constant expressions can contain the following things.

-   Literals. For example, `N’abc’, 123`.

-   Algebraic expressions. For example, `123 + 456`.

-   Deterministic functions. For example, `SQRT(900)`.

-   Deterministic conversions that use CAST or CONVERT. For example, `CONVERT(datetime, '1/1/2016', 101)`.

### Other expressions
You can use the BETWEEN and NOT BETWEEN operators if the resulting predicate conforms to the rules described here after you replace the BETWEEN and NOT BETWEEN operators with the equivalent AND and OR expressions.

You can't use subqueries or non\-deterministic functions such as RAND() or GETDATE().

## Add a filter predicate to a table
Add a filter predicate to a table by running the ALTER TABLE statement and specifying an existing inline table\-valued function as the value of the FILTER\_PREDICATE parameter. For example:

```tsql
ALTER TABLE stretch_table_name SET ( REMOTE_DATA_ARCHIVE = ON (
	FILTER_PREDICATE = dbo.fn_stretchpredicate(column1, column2),
	MIGRATION_STATE = <desired_migration_state>
) )
```
After you bind the function to the table as a predicate, the following things are true.

-   The next time data migration occurs, only the rows for which the function returns a non\-empty value are migrated.

-   The columns used by the function are schema bound. You can't alter these columns as long as a table is using the function as its filter predicate.

You can't drop the inline table\-valued function as long as a table is using the function as its filter predicate.

## Filter rows by date
The following example migrates rows where the **date** column contains a value earlier than January 1, 2016.

```tsql
-- Filter by date
--
CREATE FUNCTION dbo.fn_stretch_by_date(@date datetime2)
RETURNS TABLE
WITH SCHEMABINDING
AS
       RETURN SELECT 1 AS is_eligible WHERE @date < CONVERT(datetime2, '1/1/2016', 101)
GO
```

## Filter rows by the value in a status column
The following example migrates rows where the **status** column contains one of the specified values.

```tsql
-- Filter by status column
--
CREATE FUNCTION dbo.fn_stretch_by_status(@status nvarchar(128))
RETURNS TABLE
WITH SCHEMABINDING
AS
       RETURN SELECT 1 AS is_eligible WHERE @status IN (N'Completed', N'Returned', N'Cancelled')
GO
```

## Filter rows by using a sliding window
To filter rows by using a sliding window, keep in mind the following requirements for the filter function.

-   The function has to be deterministic. Therefore you can't create a function that automatically recalculates the sliding window as time passes.

-   The function uses schema binding. Therefore you can't simply update the function "in place" every day by calling ALTER FUNCTION to move the sliding window.

Start with a filter predicate like the following example, which migrates rows where the **systemEndTime** column contains a value earlier than January 1, 2016.

```tsql
CREATE FUNCTION dbo.fn_StretchBySystemEndTime20160101(@systemEndTime datetime2)
RETURNS TABLE
WITH SCHEMABINDING  
AS  
RETURN SELECT 1 AS is_eligible
  WHERE @systemEndTime < CONVERT(datetime2, '2016-01-01T00:00:00', 101) ;
```

Apply the filter predicate to the table.

```tsql
ALTER TABLE <table name>
SET (
        REMOTE_DATA_ARCHIVE = ON
                (
                        FILTER_PREDICATE = dbo.fn_StretchBySystemEndTime20160101 (SysEndTime)
                                , MIGRATION_STATE = OUTBOUND
                )
        )
;
```

When you want to update the sliding window, do the following things.

1.  Create a new function that specifies the new sliding window. The following example selects dates earlier than January 2, 2016, instead of January 1, 2016.

2.  Replace the previous filter predicate with the new one by calling ALTER TABLE, as shown in the following example.

3. Optionally, drop the previous filter function that you're no longer using by calling DROP FUNCTION. (This step is not shown in the example.)

```tsql
BEGIN TRAN
GO
        /*(1) Create new predicate function definition */
        CREATE FUNCTION dbo.fn_StretchBySystemEndTime20160102(@systemEndTime datetime2)
        RETURNS TABLE
        WITH SCHEMABINDING
        AS
        RETURN SELECT 1 AS is_eligible
               WHERE @systemEndTime < CONVERT(datetime2,'2016-01-02T00:00:00', 101)
        GO

        /*(2) Set the new function as filter predicate */
        ALTER TABLE <table name>
        SET
        (
               REMOTE_DATA_ARCHIVE = ON
               (
                       FILTER_PREDICATE = dbo.fn_StretchBySystemEndTime20160102(SysEndTime),
                       MIGRATION_STATE = OUTBOUND
               )
        )
COMMIT ;
```

## More examples of valid filter predicates

-   The following example combines two primitive conditions by using the AND logical operator.

    ```tsql
    CREATE FUNCTION dbo.fn_stretchpredicate((@column1 datetime, @column2 nvarchar(15))
    RETURNS TABLE
    WITH SCHEMABINDING
    AS
    RETURN	SELECT 1 AS is_eligible
      WHERE @column1 < N'20150101' AND @column2 IN (N'Completed', N'Returned', N'Cancelled')
    GO

    ALTER TABLE table1 SET ( REMOTE_DATA_ARCHIVE = ON (
    	FILTER_PREDICATE = dbo.fn_stretchpredicate(date, shipment_status),
    	MIGRATION_STATE = OUTBOUND
    ) )
    ```

-   The following example uses several conditions and a deterministic conversion with CONVERT.

    ```tsql
    CREATE FUNCTION dbo.fn_stretchpredicate_example1(@column1 datetime, @column2 int, @column3 nvarchar)
    RETURNS TABLE
    WITH SCHEMABINDING
    AS
    RETURN	SELECT 1 AS is_eligible
        WHERE @column1 < CONVERT(datetime, '1/1/2015', 101)AND (@column2 < -100 OR @column2 > 100 OR @column2 IS NULL)AND @column3 IN (N'Completed', N'Returned', N'Cancelled')
    GO
    ```

-   The following example uses mathematical operators and functions.

    ```tsql
    CREATE FUNCTION dbo.fn_stretchpredicate_example2(@column1 float)
    RETURNS TABLE
    WITH SCHEMABINDING
    AS
    RETURN	SELECT 1 AS is_eligible
    		WHERE @column1 < SQRT(400) + 10
    GO
    ```

-   The following example uses the BETWEEN and NOT BETWEEN operators. This usage is valid because the resulting predicate conforms to the rules described here after you replace the BETWEEN and NOT BETWEEN operators with the equivalent AND and OR expressions.

    ```tsql
    CREATE FUNCTION dbo.fn_stretchpredicate_example3(@column1 int, @column2 int)
    RETURNS TABLE
    WITH SCHEMABINDING
    AS
    RETURN	SELECT 1 AS is_eligible
    		WHERE @column1 BETWEEN 0 AND 100
    			AND (@column2 NOT BETWEEN 200 AND 300 OR @column1 = 50)
    GO
    ```
    The preceding function is equivalent to the following function after you replace the BETWEEN and NOT BETWEEN operators with the equivalent AND and OR expressions.

    ```tsql
    CREATE FUNCTION dbo.fn_stretchpredicate_example4(@column1 int, @column2 int)
    RETURNS TABLE
    WITH SCHEMABINDING
    AS
    RETURN	SELECT 1 AS is_eligible
    		WHERE @column1 >= 0 AND @column1 <= 100AND (@column2 < 200 OR @column2 > 300 OR @column1 = 50)
    GO
    ```

## Examples of filter predicates that aren't valid

-   The following function isn't valid because it contains a non\-deterministic conversion.

    ```tsql
    CREATE FUNCTION dbo.fn_example5(@column1 datetime)
    RETURNS TABLE
    WITH SCHEMABINDING
    AS
    RETURN	SELECT 1 AS is_eligible
    		WHERE @column1 < CONVERT(datetime, '1/1/2016')
    GO
    ```

-   The following function isn't valid because it contains a non\-deterministic function call.

    ```tsql
    CREATE FUNCTION dbo.fn_example6(@column1 datetime)
    RETURNS TABLE
    WITH SCHEMABINDING
    AS
    RETURN	SELECT 1 AS is_eligible
    		WHERE @column1 < DATEADD(day, -60, GETDATE())
    GO
    ```

-   The following function isn't valid because it contains a subquery.

    ```tsql
    CREATE FUNCTION dbo.fn_example7(@column1 int)
    RETURNS TABLE
    WITH SCHEMABINDING
    AS
    RETURN	SELECT 1 AS is_eligible
    		WHERE @column1 IN (SELECT SupplierID FROM Supplier WHERE Status = 'Defunct'))
    GO
    ```

-   The following functions aren't valid because expressions that use algebraic operators or built\-in functions must evaluate to a constant when you define the function. You can't include column references in algebraic expressions or function calls.

    ```tsql
    CREATE FUNCTION dbo.fn_example8(@column1 int)
    RETURNS TABLE
    WITH SCHEMABINDING
    AS
    RETURN	SELECT 1 AS is_eligible
    		WHERE @column1 % 2 =  0
    GO

    CREATE FUNCTION dbo.fn_example9(@column1 int)
    RETURNS TABLE
    WITH SCHEMABINDING
    AS
    RETURN	SELECT 1 AS is_eligible
    		WHERE SQRT(@column1) = 30
    GO
    ```

-   The following function isn't valid because it violates the rules described here  after you replace the BETWEEN operator with the equivalent AND expression.

    ```tsql
    CREATE FUNCTION dbo.fn_example10(@column1 int, @column2 int)
    RETURNS TABLE
    WITH SCHEMABINDING
    AS
    RETURN	SELECT 1 AS is_eligible
    		WHERE (@column1 BETWEEN 1 AND 200 OR @column1 = 300) AND @column2 > 1000
    GO
    ```
    The preceding function is equivalent to the following function after you replace the BETWEEN operator with the equivalent AND expression. This function isn't valid because primitive conditions can only use the OR logical operator.

    ```tsql
    CREATE FUNCTION dbo.fn_example11(@column1 int, @column2 int)
    RETURNS TABLE
    WITH SCHEMABINDING
    AS
    RETURN	SELECT 1 AS is_eligible
    		WHERE (@column1 >= 1 AND @column1 <= 200 OR @column1 = 300) AND @column2 > 1000
    GO
    ```

## How Stretch Database applies the filter predicate
Stretch Database applies the filter predicate to the table and determines eligible rows by using the CROSS APPLY operator. For example:

```tsql
SELECT * FROM stretch_table_name CROSS APPLY fn_stretchpredicate(column1, column2)
```
If the function returns a non\-empty result for the row, the row is eligible to be migrated.

## Replace an existing filter predicate
You can replace a previously specified filter predicate by running the ALTER TABLE statement again and specifying a new value for the FILTER\_PREDICATE parameter. For example:

```tsql
ALTER TABLE stretch_table_name SET ( REMOTE_DATA_ARCHIVE = ON (
	FILTER_PREDICATE = dbo.fn_stretchpredicate2(column1, column2),
	MIGRATION_STATE = <desired_migration_state>
```
The new inline table\-valued function has the following requirements.

-   The new function has to be less restrictive than the previous function.

-   All the operators that existed in the old function must exist in the new function.

-   The new function can't contain operators that don’t exist in the old function.

-   The order of operator arguments can't change.

-   Only constant values that are part of a `<, <=, >, >=`  comparison can be changed in a way that makes the predicate less restrictive.

### Example of a valid replacement
Assume that the following function is the current filter predicate.

```tsql
CREATE FUNCTION dbo.fn_stretchpredicate_old (@column1 datetime, @column2 int)
RETURNS TABLE
WITH SCHEMABINDING
AS
RETURN	SELECT 1 AS is_eligible
		WHERE @column1 < CONVERT(datetime, '1/1/2016', 101)
			AND (@column2 < -100 OR @column2 > 100)
GO
```
The following function is a valid replacement because the new date constant (which specifies a later cutoff date) makes the predicate less restrictive.

```tsql
CREATE FUNCTION dbo.fn_stretchpredicate_new (@column1 datetime, @column2 int)
RETURNS TABLE
WITH SCHEMABINDING
AS
RETURN	SELECT 1 AS is_eligible
		WHERE @column1 < CONVERT(datetime, '2/1/2016', 101)
			AND (@column2 < -50 OR @column2 > 50)
GO
```

### Examples of replacements that aren't valid
The following function isn't a valid replacement because the new date constant (which specifies an earlier cutoff date) doesn't make the predicate less restrictive.

```tsql
CREATE FUNCTION dbo.fn_notvalidreplacement_1 (@column1 datetime, @column2 int)
RETURNS TABLE
WITH SCHEMABINDING
AS
RETURN	SELECT 1 AS is_eligible
		WHERE @column1 < CONVERT(datetime, '1/1/2015', 101)
			AND (@column2 < -100 OR @column2 > 100)
GO
```
The following function isn't a valid replacement because one of the comparison operators has been removed.

```tsql
CREATE FUNCTION dbo.fn_notvalidreplacement_2 (@column1 datetime, @column2 int)
RETURNS TABLE
WITH SCHEMABINDING
AS
RETURN	SELECT 1 AS is_eligible
		WHERE @column1 < CONVERT(datetime, '1/1/2016', 101)
			AND (@column2 < -50)
GO
```
The following function isn't a valid replacement because a new condition has been added with the AND logical operator.

```tsql
CREATE FUNCTION dbo.fn_notvalidreplacement_3 (@column1 datetime, @column2 int)
RETURNS TABLE
WITH SCHEMABINDING
AS
RETURN	SELECT 1 AS is_eligible
		WHERE @column1 < CONVERT(datetime, '1/1/2016', 101)
			AND (@column2 < -100 OR @column2 > 100)
			AND (@column2 <> 0)
GO
```

## Remove a filter predicate from a table
To migrate the entire table instead of selected rows, remove the existing FILTER\_PREDICATE by setting it to null. For example:

```tsql
ALTER TABLE stretch_table_name SET ( REMOTE_DATA_ARCHIVE = ON (
	FILTER_PREDICATE = NULL,
	MIGRATION_STATE = <desired_migration_state>
) )
```
After you remove the filter predicate, all rows in the table are eligible for migration. As a result, you cannot specify a filter predicate for the same table later unless you bring back all the remote data for the table from Azure first. This restriction exists to avoid the situation where rows that are not eligible for migration when you provide a new filter predicate have already been migrated to Azure.

## Check the filter predicate applied to a table
To check the filter predicate applied to a table, open the catalog view **sys.remote\_data\_archive\_tables** and check the value of the **filter\_predicate** column. If the value is null, the entire table is eligible for archiving. For more info, see [sys.remote_data_archive_tables (Transact-SQL)](https://msdn.microsoft.com/library/dn935003.aspx).

## See also

[ALTER TABLE (Transact-SQL)](https://msdn.microsoft.com/library/ms190273.aspx)<|MERGE_RESOLUTION|>--- conflicted
+++ resolved
@@ -24,9 +24,6 @@
 
 If you don't specify a filter predicate, the entire table is migrated.
 
-<<<<<<< HEAD
-In CTP 3.1 through RC2, the option to specify a predicate isn't available in the Enable Database for Stretch wizard. You have to use the ALTER TABLE statement to configure Stretch Database with this option. For more info, see [Enable Stretch Database for a table](sql-server-stretch-database-enable-table.md) and [ALTER TABLE (Transact-SQL)](https://msdn.microsoft.com/library/ms190273.aspx).
-=======
 In RC3, when you run the Enable Database for Stretch Wizard, you can migrate an entire table or you can specify a simple date-based filter predicate in the wizard. If you want to use a different filter predicate to select rows to migrate, do one of the following things.
 
 -   Exit the wizard and run the ALTER TABLE statement to enable Stretch for the table and to specify a predicate.
@@ -34,7 +31,6 @@
 -   Run the ALTER TABLE statement to specify a predicate after you exit the wizard.
 
 The ALTER TABLE syntax for adding a predicate is described later in this topic.
->>>>>>> 1b69fc6d
 
 ## Basic requirements for the inline table\-valued function
 The inline table\-valued function required for a Stretch Database filter predicate looks like the following example.
