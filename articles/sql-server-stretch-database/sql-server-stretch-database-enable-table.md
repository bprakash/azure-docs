--- conflicted
+++ resolved
@@ -22,11 +22,7 @@
 
 -   If you store cold data in a separate table, you can migrate the entire table.
 
-<<<<<<< HEAD
--   If your table contains both historical and current data, you can specify a filter predicate to select the rows to migrate. In CTP 3.1 through RC2, the option to specify a filter predicate is not available in the Enable Database for Stretch wizard. You have to use the CREATE TABLE or ALTER TABLE statement to configure a table for Stretch Database with this option.
-=======
 -   If your table contains both hot and cold data, you can specify a filter function to select the rows to migrate.
->>>>>>> c186bb0b
 
 **Prerequisites**. If you select **Stretch | Enable** for a table, and you have not yet enabled Stretch Database for the database, the wizard first configures the database for Stretch Database. Follow the steps in [Get started by running the Enable Database for Stretch Wizard](sql-server-stretch-database-wizard.md) instead of the steps in this topic.
 
@@ -49,9 +45,6 @@
 
 Confirm that the table you want to enable is displayed and selected.
 
-<<<<<<< HEAD
-In CTP 3.1 through RC2, you can only migrate an entire table by using the wizard. If you want to specify  a predicate to select rows to migrate from a table that contains both historical and current data, run the ALTER TABLE statement to specify a predicate after you exit the wizard, or exit the wizard and run the ALTER TABLE statement, as described later in this topic.
-=======
 You can migrate an entire table or you can specify a simple filter function in the wizard. If you want to use a different type of filter function to select rows to migrate, do one of the following things.
 
 -   Exit the wizard and run the ALTER TABLE statement to enable Stretch for the table and to specify a filter function.
@@ -59,7 +52,6 @@
 -   Run the ALTER TABLE statement to specify a filter function after you exit the wizard. For the required steps, see [Add a filter function after running the Wizard](sql-server-stretch-database-predicate-function.md#addafterwiz).
 
 The ALTER TABLE syntax is described later in this topic.
->>>>>>> c186bb0b
 
 **Summary**
 
@@ -75,17 +67,9 @@
 ### Options
 Use the following options when you run CREATE TABLE or ALTER TABLE to enable Stretch Database on a table.
 
-<<<<<<< HEAD
--   Optionally, use the `FILTER_PREDICATE = <predicate>` clause to specify  a predicate to select rows to migrate if the table contains both historical and current data. The predicate must call an inline table\-valued function. For more info, see [Use a filter predicate to select rows to migrate (Stretch Database)](sql-server-stretch-database-predicate-function.md). If you don't specify a filter predicate, the entire table is migrated.
-
-    >   [AZURE.NOTE] If you provide a filter predicate that performs poorly, data migration also performs poorly. Stretch Database applies the filter predicate to the table by using the CROSS APPLY operator.
-
-    In CTP 3.1 through RC2, this option is not available in the Enable Database for Stretch wizard. You have to use the CREATE TABLE or ALTER TABLE statement to configure a table for Stretch Database with this option. For more info, see [ALTER TABLE (Transact-SQL)](https://msdn.microsoft.com/library/ms190273.aspx).
-=======
 -   Optionally, use the `FILTER_PREDICATE = <function>` clause to specify a function to select rows to migrate if the table contains both hot and cold data. The predicate must call an inline table\-valued function. For more info, see [Select rows to migrate by using a filter function](sql-server-stretch-database-predicate-function.md). If you don't specify a filter function, the entire table is migrated.
 
     >   [AZURE.NOTE] If you provide a filter function that performs poorly, data migration also performs poorly. Stretch Database applies the filter function to the table by using the CROSS APPLY operator.
->>>>>>> c186bb0b
 
 -   Specify `MIGRATION_STATE = OUTBOUND` to start data migration immediately or  `MIGRATION_STATE = PAUSED` to postpone the start of data migration.
 
@@ -101,11 +85,7 @@
     SET ( REMOTE_DATA_ARCHIVE = ON ( MIGRATION_STATE = OUTBOUND ) ) ;  
 GO
 ```
-<<<<<<< HEAD
-Here's an example that migrates only the rows identified by the `dbo.fn_stretchpredicate` inline table\-valued function and postpones data migration. For more info about the filter predicate, see [Use a filter predicate to select rows to migrate (Stretch Database)](sql-server-stretch-database-predicate-function.md).
-=======
 Here's an example that migrates only the rows identified by the `dbo.fn_stretchpredicate` inline table\-valued function and postpones data migration. For more info about the filter function, see [Select rows to migrate by using a filter function](sql-server-stretch-database-predicate-function.md).
->>>>>>> c186bb0b
 
 ```tsql
 USE <Stretch-enabled database name>;
@@ -132,12 +112,8 @@
     WITH ( REMOTE_DATA_ARCHIVE = ON ( MIGRATION_STATE = OUTBOUND ) ) ;  
 GO
 ```
-<<<<<<< HEAD
-Here's an example that migrates only the rows identified by the `dbo.fn_stretchpredicate` inline table\-valued function and postpones data migration. For more info about the filter predicate, see [Use a filter predicate to select rows to migrate (Stretch Database)](sql-server-stretch-database-predicate-function.md).
-=======
 
 Here's an example that migrates only the rows identified by the `dbo.fn_stretchpredicate` inline table\-valued function and postpones data migration. For more info about the filter function, see [Select rows to migrate by using a filter function](sql-server-stretch-database-predicate-function.md).
->>>>>>> c186bb0b
 
 ```tsql
 USE <Stretch-enabled database name>;
