--- conflicted
+++ resolved
@@ -22,11 +22,7 @@
 
 -   If you store historical data in a separate table, you can migrate the entire table.
 
-<<<<<<< HEAD
--   If your table contains both historical and current data, you can specify a filter predicate to select the rows to migrate. In CTP 3.1 through RC2, the option to specify a filter predicate is not available in the Enable Database for Stretch wizard. You have to use the CREATE TABLE or ALTER TABLE statement to configure a table for Stretch Database with this option.
-=======
 -   If your table contains both historical and current data, you can specify a filter predicate to select the rows to migrate.
->>>>>>> 1b69fc6d
 
 **Prerequisites**. If you select **Stretch | Enable** for a table, and you have not yet enabled Stretch Database for the database, the wizard first configures the database for Stretch Database. Follow the steps in [Enable Database for Stretch Wizard](sql-server-stretch-database-wizard.md) instead of the steps in this topic.
 
@@ -47,9 +43,6 @@
 
 Confirm that the table you want to enable is displayed and selected.
 
-<<<<<<< HEAD
-In CTP 3.1 through RC2, you can only migrate an entire table by using the wizard. If you want to specify  a predicate to select rows to migrate from a table that contains both historical and current data, run the ALTER TABLE statement to specify a predicate after you exit the wizard, or exit the wizard and run the ALTER TABLE statement, as described later in this topic.
-=======
 In RC3, you can migrate an entire table or you can specify a simple date-based filter predicate in the wizard. If you want to use a different filter predicate to select rows to migrate, do one of the following things.
 
 -   Exit the wizard and run the ALTER TABLE statement to enable Stretch for the table and to specify a predicate.
@@ -57,7 +50,6 @@
 -   Run the ALTER TABLE statement to specify a predicate after you exit the wizard.
 
 The ALTER TABLE syntax is described later in this topic.
->>>>>>> 1b69fc6d
 
 **Summary**
 
@@ -70,26 +62,15 @@
 ## <a name="EnableTSQLTable"></a>Use Transact\-SQL to enable Stretch Database on a table
 You can enable Stretch Database for an existing table or create a new table with Stretch Database enabled by using Transact-SQL.
 
-<<<<<<< HEAD
-### Common options
-=======
 ### Options
->>>>>>> 1b69fc6d
 Use the following options when you run CREATE TABLE or ALTER TABLE to enable Stretch Database on a table.
 
 -   Optionally, use the `FILTER_PREDICATE = <predicate>` clause to specify  a predicate to select rows to migrate if the table contains both historical and current data. The predicate must call an inline table\-valued function. For more info, see [Use a filter predicate to select rows to migrate (Stretch Database)](sql-server-stretch-database-predicate-function.md). If you don't specify a filter predicate, the entire table is migrated.
 
     >   [AZURE.NOTE] If you provide a filter predicate that performs poorly, data migration also performs poorly. Stretch Database applies the filter predicate to the table by using the CROSS APPLY operator.
 
-<<<<<<< HEAD
-    In CTP 3.1 through RC2, this option is not available in the Enable Database for Stretch wizard. You have to use the CREATE TABLE or ALTER TABLE statement to configure a table for Stretch Database with this option. For more info, see [ALTER TABLE (Transact-SQL)](https://msdn.microsoft.com/library/ms190273.aspx).
-
 -   Specify `MIGRATION_STATE = OUTBOUND` to start data migration immediately or  `MIGRATION_STATE = PAUSED` to postpone the start of data migration.
 
-=======
--   Specify `MIGRATION_STATE = OUTBOUND` to start data migration immediately or  `MIGRATION_STATE = PAUSED` to postpone the start of data migration.
-
->>>>>>> 1b69fc6d
 ### Enable Stretch Database for an existing table
 To configure a existing table for Stretch Database, run the ALTER TABLE command.
 
