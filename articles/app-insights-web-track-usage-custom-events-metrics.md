--- conflicted
+++ resolved
@@ -1,1183 +1,588 @@
-<<<<<<< HEAD
-<properties 
-	pageTitle="Trace usage and events in your app with Application Insights API" 
-	description="Insert a few lines of code to track usage and diagnose issues." 
-	services="application-insights"
-    documentationCenter="" 
-	authors="alancameronwills" 
-	manager="keboyd"/>
- 
-<tags 
-	ms.service="application-insights" 
-	ms.workload="tbd" 
-	ms.tgt_pltfrm="ibiza" 
-	ms.devlang="na" 
-	ms.topic="article" 
-	ms.date="03/17/2015" 
-	ms.author="awills"/>
-
-# Write custom events and metrics with Application Insights API
-
-*Application Insights is in preview.*
-
-Insert a few lines of code in your application to find out what users are doing with it, or to help diagnose issues. You can send telemetry from device and desktop apps, web clients, and web servers. 
-
-The Application Insights data collectors use this API to send standard telemetry such as page views and exception reports, but you can also use it to send your own custom telemetry.
-
-## API summary
-
-The API is uniform across all platforms, apart from a few small variations.
-
-Method | Used for
----|---
-[`TrackPageView`](#pageViews) | Pages, screens, blades or forms
-[`TrackEvent`](#track-event) | User actions and other events. Used to track user behavior or to monitor performance.
-[`TrackMetric`](#track-metric) | Performance measurements such as queue lengths not related to specific events
-[`TrackException`](#track-exception)|Log exceptions for diagnosis. Trace where they occur in relation to other events and examine stack traces.
-[`TrackRequest`](#track-request)| Log the frequency and duration of server requests for performance analysis.
-[`TrackTrace`](#track-trace)|Diagnostic log messages. You can also capture 3rd-party logs.
-
-You can [attach properties and metrics](#properties) to most of these telemetry calls. 
-
-
-## <a name="prep"></a>Before you start
-
-If you haven't done these yet:
-
-* Add the Application Insights SDK to your project:
- * [ASP.NET project][greenbrown]
- * [Windows project][windows]
- * [Java project][java]    
-
-* To monitor web pages, [add the Application Insights script to each page][usage]. The JavaScript initialization code should be included in every web page you want to monitor. 
-
-* In your device or web server code, include:
-
-  *C#:* `using Microsoft.ApplicationInsights;`
-
-  *VB:* `Imports Microsoft.ApplicationInsights`
-
-  *Java:* `import com.microsoft.applicationinsights.TelemetryClient;`
-
-* Construct an instance of TelemetryClient (except in JavaScript in web pages):
-
-*C#:* 
-
-    private TelemetryClient telemetry = new TelemetryClient();
-
-*VB:* 
-
-    Private Dim telemetry As New TelemetryClient
-
-*Java*
-
-    private TelemetryClient telemetry = new TelemetryClient();
-
-
-
-## <a name="pageViews"></a>Page views, users and sessions
-
-In a device or web page app, page view telemetry is sent by default when each screen or page is loaded. But you can change that to track page views at additional or different times. For example, in an app that displays tabs or blades, you might want to track a "page" whenever the user opens a new blade. 
-
-![Usage lens on Overview blade](./media/appinsights/appinsights-47usage-2.png)
-
-User and session data is sent as properties along with page views, so the user and session charts come alive when there is page view telemetry.
-
-#### Custom page views
-
-*JavaScript*
-
-    appInsights.trackPageView("tab1");
-
-*C#*
-
-    telemetry.TrackPageView("GameReviewPage");
-
-*VB*
-
-    telemetry.TrackPageView("GameReviewPage")
-
-
-If you have several tabs within different HTML pages, you can specify the URL too:
-
-    appInsights.trackPageView("tab1", "http://fabrikam.com/page1.htm");
-
-#### Timed page views
-
-By using this pair of methods calls instead of trackPageView, you can analyze how long users linger on your pages.
-
-    // At the start of a page view:
-    appInsights.startTrackPage(myPage.name);
-
-    // At the completion of a page view:
-    appInsights.stopTrackPage(myPage.name, "http://fabrikam.com/page", properties, measurements);
-
-Use the same string as the first parameter in the start and stop calls.
-
-Look at the Page Duration metric in [Metrics Explorer][metrics].
-
-## Authenticated users
-
-By default, users are counted by installing cookies in their browsers. But if your application requires users to login, you can use the authenticated user ids to provide more accurate figures.
-
-As well as a user id, you can supply an [organizational account id](http://www.asp.net/visual-studio/overview/2013/creating-web-projects-in-visual-studio#orgauthoptions). This enables you to see how many companies or institutions have used your app.
-
-*JavaScript* - insert this before first call to trackPageView:
-
-    // Queue until all scripts are loaded:
-    appInsights.queue.push(function(){
-
-      // Individual user id:
-      appInsights.context.user.id = "userId";
-
-      // Organization account id:
-      appInsights.context.user.accountId = "orgId";
-    }); 
-
-Since authentication is done in the server, you would insert the IDs on generating the web page. For example in a Razor script in ASP.NET MVC:
-
-      appInsights.context.user.id = "@User.Identity.Name";
-
-To see the resulting data in Application Insights, create new charts in [Metric Explorer][metrics] to display the Users and User Accounts metrics.
-
-## Track Event
-
-Events can be displayed on the portal as an aggregated count, and you can also display individual occurrences. 
-
-For example, to count how many games have been won:
-
-*JavaScript*
-
-    appInsights.trackEvent("WinsGame");
-
-*C#*
-    
-    telemetry.TrackEvent("WinGame");
-
-*VB*
-
-
-    telemetry.TrackEvent("WinGame")
-
-*Java*
-
-    telemetry.trackEvent("WinGame");
-
-
-The top events show up on the overview blade:
-
-![](./media/appinsights/appinsights-23-customevents-1.png)
-
-Click through to see an overview chart and a complete list.
-
-Select the chart and segment it by Event name to see the relative contributions of the most significant events.
-
-![](./media/appinsights/appinsights-23-customevents-2.png)
-
-From the list below the chart, select an event name to see individual occurrences of the event.
-
-![](./media/appinsights/appinsights-23-customevents-3.png)
-
-
-## <a name="properties"></a>Filter, search and segment your data with properties
-
-You can attach properties and measurements to your metrics, events, page views, and other telemetry data. 
-
-**Properties** are string values that you can use to filter your telemetry in the usage reports. For example if your app provides several games, you’ll want to attach the name of the game to each event, so that you can see which games are more popular.
-
-**Metrics** are numeric values that can be presented graphically. For example, you might want to see if there's a gradual increase in the scores your gamers achieve. The graphs can be segmented by the properties sent with the event, so that you could get separate or stacked graphs for different games.
-
-*JavaScript*
-
-    appInsights.trackEvent // or trackPageView, trackMetric, ...
-      ("WinGame",
-         // String properties:
-         {Game: currentGame.name, Difficulty: currentGame.difficulty},
-         // Numeric metrics:
-         {Score: currentGame.score, Opponents: currentGame.opponentCount}
-         );
-
-*C#*
-
-    // Set up some properties:
-    var properties = new Dictionary <string, string> 
-       {{"game", currentGame.Name}, {"difficulty", currentGame.Difficulty}};
-    var metrics = new Dictionary <string, double>
-       {{"Score", currentGame.Score}, {"Opponents", currentGame.OpponentCount}};
-
-    // Send the event:
-    telemetry.TrackEvent("WinGame", properties, metrics);
-
-
-*VB*
-
-    ' Set up some properties:
-    Dim properties = New Dictionary (Of String, String)
-    properties.Add("game", currentGame.Name)
-    properties.Add("difficulty", currentGame.Difficulty)
-
-    Dim metrics = New Dictionary (Of String, Double)
-    metrics.Add("Score", currentGame.Score)
-    metrics.Add("Opponents", currentGame.OpponentCount)
-
-    ' Send the event:
-    telemetry.TrackEvent("WinGame", properties, metrics)
-
-
-*Java*
-    
-    Map<String, String> properties = new HashMap<String, String>();
-    properties.put("game", currentGame.getName());
-    properties.put("difficulty", currentGame.getDifficulty());
-    
-    Map<String, Double> metrics = new HashMap<String, Double>();
-    metrics.put("Score", currentGame.getScore());
-    metrics.put("Opponents", currentGame.getOpponentCount());
-    
-    telemetry.trackEvent("WinGame", properties, metrics2/7/2015 12:05:25 AM );
-
-
-> [AZURE.NOTE] Take care not to log personally identifiable information in properties.
-
-**If you used metrics**, open Metric Explorer and select the metric from the Custom group:
-
-![](./media/app-insights-web-track-usage/03-track-custom.png)
-
-*If your metric doesn't appear, close the selection blade, wait a while, and click Refresh.*
-
-**If you used properties and metrics**, segment the metric by the property:
-
-
-![](./media/app-insights-web-track-usage/04-segment-metric-event.png)
-
-
-
-**In Diagnostic Search**, you can view the properties and metrics of individual occurrences of an event.
-
-
-![](./media/appinsights/appinsights-23-customevents-4.png)
-
-
-Use the Search field to see event occurrences with a particular property value.
-
-
-![](./media/appinsights/appinsights-23-customevents-5.png)
-
-[Learn more about search strings][diagnostic]
-
-## <a name="timed"></a> Timed events
-
-Sometimes you'd like to chart how long it takes to perform some action. For example, you might like to know how long users take to consider choices in a game. 
-
-You can attach timing data to events. In the web client, instead of calling trackEvent, use these calls:
-
-*JavaScript at web client*
-
-    // At the start of the game:
-    appInsights.startTrackEvent(game.id);
-
-    // At the end of the game:
-    appInsights.stopTrackEvent(game.id, {GameName: game.name}, {Score: game.score});
-
-Use the same string as the first parameter in the start and stop calls. 
-
-This feature isn't built in to the other SDKs. But you can write your own code such as this:
-
-*C#*
-
-    var stopwatch = System.Diagnostics.Stopwatch.StartNew();
-
-    // ... perform the timed action ...
-
-    stopwatch.Stop();
-
-    var metrics = new Dictionary <string, double>
-       {{"processingTime", stopwatch.Elapsed.TotalMilliseconds}};
-
-    // Set up some properties:
-    var properties = new Dictionary <string, string> 
-       {{"signalSource", currentSignalSource.Name}};
-
-    // Send the event:
-    telemetry.TrackEvent("SignalProcessed", properties, metrics);
-
-
-
-## Track Metric
-
-Use TrackMetric to send metrics that are not attached to particular events. For example, you could monitor a queue length at regular intervals. 
-
-Metrics are displayed as statistical charts in metric explorer, but unlike events, you can't search for individual occurrences in diagnostic search.
-
-
-*JavaScript*
-
-    appInsights.trackMetric("Queue", queue.Length);
-
-*C#*
-
-    telemetry.TrackMetric("Queue", queue.Length);
-
-*VB*
-
-    telemetry.TrackMetric("Queue", queue.Length)
-
-*Java*
-
-    telemetry.trackMetric("Queue", queue.Length);
-
-In fact, you might do this in a background thread:
-
-*C#*
-
-    private void Run() {
-     var appInsights = new TelemetryClient();
-     while (true) {
-      Thread.Sleep(60000);
-      appInsights.TrackMetric("Queue", queue.Length);
-     }
-    }
-
-
-To see the results, open Metrics Explorer and add a new chart. Set it to display your metric.
-
-![](./media/app-insights-web-track-usage/03-track-custom.png)
-
-
-
-## Pre-aggregation
-
-If you have a large volume of metrics you want to send, you can save some bandwidth by aggregating them in your application. Send the results at intervals:
-
-
-*C#*
-
-    private double sum, min, max = 0;
-    private int count = 0;
-
-    // Call this instead of TrackMetric
-    private void LogMyMetric(double value) {
-      sum += value;
-      if (value < min || count == 0) min = value;
-      if (value > max || count == 0) max = value;
-      count++;
-      if (count >= 100)
-      {
-        appInsights.TrackMetric("MyMetric", 
-          sum/count, // average
-          count,
-          min, max,
-          properties);
-        sum = count = 0;
-      }
-    }
-
-## Track Request
-
-Used by the server SDK to log HTTP requests. 
-
-You can also call it yourself if you want to simulate requests in a context where you don't have the web service module running.
-
-*C#*
-
-    // At start of processing this request:
-
-    // Operation Id is attached to all telemetry and helps you identify
-    // telemetry associated with one request:
-    telemetry.Context.Operation.Id = Guid.NewGuid().ToString();
-    
-    var stopwatch = System.Diagnostics.Stopwatch.StartNew();
-
-    // ... process the request ...
-
-    stopwatch.Stop();
-    telemetryClient.TrackRequest(requestName, DateTime.Now,
-       stopwatch.Elapsed, 
-       "200", true);  // Response code, success
-
-## Track Exception
-
-Send exceptions to Application Insights: to [count them][metrics], as an indication of the frequency of a problem; and to [examine individual occurrences][diagnostic].
-
-*C#*
-
-    try
-    {
-        ...
-    }
-    catch (Exception ex)
-    {
-       telemetry.TrackException(ex);
-    }
-
-In Windows mobile apps, the SDK catches unhandled exceptions, so that you don't have to log them. 
-
-
-
-## Track Trace 
-
-Use this to help diagnose problems by sending a 'breadcrumb trail' to Application Insights. 
-
-[Log adapters][trace] use this API to send third-party logs to the portal.
-
-
-*C#*
-
-    telemetry.TrackTrace(message, SeverityLevel.Warning, properties);
-
-## Set default properties for all telemetry
-
-You can set up a universal initializer so that all new TelemetryClients automatically use your context. 
-
-This includes standard telemetry sent by the platform-specific telemetry modules, such as web server request tracking.
-
-*C#*
-
-    // Telemetry initializer class
-    public class MyTelemetryInitializer : IContextInitializer
-    {
-        public void Initialize (TelemetryContext context)
-        {
-            context.Properties["AppVersion"] = "v2.1";
-        }
-    }
-
-    // In the app initializer such as Global.asax.cs:
-
-    protected void Application_Start()
-    {
-        // ...
-        TelemetryConfiguration.Active.ContextInitializers
-        .Add(new MyTelemetryInitializer());
-    }
-
-*Java*
-
-    import com.microsoft.applicationinsights.extensibility.ContextInitializer;
-    import com.microsoft.applicationinsights.telemetry.TelemetryContext;
-
-    public class MyTelemetryInitializer implements ContextInitializer {
-      @Override
-      public void initialize(TelemetryContext context) {
-        context.getProperties().put("AppVersion", "2.1");
-      }
-    }
-
-    // load the context initializer
-    TelemetryConfiguration.getActive().getContextInitializers().add(new MyTelemetryInitializer());
-
-
-*JavaScript* - insert before the first call to trackPageView on each page:
-
-    // Queue until page and scripts are fully loaded:
-    appinsights.queue.push(function(){
-
-      // Default property map:
-      appInsights.config.properties = {GameName: game.name};
-
-      // Default metric map:
-      appInsights.config.measurements = {Score: game.score};
-    });
-
-## <a name="defaults"></a>Set defaults for selected custom telemetry
-
-If you just want to set default property values for some of the custom events that you write, you can set them in a TelemetryClient. They are attached to every telemetry item sent from that client. 
-
-*C#*
-
-    using Microsoft.ApplicationInsights.DataContracts;
-
-    var gameTelemetry = new TelemetryClient();
-    gameTelemetry.Context.Properties["Game"] = currentGame.Name;
-    // Now all telemetry will automatically be sent with the context property:
-    gameTelemetry.TrackEvent("WinGame");
-    
-*VB*
-
-    Dim gameTelemetry = New TelemetryClient()
-    gameTelemetry.Context.Properties("Game") = currentGame.Name
-    ' Now all telemetry will automatically be sent with the context property:
-    gameTelemetry.TrackEvent("WinGame")
-
-*Java*
-
-    import com.microsoft.applicationinsights.TelemetryClient;
-    import com.microsoft.applicationinsights.TelemetryContext;
-    ...
-
-
-    TelemetryClient gameTelemetry = new TelemetryClient();
-    TelemetryContext context = gameTelemetry.getContext();
-    context.getProperties().put("Game", currentGame.Name);
-    
-    gameTelemetry.TrackEvent("WinGame");
-    
-Individual telemetry calls can override the default values in their property dictionaries.
-
-
-
-
-## Set instrumentation key in code
-
-Instead of getting the instrumentation key from the configuration file, you can set it in your code. You might want to do this, for example, to send telemetry from test installations to a different Application Insights resource than telemetry from the live application.
-
-Set the key in an initialization method, such as global.aspx.cs in an ASP.NET service:
-
-*C#*
-
-    protected void Application_Start()
-    {
-      Microsoft.ApplicationInsights.Extensibility.
-        TelemetryConfiguration.Active.InstrumentationKey = 
-          // - for example -
-          WebConfigurationManager.Settings["ikey"];
-      ...
-
-*JavaScript*
-
-    appInsights.config.instrumentationKey = myKey; 
-
-
-In web pages, you might want to set it from the web server's state, rather than coding it literally into the script. For example, in a web page generated in an ASP.NET app:
-
-*JavaScript in Razor*
-
-    <script type="text/javascript">
-    // Standard Application Insights web page script:
-    var appInsights = window.appInsights || function(config){ ...
-    // Modify this part:
-    }({instrumentationKey:  
-      // Generate from server property:
-      @Microsoft.ApplicationInsights.Extensibility.
-         TelemetryConfiguration.Active.InstrumentationKey"
-    }) // ...
-
-
-
-
-## <a name="debug"></a>Developer mode
-
-During debugging, it's useful to have your telemetry expedited through the pipeline so that you can see results immediately.
-
-*JavaScript*
-
-    // Insert this in the initialization script, just before trackPageView:
-    appInsights.config.enableDebug = true;
-
-
-*C#*
-    
-    TelemetryConfiguration.Active.TelemetryChannel.DeveloperMode = true;
-
-*VB*
-
-    TelemetryConfiguration.Active.TelemetryChannel.DeveloperMode = True
-
-## Reference docs
-
-* [ASP.NET reference](https://msdn.microsoft.com/library/dn817570.aspx)
-* [Java reference](http://dl.windowsazure.com/applicationinsights/javadoc/)
-
-
-## <a name="next"></a>Next steps
-
-
-[Search events and logs][diagnostic]
-
-[Troubleshooting][qna]
-
-
-[AZURE.INCLUDE [app-insights-learn-more](../includes/app-insights-learn-more.md)]
-
-
-
-=======
-<properties 
-	pageTitle="Application Insights API for custom events and metrics" 
-	description="Insert a few lines of code in your device or desktop app, web page or service, to track usage and diagnose issues." 
-	services="application-insights"
-    documentationCenter="" 
-	authors="alancameronwills" 
-	manager="ronmart"/>
- 
-<tags 
-	ms.service="application-insights" 
-	ms.workload="tbd" 
-	ms.tgt_pltfrm="ibiza" 
-	ms.devlang="na" 
-	ms.topic="article" 
-	ms.date="04/28/2015" 
-	ms.author="awills"/>
-
-# Application Insights API for custom events and metrics 
-
-*Application Insights is in preview.*
-
-Insert a few lines of code in your application to find out what users are doing with it, or to help diagnose issues. You can send telemetry from device and desktop apps, web clients, and web servers. 
-
-The Application Insights data collectors use this API to send standard telemetry such as page views and exception reports, but you can also use it to send your own custom telemetry.
-
-## API summary
-
-The API is uniform across all platforms, apart from a few small variations.
-
-Method | Used for
----|---
-[`TrackPageView`](#page-views) | Pages, screens, blades or forms
-[`TrackEvent`](#track-event) | User actions and other events. Used to track user behavior or to monitor performance.
-[`TrackMetric`](#track-metric) | Performance measurements such as queue lengths not related to specific events
-[`TrackException`](#track-exception)|Log exceptions for diagnosis. Trace where they occur in relation to other events and examine stack traces.
-[`TrackRequest`](#track-request)| Log the frequency and duration of server requests for performance analysis.
-[`TrackTrace`](#track-trace)|Diagnostic log messages. You can also capture 3rd-party logs.
-
-You can [attach properties and metrics](#properties) to most of these telemetry calls. 
-
-
-## <a name="prep"></a>Before you start
-
-If you haven't done these yet:
-
-* Add the Application Insights SDK to your project:
- * [ASP.NET project][greenbrown]
- * [Windows project][windows]
- * [Java project][java] 
- * [JavaScript in each web page][client]   
-
-* In your device or web server code, include:
-
-    *C#:* `using Microsoft.ApplicationInsights;`
-
-    *VB:* `Imports Microsoft.ApplicationInsights`
-
-    *Java:* `import com.microsoft.applicationinsights.TelemetryClient;`
-
-## Construct a TelemetryClient
-
-Construct an instance of TelemetryClient (except in JavaScript in web pages):
-
-*C#:* 
-
-    private TelemetryClient telemetry = new TelemetryClient();
-
-*VB:* 
-
-    Private Dim telemetry As New TelemetryClient
-
-*Java*
-
-    private TelemetryClient telemetry = new TelemetryClient();
-
-We recommend you use one instance of `TelemetryClient` for each request in a web app, or for each session in other apps. You can set properties such as `TelemetryClient.Context.User.Id` to track users and sessions. This information is attached to all events sent by the instance.
-
-TelemetryClient is thread-safe.
-
-
-
-## Track Event
-
-Events can be displayed in [Metrics Explorer][metrics] as an aggregated count, and you can also display individual occurrences in [Diagnostic Search][diagnostic].  
-
-Insert events in your code to count how often they use a particular feature, how often they achieve particular goals, or make particular choices. 
-
-For example, in a game app, send an event whenever a user wins the game: 
-
-*JavaScript*
-
-    appInsights.trackEvent("WinGame");
-
-*C#*
-    
-    telemetry.TrackEvent("WinGame");
-
-*VB*
-
-
-    telemetry.TrackEvent("WinGame")
-
-*Java*
-
-    telemetry.trackEvent("WinGame");
-
-
-Click the Custom Events tile on the overview blade:
-
-![Browse to your application resource in portal.azure.com](./media/app-insights-api-custom-events-metrics/01-custom.png)
-
-Click through to see an overview chart and a complete list.
-
-Select the chart and segment it by Event name to see the relative contributions of the most significant events.
-
-![Select the chart and set Grouping](./media/app-insights-api-custom-events-metrics/02-segment.png)
-
-From the list below the chart, select an event name. Click through to see individual occurrences of the event.
-
-![Drill through the events](./media/app-insights-api-custom-events-metrics/03-instances.png)
-
-Click any occurrence to see more detail.
-
-## <a name="properties"></a>Filter, search and segment your data with properties
-
-You can attach properties and measurements to your events (and also to metrics, page views, and other telemetry data).
-
-**Properties** are string values that you can use to filter your telemetry in the usage reports. For example if your app provides several games, you'll want to attach the name of the game to each event, so that you can see which games are more popular. 
-
-There's a limit of about 1k on the string length. (If you want to send large chunks of data, use the message parameter of [TrackTrace](#track-trace).)
-
-**Metrics** are numeric values that can be presented graphically. For example, you might want to see if there's a gradual increase in the scores your gamers achieve. The graphs can be segmented by the properties sent with the event, so that you could get separate or stacked graphs for different games.
-
-Metric values should be >= 0 to be correctly displayed.
-
-*JavaScript*
-
-    appInsights.trackEvent // or trackPageView, trackMetric, ...
-      ("WinGame",
-         // String properties:
-         {Game: currentGame.name, Difficulty: currentGame.difficulty},
-         // Numeric metrics:
-         {Score: currentGame.score, Opponents: currentGame.opponentCount}
-         );
-
-*C#*
-
-    // Set up some properties and metrics:
-    var properties = new Dictionary <string, string> 
-       {{"game", currentGame.Name}, {"difficulty", currentGame.Difficulty}};
-    var metrics = new Dictionary <string, double>
-       {{"Score", currentGame.Score}, {"Opponents", currentGame.OpponentCount}};
-
-    // Send the event:
-    telemetry.TrackEvent("WinGame", properties, metrics);
-
-
-*VB*
-
-    ' Set up some properties:
-    Dim properties = New Dictionary (Of String, String)
-    properties.Add("game", currentGame.Name)
-    properties.Add("difficulty", currentGame.Difficulty)
-
-    Dim metrics = New Dictionary (Of String, Double)
-    metrics.Add("Score", currentGame.Score)
-    metrics.Add("Opponents", currentGame.OpponentCount)
-
-    ' Send the event:
-    telemetry.TrackEvent("WinGame", properties, metrics)
-
-
-*Java*
-    
-    Map<String, String> properties = new HashMap<String, String>();
-    properties.put("game", currentGame.getName());
-    properties.put("difficulty", currentGame.getDifficulty());
-    
-    Map<String, Double> metrics = new HashMap<String, Double>();
-    metrics.put("Score", currentGame.getScore());
-    metrics.put("Opponents", currentGame.getOpponentCount());
-    
-    telemetry.trackEvent("WinGame", properties, metrics2/7/2015 12:05:25 AM );
-
-
-> [AZURE.NOTE] Take care not to log personally identifiable information in properties.
-
-**If you used metrics**, open Metric Explorer and select the metric from the Custom group:
-
-![Open metric explorer, select the chart, and select the metric](./media/app-insights-api-custom-events-metrics/03-track-custom.png)
-
-*If your metric doesn't appear, close the selection blade, wait a while, and click Refresh.*
-
-**If you used properties and metrics**, segment the metric by the property:
-
-
-![Set Grouping, then select the property under Group by](./media/app-insights-api-custom-events-metrics/04-segment-metric-event.png)
-
-
-
-**In Diagnostic Search**, you can view the properties and metrics of individual occurrences of an event.
-
-
-![Select an instance, then select '...'](./media/appinsights/appinsights-23-customevents-4.png)
-
-
-Use the Search field to see event occurrences with a particular property value.
-
-
-![Type a term into Search](./media/appinsights/appinsights-23-customevents-5.png)
-
-[Learn more about search strings][diagnostic]
-
-#### Alternative way to set properties and metrics
-
-If it's more convenient, you can collect the parameters of an event in a separate object:
-
-    var event = new EventTelemetry();
-
-    event.Name = "WinGame";
-    event.Metrics["processingTime"] = stopwatch.Elapsed.TotalMilliseconds;
-    event.Properties["game"] = currentGame.Name;
-    event.Properties["difficulty"] = currentGame.Difficulty;
-    event.Metrics["Score"] = currentGame.Score;
-    event.Metrics["Opponents"] = currentGame.Opponents.Length;
-
-    telemetry.TrackEvent(event);
-
-
-## <a name="timed"></a> Timed events
-
-Sometimes you'd like to chart how long it takes to perform some action. For example, you might like to know how long users take to consider choices in a game. 
-
-You can attach timing data to events. In the web client, instead of calling trackEvent, use these calls:
-
-*JavaScript at web client*
-
-    // At the start of the game:
-    appInsights.startTrackEvent(game.id);
-
-    // At the end of the game:
-    appInsights.stopTrackEvent(game.id, {GameName: game.name}, {Score: game.score});
-
-Use the same string as the first parameter in the start and stop calls. 
-
-This feature isn't built in to the other SDKs. But you can write your own code such as this:
-
-*C#*
-
-    var stopwatch = System.Diagnostics.Stopwatch.StartNew();
-
-    // ... perform the timed action ...
-
-    stopwatch.Stop();
-
-    var metrics = new Dictionary <string, double>
-       {{"processingTime", stopwatch.Elapsed.TotalMilliseconds}};
-
-    // Set up some properties:
-    var properties = new Dictionary <string, string> 
-       {{"signalSource", currentSignalSource.Name}};
-
-    // Send the event:
-    telemetry.TrackEvent("SignalProcessed", properties, metrics);
-
-
-
-## Track Metric
-
-Use TrackMetric to send metrics that are not attached to particular events. For example, you could monitor a queue length at regular intervals. 
-
-Metrics are displayed as statistical charts in metric explorer, but unlike events, you can't search for individual occurrences in diagnostic search.
-
-Metric values should be >= 0 to be correctly displayed.
-
-
-*JavaScript*
-
-    appInsights.trackMetric("Queue", queue.Length);
-
-*C#*
-
-    telemetry.TrackMetric("Queue", queue.Length);
-
-*VB*
-
-    telemetry.TrackMetric("Queue", queue.Length)
-
-*Java*
-
-    telemetry.trackMetric("Queue", queue.Length);
-
-In fact, you might do this in a background thread:
-
-*C#*
-
-    private void Run() {
-     var appInsights = new TelemetryClient();
-     while (true) {
-      Thread.Sleep(60000);
-      appInsights.TrackMetric("Queue", queue.Length);
-     }
-    }
-
-
-To see the results, open Metrics Explorer and add a new chart. Set it to display your metric.
-
-![Add a new chart or select a chart, and under Custom select your metric](./media/app-insights-api-custom-events-metrics/03-track-custom.png)
-
-
-## Page views
-
-In a device or web page app, page view telemetry is sent by default when each screen or page is loaded. But you can change that to track page views at additional or different times. For example, in an app that displays tabs or blades, you might want to track a "page" whenever the user opens a new blade. 
-
-![Usage lens on Overview blade](./media/appinsights/appinsights-47usage-2.png)
-
-User and session data is sent as properties along with page views, so the user and session charts come alive when there is page view telemetry.
-
-#### Custom page views
-
-*JavaScript*
-
-    appInsights.trackPageView("tab1");
-
-*C#*
-
-    telemetry.TrackPageView("GameReviewPage");
-
-*VB*
-
-    telemetry.TrackPageView("GameReviewPage")
-
-
-If you have several tabs within different HTML pages, you can specify the URL too:
-
-    appInsights.trackPageView("tab1", "http://fabrikam.com/page1.htm");
-
-#### Timed page views
-
-By using this pair of methods calls instead of trackPageView, you can analyze how long users linger on your pages.
-
-    // At the start of a page view:
-    appInsights.startTrackPage(myPage.name);
-
-    // At the completion of a page view:
-    appInsights.stopTrackPage(myPage.name, "http://fabrikam.com/page", properties, measurements);
-
-Use the same string as the first parameter in the start and stop calls.
-
-Look at the Page Duration metric in [Metrics Explorer][metrics].
-
-
-## Track Request
-
-Used by the server SDK to log HTTP requests. 
-
-You can also call it yourself if you want to simulate requests in a context where you don't have the web service module running.
-
-*C#*
-
-    // At start of processing this request:
-
-    // Operation Id is attached to all telemetry and helps you identify
-    // telemetry associated with one request:
-    telemetry.Context.Operation.Id = Guid.NewGuid().ToString();
-    
-    var stopwatch = System.Diagnostics.Stopwatch.StartNew();
-
-    // ... process the request ...
-
-    stopwatch.Stop();
-    telemetryClient.TrackRequest(requestName, DateTime.Now,
-       stopwatch.Elapsed, 
-       "200", true);  // Response code, success
-
-## Track Exception
-
-Send exceptions to Application Insights: to [count them][metrics], as an indication of the frequency of a problem; and to [examine individual occurrences][diagnostic].
-
-*C#*
-
-    try
-    {
-        ...
-    }
-    catch (Exception ex)
-    {
-       telemetry.TrackException(ex);
-    }
-
-In Windows mobile apps, the SDK catches unhandled exceptions, so that you don't have to log them. 
-
-
-
-## Track Trace 
-
-Use this to help diagnose problems by sending a 'breadcrumb trail' to Application Insights. You can send chunks of diagnostic data, and inspect them in [Diagnostic search][diagnostic]. 
-
- 
-
-[Log adapters][trace] use this API to send third-party logs to the portal.
-
-
-*C#*
-
-    telemetry.TrackTrace(message, SeverityLevel.Warning, properties);
-
-The size limit on `message` is much higher than limit on  properties. You can search on message content, but (unlike property values) you can't filter on it.
-
-
-## Set default properties for all telemetry
-
-You can set up a universal initializer so that all new TelemetryClients automatically use your context. 
-
-This includes standard telemetry sent by the platform-specific telemetry modules, such as web server request tracking.
-
-*C#*
-
-    // Telemetry initializer class
-    public class MyTelemetryInitializer : IContextInitializer
-    {
-        public void Initialize (TelemetryContext context)
-        {
-            context.Properties["AppVersion"] = "v2.1";
-        }
-    }
-
-    // In the app initializer such as Global.asax.cs:
-
-    protected void Application_Start()
-    {
-        // ...
-        TelemetryConfiguration.Active.ContextInitializers
-        .Add(new MyTelemetryInitializer());
-    }
-
-*Java*
-
-    import com.microsoft.applicationinsights.extensibility.ContextInitializer;
-    import com.microsoft.applicationinsights.telemetry.TelemetryContext;
-
-    public class MyTelemetryInitializer implements ContextInitializer {
-      @Override
-      public void initialize(TelemetryContext context) {
-        context.getProperties().put("AppVersion", "2.1");
-      }
-    }
-
-    // load the context initializer
-    TelemetryConfiguration.getActive().getContextInitializers().add(new MyTelemetryInitializer());
-
-
-
-## Set instrumentation key in code for all telemetry
-
-Instead of getting the instrumentation key from the configuration file, you can set it in your code. You might want to do this, for example, to send telemetry from test installations to a different Application Insights resource than telemetry from the live application.
-
-Set the key in an initialization method, such as global.aspx.cs in an ASP.NET service:
-
-*C#*
-
-    protected void Application_Start()
-    {
-      Microsoft.ApplicationInsights.Extensibility.
-        TelemetryConfiguration.Active.InstrumentationKey = 
-          // - for example -
-          WebConfigurationManager.Settings["ikey"];
-      ...
-
-*JavaScript*
-
-    appInsights.config.instrumentationKey = myKey; 
-
-
-
-In web pages, you might want to set it from the web server's state, rather than coding it literally into the script. For example, in a web page generated in an ASP.NET app:
-
-*JavaScript in Razor*
-
-    <script type="text/javascript">
-    // Standard Application Insights web page script:
-    var appInsights = window.appInsights || function(config){ ...
-    // Modify this part:
-    }({instrumentationKey:  
-      // Generate from server property:
-      @Microsoft.ApplicationInsights.Extensibility.
-         TelemetryConfiguration.Active.InstrumentationKey"
-    }) // ...
-
-
-## <a name="defaults"></a>Set defaults for selected custom telemetry
-
-If you just want to set default property values for some of the custom events that you write, you can set them in a TelemetryClient. They are attached to every telemetry item sent from that client. 
-
-*C#*
-
-    using Microsoft.ApplicationInsights.DataContracts;
-
-    var gameTelemetry = new TelemetryClient();
-    gameTelemetry.Context.Properties["Game"] = currentGame.Name;
-    // Now all telemetry will automatically be sent with the context property:
-    gameTelemetry.TrackEvent("WinGame");
-    
-*VB*
-
-    Dim gameTelemetry = New TelemetryClient()
-    gameTelemetry.Context.Properties("Game") = currentGame.Name
-    ' Now all telemetry will automatically be sent with the context property:
-    gameTelemetry.TrackEvent("WinGame")
-
-*Java*
-
-    import com.microsoft.applicationinsights.TelemetryClient;
-    import com.microsoft.applicationinsights.TelemetryContext;
-    ...
-
-
-    TelemetryClient gameTelemetry = new TelemetryClient();
-    TelemetryContext context = gameTelemetry.getContext();
-    context.getProperties().put("Game", currentGame.Name);
-    
-    gameTelemetry.TrackEvent("WinGame");
-    
-Individual telemetry calls can override the default values in their property dictionaries.
-
-
-
-## <a name="ikey"></a> Set the instrumentation key for selected custom telemetry
-
-*C#*
-    
-    var telemetry = new TelemetryClient();
-    telemetry.Context.InstrumentationKey = "---my key---";
-    // ...
-
-
-## Disable standard telemetry
-
-You can [disable selected parts of the standard telemetry][config] by editing `ApplicationInsights.config`. You could do this, for example, if you want to send your own TrackRequest data. 
-
-[Learn more][config].
-
-
-## <a name="debug"></a>Developer mode
-
-During debugging, it's useful to have your telemetry expedited through the pipeline so that you can see results immediately. You also get additional messages that help you trace any problems with the telemetry. Switch it off in production, as it may slow down your app.
-
-
-*C#*
-    
-    TelemetryConfiguration.Active.TelemetryChannel.DeveloperMode = true;
-
-*VB*
-
-    TelemetryConfiguration.Active.TelemetryChannel.DeveloperMode = True
-
-
-
-## Reference docs
-
-* [ASP.NET reference](https://msdn.microsoft.com/library/dn817570.aspx)
-* [Java reference](http://dl.windowsazure.com/applicationinsights/javadoc/)
-
-
-* *Q: Is there a REST API?*
-
-    Yes, but we aren't publishing it yet.
-
-## <a name="next"></a>Next steps
-
-
-[Search events and logs][diagnostic]
-
-[Troubleshooting][qna]
-
-
-<!--Link references-->
-
-[client]: app-insights-javascript.md
-[config]: app-insights-configuration-with-applicationinsights-config.md
-[diagnostic]: app-insights-diagnostic-search.md
-[greenbrown]: app-insights-start-monitoring-app-health-usage.md
-[java]: app-insights-java-get-started.md
-[metrics]: app-insights-metrics-explorer.md
-[qna]: app-insights-troubleshoot-faq.md
-[trace]: app-insights-search-diagnostic-logs.md
-[windows]: app-insights-windows-get-started.md
-
->>>>>>> 8e917651
+<properties 
+	pageTitle="Application Insights API for custom events and metrics" 
+	description="Insert a few lines of code in your device or desktop app, web page or service, to track usage and diagnose issues." 
+	services="application-insights"
+    documentationCenter="" 
+	authors="alancameronwills" 
+	manager="ronmart"/>
+ 
+<tags 
+	ms.service="application-insights" 
+	ms.workload="tbd" 
+	ms.tgt_pltfrm="ibiza" 
+	ms.devlang="na" 
+	ms.topic="article" 
+	ms.date="04/28/2015" 
+	ms.author="awills"/>
+
+# Application Insights API for custom events and metrics 
+
+*Application Insights is in preview.*
+
+Insert a few lines of code in your application to find out what users are doing with it, or to help diagnose issues. You can send telemetry from device and desktop apps, web clients, and web servers. 
+
+The Application Insights data collectors use this API to send standard telemetry such as page views and exception reports, but you can also use it to send your own custom telemetry.
+
+## API summary
+
+The API is uniform across all platforms, apart from a few small variations.
+
+Method | Used for
+---|---
+[`TrackPageView`](#page-views) | Pages, screens, blades or forms
+[`TrackEvent`](#track-event) | User actions and other events. Used to track user behavior or to monitor performance.
+[`TrackMetric`](#track-metric) | Performance measurements such as queue lengths not related to specific events
+[`TrackException`](#track-exception)|Log exceptions for diagnosis. Trace where they occur in relation to other events and examine stack traces.
+[`TrackRequest`](#track-request)| Log the frequency and duration of server requests for performance analysis.
+[`TrackTrace`](#track-trace)|Diagnostic log messages. You can also capture 3rd-party logs.
+
+You can [attach properties and metrics](#properties) to most of these telemetry calls. 
+
+
+## <a name="prep"></a>Before you start
+
+If you haven't done these yet:
+
+* Add the Application Insights SDK to your project:
+ * [ASP.NET project][greenbrown]
+ * [Windows project][windows]
+ * [Java project][java] 
+ * [JavaScript in each web page][client]   
+
+* In your device or web server code, include:
+
+    *C#:* `using Microsoft.ApplicationInsights;`
+
+    *VB:* `Imports Microsoft.ApplicationInsights`
+
+    *Java:* `import com.microsoft.applicationinsights.TelemetryClient;`
+
+## Construct a TelemetryClient
+
+Construct an instance of TelemetryClient (except in JavaScript in web pages):
+
+*C#:* 
+
+    private TelemetryClient telemetry = new TelemetryClient();
+
+*VB:* 
+
+    Private Dim telemetry As New TelemetryClient
+
+*Java*
+
+    private TelemetryClient telemetry = new TelemetryClient();
+
+We recommend you use one instance of `TelemetryClient` for each request in a web app, or for each session in other apps. You can set properties such as `TelemetryClient.Context.User.Id` to track users and sessions. This information is attached to all events sent by the instance.
+
+TelemetryClient is thread-safe.
+
+
+
+## Track Event
+
+Events can be displayed in [Metrics Explorer][metrics] as an aggregated count, and you can also display individual occurrences in [Diagnostic Search][diagnostic].  
+
+Insert events in your code to count how often they use a particular feature, how often they achieve particular goals, or make particular choices. 
+
+For example, in a game app, send an event whenever a user wins the game: 
+
+*JavaScript*
+
+    appInsights.trackEvent("WinGame");
+
+*C#*
+    
+    telemetry.TrackEvent("WinGame");
+
+*VB*
+
+
+    telemetry.TrackEvent("WinGame")
+
+*Java*
+
+    telemetry.trackEvent("WinGame");
+
+
+Click the Custom Events tile on the overview blade:
+
+![Browse to your application resource in portal.azure.com](./media/app-insights-api-custom-events-metrics/01-custom.png)
+
+Click through to see an overview chart and a complete list.
+
+Select the chart and segment it by Event name to see the relative contributions of the most significant events.
+
+![Select the chart and set Grouping](./media/app-insights-api-custom-events-metrics/02-segment.png)
+
+From the list below the chart, select an event name. Click through to see individual occurrences of the event.
+
+![Drill through the events](./media/app-insights-api-custom-events-metrics/03-instances.png)
+
+Click any occurrence to see more detail.
+
+## <a name="properties"></a>Filter, search and segment your data with properties
+
+You can attach properties and measurements to your events (and also to metrics, page views, and other telemetry data).
+
+**Properties** are string values that you can use to filter your telemetry in the usage reports. For example if your app provides several games, you'll want to attach the name of the game to each event, so that you can see which games are more popular. 
+
+There's a limit of about 1k on the string length. (If you want to send large chunks of data, use the message parameter of [TrackTrace](#track-trace).)
+
+**Metrics** are numeric values that can be presented graphically. For example, you might want to see if there's a gradual increase in the scores your gamers achieve. The graphs can be segmented by the properties sent with the event, so that you could get separate or stacked graphs for different games.
+
+Metric values should be >= 0 to be correctly displayed.
+
+*JavaScript*
+
+    appInsights.trackEvent // or trackPageView, trackMetric, ...
+      ("WinGame",
+         // String properties:
+         {Game: currentGame.name, Difficulty: currentGame.difficulty},
+         // Numeric metrics:
+         {Score: currentGame.score, Opponents: currentGame.opponentCount}
+         );
+
+*C#*
+
+    // Set up some properties and metrics:
+    var properties = new Dictionary <string, string> 
+       {{"game", currentGame.Name}, {"difficulty", currentGame.Difficulty}};
+    var metrics = new Dictionary <string, double>
+       {{"Score", currentGame.Score}, {"Opponents", currentGame.OpponentCount}};
+
+    // Send the event:
+    telemetry.TrackEvent("WinGame", properties, metrics);
+
+
+*VB*
+
+    ' Set up some properties:
+    Dim properties = New Dictionary (Of String, String)
+    properties.Add("game", currentGame.Name)
+    properties.Add("difficulty", currentGame.Difficulty)
+
+    Dim metrics = New Dictionary (Of String, Double)
+    metrics.Add("Score", currentGame.Score)
+    metrics.Add("Opponents", currentGame.OpponentCount)
+
+    ' Send the event:
+    telemetry.TrackEvent("WinGame", properties, metrics)
+
+
+*Java*
+    
+    Map<String, String> properties = new HashMap<String, String>();
+    properties.put("game", currentGame.getName());
+    properties.put("difficulty", currentGame.getDifficulty());
+    
+    Map<String, Double> metrics = new HashMap<String, Double>();
+    metrics.put("Score", currentGame.getScore());
+    metrics.put("Opponents", currentGame.getOpponentCount());
+    
+    telemetry.trackEvent("WinGame", properties, metrics2/7/2015 12:05:25 AM );
+
+
+> [AZURE.NOTE] Take care not to log personally identifiable information in properties.
+
+**If you used metrics**, open Metric Explorer and select the metric from the Custom group:
+
+![Open metric explorer, select the chart, and select the metric](./media/app-insights-api-custom-events-metrics/03-track-custom.png)
+
+*If your metric doesn't appear, close the selection blade, wait a while, and click Refresh.*
+
+**If you used properties and metrics**, segment the metric by the property:
+
+
+![Set Grouping, then select the property under Group by](./media/app-insights-api-custom-events-metrics/04-segment-metric-event.png)
+
+
+
+**In Diagnostic Search**, you can view the properties and metrics of individual occurrences of an event.
+
+
+![Select an instance, then select '...'](./media/appinsights/appinsights-23-customevents-4.png)
+
+
+Use the Search field to see event occurrences with a particular property value.
+
+
+![Type a term into Search](./media/appinsights/appinsights-23-customevents-5.png)
+
+[Learn more about search strings][diagnostic]
+
+#### Alternative way to set properties and metrics
+
+If it's more convenient, you can collect the parameters of an event in a separate object:
+
+    var event = new EventTelemetry();
+
+    event.Name = "WinGame";
+    event.Metrics["processingTime"] = stopwatch.Elapsed.TotalMilliseconds;
+    event.Properties["game"] = currentGame.Name;
+    event.Properties["difficulty"] = currentGame.Difficulty;
+    event.Metrics["Score"] = currentGame.Score;
+    event.Metrics["Opponents"] = currentGame.Opponents.Length;
+
+    telemetry.TrackEvent(event);
+
+
+## <a name="timed"></a> Timed events
+
+Sometimes you'd like to chart how long it takes to perform some action. For example, you might like to know how long users take to consider choices in a game. 
+
+You can attach timing data to events. In the web client, instead of calling trackEvent, use these calls:
+
+*JavaScript at web client*
+
+    // At the start of the game:
+    appInsights.startTrackEvent(game.id);
+
+    // At the end of the game:
+    appInsights.stopTrackEvent(game.id, {GameName: game.name}, {Score: game.score});
+
+Use the same string as the first parameter in the start and stop calls. 
+
+This feature isn't built in to the other SDKs. But you can write your own code such as this:
+
+*C#*
+
+    var stopwatch = System.Diagnostics.Stopwatch.StartNew();
+
+    // ... perform the timed action ...
+
+    stopwatch.Stop();
+
+    var metrics = new Dictionary <string, double>
+       {{"processingTime", stopwatch.Elapsed.TotalMilliseconds}};
+
+    // Set up some properties:
+    var properties = new Dictionary <string, string> 
+       {{"signalSource", currentSignalSource.Name}};
+
+    // Send the event:
+    telemetry.TrackEvent("SignalProcessed", properties, metrics);
+
+
+
+## Track Metric
+
+Use TrackMetric to send metrics that are not attached to particular events. For example, you could monitor a queue length at regular intervals. 
+
+Metrics are displayed as statistical charts in metric explorer, but unlike events, you can't search for individual occurrences in diagnostic search.
+
+Metric values should be >= 0 to be correctly displayed.
+
+
+*JavaScript*
+
+    appInsights.trackMetric("Queue", queue.Length);
+
+*C#*
+
+    telemetry.TrackMetric("Queue", queue.Length);
+
+*VB*
+
+    telemetry.TrackMetric("Queue", queue.Length)
+
+*Java*
+
+    telemetry.trackMetric("Queue", queue.Length);
+
+In fact, you might do this in a background thread:
+
+*C#*
+
+    private void Run() {
+     var appInsights = new TelemetryClient();
+     while (true) {
+      Thread.Sleep(60000);
+      appInsights.TrackMetric("Queue", queue.Length);
+     }
+    }
+
+
+To see the results, open Metrics Explorer and add a new chart. Set it to display your metric.
+
+![Add a new chart or select a chart, and under Custom select your metric](./media/app-insights-api-custom-events-metrics/03-track-custom.png)
+
+
+## Page views
+
+In a device or web page app, page view telemetry is sent by default when each screen or page is loaded. But you can change that to track page views at additional or different times. For example, in an app that displays tabs or blades, you might want to track a "page" whenever the user opens a new blade. 
+
+![Usage lens on Overview blade](./media/appinsights/appinsights-47usage-2.png)
+
+User and session data is sent as properties along with page views, so the user and session charts come alive when there is page view telemetry.
+
+#### Custom page views
+
+*JavaScript*
+
+    appInsights.trackPageView("tab1");
+
+*C#*
+
+    telemetry.TrackPageView("GameReviewPage");
+
+*VB*
+
+    telemetry.TrackPageView("GameReviewPage")
+
+
+If you have several tabs within different HTML pages, you can specify the URL too:
+
+    appInsights.trackPageView("tab1", "http://fabrikam.com/page1.htm");
+
+#### Timed page views
+
+By using this pair of methods calls instead of trackPageView, you can analyze how long users linger on your pages.
+
+    // At the start of a page view:
+    appInsights.startTrackPage(myPage.name);
+
+    // At the completion of a page view:
+    appInsights.stopTrackPage(myPage.name, "http://fabrikam.com/page", properties, measurements);
+
+Use the same string as the first parameter in the start and stop calls.
+
+Look at the Page Duration metric in [Metrics Explorer][metrics].
+
+
+## Track Request
+
+Used by the server SDK to log HTTP requests. 
+
+You can also call it yourself if you want to simulate requests in a context where you don't have the web service module running.
+
+*C#*
+
+    // At start of processing this request:
+
+    // Operation Id is attached to all telemetry and helps you identify
+    // telemetry associated with one request:
+    telemetry.Context.Operation.Id = Guid.NewGuid().ToString();
+    
+    var stopwatch = System.Diagnostics.Stopwatch.StartNew();
+
+    // ... process the request ...
+
+    stopwatch.Stop();
+    telemetryClient.TrackRequest(requestName, DateTime.Now,
+       stopwatch.Elapsed, 
+       "200", true);  // Response code, success
+
+## Track Exception
+
+Send exceptions to Application Insights: to [count them][metrics], as an indication of the frequency of a problem; and to [examine individual occurrences][diagnostic].
+
+*C#*
+
+    try
+    {
+        ...
+    }
+    catch (Exception ex)
+    {
+       telemetry.TrackException(ex);
+    }
+
+In Windows mobile apps, the SDK catches unhandled exceptions, so that you don't have to log them. 
+
+
+
+## Track Trace 
+
+Use this to help diagnose problems by sending a 'breadcrumb trail' to Application Insights. You can send chunks of diagnostic data, and inspect them in [Diagnostic search][diagnostic]. 
+
+ 
+
+[Log adapters][trace] use this API to send third-party logs to the portal.
+
+
+*C#*
+
+    telemetry.TrackTrace(message, SeverityLevel.Warning, properties);
+
+The size limit on `message` is much higher than limit on  properties. You can search on message content, but (unlike property values) you can't filter on it.
+
+
+## Set default properties for all telemetry
+
+You can set up a universal initializer so that all new TelemetryClients automatically use your context. 
+
+This includes standard telemetry sent by the platform-specific telemetry modules, such as web server request tracking.
+
+*C#*
+
+    // Telemetry initializer class
+    public class MyTelemetryInitializer : IContextInitializer
+    {
+        public void Initialize (TelemetryContext context)
+        {
+            context.Properties["AppVersion"] = "v2.1";
+        }
+    }
+
+    // In the app initializer such as Global.asax.cs:
+
+    protected void Application_Start()
+    {
+        // ...
+        TelemetryConfiguration.Active.ContextInitializers
+        .Add(new MyTelemetryInitializer());
+    }
+
+*Java*
+
+    import com.microsoft.applicationinsights.extensibility.ContextInitializer;
+    import com.microsoft.applicationinsights.telemetry.TelemetryContext;
+
+    public class MyTelemetryInitializer implements ContextInitializer {
+      @Override
+      public void initialize(TelemetryContext context) {
+        context.getProperties().put("AppVersion", "2.1");
+      }
+    }
+
+    // load the context initializer
+    TelemetryConfiguration.getActive().getContextInitializers().add(new MyTelemetryInitializer());
+
+
+
+## Set instrumentation key in code for all telemetry
+
+Instead of getting the instrumentation key from the configuration file, you can set it in your code. You might want to do this, for example, to send telemetry from test installations to a different Application Insights resource than telemetry from the live application.
+
+Set the key in an initialization method, such as global.aspx.cs in an ASP.NET service:
+
+*C#*
+
+    protected void Application_Start()
+    {
+      Microsoft.ApplicationInsights.Extensibility.
+        TelemetryConfiguration.Active.InstrumentationKey = 
+          // - for example -
+          WebConfigurationManager.Settings["ikey"];
+      ...
+
+*JavaScript*
+
+    appInsights.config.instrumentationKey = myKey; 
+
+
+
+In web pages, you might want to set it from the web server's state, rather than coding it literally into the script. For example, in a web page generated in an ASP.NET app:
+
+*JavaScript in Razor*
+
+    <script type="text/javascript">
+    // Standard Application Insights web page script:
+    var appInsights = window.appInsights || function(config){ ...
+    // Modify this part:
+    }({instrumentationKey:  
+      // Generate from server property:
+      @Microsoft.ApplicationInsights.Extensibility.
+         TelemetryConfiguration.Active.InstrumentationKey"
+    }) // ...
+
+
+## <a name="defaults"></a>Set defaults for selected custom telemetry
+
+If you just want to set default property values for some of the custom events that you write, you can set them in a TelemetryClient. They are attached to every telemetry item sent from that client. 
+
+*C#*
+
+    using Microsoft.ApplicationInsights.DataContracts;
+
+    var gameTelemetry = new TelemetryClient();
+    gameTelemetry.Context.Properties["Game"] = currentGame.Name;
+    // Now all telemetry will automatically be sent with the context property:
+    gameTelemetry.TrackEvent("WinGame");
+    
+*VB*
+
+    Dim gameTelemetry = New TelemetryClient()
+    gameTelemetry.Context.Properties("Game") = currentGame.Name
+    ' Now all telemetry will automatically be sent with the context property:
+    gameTelemetry.TrackEvent("WinGame")
+
+*Java*
+
+    import com.microsoft.applicationinsights.TelemetryClient;
+    import com.microsoft.applicationinsights.TelemetryContext;
+    ...
+
+
+    TelemetryClient gameTelemetry = new TelemetryClient();
+    TelemetryContext context = gameTelemetry.getContext();
+    context.getProperties().put("Game", currentGame.Name);
+    
+    gameTelemetry.TrackEvent("WinGame");
+    
+Individual telemetry calls can override the default values in their property dictionaries.
+
+
+
+## <a name="ikey"></a> Set the instrumentation key for selected custom telemetry
+
+*C#*
+    
+    var telemetry = new TelemetryClient();
+    telemetry.Context.InstrumentationKey = "---my key---";
+    // ...
+
+
+## Disable standard telemetry
+
+You can [disable selected parts of the standard telemetry][config] by editing `ApplicationInsights.config`. You could do this, for example, if you want to send your own TrackRequest data. 
+
+[Learn more][config].
+
+
+## <a name="debug"></a>Developer mode
+
+During debugging, it's useful to have your telemetry expedited through the pipeline so that you can see results immediately. You also get additional messages that help you trace any problems with the telemetry. Switch it off in production, as it may slow down your app.
+
+
+*C#*
+    
+    TelemetryConfiguration.Active.TelemetryChannel.DeveloperMode = true;
+
+*VB*
+
+    TelemetryConfiguration.Active.TelemetryChannel.DeveloperMode = True
+
+
+
+## Reference docs
+
+* [ASP.NET reference](https://msdn.microsoft.com/library/dn817570.aspx)
+* [Java reference](http://dl.windowsazure.com/applicationinsights/javadoc/)
+
+
+* *Q: Is there a REST API?*
+
+    Yes, but we aren't publishing it yet.
+
+## <a name="next"></a>Next steps
+
+
+[Search events and logs][diagnostic]
+
+[Troubleshooting][qna]
+
+
+<!--Link references-->
+
+[client]: app-insights-javascript.md
+[config]: app-insights-configuration-with-applicationinsights-config.md
+[diagnostic]: app-insights-diagnostic-search.md
+[greenbrown]: app-insights-start-monitoring-app-health-usage.md
+[java]: app-insights-java-get-started.md
+[metrics]: app-insights-metrics-explorer.md
+[qna]: app-insights-troubleshoot-faq.md
+[trace]: app-insights-search-diagnostic-logs.md
+[windows]: app-insights-windows-get-started.md
+