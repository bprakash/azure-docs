--- conflicted
+++ resolved
@@ -152,7 +152,6 @@
 
   > AC-2.c example control implementation statement: *When a user requests access to any security group, the request must be approved by the owner of the group based on the criteria defined for membership. Account conditions are determined by the security group owners.*
 
-<<<<<<< HEAD
   > AC-2.f example control implementation statement: *Azure Active Directory is used to manage control access to information systems. Account Administrators create, enable, modify, disable, or remove information system accounts as required, following account management policy.*
 
   > AC-2 (1) example control implementation statement: *Azure Active Directory is used to manage access by implementing Role-Based Access Control with the use of Active Directory groups. There are established requirements for account management and access to accounts on the domains supported by AAD. Access to member servers of the domain is only supported by security groups. Each group has a primary and a secondary owner. These owners are responsible for maintaining accuracy of the group membership, permission, and description.*
@@ -269,9 +268,6 @@
 Azure Resource Manager templates, allow customers to define the configuration of resources within their Azure deployment. Resource Manager templates are JSON-based and use declarative syntax to document resources, configuration parameters, and other aspects of an Azure environment. Resource Manager templates are generated automatically when Azure solutions are deployed from the Azure portal and can also be authored and edited manually to meet specific customer needs. These Resource Manager templates can serve as a representation of the baseline configuration for an information system [NIST SP 800-53 control CM-2]. Existing Resource Manager templates, such as the building blocks referenced above, can be customized to meet the needs of any deployment.
 
 > CM-2 example control implementation statement: *As a component of the information system baseline configuration, Azure Resource Manager templates are maintained, under configuration control, representing the deployed customer-controlled resources and configuration of information system components within Azure. These templates capture deployed resources, including virtual machines, storage, and network resources (including configurations of network resources that control network traffic entering, exiting, and within the customer Azure environment.*
-=======
-We value any feedback on the CRM as your input is pivotal to our iteration of the document to make it as effective as possible in streamlining customer ATO processes.
->>>>>>> 171021cc
 
 ## Next Steps
 
@@ -279,4 +275,4 @@
 
 [Microsoft Trust Center](https://www.microsoft.com/en-us/trustcenter/Compliance/default.aspx)
 
-[Microsoft Azure Government Blog](https://blogs.msdn.microsoft.com/azuregov/)
+[Microsoft Azure Government Blog](https://blogs.msdn.microsoft.com/azuregov/)