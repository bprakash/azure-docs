--- conflicted
+++ resolved
@@ -1,11 +1,7 @@
 ---
 title: Azure Government Compliance | Microsoft Docs
 description: Provides and overview of the available compliance services for Azure Government
-<<<<<<< HEAD
-services: Azure-Government
-=======
 services: azure-government
->>>>>>> e8cfaf0d
 cloud: gov
 documentationcenter: ''
 author: jomolesk
@@ -38,11 +34,7 @@
 
 For example, control AC-1 requires documented access control policies and procedures for the system seeking an ATO. For this control, Microsoft has internal Azure-specific policies and procedures regarding access control mechanisms used to manage the Azure infrastructure and platform. Customers must also create their own access control policies and procedures used within their specific system built in Azure. The CRM documents control parts AC-1a, which requires the policies and procedures to include specific content, as well as AC-1b, which requires customers to review and update these documents on an annual basis.
 
-<<<<<<< HEAD
-The Blueprint CRM is available as Microsoft Excel workbook for the FedRAMP Moderate and High baselines, and the DISA Cloud Computing SRG L4 baseline.
-=======
 The Blueprint CRM is available as Microsoft Excel workbook for the FedRAMP Moderate and High baselines, and the DISA Cloud Computing SRG L4 and L5 baselines.
->>>>>>> e8cfaf0d
 
 To request a copy of the Azure Blueprint CRM or to provide feedback, email [AzureBlueprint@microsoft.com](mailto:AzureBlueprint@microsoft.com).
 
@@ -50,11 +42,7 @@
 
 The Azure Blueprint System Security Plan (SSP) template is customer-focused and designed for use in developing an SSP that documents both customer security control implementations as well as controls inherited from Azure. Controls which include a customer responsibility, contain guidance on documenting control implementation with a thorough and compliant response. Azure inheritance sections document how security controls are implemented by Azure on behalf of the customer.
 
-<<<<<<< HEAD
-The Azure Blueprint SSP is available for the FedRAMP Moderate and High baselines, and the DISA Cloud Computing SRG L4 baseline. 
-=======
 The Azure Blueprint SSP is available for the FedRAMP Moderate and High baselines, and the DISA Cloud Computing SRG L4 and L5 baselines. 
->>>>>>> e8cfaf0d
 
 To request a copy of the Azure Blueprint SSP or to provide feedback, email [AzureBlueprint@microsoft.com](mailto:AzureBlueprint@microsoft.com).
 
@@ -270,8 +258,6 @@
 
 Documentation, tools, templates, and other resources are available to guide the secure deployment of Azure services and features. Get started with Azure Active Directory by visiting [Microsoft Azure Docs](https://docs.microsoft.com/azure/active-directory/).
 
-<<<<<<< HEAD
-=======
 ### Key Vault
 
 Azure Key Vault offers safeguards for cryptographic keys and secrets used by cloud applications and services. Through the use of Azure Key Vault, customers can create, manage, and protect keys and secrets. Secure containers (vaults) can be used to store and manage cryptographic keys and secrets securely. Azure Key Vault can be used to generate cryptographic keys using HSMs that are FIPS 140-2 Level 2 validated.
@@ -380,7 +366,6 @@
 
 Documentation, tools, templates, and other resources are available to guide the secure deployment of Azure services and features. Get started with Operation Management Suite by visiting [Microsoft Azure Docs](https://docs.microsoft.com/azure/operations-management-suite/operations-management-suite-overview/).
 
->>>>>>> e8cfaf0d
 ### Additional implementation guidance
 
 In addition to the core Azure services described above, several built-in features can help organizations meet security control compliance requirements. All Azure resources are organized into resource groups. Assets can be further organized by applying tags, which are key-value pairs that may be customer-selected to identify resources by category or any other property. Azure resource groups ensure complete identification and tracking of all customer resources deployed within Azure [NIST SP 800-53 control CM-8]. 
@@ -393,11 +378,7 @@
 
 ## Next steps
 
-<<<<<<< HEAD
-For inquiries related to Azure Blueprint, FedRAMP, DoD, or Agency ATO processes, or other compliance assistance; or to provide Blueprint feedback, email AzureBlueprint@microsoft.com.
-=======
 For inquiries related to Azure Blueprint, FedRAMP, DoD, or Agency ATO processes, or other compliance assistance; or to provide Blueprint feedback, email [AzureBlueprint@microsoft.com](mailto:AzureBlueprint@microsoft.com).
->>>>>>> e8cfaf0d
 
 [Microsoft Trust Center](https://www.microsoft.com/trustcenter/Compliance/default.aspx)
 
