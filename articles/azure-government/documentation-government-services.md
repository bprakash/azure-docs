---
title: Azure Government available services | Microsoft Docs
description: Provides an overview of the available services in Azure Government
services: azure-government
cloud: gov
documentationcenter: ''
author: smichelotti
manager: zakramer

ms.assetid: a453a23c-bc0f-4203-9075-0f579dea7e23
ms.service: azure-government
ms.devlang: na
ms.topic: article
ms.tgt_pltfrm: na
ms.workload: azure-government
ms.date: 08/15/2017
ms.author: stemi

---
# Available services in Azure Government
Azure Government is continually expanding its services. These services are deployed through the same code that is used in Azure public. This section documents the services that are currently available in Azure Government, including two key types of information:

* **Variations**: Variations due to features that are not deployed yet or properties (for example, URLs) that are unique to the government environment.  
* **Considerations**: Government-specific implementation detail to ensure that data stays within your compliance boundary.

For the most current list of services, see the [Products available by region](https://azure.microsoft.com/regions/services/) page. 

In the following tables, services that are specified as Azure Resource Manager enabled have resource providers and can be managed through PowerShell. For detailed information on Resource Manager providers, API versions, and schemas, see [Resource providers and types](../azure-resource-manager/resource-manager-supported-services.md). 

<<<<<<< HEAD
> [!NOTE]
> Services that are specified as available in the "Portal" column can be managed in the [Azure Government portal](https://portal.azure.us/). 
>
>

=======
>>>>>>> a04822c8
## [Compute](documentation-government-compute.md)

| Service | Resource Manager enabled | Portal |
| --- | --- | --- |
| [Virtual Machines](documentation-government-compute.md#virtual-machines) | Yes | Yes |
| Batch | Yes | Yes |
| Cloud Services | Yes | Yes |
| Service Fabric | Yes | Yes |
| Virtual Machine Scale Sets | Yes | Yes |

## [Networking](documentation-government-networking.md)

| Service | Resource Manager enabled | Portal |
| --- | --- | --- |
| [ExpressRoute](documentation-government-networking.md#expressroute-private-connectivity) | Yes | Yes |
| Virtual Network | Yes | Yes |
| [Load Balancer](documentation-government-networking.md#support-for-load-balancer) | Yes | Yes |
| [Traffic Manager](documentation-government-networking.md#support-for-traffic-manger) | Yes | Yes |
| [VPN Gateway](documentation-government-networking.md#support-for-vpn-gateway) | Yes | Yes |
| Application Gateway | Yes | Yes |
| ExpressRoute | Yes | Yes |

## [Storage](documentation-government-services-storage.md)

| Service | Resource Manager enabled | Portal |
| --- | --- | --- |
| [Blob storage](documentation-government-services-storage.md#azure-storage) | Yes | Yes |
| [Table storage](documentation-government-services-storage.md#azure-storage) | Yes | Yes |
| [Queue storage](documentation-government-services-storage.md#azure-storage) | Yes | Yes |
| [File storage](documentation-government-services-storage.md#azure-storage) | Yes | Yes |
| [Disk storage](documentation-government-services-storage.md#azure-storage) | Yes | Yes |
| [StorSimple](documentation-government-services-storage.md) | Yes | Yes |
| [Import/Export](documentation-government-services-storage.md#azure-importexport) | Yes | Yes |

## [Web + Mobile](documentation-government-services-webandmobile.md)

| Service | Resource Manager enabled | Portal |
| --- | --- | --- |
| [App Service: Web Apps](documentation-government-services-webandmobile.md#app-services) | Yes | Yes |
| [App Service: API Apps](documentation-government-services-webandmobile.md#app-services) | Yes | Yes |
| [App Service: Mobile Apps](documentation-government-services-webandmobile.md#app-services) | Yes | Yes |
| [Media Services](documentation-government-services-media.md) | Yes | Yes |

## [Databases](documentation-government-services-database.md)

| Service | Resource Manager enabled | Portal |
| --- | --- | --- |
| [SQL Database](documentation-government-services-database.md#sql-database) | Yes | Yes |
| SQL Data Warehouse | Yes | Yes |
| SQL Server Stretch Database | Yes | Yes |
| [Azure Cosmos DB](documentation-government-services-database.md#azure-cosmos-db) | Yes | Yes |
| [Azure Redis Cache](documentation-government-services-database.md#azure-redis-cache) | Yes | Yes |

## [Data + Analytics](documentation-government-services-dataandanalytics.md)

| Service | Resource Manager enabled | Portal |
| --- | --- | --- |
| [HDInsight](documentation-government-services-intelligenceandanalytics.md) | Yes | Yes |
| [Power BI Pro](documentation-government-services-intelligenceandanalytics.md) | No | No (Office 365 admin portal) |

## [AI + Cognitive Services](documentation-government-services-aiandcognitiveservices.md)  

| Service | Resource Manager enabled | Portal |
| --- | --- | --- |
| [Cognitive Services](documentation-government-services-aiandcognitiveservices.md) | Yes | No |

## [Internet of Things](documentation-government-services-iot-hub.md)

| Service | Resource Manager enabled | Portal |
| --- | --- | --- |
| [IoT Hub](documentation-government-services-iot-hub.md#azure-iot-hub) | Yes | Yes |
| Event Hubs | Yes | Yes |
| Notification Hubs | No | No (go to the [Azure classic portal](https://manage.windowsazure.us/)) |

## Enterprise Integration

| Service | Resource Manager enabled | Portal |
| --- | --- | --- |
| Service Bus | Yes | Yes |
| [StorSimple](documentation-government-services-storage.md) | Yes | Yes |
| SQL Server Stretch Database | Yes | Yes |

## [Security + Identity](documentation-government-services-securityandidentity.md)

| Service | Resource Manager enabled | Portal |
| --- | --- | --- |
| Azure Active Directory | Yes | Yes |
| [Key Vault](documentation-government-services-securityandidentity.md#key-vault) | Yes | Yes |
| Multi-Factory Authentication | Yes | Yes |

## [Monitoring + Management](documentation-government-services-monitoringandmanagement.md)

| Service | Resource Manager enabled | Portal |
| --- | --- | --- |
| [Automation](documentation-government-services-monitoringandmanagement.md#automation) | Yes | Yes |
| [Backup](documentation-government-services-backup.md) | Yes | Yes |
| [Log Analytics](documentation-government-services-monitoringandmanagement.md#log-analytics) | Yes | Yes |
| [Site Recovery](documentation-government-services-monitoringandmanagement.md#site-recovery) | Yes | Yes |
| Scheduler | Yes | Yes |
| [Monitoring and Diagnostics](documentation-government-services-monitoringandmanagement.md#monitor) | Yes | Yes |

## Next steps
For supplemental information and updates, subscribe to the [Microsoft Azure Government blog](https://blogs.msdn.microsoft.com/azuregov/).
<|MERGE_RESOLUTION|>--- conflicted
+++ resolved
@@ -27,14 +27,10 @@
 
 In the following tables, services that are specified as Azure Resource Manager enabled have resource providers and can be managed through PowerShell. For detailed information on Resource Manager providers, API versions, and schemas, see [Resource providers and types](../azure-resource-manager/resource-manager-supported-services.md). 
 
-<<<<<<< HEAD
 > [!NOTE]
 > Services that are specified as available in the "Portal" column can be managed in the [Azure Government portal](https://portal.azure.us/). 
 >
 >
-
-=======
->>>>>>> a04822c8
 ## [Compute](documentation-government-compute.md)
 
 | Service | Resource Manager enabled | Portal |
