---
title: Azure Government developer guide | Microsoft Docs
description: This article compares features and provides guidance on developing applications for Azure Government.
services: azure-government
cloud: gov
documentationcenter: ''
author: smichelotti 
manager: zakramer

ms.assetid: 6e04e9aa-1a73-442c-a46c-2e4ff87e58d5
ms.service: azure-government
ms.devlang: na
ms.topic: article
ms.tgt_pltfrm: na
ms.workload: azure-government
ms.date: 03/19/2017
ms.author: stemi

---
# Azure Government developer guide
<<<<<<< HEAD
The Azure Government environment is a physical instance that is separate from the rest of the Microsoft network. This guide discusses the differences that application developers and administrators must understand to interact and work with the different, physically isolated, Azure environments.

=======
The Azure Government environment is a physical instance that is separate from the rest of the Microsoft network. This guide discusses the differences that application developers and administrators must understand to interact and work with separate regions of Azure.
>>>>>>> 309994aa
## Overview
Azure Government is a separate instance of the Microsoft Azure service. It addresses the security and compliance needs of United States federal agencies, state and local governments, and their solution providers. Azure Government offers physical isolation from non-US government deployments and provides screened US personnel.

Microsoft provides various tools to help developers create and deploy cloud applications to the global Microsoft Azure service (“global service”) and Microsoft Azure Government services.

When developers create and deploy applications to Azure Government services, as opposed to the global service, they need to know the key differences between the two services. The specific areas to understand are: setting up and configuring their programming environment, configuring endpoints, writing applications, and deploying the applications as services to Azure Government.

The information in this document summarizes the differences between the two services. It supplements the information that's available on the [Azure Government](http://www.azure.com/gov "Azure Government") site and the [Microsoft Azure Technical Library](http://msdn.microsoft.com/cloud-app-development-msdn "MSDN") on MSDN. Official information might also be available in other locations, such as the [Microsoft Azure Trust Center](https://azure.microsoft.com/support/trust-center/ "Microsoft Azure Trust Center"), [Azure Documentation Center](https://azure.microsoft.com/documentation/), and [Azure Blogs](https://azure.microsoft.com/blog/ "Azure Blogs").

This content is intended for partners and developers who are deploying to Microsoft Azure Government.

## Guidance for developers
Most of the currently available technical content assumes that applications are being developed for the global service rather than for Azure Government. For this reason, it’s important to be aware of two key differences in applications that you develop for hosting in Azure Government.

* Certain services and features that are in specific regions of the global service might not be available in Azure Government.
* Feature configurations in Azure Government might differ from those in the global service. Therefore, it's important to review your sample code, configurations, and steps to ensure that you are building and executing within the Azure Government Cloud Services environment.

Currently, US GOV Iowa and US GOV Virginia are the datacenters that support Azure Government. For current datacenters and available services, see [Products available by region](https://azure.microsoft.com/regions/services).


## Endpoint mapping
To learn about mapping public Azure and SQL Database endpoints to Azure Government-specific endpoints, see the following table:

> [!NOTE]
> The **Active Directory Authority** for Azure Government has changed from https://login-us.microsoftonline.com to https://login.microsoftonline.us.  The original URL will continue to work but all applications should be updated to the new authority URL.

| Name | Azure Government endpoint |
| --- | --- |
| Portal | https://portal.azure.us |
| Active Directory Endpoint  | https://login-us.microsoftonline.com/ |
| Active Directory Authority  | https://login.microsoftonline.us |
| Active Directory Graph API | https://graph.windows.net/ |
| Azure API | https://management.usgovcloudapi.net/ | 
| SQL Database DNS Suffix | .database.usgovcloudapi.net |
| Storage Endpoint Suffix | .core.usgovcloudapi.net |
| Traffic Manager Dns Suffix | usgovtrafficmanager.net |
| Key Vault Dns Suffix | vault.usgovcloudapi.net |
| *Classic* Portal | https://manage.windowsazure.us |
| Gallery Url | https://gallery.usgovcloudapi.net/ |
| Service Management Url | https://management.core.usgovcloudapi.net/ |
| Publish Settings File Url | https://manage.windowsazure.us/publishsettings/index |

## Next steps
For more information about Azure Government, see the following resources:

* [Sign up for a trial](https://azuregov.microsoft.com/trial/azuregovtrial)
* [Acquiring and accessing Azure Government](http://azure.com/gov)
* [Azure Government Overview](documentation-government-welcome.md)
* [Azure Government Blog](http://blogs.msdn.microsoft.com/azuregov/)
* [Azure Compliance](https://www.microsoft.com/trustcenter/compliance/complianceofferings)<|MERGE_RESOLUTION|>--- conflicted
+++ resolved
@@ -18,12 +18,8 @@
 
 ---
 # Azure Government developer guide
-<<<<<<< HEAD
-The Azure Government environment is a physical instance that is separate from the rest of the Microsoft network. This guide discusses the differences that application developers and administrators must understand to interact and work with the different, physically isolated, Azure environments.
+The Azure Government environment is a physical instance that is separate from the rest of the Microsoft network. This guide discusses the differences that application developers and administrators must understand to interact and work with the different national clouds.
 
-=======
-The Azure Government environment is a physical instance that is separate from the rest of the Microsoft network. This guide discusses the differences that application developers and administrators must understand to interact and work with separate regions of Azure.
->>>>>>> 309994aa
 ## Overview
 Azure Government is a separate instance of the Microsoft Azure service. It addresses the security and compliance needs of United States federal agencies, state and local governments, and their solution providers. Azure Government offers physical isolation from non-US government deployments and provides screened US personnel.
 
