--- conflicted
+++ resolved
@@ -41,39 +41,20 @@
 
 ### Storage feature availability by Azure Government region
 
-<<<<<<< HEAD
-| Service | USGov Virginia | USGov Iowa | Notes
-| --- | --- | --- | --- |
-| [Blob Storage](../storage/common/storage-introduction.md#blob-storage) |GA |GA |
-| [Table Storage](../storage/common/storage-introduction.md#table-storage) |GA  |GA |
-| [Queue Storage](../storage/common/storage-introduction.md#queue-storage) |GA | GA |
-| [File Storage](../storage/common/storage-introduction.md#file-storage) |GA |GA |
-| [Hot/Cool Blob Storage](../storage/blobs/storage-blob-storage-tiers.md) |NA |NA |
-| [Storage Service Encryption](../storage/common/storage-service-encryption.md) |GA |GA |
-| [Premium Storage](../storage/storage-premium-storage.md) |GA |NA | Includes DS-series Virtual Machines. |
-| [Blob Import/Export](../storage/storage-import-export-service.md) |GA |GA |
-| [StorSimple](../storsimple/storsimple-ova-overview.md) |GA |GA |
-
-> [!NOTE]
-> Zone Redundant Storage (ZRS) is not available in US Gov Virginia and US Gov Iowa.
->
->
-=======
 | Feature | USGov Virginia | USGov Iowa | USGov Arizona | USGov Texas | USDoD East | USDoD Central| 
 | --- | --- | --- | --- | --- | --- | --- |
-| [Blob Storage](../storage/storage-introduction.md#blob-storage) |GA |GA |GA |GA |GA |GA |
-| [Table Storage](../storage/storage-introduction.md#table-storage) |GA  |GA |GA |GA |GA |GA |
-| [Queue Storage](../storage/storage-introduction.md#queue-storage) |GA |GA |GA |GA |GA |GA |
-| [File Storage](../storage/storage-introduction.md#file-storage) |GA |GA |GA |GA |GA |GA |
-| [Hot/Cool Blob Storage](../storage/storage-blob-storage-tiers.md) |- |- |GA |GA |- |- |
-| [Locally-redundant Storage (LRS)](../storage/storage-introduction.md#replication-for-durability-and-high-availability) |GA |GA |GA |GA |GA |GA |
-| [Geo-redundant Storage (GRS)](../storage/storage-introduction.md#replication-for-durability-and-high-availability) |GA |GA |GA |GA |GA |GA |
-| [Read Access geo-redundant Storage (RA-GRS)](../storage/storage-introduction.md#replication-for-durability-and-high-availability) |GA |GA |GA |GA |GA |GA |
-| [Zone-redundant Storage (ZRS)](../storage/storage-introduction.md#replication-for-durability-and-high-availability) |- |GA |GA |GA |GA |GA |
-| [Storage Service Encryption](../storage/storage-service-encryption.md) |GA |GA |GA |GA |GA |GA |
-| [Premium Storage](../storage/storage-premium-storage.md) |GA |- |GA |GA |GA |GA | 
+| [Blob Storage](../storage/common/storage-introduction.md#blob-storage) |GA |GA |GA |GA |GA |GA |
+| [Table Storage](../storage/common/age-introduction.md#table-storage) |GA  |GA |GA |GA |GA |GA |
+| [Queue Storage](../storage/common/storage-introduction.md#queue-storage) |GA |GA |GA |GA |GA |GA |
+| [File Storage](../storage/common/storage-introduction.md#file-storage) |GA |GA |GA |GA |GA |GA |
+| [Hot/Cool Blob Storage](../storage/blobs/storage-blob-storage-tiers.md) |- |- |GA |GA |- |- |
+| [Locally-redundant Storage (LRS)](../storage/common/storage-redundancy.md#locally-redundant-storage) |GA |GA |GA |GA |GA |GA |
+| [Geo-redundant Storage (GRS)](../storage/common/storage-redundancy.md#geo-redundant-storage) |GA |GA |GA |GA |GA |GA |
+| [Read Access geo-redundant Storage (RA-GRS)](../storage/common/storage-redundancy.md#read-access-geo-redundant-storage) |GA |GA |GA |GA |GA |GA |
+| [Zone-redundant Storage (ZRS)](../storage/common/storage-redundancy.md#zone-redundant-storage) |- |GA |GA |GA |GA |GA |
+| [Storage Service Encryption](../storage/common/storage-service-encryption.md) |GA |GA |GA |GA |GA |GA |
+| [Premium Storage](../storage/common/storage-premium-storage.md) |GA |- |GA |GA |GA |GA | 
 | [StorSimple](../storsimple/storsimple-ova-overview.md) |GA |GA |GA |GA |GA |GA |
->>>>>>> f8cc17ad
 
 ### Variations
 The URLs for storage accounts in Azure Government are different:
