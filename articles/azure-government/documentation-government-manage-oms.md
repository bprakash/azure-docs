--- conflicted
+++ resolved
@@ -1,11 +1,7 @@
 ---
 title: Azure Government Operations Management Suite | Microsoft Docs
 description: This article describes how Log Analytics in Operations Management Suite is applicable to US Government agencies and solution providers
-<<<<<<< HEAD
-services: Azure-Government
-=======
 services: azure-government
->>>>>>> e8cfaf0d
 cloud: gov
 documentationcenter: ''
 author: sacha
@@ -22,7 +18,6 @@
 ---
 
 # Azure Government cybersecurity: Monitoring and securing your assets with Operations Management Suite 
-<<<<<<< HEAD
 
 ## Cybersecurity in the cloud
 A crucial concern for our customers who are moving to the cloud is retaining asset management and security of the Azure Government services that they've deployed to the cloud. Virtual machine firewalls need to be configured correctly. Virtual networks need to have the right network security groups applied to them. Access to your assets needs to be locked down at the right time. All these necessary work streams need to be planned, designed, and provisioned to enable a secure infrastructure for your agency to use.
@@ -72,57 +67,6 @@
 
 On the theme of cyber security, I briefly discuss three cybersecurity scenarios that Log Analytics can solve out of the box for you.
 
-=======
-
-## Cybersecurity in the cloud
-A crucial concern for our customers who are moving to the cloud is retaining asset management and security of the Azure Government services that they've deployed to the cloud. Virtual machine firewalls need to be configured correctly. Virtual networks need to have the right network security groups applied to them. Access to your assets needs to be locked down at the right time. All these necessary work streams need to be planned, designed, and provisioned to enable a secure infrastructure for your agency to use.
-
-Setting up this kind of environment can be challenging. Onboarding your fleet of servers to any monitoring service is a hard operation to scale, and it can also be challenging to update the monitoring service. Monitoring infrastructure on different cloud providers as well as across the cloud and on-premises is difficult. Finally, keeping your monitoring up-to-date and enabling Azure Application Insights to monitor, detect, alert, and counter cybersecurity threats require time, resources, and computing power.
-
-## Microsoft Operations Management Suite
-Microsoft Operations Management Suite, now available in Azure Government, is a set of Azure services that enables you to do all these things quickly and easily. This article focuses on using Log Analytics which uses hyperscale log search to quickly analyze your data and expose threats in your environment.
-
-Azure Log Analytics can:
-
-* Deploy agents to individual VMs (Linux and Windows) on Azure, other cloud providers, and on-premises.
-* Connect your existing logs via an Azure Government storage account or System Center Operations Manager endpoint with existing logging data.
-
-Let's explore how we can get Log Analytics integrated into your fleet and look at some of the out-of-box solutions that address the concerns that we've described here.
-
-## Onboarding servers to Log Analytics
-The first step in integrating your cloud assets with Log Analytics is installing the Log Analytics agent across log sources. For virtual machines, this is very simple because you can manually download the agent from the Log Analytics portal.
-
-![Figure 1: Windows servers connected to Operations Management Suite](./media/documentation-government-oms-figure1.png)
-<p align="center">Figure 1: Windows servers connected to Log Analytics</p>
-
-You can connect Azure VMs to Log Analytics directly through the Azure portal. For instructions, see [New ways to enable Log Analytics on your Azure VMs](https://blogs.technet.microsoft.com/momteam/2016/02/10/new-ways-to-enable-log-analytics-oms-on-your-azure-vms/).
-
-You can also connect them programmatically or configure the Log Analytics virtual machine extension right into your Azure Resource Manager templates. See the instructions for Windows-based machines at [Connect Windows computers to Log Analytics](https://docs.microsoft.com/en-us/azure/log-analytics/log-analytics-windows-agents) and for Linux-based machines at [Connect Linux computers to Log Analytics](https://docs.microsoft.com/en-us/azure/log-analytics/log-analytics-linux-agents).
-
-## Onboarding storage accounts and Operations Manager to Log Analytics
-Log Analytics can also connect to your storage account and/or existing System Center Operations Manager deployments to offer you operations management in hybrid scenarios (across cloud providers or in cloud/on-premises infrastructures).
-
-![Figure 2: Connecting Azure Storage and Operations Manager to Log Analytics](./media/documentation-government-oms-figure2.png)
-<p align="center">Figure 2: Connecting Azure Storage and Operations Manager to Log Analytics</p>
-
-Log Analytics also supports collecting logging information from other monitoring services like Chef or Puppet. Furthermore, for Azure deployments, we have VMs with Log Analytics-enabled Azure Resource Manager templates so you can deploy compute and onboard to your Log Analytics workspace at the same time.
-
-![Figure 3: Azure Resource Manager templates for Azure VMs with Log Analytics VM extension](./media/documentation-government-oms-figure3a.png)
-![Figure 3: Azure Resource Manager templates for Azure VMs with Log Analytics VM extension](./media/documentation-government-oms-figure3b.png)
-<p align="center">Figure 3: Azure Resource Manager templates for Azure VMs with Log Analytics VM extension</p>
-
-Information about setting up Log Analytics with your existing Operations Manager implementation on-premises can be found in [Connect Operations Manager to Log Analytics](https://docs.microsoft.com/en-us/azure/log-analytics/log-analytics-om-agents).
-
-## Applying intelligence through Operations Management Suite solution packs
-Now that you have various sources for logging data, you have to make sense of all this data.
-
-Log Analytics, at its core, is a log search service that lets you write powerful queries to quickly search across thousands or even millions of logs. However, discovering the issues that you need to write queries can be difficult.
-
-Enter Operations Management Suite solutions. These are packs of queries that are natively integrated with Log Analytics to proactively give you insights into your Log Analytics-managed fleet.
-
-On the theme of cyber security, I briefly discuss three cybersecurity scenarios that Log Analytics can solve out of the box for you.
-
->>>>>>> e8cfaf0d
 ### Antimalware assessment
 Antimalware assessments give you a canned set of queries, notifications, and monitoring dashboards to tell you at a glance how well your fleet is protected against malware.
 
