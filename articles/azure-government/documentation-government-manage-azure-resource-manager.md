---
title: Azure Government Resource Manager | Microsoft Docs
description: This provides a comparison of features and guidance on developing applications for Azure Government.
services: azure-government
cloud: gov
documentationcenter: ''
author: brendalee
manager: zakramer

ms.assetid: f270ebe4-dbbb-4e3d-8eba-efe1ca038988
ms.service: azure-government
ms.devlang: na
ms.topic: article
ms.tgt_pltfrm: na
ms.workload: azure-government
<<<<<<< HEAD
ms.date: 10/10/2016
=======
ms.date: 11/14/2016
>>>>>>> e8cfaf0d
ms.author: brendal

---
# Azure Resource Manager
For detailed information on Resource Manager providers, API versions, and schemas, please refer [here](../azure-resource-manager/resource-manager-supported-services.md). The following tables list which services are supported through Resource Manager in Azure Government.

## Compute
| Service | Resource Manager Enabled |
| --- | --- |
| Batch |Yes |
| Container |No |
| Dynamics Lifecycle Services |No |
| Scale Sets |Yes |
| Service Fabric |Yes |
| Virtual Machines |Yes |

## Networking
| Service | Resource Manager Enabled |
| --- | --- |
| Application Gateway |Yes |
| DNS |Yes |
| ExpressRoute |Yes |
| Load Balancer |Yes |
| Traffic Manager |Yes |
| Virtual Networks |Yes |
| VPN Gateway |Yes |

## Data & Storage
| Service | Resource Manager Enabled |
| --- | --- |
| DocumentDB |No |
| Redis Cache |Yes |
| Search |No |
| Storage |Yes |
| SQL Database |Yes |
| SQL Data Warehouse |Yes |
| StorSimple |No |

## Web & Mobile
| Service | Resource Manager Enabled |
| --- | --- |
| API Apps |Yes |
| API Management |No |
| Logic Apps |No |
| Mobile Apps |Yes |
| Mobile Engagements |No |
| Web Apps |Yes |

## Analytics
| Service | Resource Manager Enabled |
| --- | --- |
| Data Catalog |No |
| Data Factory |No |
| Data Lake Analytics |No |
| Data Lake Store |No |
| HDInsights |No |
| Machine Learning |No |
| Power BI |No |

## Intelligence
| Service | Resource Manager Enabled |
| --- | --- |
| Cognitive Services |No |

## Internet of Things
| Service | Resource Manager Enabled |
| --- | --- |
| Event Hub |Yes |
| IoTHubs |No |
| Notification Hubs |No |

## Media & CDN
| Service | Resource Manager Enabled |
| --- | --- |
| CDN |No |
| Media Service |No |

## Hybrid Integration
| Service | Resource Manager Enabled |
| --- | --- |
| BizTalk Services |No |
| Recovery Service |Yes (Hyper-V only) |
| Service Bus |Yes |

## Developer Services
| Service | Resource Manager Enabled |
| --- | --- |
| Application Insights |No |
| Bing Maps |No |
| DevTest Labs |No |
| Visual Studio account |No |

## Management and Security
| Service | Resource Manager Enabled |
| --- | --- |
| Automation |Yes |
| Key Vault |Yes |
| Operational Insights |Yes |
| Scheduler |Yes |
| Security (preview) |No |

## Resource Manager
| Feature | Resource Manager Enabled |
| --- | --- |
| Authorization |Yes |
| Resources |Yes |

## Next Steps
For supplemental information and updates, subscribe to the
<a href="https://blogs.msdn.microsoft.com/azuregov/">Microsoft Azure Government Blog. </a>
<|MERGE_RESOLUTION|>--- conflicted
+++ resolved
@@ -13,11 +13,7 @@
 ms.topic: article
 ms.tgt_pltfrm: na
 ms.workload: azure-government
-<<<<<<< HEAD
-ms.date: 10/10/2016
-=======
 ms.date: 11/14/2016
->>>>>>> e8cfaf0d
 ms.author: brendal
 
 ---
