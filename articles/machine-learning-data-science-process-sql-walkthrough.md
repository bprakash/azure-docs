<properties 
	pageTitle="Azure Data Science Process in Action | Azure" 
	description="Azure Data Science Process in Action" metaKeywords="" 
	services="machine-learning" 
	solutions="" 
	documentationCenter="" 
	authors="msolhab,fashah" 
	manager="paulettm" 
	editor="cgronlun" />

<tags 
	ms.service="data-science-process" 
	ms.workload="data-services" 
	ms.tgt_pltfrm="na" 
	ms.devlang="na" 
	ms.topic="article" 
	ms.date="02/19/2015" 
	ms.author="msolhab,fashah" /> 

                
# Azure Data Science Process in Action

In this tutorial, you will follow the Azure Data Science Process map end-to-end to build and deploy a model using a publicly available dataset -- the [NYC Taxi Trips](http://www.andresmh.com/nyctaxitrips/) dataset. 

The following sections are organized as follows:

- [NYC Taxi Trips Dataset Description](#dataset)
- [Examples of Prediction Problems](#mltasks)
- [Setting Up the Azure Data Science Environment](#setup)
- [Get the Data from Public Source](#getdata)
- [Bulk Import Data into SQL Server Database](#dbload)
- [Data Exploration and Feature Engineering in SQL Server](#dbexplore)
- [Data Exploration and Feature Engineering in IPython Notebook](#ipnb)
- [Building Models in Azure Machine Learning](#mlmodel)
- [Deploying Models in Azure Machine Learning](#mldeploy)

## <a name="dataset"></a>NYC Taxi Trips Dataset Description

The NYC Taxi Trip data is about 20GB of compressed CSV files (~48GB uncompressed), comprising more than 173 million individual trips and the fares paid for each trip. Each trip record includes the pickup and drop-off location and time, anonymized hack (driver's) license number and medallion (taxi’s unique id) number. The data covers all trips in the year 2013 and is provided in the following two datasets for each month:

1. The 'trip_data' CSV contains trip details, such as number of passengers, pickup and dropoff points, trip duration, and trip length. Here are a few sample records:

		medallion,hack_license,vendor_id,rate_code,store_and_fwd_flag,pickup_datetime,dropoff_datetime,passenger_count,trip_time_in_secs,trip_distance,pickup_longitude,pickup_latitude,dropoff_longitude,dropoff_latitude
		89D227B655E5C82AECF13C3F540D4CF4,BA96DE419E711691B9445D6A6307C170,CMT,1,N,2013-01-01 15:11:48,2013-01-01 15:18:10,4,382,1.00,-73.978165,40.757977,-73.989838,40.751171
		0BD7C8F5BA12B88E0B67BED28BEA73D8,9FD8F69F0804BDB5549F40E9DA1BE472,CMT,1,N,2013-01-06 00:18:35,2013-01-06 00:22:54,1,259,1.50,-74.006683,40.731781,-73.994499,40.75066
		0BD7C8F5BA12B88E0B67BED28BEA73D8,9FD8F69F0804BDB5549F40E9DA1BE472,CMT,1,N,2013-01-05 18:49:41,2013-01-05 18:54:23,1,282,1.10,-74.004707,40.73777,-74.009834,40.726002
		DFD2202EE08F7A8DC9A57B02ACB81FE2,51EE87E3205C985EF8431D850C786310,CMT,1,N,2013-01-07 23:54:15,2013-01-07 23:58:20,2,244,.70,-73.974602,40.759945,-73.984734,40.759388
		DFD2202EE08F7A8DC9A57B02ACB81FE2,51EE87E3205C985EF8431D850C786310,CMT,1,N,2013-01-07 23:25:03,2013-01-07 23:34:24,1,560,2.10,-73.97625,40.748528,-74.002586,40.747868

2. The 'trip_fare' CSV contains details of the fare paid for each trip, such as payment type, fare amount, surcharge and taxes, tips and tolls, and the total amount paid. Here are a few sample records:

		medallion, hack_license, vendor_id, pickup_datetime, payment_type, fare_amount, surcharge, mta_tax, tip_amount, tolls_amount, total_amount
		89D227B655E5C82AECF13C3F540D4CF4,BA96DE419E711691B9445D6A6307C170,CMT,2013-01-01 15:11:48,CSH,6.5,0,0.5,0,0,7
		0BD7C8F5BA12B88E0B67BED28BEA73D8,9FD8F69F0804BDB5549F40E9DA1BE472,CMT,2013-01-06 00:18:35,CSH,6,0.5,0.5,0,0,7
		0BD7C8F5BA12B88E0B67BED28BEA73D8,9FD8F69F0804BDB5549F40E9DA1BE472,CMT,2013-01-05 18:49:41,CSH,5.5,1,0.5,0,0,7
		DFD2202EE08F7A8DC9A57B02ACB81FE2,51EE87E3205C985EF8431D850C786310,CMT,2013-01-07 23:54:15,CSH,5,0.5,0.5,0,0,6
		DFD2202EE08F7A8DC9A57B02ACB81FE2,51EE87E3205C985EF8431D850C786310,CMT,2013-01-07 23:25:03,CSH,9.5,0.5,0.5,0,0,10.5

The unique key to join trip\_data and trip\_fare is composed of the fields: medallion, hack\_licence and pickup\_datetime.

## <a name="mltasks"></a>Examples of Prediction Tasks

We will formulate three prediction problems based on the *tip\_amount*, namely:

1. Binary classification: Predict whether or not a tip was paid for a trip, i.e. a *tip\_amount* that is greater than $0 is a positive example, while a *tip\_amount* of $0 is a negative example.

2. Multiclass classification: To predict the range of tip paid for the trip. We divide the *tip\_amount* into five bins or classes:
	
		Class 0 : tip_amount = $0
		Class 1 : tip_amount > $0 and tip_amount <= $5
		Class 2 : tip_amount > $5 and tip_amount <= $10
		Class 3 : tip_amount > $10 and tip_amount <= $20
		Class 4 : tip_amount > $20

3. Regression task: To predict the amount of tip paid for a trip.  


## <a name="setup"></a>Setting Up the Azure Data Science Environment

As you can see from the [Plan Your Environment](http://azure.microsoft.com/documentation/articles/machine-learning-data-science-plan-your-environment/) guide, there are several options to work with the NYC Taxi Trips dataset in Azure:

- Work with the data in Azure blobs then model in Azure Machine Learning
- Load the data into a SQL Server database then model in Azure Machine Learning

In this tutorial we will demonstrate parallel bulk import of the data to a SQL Server, data exploration, feature engineering and down sampling using SQL Server Management Studio as well as using IPython Notebook. [Sample scripts](https://github.com/Azure/Azure-MachineLearning-DataScience/tree/master/Misc/DataScienceProcess/DataScienceScripts) and [IPython notebooks](https://github.com/Azure/Azure-MachineLearning-DataScience/tree/master/Misc/DataScienceProcess/iPythonNotebooks) are shared in GitHub. A sample IPython notebook to work with the data in Azure blobs is also available in the same location.

To set up your Azure Data Science environment:

1. [Create a storage account](http://azure.microsoft.com/documentation/articles/storage-create-storage-account/)

2. [Create an Azure ML workspace](http://azure.microsoft.com/documentation/articles/machine-learning-create-workspace/)

3. [Provision a Data Science Virtual Machine](http://azure.microsoft.com/documentation/articles/machine-learning-data-science-setup-sql-server-virtual-machine/), which will serve as a SQL Server as well an IPython Notebook server.

	> [AZURE.NOTE] The sample scripts and IPython notebooks will be downloaded to your Data Science virtual machine during the setup process. When the VM post-installation script completes, the samples will be in your VM's Documents library:  
	> - Sample Scripts: `C:\Users\<user_name>\Documents\Data Science Scripts`  
	> - Sample IPython Notebooks: `C:\Users\<user_name>\Documents\IPython Notebooks\DataScienceSamples`  
	> where `<user_name>` is your VM's Windows login name. We will refer to the sample folders as **Sample Scripts** and **Sample IPython Notebooks**.


<<<<<<< HEAD
Based on the dataset size, data source location, and the selected Azure target environment, this scenario is similar to [Scenario \#5: Large dataset in a local files, target SQL Server in Azure VM](http://azure.microsoft.com/en-us/documentation/articles/machine-learning-data-science-plan-sample-scenarios/#largelocaltodb).
=======
Based on the dataset size, data source location, and the selected Azure target environment, this scenario is similar to [Scenario \#5: Large dataset in a local files, target SQL Server in Azure VM](http://azure.microsoft.com/documentation/articles/machine-learning-data-science-plan-sample-scenarios/#largelocaltodb).
>>>>>>> 2076695a

## <a name="getdata"></a>Get the Data from Public Source

To get the [NYC Taxi Trips](http://www.andresmh.com/nyctaxitrips/) dataset from its public location, you may use any of the methods described in [Move Data to and from Azure Blob Storage](http://azure.microsoft.com/documentation/articles/machine-learning-data-science-move-azure-blob/) to copy the data to your new virtual machine.

To copy the data using AzCopy:

1. Log in to your virtual machine (VM)

2. Create a new directory in the VM's data disk (Note: Do not use the Temporary Disk which comes with the VM as a Data Disk).

3. In a Command Prompt window, run the following Azcopy command line, replacing <path_to_data_folder> with your data folder created in (2):

		"C:\Program Files (x86)\Microsoft SDKs\Azure\AzCopy\azcopy" /Source:https://nyctaxitrips.blob.core.windows.net/data /Dest:<path_to_data_folder> /S

	When the AzCopy completes, a total of 24 zipped CSV files (12 for trip\_data and 12 for trip\_fare) should be in the data folder.

4. Unzip the downloaded files. Note the folder where the uncompressed files reside. This folder will be referred to as the <path\_to\_data\_files\>.

## <a name="dbload"></a>Bulk Import Data into SQL Server Database

The performance of loading/transferring large amounts of data to an SQL database and subsequent queries can be improved by using _Partitioned Tables and Views_. In this section, we will follow the instructions described in [Parallel Bulk Data Import Using SQL Partition Tables](http://azure.microsoft.com/documentation/articles/machine-learning-data-science-parallel-load-sql-partitioned-tables) to create a new database and load the data into partitioned tables in parallel.

1. While logged in to your VM, start **SQL Server Management Studio**.

2. Connect using Windows Authentication.

	![SSMS Connect][12]

3. If you have not yet changed the SQL Server authentication mode and created a new SQL login user, open the script file named **change\_auth.sql** in the **Sample Scripts** folder. Change the  default user name and password. Click **!Execute** in the toolbar to run the script.

	![Execute Script][13]

4. Verify and/or change the SQL Server default database and log folders to ensure that newly created databases will be stored in a Data Disk. The SQL Server VM image that is optimized for datawarehousing loads is pre-configured with data and log disks. If your VM did not include a Data Disk and you added new virtual hard disks during the VM setup process, change the default folders as follows:

	- Right-click the SQL Server name in the left panel and click **Properties**.

		![SQL Server Properties][14]

	- Select **Database Settings** from the **Select a page** list to the left.

	- Verify and/or change the **Database default locations** to the **Data Disk** locations of your choice. This is where new databases reside if created with the default location settings.
	
		![SQL Database Defaults][15]  

5. To create a new database and a set of filegroups to hold the partitioned tables, open the sample script **create\_db\_default.sql**. The script will create a new database named **TaxiNYC** and 12 filegroups in the default data location. Each filegroup will hold one month of trip\_data and trip\_fare data. Modify the database name, if desired. Click **!Execute** to run the script.

6. Next, create two partition tables, one for the trip\_data and another for the trip\_fare. Open the sample script **create\_partitioned\_table.sql**, which will:

	- Create a partition function to split the data by month.
	- Create a partition scheme to map each month's data to a different filegroup.
	- Create two partitioned tables mapped to the partition scheme: **nyctaxi\_trip** will hold the trip\_data and **nyctaxi\_fare** will hold the trip\_fare data.

	Click **!Execute** to run the script and create the partitioned tables.

7. In the **Sample Scripts** folder, there are two sample PowerShell scripts provided to demonstrate parallel bulk imports of data to SQL Server tables.

	- **bcp\_parallel\_generic.ps1** is a generic script to parallel bulk import data into a table. Modify this script to set the input and target variables as indicated in the comment lines in the script.
	- **bcp\_parallel\_nyctaxi.ps1** is a pre-configured version of the generic script and can be used to to load both tables for the NYC Taxi Trips data.  

8. Right-click the **bcp\_parallel\_nyctaxi.ps1** script name and click **Edit** to open it in PowerShell. Review the preset variables and modify according to your selected database name, input data folder, target log folder, and paths to the  sample format files **nyctaxi_trip.xml** and **nyctaxi\_fare.xml** (provided in the **Sample Scripts** folder). 

	![Bulk Import Data][16]

	You may also select the authentication mode, default is Windows Authentication. Click the green arrow in the toolbar to run. The script will launch 24 bulk import operations in parallel, 12 for each partitioned table. You may monitor the data import progress by opening the SQL Server default data folder as set above.

9. The PowerShell script reports the starting and ending times. When all bulk imports complete, the ending time is reported. Check the target log folder to verify that the bulk imports were successful, i.e., no errors reported in the target log folder.

10. Your database is now ready for exploration, feature engineering, and other operations as desired. Since the tables are partitioned according to the **pickup\_datetime** field, queries which include **pickup\_datetime** conditions in the **WHERE** clause will benefit from the partition scheme.

11. In **SQL Server Management Studio**, explore the provided sample script **sample\_queries.sql**. To run any of the sample queries, highlight the query lines then click **!Execute** in the toolbar.

12. The NYC Taxi Trips data is loaded in two separate tables. To improve join operations, it is highly recommended to index the tables. The sample script **create\_partitioned\_index.sql** creates partitioned indexes on the composite join key **medallion, hack\_license, and pickup\_datetime**.

## <a name="dbexplore"></a>Data Exploration and Feature Engineering in SQL Server

In this section, we will perform data exploration and feature generation by running SQL queries directly in the **SQL Server Management Studio** using the SQL Server database created earlier. A sample script named **sample\_queries.sql** is provided in the **Sample Scripts** folder. Modify the script to change the database name, if it is different from the default: **TaxiNYC**.

In this exercise, we will:

- Connect to **SQL Server Management Studio** using either Windows Authentication or using SQL Authentication and the SQL login name and password.
- Explore data distributions of a few fields in varying time windows.
- Investigate data quality of the longitude and latitude fields.
- Generate binary and multiclass classification labels based on the **tip\_amount**.
- Generate features and compute/compare trip distances.
- Join the two tables and extract a random sample that will be used to build models.

When you are ready to proceed to Azure Machine Learning, you may either:  

1. Save the final SQL query to extract and sample the data and copy-paste the query directly into a Reader module in Azure Machine Learning, or 
2. Persist the sampled and engineered data you plan to use for model building in a new database table and use the new table in the Reader module in Azure Machine Learning.

In this section we will save the final query to extract and sample the data. The second method is demonstrated in the [Data Exploration and Feature Engineering in IPython Notebook](#ipnb) section.

For a quick verification of the number of rows and columns in the tables populated earlier using parallel bulk import,

	-- Report number of rows in table nyctaxi_trip without table scan
	SELECT SUM(rows) FROM sys.partitions WHERE object_id = OBJECT_ID('nyctaxi_trip')

	-- Report number of columns in table nyctaxi_trip
	SELECT COUNT(*) FROM information_schema.columns WHERE table_name = 'nyctaxi_trip' 

#### Exploration: Trip distribution by medallion

This example identifies the medallion (taxi numbers) with more than 100 trips within a given time period. The query would benefit from the partitioned table access since it is conditioned by the partition scheme of **pickup\_datetime**. Querying the full dataset will also make use of the partitioned table and/or index scan.

	SELECT medallion, COUNT(*)
	FROM nyctaxi_fare
	WHERE pickup_datetime BETWEEN '20130101' AND '20130331'
	GROUP BY medallion
	HAVING COUNT(*) > 100

#### Exploration: Trip distribution by medallion and hack_license

	SELECT medallion, hack_license, COUNT(*)
	FROM nyctaxi_fare
	WHERE pickup_datetime BETWEEN '20130101' AND '20130131'
	GROUP BY medallion, hack_license
	HAVING COUNT(*) > 100

#### Data Quality Assessment: Verify records with incorrect longitude and/or latitude

This example investigates if any of the longitude and/or latitude fields either contain an invalid value (radian degrees should be between -90 and 90), or have (0, 0) coordinates.

	SELECT COUNT(*) FROM nyctaxi_trip
	WHERE pickup_datetime BETWEEN '20130101' AND '20130331'
	AND  (CAST(pickup_longitude AS float) NOT BETWEEN -90 AND 90
	OR    CAST(pickup_latitude AS float) NOT BETWEEN -90 AND 90
	OR    CAST(dropoff_longitude AS float) NOT BETWEEN -90 AND 90
	OR    CAST(dropoff_latitude AS float) NOT BETWEEN -90 AND 90
	OR    (pickup_longitude = '0' AND pickup_latitude = '0')
	OR    (dropoff_longitude = '0' AND dropoff_latitude = '0'))

#### Exploration: Tipped vs. Not Tipped Trips distribution

This example finds the number of trips that were tipped vs. not tipped in a given time period (or in the full dataset if covering the full year). This distribution reflects the binary label distribution to be later used for binary classification modeling.

	SELECT tipped, COUNT(*) AS tip_freq FROM (
	  SELECT CASE WHEN (tip_amount > 0) THEN 1 ELSE 0 END AS tipped, tip_amount
	  FROM nyctaxi_fare
	  WHERE pickup_datetime BETWEEN '20130101' AND '20131231') tc
	GROUP BY tipped

#### Exploration: Tip Class/Range Distribution

This example computes the distribution of tip ranges in a given time period (or in the full dataset if covering the full year). This is the distribution of the label classes that will be used later for multiclass classification modeling.

	SELECT tip_class, COUNT(*) AS tip_freq FROM (
		SELECT CASE 
			WHEN (tip_amount = 0) THEN 0
			WHEN (tip_amount > 0 AND tip_amount <= 5) THEN 1
			WHEN (tip_amount > 5 AND tip_amount <= 10) THEN 2
			WHEN (tip_amount > 10 AND tip_amount <= 20) THEN 3
			ELSE 4 
		END AS tip_class
	FROM nyctaxi_fare
	WHERE pickup_datetime BETWEEN '20130101' AND '20131231') tc
	GROUP BY tip_class

#### Exploration: Compute and Compare Trip Distance

This example converts the pickup and drop-off longitude and latitude to SQL geography points, computes the trip distance using SQL geography points difference, and returns a random sample of the results for comparison. The example limits the results to valid coordinates only using the data quality assessment query covered earlier.

	SELECT 
	pickup_location=geography::STPointFromText('POINT(' + pickup_longitude + ' ' + pickup_latitude + ')', 4326)
	,dropoff_location=geography::STPointFromText('POINT(' + dropoff_longitude + ' ' + dropoff_latitude + ')', 4326)
	,trip_distance
	,computedist=round(geography::STPointFromText('POINT(' + pickup_longitude + ' ' + pickup_latitude + ')', 4326).STDistance(geography::STPointFromText('POINT(' + dropoff_longitude + ' ' + dropoff_latitude + ')', 4326))/1000, 2)
	FROM nyctaxi_trip
	tablesample(0.01 percent)
	WHERE CAST(pickup_latitude AS float) BETWEEN -90 AND 90
	AND   CAST(dropoff_latitude AS float) BETWEEN -90 AND 90
	AND   pickup_longitude != '0' AND dropoff_longitude != '0'

#### Feature Engineering in SQL Queries

The label generation and geography conversion exploration queries can also be used to generate labels/features by removing the counting part. Additional feature engineering SQL examples are provided in the [Data Exploration and Feature Engineering in IPython Notebook](#ipnb) section. It is more efficient to run the feature generation queries on the full dataset or a large subset of it using SQL queries which run directly on the SQL Server database instance. The queries may be executed in **SQL Server Management Studio**, IPython Notebook or any development tool/environment which can access the database locally or remotely.

#### Preparing Data for Model Building

The following query joins the **nyctaxi\_trip** and **nyctaxi\_fare** tables, generates a binary classification label **tipped**, a multi-class classification label **tip\_class**, and extracts a 1% random sample from the full joined dataset. This query can be copied then pasted directly in the [Azure Machine Learning Studio](https://studio.azureml.net) Reader module for direct data ingestion from the SQL Server database instance in Azure. The query excludes records with incorrect (0, 0) coordinates.

	SELECT t.*, f.payment_type, f.fare_amount, f.surcharge, f.mta_tax, f.tolls_amount, 	f.total_amount, f.tip_amount,
	    CASE WHEN (tip_amount > 0) THEN 1 ELSE 0 END AS tipped,
	    CASE WHEN (tip_amount = 0) THEN 0
	        WHEN (tip_amount > 0 AND tip_amount <= 5) THEN 1
	        WHEN (tip_amount > 5 AND tip_amount <= 10) THEN 2
	        WHEN (tip_amount > 10 AND tip_amount <= 20) THEN 3
	        ELSE 4
	    END AS tip_class
	FROM nyctaxi_trip t, nyctaxi_fare f
	TABLESAMPLE (1 percent)
	WHERE t.medallion = f.medallion
	AND   t.hack_license = f.hack_license
	AND   t.pickup_datetime = f.pickup_datetime
	AND   pickup_longitude != '0' AND dropoff_longitude != '0'


## <a name="ipnb"></a>Data Exploration and Feature Engineering in IPython Notebook

In this section, we will perform data exploration and feature generation
using both Python and SQL queries against the SQL Server database created earlier. A sample IPython notebook named **machine-Learning-data-science-process-sql-story.ipynb** is provided in the **Sample IPython Notebooks** folder. This notebook is also available on [Github](https://github.com/Azure/Azure-MachineLearning-DataScience/tree/master/Misc/DataScienceProcess/iPythonNotebooks).

The recommended sequence when working with big data is the following:

- Read in a small sample of the data into an in-memory data frame.
- Perform some visualizations and explorations using the sampled data.
- Experiment with feature engineering using the sampled data. 
- For larger data exploration, data manipulation and feature engineering, use Python to issue SQL Queries directly against the SQL Server database in the Azure VM.
- Decide the sample size to use for Azure Machine Learning model building.

When ready to proceed to Azure Machine Learning, you may either:  

1. Save the final SQL query to extract and sample the data and copy-paste the query directly into a Reader module in Azure Machine Learning. This method is demonstrated in the [Building Models in Azure Machine Learning](#mlmodel) section.    
2. Persist the sampled and engineered data you plan to use for model building in a new database table, then use the new table in the Reader module.

The following are a few data exploration, data visualization, and feature engineering examples. For more examples, see the sample SQL IPython notebook in the **Sample IPython Notebooks** folder.

#### Initialize Database Credentials

Initialize your database connection settings in the following variables:

    SERVER_NAME=<server name>
    DATABASE_NAME=<database name>
    USERID=<user name>
    PASSWORD=<password>
    DB_DRIVER = <database server>

#### Create Database Connection

    CONNECTION_STRING = 'DRIVER={'+DRIVER+'};SERVER='+SERVER_NAME+';DATABASE='+DATABASE_NAME+';UID='+USERID+';PWD='+PASSWORD
    conn = pyodbc.connect(CONNECTION_STRING)

#### Report number of rows and columns in table nyctaxi_trip

    nrows = pd.read_sql('''
		SELECT SUM(rows) FROM sys.partitions 
		WHERE object_id = OBJECT_ID('nyctaxi_trip')
	''', conn)
    
	print 'Total number of rows = %d' % nrows.iloc[0,0]
    
    ncols = pd.read_sql('''
		SELECT COUNT(*) FROM information_schema.columns 
		WHERE table_name = ('nyctaxi_trip')
	''', conn)
    
	print 'Total number of columns = %d' % ncols.iloc[0,0]

- Total number of rows = 173179759  
- Total number of columns = 14
    
#### Read-in a small data sample from the SQL Server Database

    t0 = time.time()
    
	query = '''
		SELECT t.*, f.payment_type, f.fare_amount, f.surcharge, f.mta_tax, 
			f.tolls_amount, f.total_amount, f.tip_amount 
		FROM nyctaxi_trip t, nyctaxi_fare f 
		TABLESAMPLE (0.05 PERCENT)
		WHERE t.medallion = f.medallion 
		AND   t.hack_license = f.hack_license 
		AND   t.pickup_datetime = f.pickup_datetime
	'''

    df1 = pd.read_sql(query, conn)
    
    t1 = time.time()
    print 'Time to read the sample table is %f seconds' % (t1-t0)
    
    print 'Number of rows and columns retrieved = (%d, %d)' % (df1.shape[0], df1.shape[1])

Time to read the sample table is 6.492000 seconds  
Number of rows and columns retrieved = (84952, 21)
    
#### Descriptive Statistics

Now are ready to explore the sampled data. We start with
looking at descriptive statistics for the **trip\_distance** (or any other) field(s):

    df1['trip_distance'].describe()

#### Visualization: Box Plot Example

Next we look at the box plot for the trip distance to visualize the quantiles

    df1.boxplot(column='trip_distance',return_type='dict')

![Plot #1][1]

#### Visualization: Distribution Plot Example

    fig = plt.figure()
    ax1 = fig.add_subplot(1,2,1)
    ax2 = fig.add_subplot(1,2,2)
    df1['trip_distance'].plot(ax=ax1,kind='kde', style='b-')
    df1['trip_distance'].hist(ax=ax2, bins=100, color='k')

![Plot #2][2]

#### Visualization: Bar and Line Plots

In this example, we bin the trip distance into five bins and visualize the binning results.

    trip_dist_bins = [0, 1, 2, 4, 10, 1000]
    df1['trip_distance']
    trip_dist_bin_id = pd.cut(df1['trip_distance'], trip_dist_bins)
    trip_dist_bin_id

We can plot the above bin distribution in a bar or line plot as below

    pd.Series(trip_dist_bin_id).value_counts().plot(kind='bar')

![Plot #3][3]

    pd.Series(trip_dist_bin_id).value_counts().plot(kind='line')

![Plot #4][4]

#### Visualization: Scatterplot Example

We show scatter plot between **trip\_time\_in\_secs** and **trip\_distance** to see if there
is any correlation

    plt.scatter(df1['trip_time_in_secs'], df1['trip_distance'])

![Plot #6][6]

Similarly we can check the relationship between **rate\_code** and **trip\_distance**.

    plt.scatter(df1['passenger_count'], df1['trip_distance'])

![Plot #8][8]

### Sub-Sampling the Data in SQL

When preparing data for model building in [Azure Machine Learning Studio](https://studio.azureml.net), you may either decide on the **SQL query to use directly in the Reader module** or persist the engineered and sampled data in a new table, which you could use in the Reader module with a simple **SELECT * FROM <your\_new\_table\_name>**.

In this section we will create a new table to hold the sampled and engineered data. An example of a direct SQL query for model building is provided in the [Data Exploration and Feature Engineering in SQL Server](#dbexplore) section.

#### Create a Sample Table and Populate with 1% of the Joined Tables. Drop Table First if it Exists.

In this section, we join the tables **nyctaxi\_trip** and **nyctaxi\_fare**, extract a 1% random sample, and persist the sampled data in a new table name **nyctaxi\_one\_percent**:

    cursor = conn.cursor()
    
    drop_table_if_exists = '''
        IF OBJECT_ID('nyctaxi_one_percent', 'U') IS NOT NULL DROP TABLE nyctaxi_one_percent
    '''
    
    nyctaxi_one_percent_insert = '''
        SELECT t.*, f.payment_type, f.fare_amount, f.surcharge, f.mta_tax, f.tolls_amount, f.total_amount, f.tip_amount
		INTO nyctaxi_one_percent 
		FROM nyctaxi_trip t, nyctaxi_fare f
		TABLESAMPLE (1 PERCENT)
		WHERE t.medallion = f.medallion
		AND   t.hack_license = f.hack_license
		AND   t.pickup_datetime = f.pickup_datetime
		AND   pickup_longitude <> '0' AND dropoff_longitude <> '0'
    '''
    
    cursor.execute(drop_table_if_exists)
    cursor.execute(nyctaxi_one_percent_insert)
    cursor.commit()
    
### Data Exploration using SQL Queries in IPython Notebook

In this section, we explore data distributions using the 1% sampled data which is persisted in the new table we created above. Note that similar explorations can be performed using the original tables, optionally using **TABLESAMPLE** to limit the exploration sample or by limiting the results to a given time period using the **pickup\_datetime** partitions, as illustrated in the [Data Exploration and Feature Engineering in SQL Server](#dbexplore) section.

#### Exploration: Daily distribution of trips

    query = '''
		SELECT CONVERT(date, dropoff_datetime) AS date, COUNT(*) AS c 
		FROM nyctaxi_one_percent 
		GROUP BY CONVERT(date, dropoff_datetime)
	'''

    pd.read_sql(query,conn)

#### Exploration: Trip distribution per medallion

    query = '''
		SELECT medallion,count(*) AS c 
		FROM nyctaxi_one_percent 
		GROUP BY medallion
	'''
    
	pd.read_sql(query,conn)

### Feature Generation Using SQL Queries in IPython Notebook

In this section we will generate new labels and features directly using SQL queries, operating on the 1% sample table we created in the previous section.

#### Label Generation: Generate Class Labels

In the following example, we generate two sets of labels to use for modeling:

1. Binary Class Labels **tipped** (predicting if a tip will be given)
2. Multiclass Labels **tip\_class** (predicting the tip bin or range)

		nyctaxi_one_percent_add_col = '''
			ALTER TABLE nyctaxi_one_percent ADD tipped bit, tip_class int
		'''
		
		cursor.execute(nyctaxi_one_percent_add_col)
		cursor.commit()
    
    	nyctaxi_one_percent_update_col = '''
        	UPDATE nyctaxi_one_percent 
            SET 
               tipped = CASE WHEN (tip_amount > 0) THEN 1 ELSE 0 END,
               tip_class = CASE WHEN (tip_amount = 0) THEN 0
                                WHEN (tip_amount > 0 AND tip_amount <= 5) THEN 1
                                WHEN (tip_amount > 5 AND tip_amount <= 10) THEN 2
                                WHEN (tip_amount > 10 AND tip_amount <= 20) THEN 3
                                ELSE 4
                            END
        '''

    	cursor.execute(nyctaxi_one_percent_update_col)
		cursor.commit()

#### Feature Engineering: Count Features for Categorical Columns

This example transforms a categorical field into a numeric field by replacing each category with the count of its occurrences in the data.

    nyctaxi_one_percent_insert_col = '''
		ALTER TABLE nyctaxi_one_percent ADD cmt_count int, vts_count int
	'''

    cursor.execute(nyctaxi_one_percent_insert_col)
    cursor.commit()

    nyctaxi_one_percent_update_col = '''
		WITH B AS 
		(
			SELECT medallion, hack_license, 
				SUM(CASE WHEN vendor_id = 'cmt' THEN 1 ELSE 0 END) AS cmt_count,
				SUM(CASE WHEN vendor_id = 'vts' THEN 1 ELSE 0 END) AS vts_count
			FROM nyctaxi_one_percent 
			GROUP BY medallion, hack_license
		) 
    
		UPDATE nyctaxi_one_percent 
		SET nyctaxi_one_percent.cmt_count = B.cmt_count,
			nyctaxi_one_percent.vts_count = B.vts_count
		FROM nyctaxi_one_percent A INNER JOIN B 
		ON A.medallion = B.medallion AND A.hack_license = B.hack_license
	'''
    
    cursor.execute(nyctaxi_one_percent_update_col)
    cursor.commit()

#### Feature Engineering: Bin features for Numerical Columns

This example transforms a continuous numeric field into preset category ranges, i.e., transform numeric field into a categorical field.

    nyctaxi_one_percent_insert_col = '''
		ALTER TABLE nyctaxi_one_percent ADD trip_time_bin int
	'''

    cursor.execute(nyctaxi_one_percent_insert_col)
    cursor.commit()

    nyctaxi_one_percent_update_col = '''
		WITH B(medallion,hack_license,pickup_datetime,trip_time_in_secs, BinNumber ) AS 
		(
			SELECT medallion,hack_license,pickup_datetime,trip_time_in_secs, 
			NTILE(5) OVER (ORDER BY trip_time_in_secs) AS BinNumber from nyctaxi_one_percent
		)
    
		UPDATE nyctaxi_one_percent 
		SET trip_time_bin = B.BinNumber
		FROM nyctaxi_one_percent A INNER JOIN B 
		ON A.medallion = B.medallion
		AND A.hack_license = B.hack_license
		AND A.pickup_datetime = B.pickup_datetime
	'''
    
    cursor.execute(nyctaxi_one_percent_update_col)
    cursor.commit()

#### Feature Engineering: Extract Location Features from Decimal Latitude/Longitude

This example breaks down the decimal representation of a latitude and/or longitude field into multiple region fields of different granularity, such as, country, city, town, block, etc. Note that the new geo-fields are not mapped to actual locations. For information on mapping geocode locations, see [Bing Maps REST Services](https://msdn.microsoft.com/en-us/library/ff701710.aspx). 

    nyctaxi_one_percent_insert_col = '''
		ALTER TABLE nyctaxi_one_percent 
		ADD l1 varchar(6), l2 varchar(3), l3 varchar(3), l4 varchar(3),
			l5 varchar(3), l6 varchar(3), l7 varchar(3)
	'''

    cursor.execute(nyctaxi_one_percent_insert_col)
    cursor.commit()

    nyctaxi_one_percent_update_col = '''
		UPDATE nyctaxi_one_percent
		SET l1=round(pickup_longitude,0) 
			, l2 = CASE WHEN LEN (PARSENAME(ROUND(ABS(pickup_longitude) - FLOOR(ABS(pickup_longitude)),6),1)) >= 1 THEN SUBSTRING(PARSENAME(ROUND(ABS(pickup_longitude) - FLOOR(ABS(pickup_longitude)),6),1),1,1) ELSE '0' END     
			, l3 = CASE WHEN LEN (PARSENAME(ROUND(ABS(pickup_longitude) - FLOOR(ABS(pickup_longitude)),6),1)) >= 2 THEN SUBSTRING(PARSENAME(ROUND(ABS(pickup_longitude) - FLOOR(ABS(pickup_longitude)),6),1),2,1) ELSE '0' END     
			, l4 = CASE WHEN LEN (PARSENAME(ROUND(ABS(pickup_longitude) - FLOOR(ABS(pickup_longitude)),6),1)) >= 3 THEN SUBSTRING(PARSENAME(ROUND(ABS(pickup_longitude) - FLOOR(ABS(pickup_longitude)),6),1),3,1) ELSE '0' END     
			, l5 = CASE WHEN LEN (PARSENAME(ROUND(ABS(pickup_longitude) - FLOOR(ABS(pickup_longitude)),6),1)) >= 4 THEN SUBSTRING(PARSENAME(ROUND(ABS(pickup_longitude) - FLOOR(ABS(pickup_longitude)),6),1),4,1) ELSE '0' END     
			, l6 = CASE WHEN LEN (PARSENAME(ROUND(ABS(pickup_longitude) - FLOOR(ABS(pickup_longitude)),6),1)) >= 5 THEN SUBSTRING(PARSENAME(ROUND(ABS(pickup_longitude) - FLOOR(ABS(pickup_longitude)),6),1),5,1) ELSE '0' END     
			, l7 = CASE WHEN LEN (PARSENAME(ROUND(ABS(pickup_longitude) - FLOOR(ABS(pickup_longitude)),6),1)) >= 6 THEN SUBSTRING(PARSENAME(ROUND(ABS(pickup_longitude) - FLOOR(ABS(pickup_longitude)),6),1),6,1) ELSE '0' END 
	'''

    cursor.execute(nyctaxi_one_percent_update_col)
    cursor.commit()

#### Verify the final form of the featurized table

    query = '''SELECT TOP 100 * FROM nyctaxi_one_percent'''
    pd.read_sql(query,conn)

We are now ready to proceed to model building and model deployment in [Azure Machine Learning](https://studio.azureml.net). The data is ready for any of the prediction problems identified earlier, namely:

1. Binary classification: To predict whether or not a tip was paid for a trip.

2. Multiclass classification: To predict the range of tip paid, according to the previously defined classes.

3. Regression task: To predict the amount of tip paid for a trip.  


## <a name="mlmodel"></a>Building Models in Azure Machine Learning

To begin the modeling exercise, log in to your Azure Machine Learning workspace. If you have not yet created a machine learning workspace, see [Create an Azure ML workspace](http://azure.microsoft.com/documentation/articles/machine-learning-create-workspace/).

1. To get started with Azure Machine Learning, see [What is Azure Machine Learning Studio?](http://azure.microsoft.com/documentation/articles/machine-learning-what-is-ml-studio/)

2. Log in to [Azure Machine Learning Studio](https://studio.azureml.net).

3. The Studio Home page provides a wealth of information, videos, tutorials, links to the Modules Reference, and other resources. Fore more information about Azure Machine Learning, consult the [Azure Machine Learning Documentation Center](http://azure.microsoft.com/documentation/services/machine-learning/).

A typical training experiment consists of the following:

1. Create a **+NEW** experiment.
2. Get the data to Azure ML.
3. Pre-process, transform and manipulate the data as needed.
4. Generate features as needed.
5. Split the data into training/validation/testing datasets(or have separate datasets for each).
6. Select one or more machine learning algorithms depending on the learning problem to solve. E.g., binary classification, multiclass classification, regression.
7. Train one or more models using the training dataset.
8. Score the validation dataset using the trained model(s).
9. Evaluate the model(s) to compute the relevant metrics for the learning problem.
10. Fine tune the model(s) and select the best model to deploy.

In this exercise, we have already explored and engineered the data in SQL Server, and decided on the sample size to ingest in Azure ML. To build one or more of the prediction models we decided:

1. Get the data to Azure ML using the **Reader** module, available in the **Data Input and Output** section. For more information, see the [Reader](https://msdn.microsoft.com/library/azure/4e1b0fe6-aded-4b3f-a36f-39b8862b9004) module reference page.

	![Azure ML Reader][17]

2. Select **Azure SQL Database** as the **Data source** in the **Properties** panel.

3. Enter the database DNS name in the **Database server name** field. Format: `tcp:<your_virtual_machine_DNS_name>,1433`

4. Enter the **Database name** in the corresponding field.

5. Enter the **SQL user name** in the **Server user aqccount name, and the password in the **Server user account password**.

6. Check **Accept any server certificate** option.

7. In the **Database query** edit text area, paste the query which extracts the necessary database fields (including any computed fields such as the labels) and down samples the data to the desired sample size.

An example of a binary classification experiment reading data directly from the SQL Server database is in the figure below. Similar experiments can be constructed for multiclass classification and regression problems.

![Azure ML Train][10]

> [AZURE.IMPORTANT] In the modeling data extraction and sampling query examples provided in previous sections, **all labels for the three modeling exercises are included in the query**. An important (required) step in each of the modeling exercises is to **exclude** the unnecessary labels for the other two problems, and any other **target leaks**. For e.g., when using binary classification, use the label **tipped** and exclude the fields **tip\_class**, **tip\_amount**, and **total\_amount**. The latter are target leaks since they imply the tip paid.
>
> To exclude unnecessary columns and/or target leaks, you may use the **Project Columns** module or the **Metadta Editor**. For more information, see [Project Columns](https://msdn.microsoft.com/library/azure/1ec722fa-b623-4e26-a44e-a50c6d726223) and [Metadata Editor](https://msdn.microsoft.com/library/azure/370b6676-c11c-486f-bf73-35349f842a66) reference pages.

## <a name="mldeploy"></a>Deploying Models in Azure Machine Learning

<<<<<<< HEAD
When your model is ready, you can easily deploy it as a web service directly from the experiment. For more information about publishing Azure ML web services, see [Publish an Azure Machine Learning web service](http://azure.microsoft.com/en-us/documentation/articles/machine-learning-publish-a-machine-learning-web-service/).
=======
When your model is ready, you can easily deploy it as a web service directly from the experiment. For more information about publishing Azure ML web services, see [Publish an Azure Machine Learning web service](http://azure.microsoft.com/documentation/articles/machine-learning-publish-a-machine-learning-web-service/).
>>>>>>> 2076695a

To deploy a new web service, you need to:

1. Create a scoring experiment.
2. Publish the web service.

To create a scoring experiment from a **Finished** training experiment, click **CREATE SCORING EXPERIMENT** in the lower action bar.

![Azure Scoring][18]

Azure Machine Learning will attempt to create a scoring experiment based on the components of the training experiment. In particular, it will:

1. Save the trained model and remove the model training modules.
2. Identify a logical **input port** to represent the expected input data schema.
3. Identify a logical **output port** to represent the expected web service output schema.

When the scoring experiment is created, review it and adjust as needed. A typical adjustment is to replace the input dataset and/or query with one which excludes label fields, as these will not be available when the service is called. It is also a good practice to reduce the size of the input dataset and/or query to a few records, just enough to indicate the input schema. For the output port, it is common to exclude all input fields and only include the **Scored Labels** and **Scored Probabilities** in the output using the **Project Columns** module.

A sample scoring experiment is in the figure below. When ready to publish, click the **PUBLISH WEB SERVICE** button in the lower action bar.

![Azure ML Publish][11]

To recap, in this walkthrough tutorial, you have created an Azure data science environment, worked with a large public dataset all the way from data acquisition to model training and publishing of an Azure Machine Learning web service.

### License Information

This sample walkthrough and its accompanying scripts and IPython notebook(s) are shared by Microsoft under the MIT license. Please check the LICENSE.txt file in in the directory of the sample code on GitHub for more details.

### References

•	[Andrés Monroy NYC Taxi Trips Download Page](http://www.andresmh.com/nyctaxitrips/)  
•	[FOILing NYC’s Taxi Trip Data by Chris Whong](http://chriswhong.com/open-data/foil_nyc_taxi/)   
•	[NYC Taxi and Limousine Commission Research and Statistics](https://www1.nyc.gov/html/tlc/html/about/statistics.shtml)


[1]: ./media/machine-learning-data-science-process-sql-walkthrough/sql-walkthrough_26_1.png
[2]: ./media/machine-learning-data-science-process-sql-walkthrough/sql-walkthrough_28_1.png
[3]: ./media/machine-learning-data-science-process-sql-walkthrough/sql-walkthrough_35_1.png
[4]: ./media/machine-learning-data-science-process-sql-walkthrough/sql-walkthrough_36_1.png
[5]: ./media/machine-learning-data-science-process-sql-walkthrough/sql-walkthrough_39_1.png
[6]: ./media/machine-learning-data-science-process-sql-walkthrough/sql-walkthrough_42_1.png
[7]: ./media/machine-learning-data-science-process-sql-walkthrough/sql-walkthrough_44_1.png
[8]: ./media/machine-learning-data-science-process-sql-walkthrough/sql-walkthrough_46_1.png
[9]: ./media/machine-learning-data-science-process-sql-walkthrough/sql-walkthrough_71_1.png
[10]: ./media/machine-learning-data-science-process-sql-walkthrough/azuremltrain.png
[11]: ./media/machine-learning-data-science-process-sql-walkthrough/azuremlpublish.png
[12]: ./media/machine-learning-data-science-process-sql-walkthrough/ssmsconnect.png
[13]: ./media/machine-learning-data-science-process-sql-walkthrough/executescript.png
[14]: ./media/machine-learning-data-science-process-sql-walkthrough/sqlserverproperties.png
[15]: ./media/machine-learning-data-science-process-sql-walkthrough/sqldefaultdirs.png
[16]: ./media/machine-learning-data-science-process-sql-walkthrough/bulkimport.png
[17]: ./media/machine-learning-data-science-process-sql-walkthrough/amlreader.png
[18]: ./media/machine-learning-data-science-process-sql-walkthrough/amlscoring.png<|MERGE_RESOLUTION|>--- conflicted
+++ resolved
@@ -98,11 +98,7 @@
 	> where `<user_name>` is your VM's Windows login name. We will refer to the sample folders as **Sample Scripts** and **Sample IPython Notebooks**.
 
 
-<<<<<<< HEAD
-Based on the dataset size, data source location, and the selected Azure target environment, this scenario is similar to [Scenario \#5: Large dataset in a local files, target SQL Server in Azure VM](http://azure.microsoft.com/en-us/documentation/articles/machine-learning-data-science-plan-sample-scenarios/#largelocaltodb).
-=======
 Based on the dataset size, data source location, and the selected Azure target environment, this scenario is similar to [Scenario \#5: Large dataset in a local files, target SQL Server in Azure VM](http://azure.microsoft.com/documentation/articles/machine-learning-data-science-plan-sample-scenarios/#largelocaltodb).
->>>>>>> 2076695a
 
 ## <a name="getdata"></a>Get the Data from Public Source
 
@@ -678,11 +674,7 @@
 
 ## <a name="mldeploy"></a>Deploying Models in Azure Machine Learning
 
-<<<<<<< HEAD
-When your model is ready, you can easily deploy it as a web service directly from the experiment. For more information about publishing Azure ML web services, see [Publish an Azure Machine Learning web service](http://azure.microsoft.com/en-us/documentation/articles/machine-learning-publish-a-machine-learning-web-service/).
-=======
 When your model is ready, you can easily deploy it as a web service directly from the experiment. For more information about publishing Azure ML web services, see [Publish an Azure Machine Learning web service](http://azure.microsoft.com/documentation/articles/machine-learning-publish-a-machine-learning-web-service/).
->>>>>>> 2076695a
 
 To deploy a new web service, you need to:
 
