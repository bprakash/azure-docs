--- conflicted
+++ resolved
@@ -7,15 +7,6 @@
 	manager="timlt"
 	editor=""/>
 
-<<<<<<< HEAD
-<tags 
-	ms.service="virtual-machines" 
-	ms.workload="infrastructure-services" 
-	ms.tgt_pltfrm="na" 
-	ms.devlang="na" 
-	ms.topic="article" 
-	ms.date="04/02/2015" 
-=======
 <tags
 	ms.service="virtual-machines"
 	ms.workload="infrastructure-services"
@@ -23,19 +14,13 @@
 	ms.devlang="na"
 	ms.topic="article"
 	ms.date="04/22/2015"
->>>>>>> 8e917651
 	ms.author="josephd"/>
 
 # Use Azure PowerShell to create and preconfigure Windows-based Virtual Machines
 
 > [AZURE.SELECTOR]
-<<<<<<< HEAD
-- [Azure Portal](virtual-machines-windows-tutorial.md)
-- [Azure Preview Portal](virtual-machines-windows-tutorial-azure-preview.md)
-=======
 - [Azure Preview Portal](virtual-machines-windows-tutorial.md)
 - [Azure Management Portal](virtual-machines-windows-tutorial-classic-portal.md)
->>>>>>> 8e917651
 - [PowerShell](virtual-machines-ps-create-preconfigure-windows-vms.md)
 
 These steps show you how to customize a set of Azure PowerShell commands that create and pre-configure a Windows-based Azure virtual machine by using a building block approach. You can use this process to quickly create a command set for a new Windows-based virtual machine and expand an existing deployment or to create multiple command sets that quickly build out a custom dev/test or IT pro environment.
