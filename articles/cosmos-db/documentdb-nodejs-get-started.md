---
title: Node.js tutorial for the DocumentDB API for Azure Cosmos DB | Microsoft Docs
description: A Node.js tutorial that creates a Cosmos DB with the DocumentDB API. 
keywords: node.js tutorial, node database
services: cosmos-db
documentationcenter: node.js
author: AndrewHoh
manager: jhubbard
editor: monicar

ms.assetid: 14d52110-1dce-4ac0-9dd9-f936afccd550
ms.service: cosmos-db
ms.workload: data-services
ms.tgt_pltfrm: na
ms.devlang: node
ms.topic: article
<<<<<<< HEAD
ms.date: 05/23/2017
=======
ms.date: 08/14/2017
>>>>>>> 7e950a10
ms.author: anhoh

---
# Node.js tutorial: Use the DocumentDB API in Azure Cosmos DB to create a Node.js console application
> [!div class="op_single_selector"]
> * [.NET](documentdb-get-started.md)
> * [.NET Core](documentdb-dotnetcore-get-started.md)
> * [Node.js for MongoDB](mongodb-samples.md)
> * [Node.js](documentdb-nodejs-get-started.md)
> * [Java](documentdb-java-get-started.md)
> * [C++](documentdb-cpp-get-started.md)
>  
> 

Welcome to the Node.js tutorial for the Azure Cosmos DB Node.js SDK! After following this tutorial, you'll have a console application that creates and queries Azure Cosmos DB resources.

We'll cover:

* Creating and connecting to an Azure Cosmos DB account
* Setting up your application
* Creating a node database
* Creating a collection
* Creating JSON documents
* Querying the collection
* Replacing a document
* Deleting a document
* Deleting the node database

Don't have time? Don't worry! The complete solution is available on [GitHub](https://github.com/Azure-Samples/documentdb-node-getting-started). See [Get the complete solution](#GetSolution) for quick instructions.

After you've completed the Node.js tutorial, please use the voting buttons at the top and bottom of this page to give us feedback. If you'd like us to contact you directly, feel free to include your email address in your comments.

Now let's get started!

## Prerequisites for the Node.js tutorial
Please make sure you have the following:

* An active Azure account. If you don't have one, you can sign up for a [Free Azure Trial](https://azure.microsoft.com/pricing/free-trial/).
    * Alternatively, you can use the [Azure Cosmos DB Emulator](local-emulator.md) for this tutorial.
* [Node.js](https://nodejs.org/) version v0.10.29 or higher.

## Step 1: Create an Azure Cosmos DB account
Let's create an Azure Cosmos DB account. If you already have an account you want to use, you can skip ahead to [Set up your Node.js application](#SetupNode). If you are using the Azure Cosmos DB Emulator, please follow the steps at [Azure Cosmos DB Emulator](local-emulator.md) to setup the emulator and skip ahead to [Set up your Node.js application](#SetupNode).

[!INCLUDE [cosmos-db-create-dbaccount](../../includes/cosmos-db-create-dbaccount.md)]

## <a id="SetupNode"></a>Step 2: Set up your Node.js application
1. Open your favorite terminal.
2. Locate the folder or directory where you'd like to save your Node.js application.
3. Create two empty JavaScript files with the following commands:
   * Windows:
     * ```fsutil file createnew app.js 0```
     * ```fsutil file createnew config.js 0```
   * Linux/OS X:
     * ```touch app.js```
     * ```touch config.js```
4. Install the documentdb module via npm. Use the following command:
   * ```npm install documentdb --save```

Great! Now that you've finished setting up, let's start writing some code.

## <a id="Config"></a>Step 3: Set your app's configurations
Open ```config.js``` in your favorite text editor.

<<<<<<< HEAD
Then, copy and paste the code snippet below and set properties ```config.endpoint``` and ```config.primaryKey``` to your Azure Cosmos DB endpoint uri and primary key. Both these configurations can be found in the [Azure Portal](https://portal.azure.com).
=======
Then, copy and paste the code snippet below and set properties ```config.endpoint``` and ```config.primaryKey``` to your Azure Cosmos DB endpoint uri and primary key. Both these configurations can be found in the [Azure portal](https://portal.azure.com).
>>>>>>> 7e950a10

![Node.js tutorial - Screen shot of the Azure portal, showing an Azure Cosmos DB account, with the ACTIVE hub highlighted, the KEYS button highlighted on the Azure Cosmos DB account blade, and the URI, PRIMARY KEY and SECONDARY KEY values highlighted on the Keys blade - Node database][keys]

    // ADD THIS PART TO YOUR CODE
    var config = {}

    config.endpoint = "~your Azure Cosmos DB endpoint uri here~";
    config.primaryKey = "~your primary key here~";

Copy and paste the ```database id```, ```collection id```, and ```JSON documents``` to your ```config``` object below where you set your ```config.endpoint``` and ```config.authKey``` properties. If you already have data you'd like to store in your database, you can use Azure Cosmos DB's [Data Migration tool](import-data.md) rather than adding the document definitions.

    config.endpoint = "~your Azure Cosmos DB endpoint uri here~";
    config.primaryKey = "~your primary key here~";

    // ADD THIS PART TO YOUR CODE
    config.database = {
        "id": "FamilyDB"
    };

    config.collection = {
        "id": "FamilyColl"
    };

    config.documents = {
        "Andersen": {
            "id": "Anderson.1",
            "lastName": "Andersen",
            "parents": [{
                "firstName": "Thomas"
            }, {
                    "firstName": "Mary Kay"
                }],
            "children": [{
                "firstName": "Henriette Thaulow",
                "gender": "female",
                "grade": 5,
                "pets": [{
                    "givenName": "Fluffy"
                }]
            }],
            "address": {
                "state": "WA",
                "county": "King",
                "city": "Seattle"
            }
        },
        "Wakefield": {
            "id": "Wakefield.7",
            "parents": [{
                "familyName": "Wakefield",
                "firstName": "Robin"
            }, {
                    "familyName": "Miller",
                    "firstName": "Ben"
                }],
            "children": [{
                "familyName": "Merriam",
                "firstName": "Jesse",
                "gender": "female",
                "grade": 8,
                "pets": [{
                    "givenName": "Goofy"
                }, {
                        "givenName": "Shadow"
                    }]
            }, {
                    "familyName": "Miller",
                    "firstName": "Lisa",
                    "gender": "female",
                    "grade": 1
                }],
            "address": {
                "state": "NY",
                "county": "Manhattan",
                "city": "NY"
            },
            "isRegistered": false
        }
    };


The database, collection, and document definitions will act as your Azure Cosmos DB ```database id```, ```collection id```, and documents' data.

Finally, export your ```config``` object, so that you can reference it within the ```app.js``` file.

            },
            "isRegistered": false
        }
    };

    // ADD THIS PART TO YOUR CODE
    module.exports = config;

## <a id="Connect"></a> Step 4: Connect to an Azure Cosmos DB account
Open your empty ```app.js``` file in the text editor. Copy and paste the code below to import the ```documentdb``` module and your newly created ```config``` module.

    // ADD THIS PART TO YOUR CODE
    "use strict";

    var documentClient = require("documentdb").DocumentClient;
    var config = require("./config");
    var url = require('url');

Copy and paste the code to use the previously saved ```config.endpoint``` and ```config.primaryKey``` to create a new DocumentClient.

    var config = require("./config");
    var url = require('url');

    // ADD THIS PART TO YOUR CODE
    var client = new documentClient(config.endpoint, { "masterKey": config.primaryKey });

Now that you have the code to initialize the Azure Cosmos DB client, let's take a look at working with Azure Cosmos DB resources.

## Step 5: Create a Node database
Copy and paste the code below to set the HTTP status for Not Found, the database url, and the collection url. These urls are how the Azure Cosmos DB client will find the right database and collection.

    var client = new documentClient(config.endpoint, { "masterKey": config.primaryKey });

    // ADD THIS PART TO YOUR CODE
    var HttpStatusCodes = { NOTFOUND: 404 };
    var databaseUrl = `dbs/${config.database.id}`;
    var collectionUrl = `${databaseUrl}/colls/${config.collection.id}`;

A [database](documentdb-resources.md#databases) can be created by using the [createDatabase](https://azure.github.io/azure-documentdb-node/DocumentClient.html) function of the **DocumentClient** class. A database is the logical container of document storage partitioned across collections.

Copy and paste the **getDatabase** function for creating your new database in the app.js file with the ```id``` specified in the ```config``` object. The function will check if the database with the same ```FamilyRegistry``` id does not already exist. If it does exist, we'll return that database instead of creating a new one.

    var collectionUrl = `${databaseUrl}/colls/${config.collection.id}`;

    // ADD THIS PART TO YOUR CODE
    function getDatabase() {
        console.log(`Getting database:\n${config.database.id}\n`);

        return new Promise((resolve, reject) => {
            client.readDatabase(databaseUrl, (err, result) => {
                if (err) {
                    if (err.code == HttpStatusCodes.NOTFOUND) {
                        client.createDatabase(config.database, (err, created) => {
                            if (err) reject(err)
                            else resolve(created);
                        });
                    } else {
                        reject(err);
                    }
                } else {
                    resolve(result);
                }
            });
        });
    }

Copy and paste the code below where you set the **getDatabase** function to add the helper function **exit** that will print the exit message and the call to **getDatabase** function.

                } else {
                    resolve(result);
                }
            });
        });
    }

    // ADD THIS PART TO YOUR CODE
    function exit(message) {
        console.log(message);
        console.log('Press any key to exit');
        process.stdin.setRawMode(true);
        process.stdin.resume();
        process.stdin.on('data', process.exit.bind(process, 0));
    }

    getDatabase()
    .then(() => { exit(`Completed successfully`); })
    .catch((error) => { exit(`Completed with error ${JSON.stringify(error)}`) });

In your terminal, locate your ```app.js``` file and run the command: ```node app.js```

Congratulations! You have successfully created an Azure Cosmos DB database.

## <a id="CreateColl"></a>Step 6: Create a collection
> [!WARNING]
> **CreateDocumentCollectionAsync** will create a new collection, which has pricing implications. For more details, please visit our [pricing page](https://azure.microsoft.com/pricing/details/cosmos-db/).
> 
> 

A [collection](documentdb-resources.md#collections) can be created by using the [createCollection](https://azure.github.io/azure-documentdb-node/DocumentClient.html) function of the **DocumentClient** class. A collection is a container of JSON documents and associated JavaScript application logic.

Copy and paste the **getCollection** function underneath the **getDatabase** function in the app.js file to create your new collection with the ```id``` specified in the ```config``` object. Again, we'll check to make sure a collection with the same ```FamilyCollection``` id does not already exist. If it does exist, we'll return that collection instead of creating a new one.

                } else {
                    resolve(result);
                }
            });
        });
    }

    // ADD THIS PART TO YOUR CODE
    function getCollection() {
        console.log(`Getting collection:\n${config.collection.id}\n`);

        return new Promise((resolve, reject) => {
            client.readCollection(collectionUrl, (err, result) => {
                if (err) {
                    if (err.code == HttpStatusCodes.NOTFOUND) {
                        client.createCollection(databaseUrl, config.collection, { offerThroughput: 400 }, (err, created) => {
                            if (err) reject(err)
                            else resolve(created);
                        });
                    } else {
                        reject(err);
                    }
                } else {
                    resolve(result);
                }
            });
        });
    }

Copy and paste the code below the call to **getDatabase** to execute the **getCollection** function.

    getDatabase()

    // ADD THIS PART TO YOUR CODE
    .then(() => getCollection())
    // ENDS HERE

    .then(() => { exit(`Completed successfully`); })
    .catch((error) => { exit(`Completed with error ${JSON.stringify(error)}`) });

In your terminal, locate your ```app.js``` file and run the command: ```node app.js```

Congratulations! You have successfully created an Azure Cosmos DB collection.

## <a id="CreateDoc"></a>Step 7: Create a document
A [document](documentdb-resources.md#documents) can be created by using the [createDocument](https://azure.github.io/azure-documentdb-node/DocumentClient.html) function of the **DocumentClient** class. Documents are user defined (arbitrary) JSON content. You can now insert a document into Azure Cosmos DB.

Copy and paste the **getFamilyDocument** function underneath the **getCollection** function for creating the documents containing the JSON data saved in the ```config``` object. Again, we'll check to make sure a document with the same id does not already exist.

                } else {
                    resolve(result);
                }
            });
        });
    }

    // ADD THIS PART TO YOUR CODE
    function getFamilyDocument(document) {
        let documentUrl = `${collectionUrl}/docs/${document.id}`;
        console.log(`Getting document:\n${document.id}\n`);

        return new Promise((resolve, reject) => {
            client.readDocument(documentUrl, { partitionKey: document.district }, (err, result) => {
                if (err) {
                    if (err.code == HttpStatusCodes.NOTFOUND) {
                        client.createDocument(collectionUrl, document, (err, created) => {
                            if (err) reject(err)
                            else resolve(created);
                        });
                    } else {
                        reject(err);
                    }
                } else {
                    resolve(result);
                }
            });
        });
    };

Copy and paste the code below the call to **getCollection** to execute the **getFamilyDocument** function.

    getDatabase()
    .then(() => getCollection())

    // ADD THIS PART TO YOUR CODE
    .then(() => getFamilyDocument(config.documents.Andersen))
    .then(() => getFamilyDocument(config.documents.Wakefield))
    // ENDS HERE

    .then(() => { exit(`Completed successfully`); })
    .catch((error) => { exit(`Completed with error ${JSON.stringify(error)}`) });

In your terminal, locate your ```app.js``` file and run the command: ```node app.js```

Congratulations! You have successfully created an Azure Cosmos DB document.

![Node.js tutorial - Diagram illustrating the hierarchical relationship between the account, the database, the collection, and the documents - Node database](./media/documentdb-nodejs-get-started/node-js-tutorial-cosmos-db-account.png)

## <a id="Query"></a>Step 8: Query Azure Cosmos DB resources
Azure Cosmos DB supports [rich queries](documentdb-sql-query.md) against JSON documents stored in each collection. The following sample code shows a query that you can run against the documents in your collection.

Copy and paste the **queryCollection** function underneath the **getFamilyDocument** function in the app.js file. Azure Cosmos DB supports SQL-like queries as shown below. For more information on building complex queries, check out the [Query Playground](https://www.documentdb.com/sql/demo) and the [query documentation](documentdb-sql-query.md).

                } else {
                    resolve(result);
                }
            });
        });
    }

    // ADD THIS PART TO YOUR CODE
    function queryCollection() {
        console.log(`Querying collection through index:\n${config.collection.id}`);

        return new Promise((resolve, reject) => {
            client.queryDocuments(
                collectionUrl,
                'SELECT VALUE r.children FROM root r WHERE r.lastName = "Andersen"'
            ).toArray((err, results) => {
                if (err) reject(err)
                else {
                    for (var queryResult of results) {
                        let resultString = JSON.stringify(queryResult);
                        console.log(`\tQuery returned ${resultString}`);
                    }
                    console.log();
                    resolve(results);
                }
            });
        });
    };


The following diagram illustrates how the Azure Cosmos DB SQL query syntax is called against the collection you created.

![Node.js tutorial - Diagram illustrating the scope and meaning of the query - Node database](./media/documentdb-nodejs-get-started/node-js-tutorial-collection-documents.png)

The [FROM](documentdb-sql-query.md#FromClause) keyword is optional in the query because Azure Cosmos DB queries are already scoped to a single collection. Therefore, "FROM Families f" can be swapped with "FROM root r", or any other variable name you choose. Azure Cosmos DB will infer that Families, root, or the variable name you chose, reference the current collection by default.

Copy and paste the code below the call to **getFamilyDocument** to execute the **queryCollection** function.

    .then(() => getFamilyDocument(config.documents.Andersen))
    .then(() => getFamilyDocument(config.documents.Wakefield))

    // ADD THIS PART TO YOUR CODE
    .then(() => queryCollection())
    // ENDS HERE

    .then(() => { exit(`Completed successfully`); })
    .catch((error) => { exit(`Completed with error ${JSON.stringify(error)}`) });

In your terminal, locate your ```app.js``` file and run the command: ```node app.js```

Congratulations! You have successfully queried Azure Cosmos DB documents.

## <a id="ReplaceDocument"></a>Step 9: Replace a document
Azure Cosmos DB supports replacing JSON documents.

Copy and paste the **replaceFamilyDocument** function underneath the **queryCollection** function in the app.js file.

                    }
                    console.log();
                    resolve(result);
                }
            });
        });
    }

    // ADD THIS PART TO YOUR CODE
    function replaceFamilyDocument(document) {
        let documentUrl = `${collectionUrl}/docs/${document.id}`;
        console.log(`Replacing document:\n${document.id}\n`);
        document.children[0].grade = 6;

        return new Promise((resolve, reject) => {
            client.replaceDocument(documentUrl, document, (err, result) => {
                if (err) reject(err);
                else {
                    resolve(result);
                }
            });
        });
    };

Copy and paste the code below the call to **queryCollection** to execute the **replaceDocument** function. Also, add the code to call **queryCollection** again to verify that the document had successfully changed.

    .then(() => getFamilyDocument(config.documents.Andersen))
    .then(() => getFamilyDocument(config.documents.Wakefield))
    .then(() => queryCollection())

    // ADD THIS PART TO YOUR CODE
    .then(() => replaceFamilyDocument(config.documents.Andersen))
    .then(() => queryCollection())
    // ENDS HERE

    .then(() => { exit(`Completed successfully`); })
    .catch((error) => { exit(`Completed with error ${JSON.stringify(error)}`) });

In your terminal, locate your ```app.js``` file and run the command: ```node app.js```

Congratulations! You have successfully replaced an Azure Cosmos DB document.

## <a id="DeleteDocument"></a>Step 10: Delete a document
Azure Cosmos DB supports deleting JSON documents.

Copy and paste the **deleteFamilyDocument** function underneath the **replaceFamilyDocument** function.

                else {
                    resolve(result);
                }
            });
        });
    };

    // ADD THIS PART TO YOUR CODE
    function deleteFamilyDocument(document) {
        let documentUrl = `${collectionUrl}/docs/${document.id}`;
        console.log(`Deleting document:\n${document.id}\n`);

        return new Promise((resolve, reject) => {
            client.deleteDocument(documentUrl, (err, result) => {
                if (err) reject(err);
                else {
                    resolve(result);
                }
            });
        });
    };

Copy and paste the code below the call to the second **queryCollection** to execute the **deleteDocument** function.

    .then(() => queryCollection())
    .then(() => replaceFamilyDocument(config.documents.Andersen))
    .then(() => queryCollection())

    // ADD THIS PART TO YOUR CODE
    .then(() => deleteFamilyDocument(config.documents.Andersen))
    // ENDS HERE

    .then(() => { exit(`Completed successfully`); })
    .catch((error) => { exit(`Completed with error ${JSON.stringify(error)}`) });

In your terminal, locate your ```app.js``` file and run the command: ```node app.js```

Congratulations! You have successfully deleted an Azure Cosmos DB document.

## <a id="DeleteDatabase"></a>Step 11: Delete the Node database
Deleting the created database will remove the database and all children resources (collections, documents, etc.).

Copy and paste the **cleanup** function underneath the **deleteFamilyDocument** function to remove the database and all the children resources.

                else {
                    resolve(result);
                }
            });
        });
    };

    // ADD THIS PART TO YOUR CODE
    function cleanup() {
        console.log(`Cleaning up by deleting database ${config.database.id}`);

        return new Promise((resolve, reject) => {
            client.deleteDatabase(databaseUrl, (err) => {
                if (err) reject(err)
                else resolve(null);
            });
        });
    }

Copy and paste the code below the call to **deleteFamilyDocument** to execute the **cleanup** function.

    .then(() => deleteFamilyDocument(config.documents.Andersen))

    // ADD THIS PART TO YOUR CODE
    .then(() => cleanup())
    // ENDS HERE

    .then(() => { exit(`Completed successfully`); })
    .catch((error) => { exit(`Completed with error ${JSON.stringify(error)}`) });

## <a id="Run"></a>Step 12: Run your Node.js application all together!
Altogether, the sequence for calling your functions should look like this:

    getDatabase()
    .then(() => getCollection())
    .then(() => getFamilyDocument(config.documents.Andersen))
    .then(() => getFamilyDocument(config.documents.Wakefield))
    .then(() => queryCollection())
    .then(() => replaceFamilyDocument(config.documents.Andersen))
    .then(() => queryCollection())
    .then(() => deleteFamilyDocument(config.documents.Andersen))
    .then(() => cleanup())
    .then(() => { exit(`Completed successfully`); })
    .catch((error) => { exit(`Completed with error ${JSON.stringify(error)}`) });

In your terminal, locate your ```app.js``` file and run the command: ```node app.js```

You should see the output of your get started app. The output should match the example text below.

    Getting database:
    FamilyDB

    Getting collection:
    FamilyColl

    Getting document:
    Anderson.1

    Getting document:
    Wakefield.7

    Querying collection through index:
    FamilyColl
        Query returned [{"firstName":"Henriette Thaulow","gender":"female","grade":5,"pets":[{"givenName":"Fluffy"}]}]

    Replacing document:
    Anderson.1

    Querying collection through index:
    FamilyColl
        Query returned [{"firstName":"Henriette Thaulow","gender":"female","grade":6,"pets":[{"givenName":"Fluffy"}]}]

    Deleting document:
    Anderson.1

    Cleaning up by deleting database FamilyDB
    Completed successfully
    Press any key to exit

Congratulations! You've created you've completed the Node.js tutorial and have your first Azure Cosmos DB console application!

## <a id="GetSolution"></a>Get the complete Node.js tutorial solution
If you didn't have time to complete the steps in this tutorial, or just want to download the code, you can get it from [GitHub](https://github.com/Azure-Samples/documentdb-node-getting-started).

To run the GetStarted solution that contains all the samples in this article, you will need the following:

* [Azure Cosmos DB account][create-account].
* The [GetStarted](https://github.com/Azure-Samples/documentdb-node-getting-started) solution available on GitHub.

Install the **documentdb** module via npm. Use the following command:

* ```npm install documentdb --save```

Next, in the ```config.js``` file, update the config.endpoint and config.authKey values as described in [Step 3: Set your app's configurations](#Config). 

Then in your terminal, locate your ```app.js``` file and run the command: ```node app.js```.

That's it, build it and you're on your way! 

## Next steps
* Want a more complex Node.js sample? See [Build a Node.js web application using Azure Cosmos DB](documentdb-nodejs-application.md).
* Learn how to [monitor an Azure Cosmos DB account](monitor-accounts.md).
* Run queries against our sample dataset in the [Query Playground](https://www.documentdb.com/sql/demo).
* Learn more about the programming model in the Develop section of the [Azure Cosmos DB documentation page](https://azure.microsoft.com/documentation/services/documentdb/).

[create-account]: create-documentdb-dotnet.md#create-account
[keys]: media/documentdb-nodejs-get-started/node-js-tutorial-keys.png<|MERGE_RESOLUTION|>--- conflicted
+++ resolved
@@ -14,11 +14,7 @@
 ms.tgt_pltfrm: na
 ms.devlang: node
 ms.topic: article
-<<<<<<< HEAD
-ms.date: 05/23/2017
-=======
 ms.date: 08/14/2017
->>>>>>> 7e950a10
 ms.author: anhoh
 
 ---
@@ -83,11 +79,7 @@
 ## <a id="Config"></a>Step 3: Set your app's configurations
 Open ```config.js``` in your favorite text editor.
 
-<<<<<<< HEAD
-Then, copy and paste the code snippet below and set properties ```config.endpoint``` and ```config.primaryKey``` to your Azure Cosmos DB endpoint uri and primary key. Both these configurations can be found in the [Azure Portal](https://portal.azure.com).
-=======
 Then, copy and paste the code snippet below and set properties ```config.endpoint``` and ```config.primaryKey``` to your Azure Cosmos DB endpoint uri and primary key. Both these configurations can be found in the [Azure portal](https://portal.azure.com).
->>>>>>> 7e950a10
 
 ![Node.js tutorial - Screen shot of the Azure portal, showing an Azure Cosmos DB account, with the ACTIVE hub highlighted, the KEYS button highlighted on the Azure Cosmos DB account blade, and the URI, PRIMARY KEY and SECONDARY KEY values highlighted on the Keys blade - Node database][keys]
 
