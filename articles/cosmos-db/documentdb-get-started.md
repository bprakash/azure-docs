--- conflicted
+++ resolved
@@ -14,11 +14,7 @@
 ms.tgt_pltfrm: na
 ms.devlang: dotnet
 ms.topic: article
-<<<<<<< HEAD
-ms.date: 05/22/2017
-=======
 ms.date: 08/16/2017
->>>>>>> 7e950a10
 ms.author: anhoh
 
 ---
