---
title: Online backup and restore with Azure Cosmos DB | Microsoft Docs
description: Learn how to perform automatic backup and restore on an Azure Cosmos DB database.
keywords: backup and restore, online backup
services: cosmos-db
documentationcenter: ''
author: RahulPrasad16
manager: jhubbard
editor: monicar

ms.assetid: 98eade4a-7ef4-4667-b167-6603ecd80b79
ms.service: cosmos-db
ms.workload: data-services
ms.tgt_pltfrm: na
ms.devlang: multiple
ms.topic: article
<<<<<<< HEAD
ms.date: 06/23/2017
=======
ms.date: 08/11/2017
>>>>>>> 7e950a10
ms.author: raprasa

---
# Automatic online backup and restore with Azure Cosmos DB
Azure Cosmos DB automatically takes backups of all your data at regular intervals. The automatic backups are taken without affecting the performance or availability of your database operations. All your backups are stored separately in another storage service, and those backups are globally replicated for resiliency against regional disasters. The automatic backups are intended for scenarios when you accidentally delete your Comos DB container and later require data recovery or a disaster recovery solution.  

This article starts with a quick recap of the data redundancy and availability in Cosmos DB, and then discusses backups. 

## High availability with Cosmos DB - a recap
Cosmos DB is designed to be [globally distributed](distribute-data-globally.md) – it allows you to scale throughput across multiple Azure regions along with policy driven failover and transparent multi-homing APIs. As a database system offering [99.99% availability SLAs](https://azure.microsoft.com/support/legal/sla/cosmos-db), all the writes in Cosmos DB are durably committed to local disks by a quorum of replicas within a local data center before acknowledging to the client. Note that the high availability of Cosmos DB relies on local storage and does not depend on any external storage technologies. Additionally, if your database account is associated with more than one Azure region, your writes are replicated across other regions as well. To scale your throughput and access data at low latencies, you can have as many read regions associated with your database account as you like. In each read region, the (replicated) data is durably persisted across a replica set.  

As illustrated in the following diagram, a single Cosmos DB container is [horizontally partitioned](partition-data.md). A “partition” is denoted by a circle in the following diagram, and each partition is made highly available via a replica set. This is the local distribution within a single Azure region (denoted by the X axis). Further, each partition (with its corresponding replica set) is then globally distributed across multiple regions associated with your database account (for example, in this illustration the three regions – East US, West US and Central India). The “partition set” is a globally distributed entity comprising of multiple copies of your data in each region (denoted by the Y axis). You can assign priority to the regions associated with your database account and Cosmos DB will transparently failover to the next region in case of disaster. You can also manually simulate failover to test the end-to-end availability of your application.  

The following image illustrates the high degree of redundancy with Cosmos DB.

![High degree of redundancy with Cosmos DB](./media/online-backup-and-restore/redundancy.png)

![High degree of redundancy with Cosmos DB](./media/online-backup-and-restore/global-distribution.png)

## Full, automatic, online backups
Oops, I deleted my container or database! With Cosmos DB, not only your data, but the backups of your data are also made highly redundant and resilient to regional disasters. These automated backups are currently taken approximately every four hours and latest 2 backups are stored at all times. If the data is accidently dropped or corrupted, please [contact Azure support](https://azure.microsoft.com/support/options/) within 8 hours. 

The backups are taken without affecting the performance or availability of your database operations. Cosmos DB takes the backup in the background without consuming your provisioned RUs or affecting the performance and without affecting the availability of your database. 

Unlike your data that is stored inside Cosmos DB, the automatic backups are stored in Azure Blob Storage service. To guarantee the low latency/efficient upload, the snapshot of your backup is uploaded to an instance of Azure Blob storage in the same region as the current write region of your Cosmos DB database account. For resiliency against regional disaster, each snapshot of your backup data in Azure Blob Storage is again replicated via geo-redundant storage (GRS) to another region. The following diagram shows that the entire Cosmos DB container (with all three primary partitions in West US, in this example) is backed up in a remote Azure Blob Storage account in West US and then GRS replicated to East US. 

The following image illustrates periodic full backups of all Cosmos DB entities in GRS Azure Storage.

![Periodic full backups of all Cosmos DB entities in GRS Azure Storage](./media/online-backup-and-restore/automatic-backup.png)

<<<<<<< HEAD
## Retention period for a given snapshot
As described above, we take snapshots of your data every 4 hours and retain the last two snapshots for 30 days. Per our compliance regulations, snapshots are purged after 90 days.
=======
## Backup retention period
As described above, Azure Cosmos DB takes snapshots of your data every four hours and retains the last two snapshots of every partition for 30 days. Per our compliance regulations, snapshots are purged after 90 days.
>>>>>>> 7e950a10

If you want to maintain your own snapshots, you can use the export to JSON option in the Azure Cosmos DB [Data Migration tool](import-data.md#export-to-json-file) to schedule additional backups. 

## Restoring a database from an online backup
If you accidentally delete your database or collection, you can [file a support ticket](https://portal.azure.com/?#blade/Microsoft_Azure_Support/HelpAndSupportBlade) or [call Azure support](https://azure.microsoft.com/support/options/) to restore the data from the last automatic backup. If you need to restore your database because of data corruption issue, see [Handling data corruption](#handling-data-corruption) as you need to take additional steps to prevent the corrupted data from penetrating the backups. For a specific snapshot of your backup to be restored, Cosmos DB requires that the data was available for the duration of the backup cycle for that snapshot.

## Handling data corruption
Azure Cosmos DB retains the last two backups of every partition in the system. This model works very well when a container (collection of documents, graph, table) or a database is accidentally deleted since one of the last versions can be restored. However, in the case when when users may introduce a data corruption issue, Azure Cosmos DB may be unaware of the data corruption, and it is possible that the corruption may have penetrated the backups. As soon as corruption is detected, you should delete the corrupted container (collection/graph/table) so that backups are protected from being overwritten with corrupted data. Since the last backup could be four hours old, the user can employ [change feed](change-feed.md) to capture and store the last four hours worth of data before deleting the container.

## Next steps

To replicate your database in multiple data centers, see [distribute your data globally with Cosmos DB](distribute-data-globally.md). 

To file contact Azure Support, [file a ticket from the Azure portal](https://portal.azure.com/?#blade/Microsoft_Azure_Support/HelpAndSupportBlade).
<|MERGE_RESOLUTION|>--- conflicted
+++ resolved
@@ -14,11 +14,7 @@
 ms.tgt_pltfrm: na
 ms.devlang: multiple
 ms.topic: article
-<<<<<<< HEAD
-ms.date: 06/23/2017
-=======
 ms.date: 08/11/2017
->>>>>>> 7e950a10
 ms.author: raprasa
 
 ---
@@ -49,13 +45,8 @@
 
 ![Periodic full backups of all Cosmos DB entities in GRS Azure Storage](./media/online-backup-and-restore/automatic-backup.png)
 
-<<<<<<< HEAD
-## Retention period for a given snapshot
-As described above, we take snapshots of your data every 4 hours and retain the last two snapshots for 30 days. Per our compliance regulations, snapshots are purged after 90 days.
-=======
 ## Backup retention period
 As described above, Azure Cosmos DB takes snapshots of your data every four hours and retains the last two snapshots of every partition for 30 days. Per our compliance regulations, snapshots are purged after 90 days.
->>>>>>> 7e950a10
 
 If you want to maintain your own snapshots, you can use the export to JSON option in the Azure Cosmos DB [Data Migration tool](import-data.md#export-to-json-file) to schedule additional backups. 
 
