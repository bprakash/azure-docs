---
title: 'Azure Cosmos DB: DocumentDB API | Microsoft Docs'
description: Learn how you can use Azure Cosmos DB to store and query massive volumes of JSON documents with low latency using SQL and JavaScript. 
keywords: json database, document database
services: cosmos-db
author: mimig1
manager: jhubbard
editor: monicar
documentationcenter: ''

ms.assetid: 686cdd2b-704a-4488-921e-8eefb70d5c63
ms.service: cosmos-db
ms.workload: data-services
ms.tgt_pltfrm: na
ms.devlang: na
ms.topic: get-started-article
ms.date: 05/22/2017
ms.author: mimig

---
# Introduction to Azure Cosmos DB: DocumentDB API

[Azure Cosmos DB](introduction.md) is Microsoft's globally distributed, multi-model database service for mission-critical applications. Azure Cosmos DB provides [turn-key global distribution](distribute-data-globally.md), [elastic scaling of throughput and storage](partition-data.md) worldwide, single-digit millisecond latencies at the 99th percentile, [five well-defined consistency levels](consistency-levels.md), and guaranteed high availability, all backed by [industry-leading SLAs](https://azure.microsoft.com/support/legal/sla/cosmos-db/). Azure Cosmos DB [automatically indexes data](http://www.vldb.org/pvldb/vol8/p1668-shukla.pdf) without requiring you to deal with schema and index management. It is multi-model and supports document, key-value, graph, and columnar data models. 

![Azure DocumentDB API](./media/documentdb-introduction/cosmosdb-documentdb.png) 

With the DocumentDB API, Azure Cosmos DB provides rich and familiar [SQL query capabilities](documentdb-sql-query.md) with consistent low latencies over schema-less JSON data. In this article, we provide an overview of the Azure Cosmos DB's DocumentDB API, and how you can use it to store massive volumes of JSON data, query them within order of milliseconds latency, and evolve the schema easily. 

## What capabilities and key features does Azure Cosmos DB offer?
Azure Cosmos DB, via the DocumentDB API, offers the following key capabilities and benefits:

* **Elastically scalable throughput and storage:** Easily scale up or scale down your JSON database to meet your application needs. Your data is stored on solid state disks (SSD) for low predictable latencies. Azure Cosmos DB supports containers for storing JSON data called collections that can scale to virtually unlimited storage sizes and provisioned throughput. You can elastically scale Azure Cosmos DB with predictable performance seamlessly as your application grows. 


* **Multi-region replication:** Azure Cosmos DB transparently replicates your data to all regions you've associated with your Azure Cosmos DB account, enabling you to develop applications that require global access to data while providing tradeoffs between consistency, availability and performance, all with corresponding guarantees. Azure Cosmos DB provides transparent regional failover with multi-homing APIs, and the ability to elastically scale throughput and storage across the globe. Learn more in [Distribute data globally with Azure Cosmos DB](distribute-data-globally.md).

* **Ad hoc queries with familiar SQL syntax:** Store heterogeneous JSON documents and query these documents through a familiar SQL syntax. Azure Cosmos DB utilizes a highly concurrent, lock free, log structured indexing technology to automatically index all document content. This enables rich real-time queries without the need to specify schema hints, secondary indexes, or views. Learn more in [Query Azure Cosmos DB](documentdb-sql-query.md). 
* **JavaScript execution within the database:** Express application logic as stored procedures, triggers, and user defined functions (UDFs) using standard JavaScript. This allows your application logic to operate over data without worrying about the mismatch between the application and the database schema. The DocumentDB API provides full transactional execution of JavaScript application logic directly inside the database engine. The deep integration of JavaScript enables the execution of INSERT, REPLACE, DELETE, and SELECT operations from within a JavaScript program as an isolated transaction. Learn more in [DocumentDB server-side programming](programming.md).

* **Tunable consistency levels:** Select from five well defined consistency levels to achieve optimal trade-off between consistency and performance. For queries and read operations, Azure Cosmos DB offers five distinct consistency levels: strong, bounded-staleness, session, consistent prefix, and eventual. These granular, well-defined consistency levels allow you to make sound trade-offs between consistency, availability, and latency. Learn more in [Using consistency levels to maximize availability and performance](consistency-levels.md).

* **Fully managed:** Eliminate the need to manage database and machine resources. As a fully-managed Microsoft Azure service, you do not need to manage virtual machines, deploy and configure software, manage scaling, or deal with complex data-tier upgrades. Every database is automatically backed up and protected against regional failures. You can easily add an Azure Cosmos DB account and provision capacity as you need it, allowing you to focus on your application instead of operating and managing your database. 

* **Open by design:** Get started quickly by using existing skills and tools. Programming against the DocumentDB API is simple, approachable, and does not require you to adopt new tools or adhere to custom extensions to JSON or JavaScript. You can access all of the database functionality including CRUD, query, and JavaScript processing over a simple RESTful HTTP interface. The DocumentDB API embraces existing formats, languages, and standards while offering high value database capabilities on top of them.

* **Automatic indexing:** By default, Azure Cosmos DB automatically indexes all the documents in the database and does not expect or require any schema or creation of secondary indices. Don't want to index everything? Don't worry, you can [opt out of paths in your JSON files](indexing-policies.md) too.

* **Change feed support:** Change feed provides a sorted list of documents within an Azure Cosmos DB collection in the order in which they were modified. This feed can be used to listen for modifications to data in order to replicate data, trigger API calls or perform stream processing on updates. Change feed is automatically enabled and easy to use: [learn more about change feed](https://docs.microsoft.com/azure/cosmos-db/change-feed). 

## <a name="data-management"></a>How do you manage data with the DocumentDB API?
<<<<<<< HEAD
The DocumentDB API helps manages JSON data through well-defined database resources. These resources are replicated for high availability and are uniquely addressable by their logical URI. The DocumentDB API offers a simple HTTP based RESTful programming model for all resources. 
=======
The DocumentDB API helps manage JSON data through well-defined database resources. These resources are replicated for high availability and are uniquely addressable by their logical URI. The DocumentDB API offers a simple HTTP based RESTful programming model for all resources. 
>>>>>>> 7e950a10


The Azure Cosmos DB database account is a unique namespace that gives you access to Azure Cosmos DB. Before you can create a database account, you must have an Azure subscription, which gives you access to a variety of Azure services. 

All resources within Azure Cosmos DB are modeled and stored as JSON documents. Resources are managed as items, which are JSON documents containing metadata, and as feeds which are collections of items. Sets of items are contained within their respective feeds.

The image below shows the relationships between the Azure Cosmos DB resources:

![The hierarchical relationship between resources in Azure Cosmos DB][1] 

A database account consists of a set of databases, each containing multiple collections, each of which can contain stored procedures, triggers, UDFs, documents, and related attachments. A database also has associated users, each with a set of permissions to access various other collections, stored procedures, triggers, UDFs, documents, or attachments. While databases, users, permissions, and collections are system-defined resources with well-known schemas - documents, stored procedures, triggers, UDFs, and attachments contain arbitrary, user defined JSON content.  

> [!NOTE]
> Since the DocumentDB API was previously available as the Azure DocumentDB service, you can continue to provision, monitor, and manage accounts created via the Azure Resource Management REST API or tools using either the Azure DocumentDB or Azure Cosmos DB resource names. We use the names interchangeably when referring to the Azure DocumentDB APIs. 

## <a name="develop"></a> How can I develop apps with the DocumentDB API?

Azure Cosmos DB exposes resources through the REST APIs that can be called by any language capable of making HTTP/HTTPS requests. Additionally, we offer programming libraries for several popular languages for the DocumentDB API. The client libraries simplify many aspects of working with the API by handling details such as address caching, exception management, automatic retries and so forth. Libraries are currently available for the following languages and platforms:  

| Download | Documentation |
| --- | --- |
| [.NET SDK](http://go.microsoft.com/fwlink/?LinkID=402989) |[.NET library](/dotnet/api/overview/azure/cosmosdb?view=azure-dotnet) |
| [Node.js SDK](http://go.microsoft.com/fwlink/?LinkID=402990) |[Node.js library](http://azure.github.io/azure-documentdb-node/) |
| [Java SDK](http://go.microsoft.com/fwlink/?LinkID=402380) |[Java library](/java/api/com.microsoft.azure.documentdb) |
| [JavaScript SDK](http://go.microsoft.com/fwlink/?LinkID=402991) |[JavaScript library](http://azure.github.io/azure-documentdb-js/) |
| n/a |[Server-side JavaScript SDK](http://azure.github.io/azure-documentdb-js-server/) |
| [Python SDK](https://pypi.python.org/pypi/pydocumentdb) |[Python library](http://azure.github.io/azure-documentdb-python/) |
| n/a | [API for MongoDB](mongodb-introduction.md)


Using the [Azure Cosmos DB Emulator](local-emulator.md), you can develop and test your application locally with the DocumentDB API, without creating an Azure subscription or incurring any costs. When you're satisfied with how your application is working in the emulator, you can switch to using an Azure Cosmos DB account in the cloud.

Beyond basic create, read, update, and delete operations, the DocumentDB API provides a rich SQL query interface for retrieving JSON documents and server side support for transactional execution of JavaScript application logic. The query and script execution interfaces are available through all platform libraries as well as the REST APIs. 

### SQL query
The DocumentDB API supports querying documents using a SQL language, which is rooted in the JavaScript type system, and expressions with support for relational, hierarchical, and spatial queries. The DocumentDB query language is a simple yet powerful interface to query JSON documents. The language supports a subset of ANSI SQL grammar and adds deep integration of JavaScript object, arrays, object construction, and function invocation. The DocumentDB API provides its query model without any explicit schema or indexing hints from the developer.

User Defined Functions (UDFs) can be registered with the DocumentDB API and referenced as part of a SQL query, thereby extending the grammar to support custom application logic. These UDFs are written as JavaScript programs and executed within the database. 

For .NET developers, the DocumentDB API [.NET SDK](https://msdn.microsoft.com/library/azure/microsoft.azure.documents.linq.aspx) also offers a LINQ query provider. 

### Transactions and JavaScript execution
The DocumentDB API allows you to write application logic as named programs written entirely in JavaScript. These programs are registered for a collection and can issue database operations on the documents within a given collection. JavaScript can be registered for execution as a trigger, stored procedure or user defined function. Triggers and stored procedures can create, read, update, and delete documents whereas user defined functions execute as part of the query execution logic without write access to the collection.

JavaScript execution within the Cosmos DB is modeled after the concepts supported by relational database systems, with JavaScript as a modern replacement for Transact-SQL. All JavaScript logic is executed within an ambient ACID transaction with snapshot isolation. During the course of its execution, if the JavaScript throws an exception, then the entire transaction is aborted.

## Are there any online courses on Azure Cosmos DB?

Yes, there's a [Microsoft Virtual Academy](https://mva.microsoft.com/en-US/training-courses/azure-documentdb-planetscale-nosql-16847) course on Azure DocumentDB. 

>[!VIDEO https://mva.microsoft.com/en-US/training-courses-embed/azure-documentdb-planetscale-nosql-16847]
>
>

## Next steps
Already have an Azure account? Then you can get started with Azure Cosmos DB by following our [quick starts](../cosmos-db/create-documentdb-dotnet.md), which will walk you through creating an account and getting started with Cosmos DB.

[1]: ./media/documentdb-introduction/json-database-resources1.png
<|MERGE_RESOLUTION|>--- conflicted
+++ resolved
@@ -48,11 +48,7 @@
 * **Change feed support:** Change feed provides a sorted list of documents within an Azure Cosmos DB collection in the order in which they were modified. This feed can be used to listen for modifications to data in order to replicate data, trigger API calls or perform stream processing on updates. Change feed is automatically enabled and easy to use: [learn more about change feed](https://docs.microsoft.com/azure/cosmos-db/change-feed). 
 
 ## <a name="data-management"></a>How do you manage data with the DocumentDB API?
-<<<<<<< HEAD
-The DocumentDB API helps manages JSON data through well-defined database resources. These resources are replicated for high availability and are uniquely addressable by their logical URI. The DocumentDB API offers a simple HTTP based RESTful programming model for all resources. 
-=======
 The DocumentDB API helps manage JSON data through well-defined database resources. These resources are replicated for high availability and are uniquely addressable by their logical URI. The DocumentDB API offers a simple HTTP based RESTful programming model for all resources. 
->>>>>>> 7e950a10
 
 
 The Azure Cosmos DB database account is a unique namespace that gives you access to Azure Cosmos DB. Before you can create a database account, you must have an Azure subscription, which gives you access to a variety of Azure services. 
