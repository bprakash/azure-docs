--- conflicted
+++ resolved
@@ -13,11 +13,7 @@
 ms.tgt_pltfrm: na
 ms.devlang: dotnet
 ms.topic: tutorial
-<<<<<<< HEAD
 ms.date: 11/15/2017
-=======
-ms.date: 11/03/2017
->>>>>>> ea2a193e
 ms.author: arramac
 ms.custom: mvc
 ---
@@ -41,15 +37,10 @@
  
 ## Tables in Azure Cosmos DB 
 
-<<<<<<< HEAD
 Azure Cosmos DB provides the [Table API](table-introduction.md) for applications that need a key-value store with a schema-less design. Both Azure Cosmos DB Table API and [Azure Table storage](../storage/common/storage-introduction.md) now support the same SDKs and REST APIs. You can use Azure Cosmos DB to create tables with high throughput requirements.
-=======
-Azure Cosmos DB provides the [Table API](table-introduction.md) (preview) for applications that need a key-value store with a schema-less design, and have high througput requirements. [Azure Table storage](../storage/common/storage-introduction.md) SDKs and REST APIs can be used to work with tables in Azure Cosmos DB.   
->>>>>>> ea2a193e
 
 This tutorial is for developers who are familiar with the Azure Table storage SDK, and would like to use the premium features available with Azure Cosmos DB. It is based on [Get Started with Azure Table storage using .NET](table-storage-how-to-use-dotnet.md) and shows how to take advantage of additional capabilities like secondary indexes, provisioned throughput, and multi-homing. This tutorial describes how to use the Azure portal to create an Azure Cosmos DB account, and then build and deploy a Table API application. We also walk through .NET examples for creating and deleting a table, and inserting, updating, deleting, and querying table data. 
 
-<<<<<<< HEAD
 If you currently use Azure Table storage, you gain the following benefits with Azure Cosmos DB Table API:
 
 - Turn-key [global distribution](distribute-data-globally.md) with multi-homing and [automatic and manual failovers](regional-failover.md)
@@ -71,9 +62,6 @@
 
 ### About this tutorial
 This tutorial is for developers who are familiar with the Azure Table storage SDK, and would like to use the premium features available using Azure Cosmos DB. It is based on [Get Started with Azure Table storage using .NET](table-storage-how-to-use-dotnet.md) and shows how to take advantage of additional capabilities like secondary indexes, provisioned throughput, and multi-homing. We cover how to use the Azure portal to create an Azure Cosmos DB account, and then build and deploy a Table application. We also walk through .NET examples for creating and deleting a table, and inserting, updating, deleting, and querying table data. 
-=======
-## Prerequisites
->>>>>>> ea2a193e
 
 If you don't already have Visual Studio 2017 installed, you can download and use the **free** [Visual Studio 2017 Community Edition](https://www.visualstudio.com/downloads/). Make sure that you enable **Azure development** during the Visual Studio setup.
 
@@ -83,80 +71,23 @@
 
 Let's start by creating an Azure Cosmos DB account in the Azure portal.  
 
-<<<<<<< HEAD
-> [!TIP]
-> * Already have an Azure Cosmos DB account? If so, skip ahead to [Set up your Visual Studio solution](#SetupVS).
-> * Did you have an Azure DocumentDB account? If so, your account is now an Azure Cosmos DB account and you can skip ahead to [Set up your Visual Studio solution](#SetupVS).  
-
-=======
->>>>>>> ea2a193e
 [!INCLUDE [cosmosdb-create-dbaccount-table](../../includes/cosmos-db-create-dbaccount-table.md)] 
 
 ## Clone the sample application
 
-<<<<<<< HEAD
 [!INCLUDE [cosmos-db-table-clonerunsample](../../includes/cosmos-db-table-clonerunsample.md)]
-=======
-Now let's clone a Table app from github, set the connection string, and run it.
-
-1. Open a git terminal window, such as git bash, and `cd` to a working directory.  
-
-2. Run the following command to clone the sample repository. 
-
-    ```bash
-    git clone https://github.com/Azure-Samples/azure-cosmos-db-table-dotnet-getting-started
-    ```
-
-3. Then open the solution file in Visual Studio.
-
-## Update your connection string
-
-Now go back to the Azure portal to get your connection string information and copy it into the app.
-
-1. In the [Azure portal](http://portal.azure.com/), in your Azure Cosmos DB account, in the left navigation click **Keys**, and then click **Read-write Keys**. You'll use the copy buttons on the right side of the screen to copy the connection string into the app.config file in the next step.
-
-2. In Visual Studio, open the app.config file. 
-
-3. Copy your URI value from the portal (using the copy button) and make it the value of the account-key in app.config. Use the account name created earlier for account-name in app.config.
-  
-```
-<add key="StorageConnectionString" value="DefaultEndpointsProtocol=https;AccountName=account-name;AccountKey=account-key;TableEndpoint=https://account-name.documents.azure.com" />
-```
-
-> [!NOTE]
-> To use this app with Azure Table storage, you need to change the connection string in `app.config file`. Use the account name as Table-account name and key as Azure Storage Primary key. <br>
->`<add key="StorageConnectionString" value="DefaultEndpointsProtocol=https;AccountName=account-name;AccountKey=account-key;EndpointSuffix=core.windows.net" />`
-> 
->
-
-## Build and deploy the app
-1. In Visual Studio, right-click on the project in **Solution Explorer** and then click **Manage NuGet Packages**. 
-
-2. In the NuGet **Browse** box, type ***WindowsAzure.Storage-PremiumTable***. Check **Include prerelease versions**.
->>>>>>> ea2a193e
 
 ## Azure Cosmos DB capabilities
 Azure Cosmos DB supports a number of capabilities that are not available in the Azure Table storage API. 
 
 Certain functionality is accessed via new overloads to CreateCloudTableClient that enable one to specify connection policy and consistency level.
 
-<<<<<<< HEAD
 | Table Connection Settings | Description |
 | --- | --- |
 | Connection Mode  | Azure Cosmos DB supports two connectivity modes. In `Gateway` mode, requests are always made to the Azure Cosmos DB gateway, which forwards it to the corresponding data partitions. In `Direct` connectivity mode, the client fetches the mapping of tables to partitions, and requests are made directly against data partitions. We recommend `Direct`, the default.  |
 | Connection Protocol | Azure Cosmos DB supports two connection protocols - `Https` and `Tcp`. `Tcp` is the default, and recommended because it is more lightweight. |
 | Preferred Locations | Comma-separated list of preferred (multi-homing) locations for reads. Each Azure Cosmos DB account can be associated with 1-30+ regions. Each client instance can specify a subset of these regions in the preferred order for low latency reads. The regions must be named using their [display names](https://msdn.microsoft.com/library/azure/gg441293.aspx), for example, `West US`. Also see [Multi-homing APIs](tutorial-global-distribution-table.md). |
 | Consistency Level | You can trade off between latency, consistency, and availability by choosing between five well-defined consistency levels: `Strong`, `Session`, `Bounded-Staleness`, `ConsistentPrefix`, and `Eventual`. Default is `Session`. The choice of consistency level makes a significant performance difference in multi-region setups. See [Consistency levels](consistency-levels.md) for details. |
-=======
-> [!NOTE]
-> To use this app with an Azure Cosmos DB Emulator, you just need to change the connection string in `app.config file`. Use the below value for emulator. <br>
->`<add key="StorageConnectionString" value=DefaultEndpointsProtocol=https;AccountName=localhost;AccountKey=<insertkey>==;TableEndpoint=https://localhost -->`
-> 
->
-
-## Azure Cosmos DB capabilities
-Azure Cosmos DB Table API supports a number of capabilities that are not available in the Azure Table storage. The new functionality can be enabled via the following `appSettings` configuration values. No new signatures or overloads have been added to the Table API that weren't in the the Azure Storage SDK. This allows you to connect to tables in both Azure Table storage and Azure Cosmos DB, and work with other Azure Storage services like Blobs and Queues. 
->>>>>>> ea2a193e
 
 Other functionality can be enabled via the following `appSettings` configuration values.
 
