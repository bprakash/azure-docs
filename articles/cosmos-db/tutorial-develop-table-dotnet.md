---
title: 'Azure Cosmos DB: Develop with the Table API in .NET | Microsoft Docs'
description: Learn how to develop with Azure Cosmos DB's Table API using .NET
services: cosmos-db
documentationcenter: ''
author: mimig1
manager: jhubbard
editor: ''

ms.assetid: 4b22cb49-8ea2-483d-bc95-1172cd009498
ms.service: cosmos-db
ms.workload: 
ms.tgt_pltfrm: na
ms.devlang: dotnet
ms.topic: tutorial
<<<<<<< HEAD
ms.date: 11/15/2017
=======
ms.date: 11/03/2017
>>>>>>> ea2a193e
ms.author: arramac
ms.custom: mvc
---
# Azure Cosmos DB: Develop with the Table API in .NET

Azure Cosmos DB is Microsoft’s globally distributed multi-model database service. You can quickly create and query document, key/value, and graph databases, all of which benefit from the global distribution and horizontal scale capabilities at the core of Azure Cosmos DB.

This tutorial covers the following tasks: 

> [!div class="checklist"] 
> * Create an Azure Cosmos DB account 
> * Enable functionality in the app.config file 
> * Create a table using the [Table API](table-introduction.md) (preview)
> * Add an entity to a table 
> * Insert a batch of entities 
> * Retrieve a single entity 
> * Query entities using automatic secondary indexes 
> * Replace an entity 
> * Delete an entity 
> * Delete a table
 
## Tables in Azure Cosmos DB 

Azure Cosmos DB provides the [Table API](table-introduction.md) (preview) for applications that need a key-value store with a schema-less design, and have high througput requirements. [Azure Table storage](../storage/common/storage-introduction.md) SDKs and REST APIs can be used to work with tables in Azure Cosmos DB.   

This tutorial is for developers who are familiar with the Azure Table storage SDK, and would like to use the premium features available with Azure Cosmos DB. It is based on [Get Started with Azure Table storage using .NET](table-storage-how-to-use-dotnet.md) and shows how to take advantage of additional capabilities like secondary indexes, provisioned throughput, and multi-homing. This tutorial describes how to use the Azure portal to create an Azure Cosmos DB account, and then build and deploy a Table API application. We also walk through .NET examples for creating and deleting a table, and inserting, updating, deleting, and querying table data. 

<<<<<<< HEAD
If you currently use Azure Table storage, you gain the following benefits with the "premium table" preview:

- Turn-key [global distribution](distribute-data-globally.md) with multi-homing and [automatic and manual failovers](regional-failover.md)
- Support for automatic schema-agnostic indexing against all properties ("secondary indexes"), and fast queries 
- Support for [independent scaling of storage and throughput](partition-data.md), across any number of regions
- Support for [dedicated throughput per table](request-units.md) that can be scaled from hundreds to millions of requests per second
- Support for [five tunable consistency levels](consistency-levels.md) to trade off availability, latency, and consistency based on your application needs
- 99.99% availability [SLA](https://azure.microsoft.com/support/legal/sla/cosmos-db/?ref=microsoft.com&utm_source=microsoft.com&utm_medium=docs&utm_campaign=visualstudio) within a single region, and 99.999% read availability for database accounts spanning two or more Azure regions.
- Work with the existing Azure storage .NET SDK, and no code changes to your application

During the preview, Azure Cosmos DB supports the Table API using the .NET SDK. You can download the [Azure Storage Preview SDK](https://aka.ms/premiumtablenuget) from NuGet, that has the same classes and method signatures as the [Azure Storage SDK](https://www.nuget.org/packages/WindowsAzure.Storage), but also can connect to Azure Cosmos DB accounts using the Table API.

To learn more about complex Azure Table storage tasks, see:

* [Introduction to Azure Cosmos DB: Table API](table-introduction.md)
* The Table service reference documentation for complete details about available APIs [Storage Client Library for .NET reference](http://go.microsoft.com/fwlink/?LinkID=390731&clcid=0x409)

### About this tutorial
This tutorial is for developers who are familiar with the Azure Table storage SDK, and would like to use the premium features available using Azure Cosmos DB. It is based on [Get Started with Azure Table storage using .NET](table-storage-how-to-use-dotnet.md) and shows how to take advantage of additional capabilities like secondary indexes, provisioned throughput, and multi-homing. We cover how to use the Azure portal to create an Azure Cosmos DB account, and then build and deploy a Table application. We also walk through .NET examples for creating and deleting a table, and inserting, updating, deleting, and querying table data. 
=======
## Prerequisites
>>>>>>> ea2a193e

If you don't already have Visual Studio 2017 installed, you can download and use the **free** [Visual Studio 2017 Community Edition](https://www.visualstudio.com/downloads/). Make sure that you enable **Azure development** during the Visual Studio setup.

[!INCLUDE [quickstarts-free-trial-note](../../includes/quickstarts-free-trial-note.md)]

## Create a database account

Let's start by creating an Azure Cosmos DB account in the Azure portal.  

[!INCLUDE [cosmosdb-create-dbaccount-table](../../includes/cosmos-db-create-dbaccount-table.md)] 

## Clone the sample application

Now let's clone a Table app from github, set the connection string, and run it.

1. Open a git terminal window, such as git bash, and `cd` to a working directory.  

2. Run the following command to clone the sample repository. 

    ```bash
    git clone https://github.com/Azure-Samples/azure-cosmos-db-table-dotnet-getting-started
    ```

3. Then open the solution file in Visual Studio.

## Update your connection string

Now go back to the Azure portal to get your connection string information and copy it into the app.

1. In the [Azure portal](http://portal.azure.com/), in your Azure Cosmos DB account, in the left navigation click **Keys**, and then click **Read-write Keys**. You'll use the copy buttons on the right side of the screen to copy the connection string into the app.config file in the next step.

2. In Visual Studio, open the app.config file. 

3. Copy your URI value from the portal (using the copy button) and make it the value of the account-key in app.config. Use the account name created earlier for account-name in app.config.
  
```
<add key="StorageConnectionString" value="DefaultEndpointsProtocol=https;AccountName=account-name;AccountKey=account-key;TableEndpoint=https://account-name.documents.azure.com" />
```

> [!NOTE]
> To use this app with Azure Table storage, you need to change the connection string in `app.config file`. Use the account name as Table-account name and key as Azure Storage Primary key. <br>
>`<add key="StorageConnectionString" value="DefaultEndpointsProtocol=https;AccountName=account-name;AccountKey=account-key;EndpointSuffix=core.windows.net" />`
> 
>

## Build and deploy the app
1. In Visual Studio, right-click on the project in **Solution Explorer** and then click **Manage NuGet Packages**. 

2. In the NuGet **Browse** box, type ***WindowsAzure.Storage-PremiumTable***. Check **Include prerelease versions**.

3. From the results, install the **WindowsAzure.Storage-PremiumTable** and choose the preview build `0.0.1-preview`. This action installs the Azure Table storage package and all dependencies.

4. Click CTRL + F5 to run the application. 

You can now go back to Data Explorer and see query, modify, and work with this table data. 

> [!NOTE]
> To use this app with an Azure Cosmos DB Emulator, you just need to change the connection string in `app.config file`. Use the below value for emulator. <br>
>`<add key="StorageConnectionString" value=DefaultEndpointsProtocol=https;AccountName=localhost;AccountKey=<insertkey>==;TableEndpoint=https://localhost -->`
> 
>

## Azure Cosmos DB capabilities
Azure Cosmos DB Table API supports a number of capabilities that are not available in the Azure Table storage. The new functionality can be enabled via the following `appSettings` configuration values. No new signatures or overloads have been added to the Table API that weren't in the the Azure Storage SDK. This allows you to connect to tables in both Azure Table storage and Azure Cosmos DB, and work with other Azure Storage services like Blobs and Queues. 


| Key | Description |
| --- | --- |
| TableConnectionMode  | Azure Cosmos DB supports two connectivity modes. In `Gateway` mode, requests are always made to the Azure Cosmos DB gateway, which forwards it to the corresponding data partitions. In `Direct` connectivity mode, the client fetches the mapping of tables to partitions, and requests are made directly against data partitions. We recommend `Direct`, the default.  |
| TableConnectionProtocol | Azure Cosmos DB supports two connection protocols - `Https` and `Tcp`. `Tcp` is the default, and recommended because it is more lightweight. |
| TablePreferredLocations | Comma-separated list of preferred (multi-homing) locations for reads. Each Azure Cosmos DB account can be associated with 1-30+ regions. Each client instance can specify a subset of these regions in the preferred order for low latency reads. The regions must be named using their [display names](https://msdn.microsoft.com/library/azure/gg441293.aspx), for example, `West US`. Also see [Multi-homing APIs](tutorial-global-distribution-table.md).
| TableConsistencyLevel | You can trade off between latency, consistency, and availability by choosing between five well-defined consistency levels: `Strong`, `Session`, `Bounded-Staleness`, `ConsistentPrefix`, and `Eventual`. Default is `Session`. The choice of consistency level makes a significant performance difference in multi-region setups. See [Consistency levels](consistency-levels.md) for details. |
| TableThroughput | Reserved throughput for the table expressed in request units (RU) per second. Single tables can support 100s-millions of RU/s. See [Request units](request-units.md). Default is `400` |
| TableIndexingPolicy | Consistent and automatic secondary indexing of all columns within tables | JSON string conforming to the indexing policy specification. See [Indexing Policy](indexing-policies.md) to see how you can change indexing policy to include/exclude specific columns. | Automatic indexing of all properties (hash for strings, and range for numbers) |
| TableQueryMaxItemCount | Configure the maximum number of items returned per table query in a single round trip. Default is `-1`, which lets Azure Cosmos DB dynamically determine the value at runtime. |
| TableQueryEnableScan | If the query cannot use the index for any filter, then run it anyway via a scan. Default is `false`.|
| TableQueryMaxDegreeOfParallelism | The degree of parallelism for execution of a cross-partition query. `0` is serial with no pre-fetching, `1` is serial with pre-fetching, and higher values increase the rate of parallelism. Default is `-1`, which lets Azure Cosmos DB dynamically determine the value at runtime. |

To change the default value, open the `app.config` file from Solution Explorer in Visual Studio. Add the contents of the `<appSettings>` element shown below. Replace `account-name` with the name of your storage account, and `account-key` with your account access key. 

```xml
<configuration>
    <startup> 
        <supportedRuntime version="v4.0" sku=".NETFramework,Version=v4.5.2" />
    </startup>
    <appSettings>
      <!-- Client options -->
      <add key="StorageConnectionString" value="DefaultEndpointsProtocol=https;AccountName=account-name;AccountKey=account-key; TableEndpoint=https://account-name.documents.azure.com" />
      <add key="TableConnectionMode" value="Direct"/>
      <add key="TableConnectionProtocol" value="Tcp"/>
      <add key="TablePreferredLocations" value="East US, West US, North Europe"/>
      <add key="TableConsistencyLevel" value="Eventual"/>

      <!--Table creation options -->
      <add key="TableThroughput" value="700"/>
      <add key="TableIndexingPolicy" value="{""indexingMode"": ""Consistent""}"/>

      <!-- Table query options -->
      <add key="TableQueryMaxItemCount" value="-1"/>
      <add key="TableQueryEnableScan" value="false"/>
      <add key="TableQueryMaxDegreeOfParallelism" value="-1"/>
      <add key="TableQueryContinuationTokenLimitInKb" value="16"/>
            
    </appSettings>
</configuration>
```

Let's make a quick review of what's happening in the app. Open the `Program.cs` file and you find that these lines of code create the Table resources. 

## Create the table client
You initialize a `CloudTableClient` to connect to the table account.

```csharp
CloudTableClient tableClient = storageAccount.CreateCloudTableClient();
```
This client is initialized using the `TableConnectionMode`, `TableConnectionProtocol`, `TableConsistencyLevel`, and `TablePreferredLocations` configuration values if specified in the app settings.
    
## Create a table
Then, you create a table using `CloudTable`. Tables in Azure Cosmos DB can scale independently in terms of storage and throughput, and partitioning is handled automatically by the service. Azure Cosmos DB supports both fixed size and unlimited tables. See [Partitioning in Azure Cosmos DB](partition-data.md) for details. 

```csharp
CloudTable table = tableClient.GetTableReference("people");

table.CreateIfNotExists();
```

There is an important difference in how tables are created. Azure Cosmos DB reserves throughput, unlike Azure storage's consumption-based model for transactions. The reservation model has two key benefits:

* Your throughput is dedicated/reserved, so you never get throttled if your request rate is at or below your provisioned throughput
* The reservation model is more [cost effective for throughput-heavy workloads](key-value-store-cost.md)

You can configure the default throughput by configuring the setting for `TableThroughput` in terms of RU (request units) per second. 

A read of a 1-KB entity is normalized as 1 RU, and other operations are normalized to a fixed RU value based on their CPU, memory, and IOPS consumption. Learn more about [Request units in Azure Cosmos DB](request-units.md).

> [!NOTE]
> While Table storage SDK does not currently support modifying throughput, you can change the throughput instantaneously at any time using the Azure portal or Azure CLI.

Next, we walk through the simple read and write (CRUD) operations using the Azure Table storage SDK. This tutorial demonstrates predictable low single-digit millisecond latencies and fast queries provided by Azure Cosmos DB.

## Add an entity to a table
Entities in Azure Table storage extend from the `TableEntity` class and must have `PartitionKey` and `RowKey` properties. Here's a sample definition for a customer entity.

```csharp
public class CustomerEntity : TableEntity
{
    public CustomerEntity(string lastName, string firstName)
    {
        this.PartitionKey = lastName;
        this.RowKey = firstName;
    }

    public CustomerEntity() { }

    public string Email { get; set; }

    public string PhoneNumber { get; set; }
}
```

The following snippet shows how to insert an entity with the Azure storage SDK. Azure Cosmos DB is designed for guaranteed low latency at any scale, across the world.

Writes complete <15 ms at p99 and ~6 ms at p50 for applications running in the same region as the Azure Cosmos DB account. And this duration accounts for the fact that writes are acknowledged back to the client only after they are synchronously replicated, durably committed, and all content is indexed.

The Table API for Azure Cosmos DB is in preview. At general availability, the p99 latency guarantees are backed by SLAs like other Azure Cosmos DB APIs. 

```csharp
// Create a new customer entity.
CustomerEntity customer1 = new CustomerEntity("Harp", "Walter");
customer1.Email = "Walter@contoso.com";
customer1.PhoneNumber = "425-555-0101";

// Create the TableOperation object that inserts the customer entity.
TableOperation insertOperation = TableOperation.Insert(customer1);

// Execute the insert operation.
table.Execute(insertOperation);
```

## Insert a batch of entities
Azure Table storage supports a batch operation API, that lets you combine updates, deletes, and inserts in the same single batch operation. Azure Cosmos DB does not have some of the limitations on the batch API as Azure Table storage. For example, you can perform multiple reads within a batch, you can perform multiple writes to the same entity within a batch, and there is no limit on 100 operations per batch. 

```csharp
// Create the batch operation.
TableBatchOperation batchOperation = new TableBatchOperation();

// Create a customer entity and add it to the table.
CustomerEntity customer1 = new CustomerEntity("Smith", "Jeff");
customer1.Email = "Jeff@contoso.com";
customer1.PhoneNumber = "425-555-0104";

// Create another customer entity and add it to the table.
CustomerEntity customer2 = new CustomerEntity("Smith", "Ben");
customer2.Email = "Ben@contoso.com";
customer2.PhoneNumber = "425-555-0102";

// Add both customer entities to the batch insert operation.
batchOperation.Insert(customer1);
batchOperation.Insert(customer2);

// Execute the batch operation.
table.ExecuteBatch(batchOperation);
```
## Retrieve a single entity
Retrieves (GETs) in Azure Cosmos DB complete <10 ms at p99 and ~1 ms at p50 in the same Azure region. You can add as many regions to your account for low latency reads, and deploy applications to read from their local region ("multi-homed") by setting `TablePreferredLocations`. 

You can retrieve a single entity using the following snippet:

```csharp
// Create a retrieve operation that takes a customer entity.
TableOperation retrieveOperation = TableOperation.Retrieve<CustomerEntity>("Smith", "Ben");

// Execute the retrieve operation.
TableResult retrievedResult = table.Execute(retrieveOperation);
```
> [!TIP]
> Learn about multi-homing APIs at [Developing with multiple regions](tutorial-global-distribution-table.md)
>

## Query entities using automatic secondary indexes
Tables can be queried using the `TableQuery` class. Azure Cosmos DB has a write-optimized database engine that automatically indexes all columns within your table. Indexing in Azure Cosmos DB is agnostic to schema. Therefore, even if your schema is different between rows, or if the schema evolves over time, it is automatically indexed. Since Azure Cosmos DB supports automatic secondary indexes, queries against any property can use the index and be served efficiently.

```csharp
CloudTable table = tableClient.GetTableReference("people");

// Filter against a property that's not partition key or row key
TableQuery<CustomerEntity> emailQuery = new TableQuery<CustomerEntity>().Where(
    TableQuery.GenerateFilterCondition("Email", QueryComparisons.Equal, "Ben@contoso.com"));

foreach (CustomerEntity entity in table.ExecuteQuery(emailQuery))
{
    Console.WriteLine("{0}, {1}\t{2}\t{3}", entity.PartitionKey, entity.RowKey,
        entity.Email, entity.PhoneNumber);
}
```

In preview, Azure Cosmos DB supports the same query functionality as Azure Table storage for the Table API. Azure Cosmos DB also supports sorting, aggregates, geospatial query, hierarchy, and a wide range of built-in functions. The additional functionality will be provided in the Table API in a future service update. See [Azure Cosmos DB query](documentdb-sql-query.md) for an overview of these capabilities. 

## Replace an entity
To update an entity, retrieve it from the Table service, modify the entity object, and then save the changes back to the Table service. The following code changes an existing customer's phone number. 

```csharp
TableOperation updateOperation = TableOperation.Replace(updateEntity);
table.Execute(updateOperation);
```
Similarly, you can perform `InsertOrMerge` or `Merge` operations.  

## Delete an entity
You can easily delete an entity after you have retrieved it by using the same pattern shown for updating an entity. The following code retrieves and deletes a customer entity.

```csharp
TableOperation deleteOperation = TableOperation.Delete(deleteEntity);
table.Execute(deleteOperation);
```

## Delete a table
Finally, the following code example deletes a table from a storage account. You can delete and recreate a table immediately with Azure Cosmos DB.

```csharp
CloudTable table = tableClient.GetTableReference("people");
table.DeleteIfExists();
```

## Clean up resources 

If you're not going to continue to use this app, use the following steps to delete all resources created by this tutorial in the Azure portal.   

1. From the left-hand menu in the Azure portal, click **Resource groups** and then click the name of the resource you created.  
2. On your resource group page, click **Delete**, type the name of the resource to delete in the text box, and then click **Delete**. 

## Next steps

In this tutorial, we covered how to get started using Azure Cosmos DB with the Table API, and you've done the following: 

> [!div class="checklist"] 
> * Created an Azure Cosmos DB account 
> * Enabled functionality in the app.config file 
> * Created a table 
> * Added an entity to a table 
> * Inserted a batch of entities 
> * Retrieved a single entity 
> * Queried entities using automatic secondary indexes 
> * Replaced an entity 
> * Deleted an entity 
> * Deleted a table  

You can now proceed to the next tutorial and learn more about querying table data. 

> [!div class="nextstepaction"]
> [Query with the Table API](tutorial-query-table.md)<|MERGE_RESOLUTION|>--- conflicted
+++ resolved
@@ -13,11 +13,7 @@
 ms.tgt_pltfrm: na
 ms.devlang: dotnet
 ms.topic: tutorial
-<<<<<<< HEAD
 ms.date: 11/15/2017
-=======
-ms.date: 11/03/2017
->>>>>>> ea2a193e
 ms.author: arramac
 ms.custom: mvc
 ---
@@ -45,29 +41,7 @@
 
 This tutorial is for developers who are familiar with the Azure Table storage SDK, and would like to use the premium features available with Azure Cosmos DB. It is based on [Get Started with Azure Table storage using .NET](table-storage-how-to-use-dotnet.md) and shows how to take advantage of additional capabilities like secondary indexes, provisioned throughput, and multi-homing. This tutorial describes how to use the Azure portal to create an Azure Cosmos DB account, and then build and deploy a Table API application. We also walk through .NET examples for creating and deleting a table, and inserting, updating, deleting, and querying table data. 
 
-<<<<<<< HEAD
-If you currently use Azure Table storage, you gain the following benefits with the "premium table" preview:
-
-- Turn-key [global distribution](distribute-data-globally.md) with multi-homing and [automatic and manual failovers](regional-failover.md)
-- Support for automatic schema-agnostic indexing against all properties ("secondary indexes"), and fast queries 
-- Support for [independent scaling of storage and throughput](partition-data.md), across any number of regions
-- Support for [dedicated throughput per table](request-units.md) that can be scaled from hundreds to millions of requests per second
-- Support for [five tunable consistency levels](consistency-levels.md) to trade off availability, latency, and consistency based on your application needs
-- 99.99% availability [SLA](https://azure.microsoft.com/support/legal/sla/cosmos-db/?ref=microsoft.com&utm_source=microsoft.com&utm_medium=docs&utm_campaign=visualstudio) within a single region, and 99.999% read availability for database accounts spanning two or more Azure regions.
-- Work with the existing Azure storage .NET SDK, and no code changes to your application
-
-During the preview, Azure Cosmos DB supports the Table API using the .NET SDK. You can download the [Azure Storage Preview SDK](https://aka.ms/premiumtablenuget) from NuGet, that has the same classes and method signatures as the [Azure Storage SDK](https://www.nuget.org/packages/WindowsAzure.Storage), but also can connect to Azure Cosmos DB accounts using the Table API.
-
-To learn more about complex Azure Table storage tasks, see:
-
-* [Introduction to Azure Cosmos DB: Table API](table-introduction.md)
-* The Table service reference documentation for complete details about available APIs [Storage Client Library for .NET reference](http://go.microsoft.com/fwlink/?LinkID=390731&clcid=0x409)
-
-### About this tutorial
-This tutorial is for developers who are familiar with the Azure Table storage SDK, and would like to use the premium features available using Azure Cosmos DB. It is based on [Get Started with Azure Table storage using .NET](table-storage-how-to-use-dotnet.md) and shows how to take advantage of additional capabilities like secondary indexes, provisioned throughput, and multi-homing. We cover how to use the Azure portal to create an Azure Cosmos DB account, and then build and deploy a Table application. We also walk through .NET examples for creating and deleting a table, and inserting, updating, deleting, and querying table data. 
-=======
 ## Prerequisites
->>>>>>> ea2a193e
 
 If you don't already have Visual Studio 2017 installed, you can download and use the **free** [Visual Studio 2017 Community Edition](https://www.visualstudio.com/downloads/). Make sure that you enable **Azure development** during the Visual Studio setup.
 
