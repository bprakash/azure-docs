--- conflicted
+++ resolved
@@ -14,13 +14,9 @@
 ms.tgt_pltfrm: na
 ms.devlang: python
 ms.topic: article
-<<<<<<< HEAD
 ms.date: 08/09/2017
 ms.author: syamk
-=======
-ms.date: 11/16/2016
 ms.author: mimig
->>>>>>> a61cd84e
 ms.custom: H1Hack27Feb2017
 
 ---
