--- conflicted
+++ resolved
@@ -1,436 +1,399 @@
----
-title: Develop locally with the Azure Cosmos DB Emulator | Microsoft Docs
-description: Using the Azure Cosmos DB Emulator, you can develop and test your application locally for free, without creating an Azure subscription. 
-services: cosmos-db
-documentationcenter: ''
-keywords: Azure Cosmos DB Emulator
-author: arramac
-manager: jhubbard
-editor: ''
-
-ms.assetid: 90b379a6-426b-4915-9635-822f1a138656
-ms.service: cosmos-db
-ms.devlang: multiple
-ms.topic: article
-ms.tgt_pltfrm: na
-ms.workload: na
-<<<<<<< HEAD
-ms.date: 07/27/2017
-=======
-ms.date: 08/16/2017
->>>>>>> 7e950a10
-ms.author: arramac
-
----
-# Use the Azure Cosmos DB Emulator for local development and testing
-
-<table>
-<tr>
-  <td><strong>Binaries</strong></td>
-  <td>[Download MSI](https://aka.ms/cosmosdb-emulator)</td>
-</tr>
-<tr>
-  <td><strong>Docker</strong></td>
-  <td>[Docker Hub](https://hub.docker.com/r/microsoft/azure-documentdb-emulator/)</td>
-</tr>
-<tr>
-  <td><strong>Docker source</strong></td>
-  <td>[Github](https://github.com/azure/azure-documentdb-emulator-docker)</td>
-</tr>
-</table>
-  
-The Azure Cosmos DB Emulator provides a local environment that emulates the Azure Cosmos DB service for development purposes. Using the Azure Cosmos DB Emulator, you can develop and test your application locally, without creating an Azure subscription or incurring any costs. When you're satisfied with how your application is working in the Azure Cosmos DB Emulator, you can switch to using an Azure Cosmos DB account in the cloud.
-
-This article covers the following tasks: 
-
-> [!div class="checklist"]
-> * Installing the Emulator
-> * Running the Emulator on Docker for Windows
-> * Authenticating requests
-> * Using the Data Explorer in the Emulator
-> * Exporting SSL certificates
-> * Calling the Emulator from the command line
-> * Collecting trace files
-
-We recommend getting started by watching the following video, where Kirill Gavrylyuk shows how to get started with the Azure Cosmos DB Emulator. Note that the video refers to the emulator as the DocumentDB Emulator, but the tool itself has been renamed the Azure Cosmos DB Emulator since taping the video. All information in the video is still accurate for the Azure Cosmos DB Emulator. 
-
-> [!VIDEO https://channel9.msdn.com/Events/Connect/2016/192/player]
-> 
-> 
-
-## How the Emulator works
-The Azure Cosmos DB Emulator provides a high-fidelity emulation of the Azure Cosmos DB service. It supports identical functionality as Azure Cosmos DB, including support for creating and querying JSON documents, provisioning and scaling collections, and executing stored procedures and triggers. You can develop and test applications using the Azure Cosmos DB Emulator, and deploy them to Azure at global scale by just making a single configuration change to the connection endpoint for Azure Cosmos DB.
-
-While we created a high-fidelity local emulation of the actual Azure Cosmos DB service, the implementation of the Azure Cosmos DB Emulator is different than that of the service. For example, the Azure Cosmos DB Emulator uses standard OS components such as the local file system for persistence, and HTTPS protocol stack for connectivity. This means that some functionality that relies on Azure infrastructure like global replication, single-digit millisecond latency for reads/writes, and tunable consistency levels are not available via the Azure Cosmos DB Emulator.
-
-> [!NOTE]
-> At this time the Data Explorer in the emulator only supports the creation of DocumentDB API collections and MongoDB collections. The Data Explorer in the emulator does not currently support the creation of tables and graphs. 
-
-## System requirements
-The Azure Cosmos DB Emulator has the following hardware and software requirements:
-
-* Software requirements
-  * Windows Server 2012 R2, Windows Server 2016, or Windows 10
-*	Minimum Hardware requirements
-  *	2 GB RAM
-  *	10 GB available hard disk space
-
-## Installation
-You can download and install the Azure Cosmos DB Emulator from the [Microsoft Download Center](https://aka.ms/cosmosdb-emulator). 
-
-> [!NOTE]
-> To install, configure, and run the Azure Cosmos DB Emulator, you must have administrative privileges on the computer.
-
-## Running on Docker for Windows
-
-The Azure Cosmos DB Emulator can be run on Docker for Windows. The Emulator does not work on Docker for Oracle Linux.
-
-Once you have [Docker for Windows](https://www.docker.com/docker-windows) installed, you can pull the Emulator image from Docker Hub by running the following command from your favorite shell (cmd.exe, PowerShell, etc.).
-
-```      
-docker pull microsoft/azure-cosmosdb-emulator 
-```
-To start the image, run the following commands.
-
-``` 
-md %LOCALAPPDATA%\CosmosDBEmulatorCert 2>nul
-docker run -v %LOCALAPPDATA%\CosmosDBEmulatorCert:c:\CosmosDBEmulator\CosmosDBEmulatorCert -P -t -i microsoft/azure-cosmosdb-emulator 
-```
-
-The response looks similar to the following:
-
-```
-Starting Emulator
-Emulator Endpoint: https://172.20.229.193:8081/
-Master Key: C2y6yDjf5/R+ob0N8A7Cgv30VRDJIWEHLM+4QDU5DE2nQ9nDuVTqobD4b8mGGyPMbIZnqyMsEcaGQy67XIw/Jw==
-Exporting SSL Certificate
-You can import the SSL certificate from an administrator command prompt on the host by running:
-cd /d %LOCALAPPDATA%\CosmosDBEmulatorCert
-powershell .\importcert.ps1
---------------------------------------------------------------------------------------------------
-Starting interactive shell
-``` 
-
-Closing the interactive shell once the Emulator has been started will shutdown the Emulator’s container.
-
-Use the endpoint and master key in from the response in your client and import the SSL certificate into your host. To import the SSL certificate, do the following from an admin command prompt:
-
-```
-cd %LOCALAPPDATA%\CosmosDBEmulatorCert
-powershell .\importcert.ps1
-```
-
-
-## Start the Emulator
-
-To start the Azure Cosmos DB Emulator, select the Start button or press the Windows key. Begin typing **Azure Cosmos DB Emulator**, and select the emulator from the list of applications. 
-
-![Select the Start button or press the Windows key, begin typing **Azure Cosmos DB Emulator**, and select the emulator from the list of applications](./media/local-emulator/database-local-emulator-start.png)
-<<<<<<< HEAD
-
-When the emulator is running, you'll see an icon in the Windows taskbar notification area. ![Azure Cosmos DB local emulator taskbar notification](./media/local-emulator/database-local-emulator-taskbar.png)
-
-The Azure Cosmos DB Emulator by default runs on the local machine ("localhost") listening on port 8081.
-
-The Azure Cosmos DB Emulator is installed by default to the `C:\Program Files\Azure Cosmos DB Emulator` directory. You can also start and stop the emulator from the command-line. See [command-line tool reference](#command-line) for more information.
-
-## Start Data Explorer
-
-When the Azure Cosmos DB emulator launches it will automatically open the Azure Cosmos DB Data Explorer in your browser. The address will appear as [https://localhost:8081/_explorer/index.html](https://localhost:8081/_explorer/index.html). If you close the explorer and would like to re-open it later, you can either open the URL in your browser or launch it from the Azure Cosmos DB Emulator in the Windows Tray Icon as shown below.
-
-![Azure Cosmos DB local emulator data explorer launcher](./media/local-emulator/database-local-emulator-data-explorer-launcher.png)
-
-## Checking for updates
-Data Explorer indicates if there is a new update available for download. 
-
-> [!NOTE]
-> Data created in one version of the Azure Cosmos DB Emulator is not guaranteed to be accessible when using a different version. If you need to persist your data for the long term, it is recommended that you store that data in an Azure Cosmos DB account, rather than in the Azure Cosmos DB Emulator. 
-=======
-
-When the emulator is running, you'll see an icon in the Windows taskbar notification area. ![Azure Cosmos DB local emulator taskbar notification](./media/local-emulator/database-local-emulator-taskbar.png)
->>>>>>> 7e950a10
-
-The Azure Cosmos DB Emulator by default runs on the local machine ("localhost") listening on port 8081.
-
-The Azure Cosmos DB Emulator is installed by default to the `C:\Program Files\Azure Cosmos DB Emulator` directory. You can also start and stop the emulator from the command-line. See [command-line tool reference](#command-line) for more information.
-
-## Start Data Explorer
-
-<<<<<<< HEAD
-> [!NOTE] 
-> If you have started the emulator with the /Key option, then use the generated key instead of "C2y6yDjf5/R+ob0N8A7Cgv30VRDJIWEHLM+4QDU5DE2nQ9nDuVTqobD4b8mGGyPMbIZnqyMsEcaGQy67XIw/Jw=="
-
-Additionally, just as the Azure Cosmos DB service, the Azure Cosmos DB Emulator supports only secure communication via SSL.
-
-## Running the emulator on a local network
-
-You can run the emulator on a local network. To enable network access, specify the /AllowNetworkAccess option at the [command line](#command-line-syntax), which also requires that you specify /Key=key_string or /KeyFile=file_name. You can use /GenKeyFile=file_name to generate a file with a random key upfront.  Then you can pass that to /KeyFile=file_name or /Key=contents_of_file.
-
-=======
-When the Azure Cosmos DB emulator launches it will automatically open the Azure Cosmos DB Data Explorer in your browser. The address will appear as [https://localhost:8081/_explorer/index.html](https://localhost:8081/_explorer/index.html). If you close the explorer and would like to re-open it later, you can either open the URL in your browser or launch it from the Azure Cosmos DB Emulator in the Windows Tray Icon as shown below.
-
-![Azure Cosmos DB local emulator data explorer launcher](./media/local-emulator/database-local-emulator-data-explorer-launcher.png)
-
-## Checking for updates
-Data Explorer indicates if there is a new update available for download. 
-
-> [!NOTE]
-> Data created in one version of the Azure Cosmos DB Emulator is not guaranteed to be accessible when using a different version. If you need to persist your data for the long term, it is recommended that you store that data in an Azure Cosmos DB account, rather than in the Azure Cosmos DB Emulator. 
-
-## Authenticating requests
-Just as with Azure Cosmos DB in the cloud, every request that you make against the Azure Cosmos DB Emulator must be authenticated. The Azure Cosmos DB Emulator supports a single fixed account and a well-known authentication key for master key authentication. This account and key are the only credentials permitted for use with the Azure Cosmos DB Emulator. They are:
-
-    Account name: localhost:<port>
-    Account key: C2y6yDjf5/R+ob0N8A7Cgv30VRDJIWEHLM+4QDU5DE2nQ9nDuVTqobD4b8mGGyPMbIZnqyMsEcaGQy67XIw/Jw==
-
-> [!NOTE]
-> The master key supported by the Azure Cosmos DB Emulator is intended for use only with the emulator. You cannot use your production Azure Cosmos DB account and key with the Azure Cosmos DB Emulator. 
-
-> [!NOTE] 
-> If you have started the emulator with the /Key option, then use the generated key instead of "C2y6yDjf5/R+ob0N8A7Cgv30VRDJIWEHLM+4QDU5DE2nQ9nDuVTqobD4b8mGGyPMbIZnqyMsEcaGQy67XIw/Jw=="
-
-Additionally, just as the Azure Cosmos DB service, the Azure Cosmos DB Emulator supports only secure communication via SSL.
-
-## Running the emulator on a local network
-
-You can run the emulator on a local network. To enable network access, specify the /AllowNetworkAccess option at the [command line](#command-line-syntax), which also requires that you specify /Key=key_string or /KeyFile=file_name. You can use /GenKeyFile=file_name to generate a file with a random key upfront.  Then you can pass that to /KeyFile=file_name or /Key=contents_of_file.
-
->>>>>>> 7e950a10
-To enable network access for the first time the user should shutdown the emulator and delete the emulator’s data directory (C:\Users\user_name\AppData\Local\CosmosDBEmulator).
-
-## Developing with the Emulator
-Once you have the Azure Cosmos DB Emulator running on your desktop, you can use any supported [Azure Cosmos DB SDK](documentdb-sdk-dotnet.md) or the [Azure Cosmos DB REST API](/rest/api/documentdb/) to interact with the Emulator. The Azure Cosmos DB Emulator also includes a built-in Data Explorer that lets you create collections for the DocumentDB and MongoDB APIs, and view and edit documents without writing any code.   
-
-    // Connect to the Azure Cosmos DB Emulator running locally
-    DocumentClient client = new DocumentClient(
-        new Uri("https://localhost:8081"), 
-        "C2y6yDjf5/R+ob0N8A7Cgv30VRDJIWEHLM+4QDU5DE2nQ9nDuVTqobD4b8mGGyPMbIZnqyMsEcaGQy67XIw/Jw==");
-
-If you're using [Azure Cosmos DB protocol support for MongoDB](mongodb-introduction.md), please use the following connection string:
-
-    mongodb://localhost:C2y6yDjf5/R+ob0N8A7Cgv30VRDJIWEHLM+4QDU5DE2nQ9nDuVTqobD4b8mGGyPMbIZnqyMsEcaGQy67XIw/Jw==@localhost:10255/admin?ssl=true&3t.sslSelfSignedCerts=true
-
-You can use existing tools like [Azure DocumentDB Studio](https://github.com/mingaliu/DocumentDBStudio) to connect to the Azure Cosmos DB Emulator. You can also migrate data between the Azure Cosmos DB Emulator and the Azure Cosmos DB service using the [Azure Cosmos DB Data Migration Tool](https://github.com/azure/azure-documentdb-datamigrationtool).
-
-> [!NOTE] 
-> If you have started the emulator with the /Key option, then use the generated key instead of "C2y6yDjf5/R+ob0N8A7Cgv30VRDJIWEHLM+4QDU5DE2nQ9nDuVTqobD4b8mGGyPMbIZnqyMsEcaGQy67XIw/Jw=="
-
-Using the Azure Cosmos DB emulator, by default, you can create up to 25 single partition collections or 1 partitioned collection. For more information about changing this value, see [Setting the PartitionCount value](#set-partitioncount).
-
-## Export the SSL certificate
-
-.NET languages and runtime use the Windows Certificate Store to securely connect to the Azure Cosmos DB local emulator. Other languages have their own method of managing and using certificates. Java uses its own [certificate store](https://docs.oracle.com/cd/E19830-01/819-4712/ablqw/index.html) whereas Python uses [socket wrappers](https://docs.python.org/2/library/ssl.html).
-
-In order to obtain a certificate to use with languages and runtimes that do not integrate with the Windows Certificate Store you will need to export it using the Windows Certificate Manager. You can start it by running certlm.msc or follow the step by step instructions in [Export the Azure Cosmos DB Emulator Certificates](./local-emulator-export-ssl-certificates.md). Once the certificate manager is running, open the Personal Certificates as shown below and export the certificate with the friendly name "DocumentDBEmulatorCertificate" as a BASE-64 encoded X.509 (.cer) file.
-
-![Azure Cosmos DB local emulator SSL certificate](./media/local-emulator/database-local-emulator-ssl_certificate.png)
-
-The X.509 certificate can be imported into the Java certificate store by following the instructions in [Adding a Certificate to the Java CA Certificates Store](https://docs.microsoft.com/azure/java-add-certificate-ca-store). Once the certificate is imported into the certificate store, Java and MongoDB applications will be able to connect to the Azure Cosmos DB Emulator.
-
-When connecting to the emulator from Python and Node.js SDKs, SSL verification is disabled.
-
-## <a id="command-line"></a>Command-line tool reference
-From the installation location, you can use the command-line to start and stop the emulator, configure options, and perform other operations.
-
-### Command-line Syntax
-
-    CosmosDB.Emulator.exe [/Shutdown] [/DataPath] [/Port] [/MongoPort] [/DirectPorts] [/Key] [/EnableRateLimiting] [/DisableRateLimiting] [/NoUI] [/NoExplorer] [/?]
-
-To view the list of options, type `CosmosDB.Emulator.exe /?` at the command prompt.
-
-<table>
-<tr>
-  <td><strong>Option</strong></td>
-  <td><strong>Description</strong></td>
-  <td><strong>Command</strong></td>
-  <td><strong>Arguments</strong></td>
-</tr>
-<tr>
-  <td>[No arguments]</td>
-  <td>Starts up the Azure Cosmos DB Emulator with default settings.</td>
-  <td>CosmosDB.Emulator.exe</td>
-  <td></td>
-</tr>
-<tr>
-  <td>[Help]</td>
-  <td>Displays the list of supported command-line arguments.</td>
-  <td>CosmosDB.Emulator.exe /?</td>
-  <td></td>
-</tr>
-<tr>
-  <td>Shutdown</td>
-  <td>Shuts down the Azure Cosmos DB Emulator.</td>
-  <td>CosmosDB.Emulator.exe /Shutdown</td>
-  <td></td>
-</tr>
-<tr>
-  <td>DataPath</td>
-  <td>Specifies the path in which to store data files. Default is %LocalAppdata%\CosmosDBEmulator.</td>
-  <td>CosmosDB.Emulator.exe /DataPath=&lt;datapath&gt;</td>
-  <td>&lt;datapath&gt;: An accessible path</td>
-</tr>
-<tr>
-  <td>Port</td>
-  <td>Specifies the port number to use for the emulator.  Default is 8081.</td>
-  <td>CosmosDB.Emulator.exe /Port=&lt;port&gt;</td>
-  <td>&lt;port&gt;: Single port number</td>
-</tr>
-<tr>
-  <td>MongoPort</td>
-  <td>Specifies the port number to use for MongoDB compatibility API. Default is 10255.</td>
-  <td>CosmosDB.Emulator.exe /MongoPort=&lt;mongoport&gt;</td>
-  <td>&lt;mongoport&gt;: Single port number</td>
-</tr>
-<tr>
-  <td>DirectPorts</td>
-  <td>Specifies the ports to use for direct connectivity. Defaults are 10251,10252,10253,10254.</td>
-  <td>CosmosDB.Emulator.exe /DirectPorts:&lt;directports&gt;</td>
-  <td>&lt;directports&gt;: Comma-delimited list of 4 ports</td>
-</tr>
-<tr>
-  <td>Key</td>
-  <td>Authorization key for the emulator. Key must be the base-64 encoding of a 64-byte vector.</td>
-  <td>CosmosDB.Emulator.exe /Key:&lt;key&gt;</td>
-  <td>&lt;key&gt;: Key must be the base-64 encoding of a 64-byte vector</td>
-</tr>
-<tr>
-  <td>EnableRateLimiting</td>
-  <td>Specifies that request rate limiting behavior is enabled.</td>
-  <td>CosmosDB.Emulator.exe /EnableRateLimiting</td>
-  <td></td>
-</tr>
-<tr>
-  <td>DisableRateLimiting</td>
-  <td>Specifies that request rate limiting behavior is disabled.</td>
-  <td>CosmosDB.Emulator.exe /DisableRateLimiting</td>
-  <td></td>
-</tr>
-<tr>
-  <td>NoUI</td>
-  <td>Do not show the emulator user interface.</td>
-  <td>CosmosDB.Emulator.exe /NoUI</td>
-  <td></td>
-</tr>
-<tr>
-  <td>NoExplorer</td>
-  <td>Don't show document explorer on startup.</td>
-  <td>CosmosDB.Emulator.exe /NoExplorer</td>
-  <td></td>
-</tr>
-<tr>
-  <td>PartitionCount</td>
-  <td>Specifies the maximum number of partitioned collections. See [Change the number of collections](#set-partitioncount) for more information.</td>
-  <td>CosmosDB.Emulator.exe /PartitionCount=&lt;partitioncount&gt;</td>
-  <td>&lt;partitioncount&gt;: Maximum number of allowed single partition collections. Default is 25. Maximum allowed is 250.</td>
-</tr>
-<tr>
-  <td>DefaultPartitionCount</td>
-  <td>Specifies the default number of partitions for a partitioned collection.</td>
-  <td>CosmosDB.Emulator.exe /DefaultPartitionCount=&lt;defaultpartitioncount&gt;</td>
-  <td>&lt;defaultpartitioncount&gt; Default is 25.</td>
-</tr>
-<tr>
-  <td>AllowNetworkAccess</td>
-  <td>Enables access to the emulator over a network. You must also pass /Key=&lt;key_string&gt; or /KeyFile=&lt;file_name&gt; to enable network access.</td>
-  <td>CosmosDB.Emulator.exe /AllowNetworkAccess /Key=&lt;key_string&gt;<br><br>or<br><br>CosmosDB.Emulator.exe /AllowNetworkAccess /KeyFile=&lt;file_name&gt;</td>
-  <td></td>
-</tr>
-<tr>
-  <td>NoFirewall</td>
-  <td>Don't adjust firewall rules when /AllowNetworkAccess is used.</td>
-  <td>CosmosDB.Emulator.exe /NoFirewall</td>
-  <td></td>
-</tr>
-<tr>
-  <td>GenKeyFile</td>
-  <td>Generate a new authorization key and save to the specified file. The generated key can be used with the /Key or /KeyFile options.</td>
-  <td>CosmosDB.Emulator.exe  /GenKeyFile=&lt;path to key file&gt;</td>
-  <td></td>
-</tr>
-<tr>
-  <td>Consistency</td>
-  <td>Set the default consistency level for the account.</td>
-  <td>CosmosDB.Emulator.exe /Consistency=&lt;consistency&gt;</td>
-  <td>&lt;consistency&gt;: Value must be one of the following [consistency levels](consistency-levels.md): Session, Strong, Eventual, or BoundedStaleness.  The default value is Session.</td>
-</tr>
-<tr>
-  <td>?</td>
-  <td>Show the help message.</td>
-  <td></td>
-  <td></td>
-</tr>
-</table>
-
-## Differences between the Azure Cosmos DB Emulator and Azure Cosmos DB 
-Because the Azure Cosmos DB Emulator provides an emulated environment running on a local developer workstation, there are some differences in functionality between the emulator and an Azure Cosmos DB account in the cloud:
-
-* The Azure Cosmos DB Emulator supports only a single fixed account and a well-known master key.  Key regeneration is not possible in the Azure Cosmos DB Emulator.
-* The Azure Cosmos DB Emulator is not a scalable service and will not support a large number of collections.
-* The Azure Cosmos DB Emulator does not simulate different [Azure Cosmos DB consistency levels](consistency-levels.md).
-* The Azure Cosmos DB Emulator does not simulate [multi-region replication](distribute-data-globally.md).
-* The Azure Cosmos DB Emulator does not support the service quota overrides that are available in the Azure Cosmos DB service (e.g. document size limits, increased partitioned collection storage).
-* As your copy of the Azure Cosmos DB Emulator might not be up to date with the most recent changes with the Azure Cosmos DB service, please [Azure Cosmos DB capacity planner](https://www.documentdb.com/capacityplanner) to accurately estimate production throughput (RUs) needs of your application.
-
-## <a id="set-partitioncount"></a>Change the number of collections
-
-By default, you can create up to 25 single partition collections, or 1 partitioned collection using the Azure Cosmos DB Emulator. By modifying the **PartitionCount** value, you can create up to 250 single partition collections or 10 partitioned collections, or any combination of the two that does not exceed 250 single partitions (where 1 partitioned collection = 25 single partition collection).
-
-If you attempt to create a collection after the current partition count has been exceeded, the emulator throws a ServiceUnavailable exception, with the following message.
-
-    Sorry, we are currently experiencing high demand in this region, 
-    and cannot fulfill your request at this time. We work continuously 
-    to bring more and more capacity online, and encourage you to try again. 
-    Please do not hesitate to email docdbswat@microsoft.com at any time or 
-    for any reason. ActivityId: 29da65cc-fba1-45f9-b82c-bf01d78a1f91
-
-To change the number of collections available to the Azure Cosmos DB Emulator, do the following:
-
-1. Delete all local Azure Cosmos DB Emulator data by right-clicking the **Azure Cosmos DB Emulator** icon on the system tray, and then clicking **Reset Data…**.
-2. Delete all emulator data in this folder C:\Users\user_name\AppData\Local\CosmosDBEmulator.
-3. Exit all open instances by right-clicking the **Azure Cosmos DB Emulator** icon on the system tray, and then clicking **Exit**. It may take a minute for all instances to exit.
-4. Install the latest version of the [Azure Cosmos DB Emulator](https://aka.ms/cosmosdb-emulator).
-5. Launch the emulator with the PartitionCount flag by setting a value <= 250. For example: `C:\Program Files\Azure CosmosDB Emulator>CosmosDB.Emulator.exe /PartitionCount=100`.
-
-## Troubleshooting
-
-Use the following tips to help troubleshoot issues you encounter with the Azure Cosmos DB emulator:
-
-- If the Azure Cosmos DB emulator crashes, collect dump files from c:\Users\user_name\AppData\Local\CrashDumps folder, compress them, and attach them to an email to [askcosmosdb@microsoft.com](mailto:askcosmosdb@microsoft.com).
-
-- If you experience crashes in CosmosDB.StartupEntryPoint.exe, run the following command from an admin command prompt:
-`lodctr /R` 
-
-- If you encounter a connectivity issue, [collect trace files](#trace-files), compress them, and attach them to an email to [askcosmosdb@microsoft.com](mailto:askcosmosdb@microsoft.com).
-
-- If you receive a **Service Unavailable** message, the emulator might be failing to initialize the network stack. Check to see if you have the Pulse secure client or Juniper networks client installed, as their network filter drivers may cause the problem. Uninstalling third party network filter drivers typically fixes the issue.
-
-### <a id="trace-files"></a>Collect trace files
-
-To collect debugging traces, run the following commands from an administrative command prompt:
-
-1. `cd /d "%ProgramFiles%\Azure Cosmos DB Emulator"`
-2. `CosmosDB.Emulator.exe /shutdown`. Watch the system tray to make sure the program has shut down, it may take a minute. You can also just click **Exit** in the Azure Cosmos DB emulator user interface.
-3. `CosmosDB.Emulator.exe /starttraces`
-4. `CosmosDB.Emulator.exe`
-5. Reproduce the problem. If Data Explorer is not working, you only need to wait for the browser to open for a few seconds to catch the error.
-5. `CosmosDB.Emulator.exe /stoptraces`
-6. Navigate to `%ProgramFiles%\Azure Cosmos DB Emulator` and find the docdbemulator_000001.etl file.
-7. Send the .etl file along with repro steps to [askcosmosdb@microsoft.com](mailto:askcosmosdb@microsoft.com) for debugging.
-
-## Next steps
-
-In this tutorial, you've done the following:
-
-> [!div class="checklist"]
-> * Installed the local Emulator
-> * Rand the Emulator on Docker for Windows
-> * Authenticated requests
-> * Used the Data Explorer in the Emulator
-> * Exported SSL certificates
-> * Called the Emulator from the command line
-> * Collected trace files
-
-In this tutorial, you've learned how to use the local Emulator for free local development. You can now proceed to the next tutorial and learn how to export Emulator SSL certificates. 
-
-> [!div class="nextstepaction"]
-> [Export the Azure Cosmos DB Emulator certificates](local-emulator-export-ssl-certificates.md)
+---
+title: Develop locally with the Azure Cosmos DB Emulator | Microsoft Docs
+description: Using the Azure Cosmos DB Emulator, you can develop and test your application locally for free, without creating an Azure subscription. 
+services: cosmos-db
+documentationcenter: ''
+keywords: Azure Cosmos DB Emulator
+author: arramac
+manager: jhubbard
+editor: ''
+
+ms.assetid: 90b379a6-426b-4915-9635-822f1a138656
+ms.service: cosmos-db
+ms.devlang: multiple
+ms.topic: article
+ms.tgt_pltfrm: na
+ms.workload: na
+ms.date: 08/16/2017
+ms.author: arramac
+
+---
+# Use the Azure Cosmos DB Emulator for local development and testing
+
+<table>
+<tr>
+  <td><strong>Binaries</strong></td>
+  <td>[Download MSI](https://aka.ms/cosmosdb-emulator)</td>
+</tr>
+<tr>
+  <td><strong>Docker</strong></td>
+  <td>[Docker Hub](https://hub.docker.com/r/microsoft/azure-documentdb-emulator/)</td>
+</tr>
+<tr>
+  <td><strong>Docker source</strong></td>
+  <td>[Github](https://github.com/azure/azure-documentdb-emulator-docker)</td>
+</tr>
+</table>
+  
+The Azure Cosmos DB Emulator provides a local environment that emulates the Azure Cosmos DB service for development purposes. Using the Azure Cosmos DB Emulator, you can develop and test your application locally, without creating an Azure subscription or incurring any costs. When you're satisfied with how your application is working in the Azure Cosmos DB Emulator, you can switch to using an Azure Cosmos DB account in the cloud.
+
+This article covers the following tasks: 
+
+> [!div class="checklist"]
+> * Installing the Emulator
+> * Running the Emulator on Docker for Windows
+> * Authenticating requests
+> * Using the Data Explorer in the Emulator
+> * Exporting SSL certificates
+> * Calling the Emulator from the command line
+> * Collecting trace files
+
+We recommend getting started by watching the following video, where Kirill Gavrylyuk shows how to get started with the Azure Cosmos DB Emulator. Note that the video refers to the emulator as the DocumentDB Emulator, but the tool itself has been renamed the Azure Cosmos DB Emulator since taping the video. All information in the video is still accurate for the Azure Cosmos DB Emulator. 
+
+> [!VIDEO https://channel9.msdn.com/Events/Connect/2016/192/player]
+> 
+> 
+
+## How the Emulator works
+The Azure Cosmos DB Emulator provides a high-fidelity emulation of the Azure Cosmos DB service. It supports identical functionality as Azure Cosmos DB, including support for creating and querying JSON documents, provisioning and scaling collections, and executing stored procedures and triggers. You can develop and test applications using the Azure Cosmos DB Emulator, and deploy them to Azure at global scale by just making a single configuration change to the connection endpoint for Azure Cosmos DB.
+
+While we created a high-fidelity local emulation of the actual Azure Cosmos DB service, the implementation of the Azure Cosmos DB Emulator is different than that of the service. For example, the Azure Cosmos DB Emulator uses standard OS components such as the local file system for persistence, and HTTPS protocol stack for connectivity. This means that some functionality that relies on Azure infrastructure like global replication, single-digit millisecond latency for reads/writes, and tunable consistency levels are not available via the Azure Cosmos DB Emulator.
+
+> [!NOTE]
+> At this time the Data Explorer in the emulator only supports the creation of DocumentDB API collections and MongoDB collections. The Data Explorer in the emulator does not currently support the creation of tables and graphs. 
+
+## System requirements
+The Azure Cosmos DB Emulator has the following hardware and software requirements:
+
+* Software requirements
+  * Windows Server 2012 R2, Windows Server 2016, or Windows 10
+*	Minimum Hardware requirements
+  *	2 GB RAM
+  *	10 GB available hard disk space
+
+## Installation
+You can download and install the Azure Cosmos DB Emulator from the [Microsoft Download Center](https://aka.ms/cosmosdb-emulator). 
+
+> [!NOTE]
+> To install, configure, and run the Azure Cosmos DB Emulator, you must have administrative privileges on the computer.
+
+## Running on Docker for Windows
+
+The Azure Cosmos DB Emulator can be run on Docker for Windows. The Emulator does not work on Docker for Oracle Linux.
+
+Once you have [Docker for Windows](https://www.docker.com/docker-windows) installed, you can pull the Emulator image from Docker Hub by running the following command from your favorite shell (cmd.exe, PowerShell, etc.).
+
+```      
+docker pull microsoft/azure-cosmosdb-emulator 
+```
+To start the image, run the following commands.
+
+``` 
+md %LOCALAPPDATA%\CosmosDBEmulatorCert 2>nul
+docker run -v %LOCALAPPDATA%\CosmosDBEmulatorCert:c:\CosmosDBEmulator\CosmosDBEmulatorCert -P -t -i microsoft/azure-cosmosdb-emulator 
+```
+
+The response looks similar to the following:
+
+```
+Starting Emulator
+Emulator Endpoint: https://172.20.229.193:8081/
+Master Key: C2y6yDjf5/R+ob0N8A7Cgv30VRDJIWEHLM+4QDU5DE2nQ9nDuVTqobD4b8mGGyPMbIZnqyMsEcaGQy67XIw/Jw==
+Exporting SSL Certificate
+You can import the SSL certificate from an administrator command prompt on the host by running:
+cd /d %LOCALAPPDATA%\CosmosDBEmulatorCert
+powershell .\importcert.ps1
+--------------------------------------------------------------------------------------------------
+Starting interactive shell
+``` 
+
+Closing the interactive shell once the Emulator has been started will shutdown the Emulator’s container.
+
+Use the endpoint and master key in from the response in your client and import the SSL certificate into your host. To import the SSL certificate, do the following from an admin command prompt:
+
+```
+cd %LOCALAPPDATA%\CosmosDBEmulatorCert
+powershell .\importcert.ps1
+```
+
+
+## Start the Emulator
+
+To start the Azure Cosmos DB Emulator, select the Start button or press the Windows key. Begin typing **Azure Cosmos DB Emulator**, and select the emulator from the list of applications. 
+
+![Select the Start button or press the Windows key, begin typing **Azure Cosmos DB Emulator**, and select the emulator from the list of applications](./media/local-emulator/database-local-emulator-start.png)
+
+When the emulator is running, you'll see an icon in the Windows taskbar notification area. ![Azure Cosmos DB local emulator taskbar notification](./media/local-emulator/database-local-emulator-taskbar.png)
+
+The Azure Cosmos DB Emulator by default runs on the local machine ("localhost") listening on port 8081.
+
+The Azure Cosmos DB Emulator is installed by default to the `C:\Program Files\Azure Cosmos DB Emulator` directory. You can also start and stop the emulator from the command-line. See [command-line tool reference](#command-line) for more information.
+
+## Start Data Explorer
+
+When the Azure Cosmos DB emulator launches it will automatically open the Azure Cosmos DB Data Explorer in your browser. The address will appear as [https://localhost:8081/_explorer/index.html](https://localhost:8081/_explorer/index.html). If you close the explorer and would like to re-open it later, you can either open the URL in your browser or launch it from the Azure Cosmos DB Emulator in the Windows Tray Icon as shown below.
+
+![Azure Cosmos DB local emulator data explorer launcher](./media/local-emulator/database-local-emulator-data-explorer-launcher.png)
+
+## Checking for updates
+Data Explorer indicates if there is a new update available for download. 
+
+> [!NOTE]
+> Data created in one version of the Azure Cosmos DB Emulator is not guaranteed to be accessible when using a different version. If you need to persist your data for the long term, it is recommended that you store that data in an Azure Cosmos DB account, rather than in the Azure Cosmos DB Emulator. 
+
+## Authenticating requests
+Just as with Azure Cosmos DB in the cloud, every request that you make against the Azure Cosmos DB Emulator must be authenticated. The Azure Cosmos DB Emulator supports a single fixed account and a well-known authentication key for master key authentication. This account and key are the only credentials permitted for use with the Azure Cosmos DB Emulator. They are:
+
+    Account name: localhost:<port>
+    Account key: C2y6yDjf5/R+ob0N8A7Cgv30VRDJIWEHLM+4QDU5DE2nQ9nDuVTqobD4b8mGGyPMbIZnqyMsEcaGQy67XIw/Jw==
+
+> [!NOTE]
+> The master key supported by the Azure Cosmos DB Emulator is intended for use only with the emulator. You cannot use your production Azure Cosmos DB account and key with the Azure Cosmos DB Emulator. 
+
+> [!NOTE] 
+> If you have started the emulator with the /Key option, then use the generated key instead of "C2y6yDjf5/R+ob0N8A7Cgv30VRDJIWEHLM+4QDU5DE2nQ9nDuVTqobD4b8mGGyPMbIZnqyMsEcaGQy67XIw/Jw=="
+
+Additionally, just as the Azure Cosmos DB service, the Azure Cosmos DB Emulator supports only secure communication via SSL.
+
+## Running the emulator on a local network
+
+You can run the emulator on a local network. To enable network access, specify the /AllowNetworkAccess option at the [command line](#command-line-syntax), which also requires that you specify /Key=key_string or /KeyFile=file_name. You can use /GenKeyFile=file_name to generate a file with a random key upfront.  Then you can pass that to /KeyFile=file_name or /Key=contents_of_file.
+
+To enable network access for the first time the user should shutdown the emulator and delete the emulator’s data directory (C:\Users\user_name\AppData\Local\CosmosDBEmulator).
+
+## Developing with the Emulator
+Once you have the Azure Cosmos DB Emulator running on your desktop, you can use any supported [Azure Cosmos DB SDK](documentdb-sdk-dotnet.md) or the [Azure Cosmos DB REST API](/rest/api/documentdb/) to interact with the Emulator. The Azure Cosmos DB Emulator also includes a built-in Data Explorer that lets you create collections for the DocumentDB and MongoDB APIs, and view and edit documents without writing any code.   
+
+    // Connect to the Azure Cosmos DB Emulator running locally
+    DocumentClient client = new DocumentClient(
+        new Uri("https://localhost:8081"), 
+        "C2y6yDjf5/R+ob0N8A7Cgv30VRDJIWEHLM+4QDU5DE2nQ9nDuVTqobD4b8mGGyPMbIZnqyMsEcaGQy67XIw/Jw==");
+
+If you're using [Azure Cosmos DB protocol support for MongoDB](mongodb-introduction.md), please use the following connection string:
+
+    mongodb://localhost:C2y6yDjf5/R+ob0N8A7Cgv30VRDJIWEHLM+4QDU5DE2nQ9nDuVTqobD4b8mGGyPMbIZnqyMsEcaGQy67XIw/Jw==@localhost:10255/admin?ssl=true&3t.sslSelfSignedCerts=true
+
+You can use existing tools like [Azure DocumentDB Studio](https://github.com/mingaliu/DocumentDBStudio) to connect to the Azure Cosmos DB Emulator. You can also migrate data between the Azure Cosmos DB Emulator and the Azure Cosmos DB service using the [Azure Cosmos DB Data Migration Tool](https://github.com/azure/azure-documentdb-datamigrationtool).
+
+> [!NOTE] 
+> If you have started the emulator with the /Key option, then use the generated key instead of "C2y6yDjf5/R+ob0N8A7Cgv30VRDJIWEHLM+4QDU5DE2nQ9nDuVTqobD4b8mGGyPMbIZnqyMsEcaGQy67XIw/Jw=="
+
+Using the Azure Cosmos DB emulator, by default, you can create up to 25 single partition collections or 1 partitioned collection. For more information about changing this value, see [Setting the PartitionCount value](#set-partitioncount).
+
+## Export the SSL certificate
+
+.NET languages and runtime use the Windows Certificate Store to securely connect to the Azure Cosmos DB local emulator. Other languages have their own method of managing and using certificates. Java uses its own [certificate store](https://docs.oracle.com/cd/E19830-01/819-4712/ablqw/index.html) whereas Python uses [socket wrappers](https://docs.python.org/2/library/ssl.html).
+
+In order to obtain a certificate to use with languages and runtimes that do not integrate with the Windows Certificate Store you will need to export it using the Windows Certificate Manager. You can start it by running certlm.msc or follow the step by step instructions in [Export the Azure Cosmos DB Emulator Certificates](./local-emulator-export-ssl-certificates.md). Once the certificate manager is running, open the Personal Certificates as shown below and export the certificate with the friendly name "DocumentDBEmulatorCertificate" as a BASE-64 encoded X.509 (.cer) file.
+
+![Azure Cosmos DB local emulator SSL certificate](./media/local-emulator/database-local-emulator-ssl_certificate.png)
+
+The X.509 certificate can be imported into the Java certificate store by following the instructions in [Adding a Certificate to the Java CA Certificates Store](https://docs.microsoft.com/azure/java-add-certificate-ca-store). Once the certificate is imported into the certificate store, Java and MongoDB applications will be able to connect to the Azure Cosmos DB Emulator.
+
+When connecting to the emulator from Python and Node.js SDKs, SSL verification is disabled.
+
+## <a id="command-line"></a>Command-line tool reference
+From the installation location, you can use the command-line to start and stop the emulator, configure options, and perform other operations.
+
+### Command-line Syntax
+
+    CosmosDB.Emulator.exe [/Shutdown] [/DataPath] [/Port] [/MongoPort] [/DirectPorts] [/Key] [/EnableRateLimiting] [/DisableRateLimiting] [/NoUI] [/NoExplorer] [/?]
+
+To view the list of options, type `CosmosDB.Emulator.exe /?` at the command prompt.
+
+<table>
+<tr>
+  <td><strong>Option</strong></td>
+  <td><strong>Description</strong></td>
+  <td><strong>Command</strong></td>
+  <td><strong>Arguments</strong></td>
+</tr>
+<tr>
+  <td>[No arguments]</td>
+  <td>Starts up the Azure Cosmos DB Emulator with default settings.</td>
+  <td>CosmosDB.Emulator.exe</td>
+  <td></td>
+</tr>
+<tr>
+  <td>[Help]</td>
+  <td>Displays the list of supported command-line arguments.</td>
+  <td>CosmosDB.Emulator.exe /?</td>
+  <td></td>
+</tr>
+<tr>
+  <td>Shutdown</td>
+  <td>Shuts down the Azure Cosmos DB Emulator.</td>
+  <td>CosmosDB.Emulator.exe /Shutdown</td>
+  <td></td>
+</tr>
+<tr>
+  <td>DataPath</td>
+  <td>Specifies the path in which to store data files. Default is %LocalAppdata%\CosmosDBEmulator.</td>
+  <td>CosmosDB.Emulator.exe /DataPath=&lt;datapath&gt;</td>
+  <td>&lt;datapath&gt;: An accessible path</td>
+</tr>
+<tr>
+  <td>Port</td>
+  <td>Specifies the port number to use for the emulator.  Default is 8081.</td>
+  <td>CosmosDB.Emulator.exe /Port=&lt;port&gt;</td>
+  <td>&lt;port&gt;: Single port number</td>
+</tr>
+<tr>
+  <td>MongoPort</td>
+  <td>Specifies the port number to use for MongoDB compatibility API. Default is 10255.</td>
+  <td>CosmosDB.Emulator.exe /MongoPort=&lt;mongoport&gt;</td>
+  <td>&lt;mongoport&gt;: Single port number</td>
+</tr>
+<tr>
+  <td>DirectPorts</td>
+  <td>Specifies the ports to use for direct connectivity. Defaults are 10251,10252,10253,10254.</td>
+  <td>CosmosDB.Emulator.exe /DirectPorts:&lt;directports&gt;</td>
+  <td>&lt;directports&gt;: Comma-delimited list of 4 ports</td>
+</tr>
+<tr>
+  <td>Key</td>
+  <td>Authorization key for the emulator. Key must be the base-64 encoding of a 64-byte vector.</td>
+  <td>CosmosDB.Emulator.exe /Key:&lt;key&gt;</td>
+  <td>&lt;key&gt;: Key must be the base-64 encoding of a 64-byte vector</td>
+</tr>
+<tr>
+  <td>EnableRateLimiting</td>
+  <td>Specifies that request rate limiting behavior is enabled.</td>
+  <td>CosmosDB.Emulator.exe /EnableRateLimiting</td>
+  <td></td>
+</tr>
+<tr>
+  <td>DisableRateLimiting</td>
+  <td>Specifies that request rate limiting behavior is disabled.</td>
+  <td>CosmosDB.Emulator.exe /DisableRateLimiting</td>
+  <td></td>
+</tr>
+<tr>
+  <td>NoUI</td>
+  <td>Do not show the emulator user interface.</td>
+  <td>CosmosDB.Emulator.exe /NoUI</td>
+  <td></td>
+</tr>
+<tr>
+  <td>NoExplorer</td>
+  <td>Don't show document explorer on startup.</td>
+  <td>CosmosDB.Emulator.exe /NoExplorer</td>
+  <td></td>
+</tr>
+<tr>
+  <td>PartitionCount</td>
+  <td>Specifies the maximum number of partitioned collections. See [Change the number of collections](#set-partitioncount) for more information.</td>
+  <td>CosmosDB.Emulator.exe /PartitionCount=&lt;partitioncount&gt;</td>
+  <td>&lt;partitioncount&gt;: Maximum number of allowed single partition collections. Default is 25. Maximum allowed is 250.</td>
+</tr>
+<tr>
+  <td>DefaultPartitionCount</td>
+  <td>Specifies the default number of partitions for a partitioned collection.</td>
+  <td>CosmosDB.Emulator.exe /DefaultPartitionCount=&lt;defaultpartitioncount&gt;</td>
+  <td>&lt;defaultpartitioncount&gt; Default is 25.</td>
+</tr>
+<tr>
+  <td>AllowNetworkAccess</td>
+  <td>Enables access to the emulator over a network. You must also pass /Key=&lt;key_string&gt; or /KeyFile=&lt;file_name&gt; to enable network access.</td>
+  <td>CosmosDB.Emulator.exe /AllowNetworkAccess /Key=&lt;key_string&gt;<br><br>or<br><br>CosmosDB.Emulator.exe /AllowNetworkAccess /KeyFile=&lt;file_name&gt;</td>
+  <td></td>
+</tr>
+<tr>
+  <td>NoFirewall</td>
+  <td>Don't adjust firewall rules when /AllowNetworkAccess is used.</td>
+  <td>CosmosDB.Emulator.exe /NoFirewall</td>
+  <td></td>
+</tr>
+<tr>
+  <td>GenKeyFile</td>
+  <td>Generate a new authorization key and save to the specified file. The generated key can be used with the /Key or /KeyFile options.</td>
+  <td>CosmosDB.Emulator.exe  /GenKeyFile=&lt;path to key file&gt;</td>
+  <td></td>
+</tr>
+<tr>
+  <td>Consistency</td>
+  <td>Set the default consistency level for the account.</td>
+  <td>CosmosDB.Emulator.exe /Consistency=&lt;consistency&gt;</td>
+  <td>&lt;consistency&gt;: Value must be one of the following [consistency levels](consistency-levels.md): Session, Strong, Eventual, or BoundedStaleness.  The default value is Session.</td>
+</tr>
+<tr>
+  <td>?</td>
+  <td>Show the help message.</td>
+  <td></td>
+  <td></td>
+</tr>
+</table>
+
+## Differences between the Azure Cosmos DB Emulator and Azure Cosmos DB 
+Because the Azure Cosmos DB Emulator provides an emulated environment running on a local developer workstation, there are some differences in functionality between the emulator and an Azure Cosmos DB account in the cloud:
+
+* The Azure Cosmos DB Emulator supports only a single fixed account and a well-known master key.  Key regeneration is not possible in the Azure Cosmos DB Emulator.
+* The Azure Cosmos DB Emulator is not a scalable service and will not support a large number of collections.
+* The Azure Cosmos DB Emulator does not simulate different [Azure Cosmos DB consistency levels](consistency-levels.md).
+* The Azure Cosmos DB Emulator does not simulate [multi-region replication](distribute-data-globally.md).
+* The Azure Cosmos DB Emulator does not support the service quota overrides that are available in the Azure Cosmos DB service (e.g. document size limits, increased partitioned collection storage).
+* As your copy of the Azure Cosmos DB Emulator might not be up to date with the most recent changes with the Azure Cosmos DB service, please [Azure Cosmos DB capacity planner](https://www.documentdb.com/capacityplanner) to accurately estimate production throughput (RUs) needs of your application.
+
+## <a id="set-partitioncount"></a>Change the number of collections
+
+By default, you can create up to 25 single partition collections, or 1 partitioned collection using the Azure Cosmos DB Emulator. By modifying the **PartitionCount** value, you can create up to 250 single partition collections or 10 partitioned collections, or any combination of the two that does not exceed 250 single partitions (where 1 partitioned collection = 25 single partition collection).
+
+If you attempt to create a collection after the current partition count has been exceeded, the emulator throws a ServiceUnavailable exception, with the following message.
+
+    Sorry, we are currently experiencing high demand in this region, 
+    and cannot fulfill your request at this time. We work continuously 
+    to bring more and more capacity online, and encourage you to try again. 
+    Please do not hesitate to email docdbswat@microsoft.com at any time or 
+    for any reason. ActivityId: 29da65cc-fba1-45f9-b82c-bf01d78a1f91
+
+To change the number of collections available to the Azure Cosmos DB Emulator, do the following:
+
+1. Delete all local Azure Cosmos DB Emulator data by right-clicking the **Azure Cosmos DB Emulator** icon on the system tray, and then clicking **Reset Data…**.
+2. Delete all emulator data in this folder C:\Users\user_name\AppData\Local\CosmosDBEmulator.
+3. Exit all open instances by right-clicking the **Azure Cosmos DB Emulator** icon on the system tray, and then clicking **Exit**. It may take a minute for all instances to exit.
+4. Install the latest version of the [Azure Cosmos DB Emulator](https://aka.ms/cosmosdb-emulator).
+5. Launch the emulator with the PartitionCount flag by setting a value <= 250. For example: `C:\Program Files\Azure CosmosDB Emulator>CosmosDB.Emulator.exe /PartitionCount=100`.
+
+## Troubleshooting
+
+Use the following tips to help troubleshoot issues you encounter with the Azure Cosmos DB emulator:
+
+- If the Azure Cosmos DB emulator crashes, collect dump files from c:\Users\user_name\AppData\Local\CrashDumps folder, compress them, and attach them to an email to [askcosmosdb@microsoft.com](mailto:askcosmosdb@microsoft.com).
+
+- If you experience crashes in CosmosDB.StartupEntryPoint.exe, run the following command from an admin command prompt:
+`lodctr /R` 
+
+- If you encounter a connectivity issue, [collect trace files](#trace-files), compress them, and attach them to an email to [askcosmosdb@microsoft.com](mailto:askcosmosdb@microsoft.com).
+
+- If you receive a **Service Unavailable** message, the emulator might be failing to initialize the network stack. Check to see if you have the Pulse secure client or Juniper networks client installed, as their network filter drivers may cause the problem. Uninstalling third party network filter drivers typically fixes the issue.
+
+### <a id="trace-files"></a>Collect trace files
+
+To collect debugging traces, run the following commands from an administrative command prompt:
+
+1. `cd /d "%ProgramFiles%\Azure Cosmos DB Emulator"`
+2. `CosmosDB.Emulator.exe /shutdown`. Watch the system tray to make sure the program has shut down, it may take a minute. You can also just click **Exit** in the Azure Cosmos DB emulator user interface.
+3. `CosmosDB.Emulator.exe /starttraces`
+4. `CosmosDB.Emulator.exe`
+5. Reproduce the problem. If Data Explorer is not working, you only need to wait for the browser to open for a few seconds to catch the error.
+5. `CosmosDB.Emulator.exe /stoptraces`
+6. Navigate to `%ProgramFiles%\Azure Cosmos DB Emulator` and find the docdbemulator_000001.etl file.
+7. Send the .etl file along with repro steps to [askcosmosdb@microsoft.com](mailto:askcosmosdb@microsoft.com) for debugging.
+
+## Next steps
+
+In this tutorial, you've done the following:
+
+> [!div class="checklist"]
+> * Installed the local Emulator
+> * Rand the Emulator on Docker for Windows
+> * Authenticated requests
+> * Used the Data Explorer in the Emulator
+> * Exported SSL certificates
+> * Called the Emulator from the command line
+> * Collected trace files
+
+In this tutorial, you've learned how to use the local Emulator for free local development. You can now proceed to the next tutorial and learn how to export Emulator SSL certificates. 
+
+> [!div class="nextstepaction"]
+> [Export the Azure Cosmos DB Emulator certificates](local-emulator-export-ssl-certificates.md)