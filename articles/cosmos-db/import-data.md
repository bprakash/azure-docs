--- conflicted
+++ resolved
@@ -27,11 +27,7 @@
 Which API are you going to use with Azure Cosmos DB? 
 * **[SQL API](documentdb-introduction.md)** - You can use any of the source options provided in the Data Migration tool to import data.
 * **[Table API](table-introduction.md)** - You can use the Data Migration tool or AzCopy to import data. See [Import data for use with the Azure Cosmos DB Table API](table-import.md) for more information.
-<<<<<<< HEAD
-* **[MongoDB API](mongodb-introduction.md)** - The Data Migration tool does export data MongoDB databases to Azure Cosmos DB for use with the SQL API. But if you want to continue to use MongoDB APIs, you'll want to use the Azure Cosmos DB MongoDB API, and should use mongoimport.exe or mongorestore.exe to import data. See [Azure Cosmos DB: How to migrate data for the MongoDB API?](mongodb-migrate.md), for more information.
-=======
 * **[MongoDB API](mongodb-introduction.md)** - The Data Migration tool does not currently support Azure Cosmos DB MongoDB API either as a source or as a target. If you want to migrate the data in or out of MongoDB API collections in Azure Cosmos DB, refer to [Azure Cosmos DB: How to migrate data for the MongoDB API](mongodb-migrate.md) for instructions. You can still use the Data Migration tool to export data from MongoDB to Azure Cosmos DB SQL API collections for use with the SQL API. 
->>>>>>> 8175b678
 * **[Graph API](graph-introduction.md)** - The Data Migration tool is not a supported import tool for Graph API accounts at this time. 
 
 This tutorial covers the following tasks:
