---
title: SQL queries for Azure Cosmos DB DocumentDB API | Microsoft Docs
description: Learn about SQL syntax, database concepts, and SQL queries for Azure Cosmos DB. SQL can used as a JSON query language in Azure Cosmos DB.
keywords: sql syntax,sql query, sql queries, json query language, database concepts and sql queries, aggregate functions
services: cosmos-db
documentationcenter: ''
author: arramac
manager: jhubbard
editor: monicar

ms.assetid: a73b4ab3-0786-42fd-b59b-555fce09db6e
ms.service: cosmos-db
ms.workload: data-services
ms.tgt_pltfrm: na
ms.devlang: na
ms.topic: article
ms.date: 07/25/2017
ms.author: arramac

---
# SQL queries for Azure Cosmos DB DocumentDB API
Microsoft Azure Cosmos DB supports querying documents using SQL (Structured Query Language) as a JSON query language. Cosmos DB is truly schema-free. By virtue of its commitment to the JSON data model directly within the database engine, it provides automatic indexing of JSON documents without requiring explicit schema or creation of secondary indexes. 

While designing the query language for Cosmos DB, we had two goals in mind:

* Instead of inventing a new JSON query language, we wanted to support SQL. SQL is one of the most familiar and popular query languages. Cosmos DB SQL provides a formal programming model for rich queries over JSON documents.
* As a JSON document database capable of executing JavaScript directly in the database engine, we wanted to use JavaScript's programming model as the foundation for our query language. The DocumentDB API SQL is rooted in JavaScript's type system, expression evaluation, and function invocation. This in-turn provides a natural programming model for relational projections, hierarchical navigation across JSON documents, self joins, spatial queries, and invocation of user-defined functions (UDFs) written entirely in JavaScript, among other features. 

We believe that these capabilities are key to reducing the friction between the application and the database and are crucial for developer productivity.

We recommend getting started by watching the following video, where Aravind Ramachandran shows Cosmos DB's querying capabilities, and by visiting our [Query Playground](http://www.documentdb.com/sql/demo), where you can try out Cosmos DB and run SQL queries against our dataset.

> [!VIDEO https://channel9.msdn.com/Shows/Data-Exposed/DataExposedQueryingDocumentDB/player]
> 
> 

Then, return to this article, where we start with a SQL query tutorial that walks you through some simple JSON documents and SQL commands.

## <a id="GettingStarted"></a>Getting started with SQL commands in Cosmos DB
To see Cosmos DB SQL at work, let's begin with a few simple JSON documents and walk through some simple queries against it. Consider these two JSON documents about two families. With Cosmos DB, we do not need to create any schemas or secondary indices explicitly. We simply need to insert the JSON documents to a Cosmos DB collection and subsequently query. 
Here we have a simple JSON document for the Andersen family, the parents, children (and their pets), address, and registration information. The document has strings, numbers, Booleans, arrays, and nested properties. 

**Document**  

```JSON
{
  "id": "AndersenFamily",
  "lastName": "Andersen",
  "parents": [
     { "firstName": "Thomas" },
     { "firstName": "Mary Kay"}
  ],
  "children": [
     {
         "firstName": "Henriette Thaulow", 
         "gender": "female", 
         "grade": 5,
         "pets": [{ "givenName": "Fluffy" }]
     }
  ],
  "address": { "state": "WA", "county": "King", "city": "seattle" },
  "creationDate": 1431620472,
  "isRegistered": true
}
```

Here's a second document with one subtle difference – `givenName` and `familyName` are used instead of `firstName` and `lastName`.

**Document**  

```json
{
  "id": "WakefieldFamily",
  "parents": [
      { "familyName": "Wakefield", "givenName": "Robin" },
      { "familyName": "Miller", "givenName": "Ben" }
  ],
  "children": [
      {
        "familyName": "Merriam", 
        "givenName": "Jesse", 
        "gender": "female", "grade": 1,
        "pets": [
            { "givenName": "Goofy" },
            { "givenName": "Shadow" }
        ]
      },
      { 
        "familyName": "Miller", 
         "givenName": "Lisa", 
         "gender": "female", 
         "grade": 8 }
  ],
  "address": { "state": "NY", "county": "Manhattan", "city": "NY" },
  "creationDate": 1431620462,
  "isRegistered": false
}
```

Now let's try a few queries against this data to understand some of the key aspects of DocumentDB API SQL. For example, the following query returns the documents where the id field matches `AndersenFamily`. Since it's a `SELECT *`, the output of the query is the complete JSON document:

**Query**

    SELECT * 
    FROM Families f 
    WHERE f.id = "AndersenFamily"

**Results**

    [{
        "id": "AndersenFamily",
        "lastName": "Andersen",
        "parents": [
           { "firstName": "Thomas" },
           { "firstName": "Mary Kay"}
        ],
        "children": [
           {
               "firstName": "Henriette Thaulow", "gender": "female", "grade": 5,
               "pets": [{ "givenName": "Fluffy" }]
           }
        ],
        "address": { "state": "WA", "county": "King", "city": "seattle" },
        "creationDate": 1431620472,
        "isRegistered": true
    }]


Now consider the case where we need to reformat the JSON output in a different shape. This query projects a new JSON object with two selected fields, Name and City, when the address' city has the same name as the state. In this case, "NY, NY" matches.

**Query**    

    SELECT {"Name":f.id, "City":f.address.city} AS Family 
    FROM Families f 
    WHERE f.address.city = f.address.state

**Results**

    [{
        "Family": {
            "Name": "WakefieldFamily", 
            "City": "NY"
        }
    }]


The next query returns all the given names of children in the family whose id matches `WakefieldFamily` ordered by the city of residence.

**Query**

    SELECT c.givenName 
    FROM Families f 
    JOIN c IN f.children 
    WHERE f.id = 'WakefieldFamily'
    ORDER BY f.address.city ASC

**Results**

    [
      { "givenName": "Jesse" }, 
      { "givenName": "Lisa"}
    ]


We would like to draw attention to a few noteworthy aspects of the Cosmos DB query language through the examples we've seen so far:  

* Since DocumentDB API SQL works on JSON values, it deals with tree shaped entities instead of rows and columns. Therefore, the language lets you refer to nodes of the tree at any arbitrary depth, like `Node1.Node2.Node3…..Nodem`, similar to relational SQL referring to the two part reference of `<table>.<column>`.   
* The structured query language works with schema-less data. Therefore, the type system needs to be bound dynamically. The same expression could yield different types on different documents. The result of a query is a valid JSON value, but is not guaranteed to be of a fixed schema.  
* Cosmos DB only supports strict JSON documents. This means the type system and expressions are restricted to deal only with JSON types. Refer to the [JSON specification](http://www.json.org/) for more details.  
* A Cosmos DB collection is a schema-free container of JSON documents. The relations in data entities within and across documents in a collection are implicitly captured by containment and not by primary key and foreign key relations. This is an important aspect worth pointing out in light of the intra-document joins discussed later in this article.

## <a id="Indexing"></a> Cosmos DB indexing
Before we get into the DocumentDB API SQL syntax, it is worth exploring the indexing design in Cosmos DB. 

The purpose of database indexes is to serve queries in their various forms and shapes with minimum resource consumption (like CPU and input/output) while providing good throughput and low latency. Often, the choice of the right index for querying a database requires much planning and experimentation. This approach poses a challenge for schema-less databases where the data doesn’t conform to a strict schema and evolves rapidly. 

Therefore, when we designed the Cosmos DB indexing subsystem, we set the following goals:

* Index documents without requiring schema: The indexing subsystem does not require any schema information or make any assumptions about schema of the documents. 
* Support for efficient, rich hierarchical, and relational queries: The index supports the Cosmos DB query language efficiently, including support for hierarchical and relational projections.
* Support for consistent queries in face of a sustained volume of writes: For high write throughput workloads with consistent queries, the index is updated incrementally, efficiently, and online in the face of a sustained volume of writes. The consistent index update is crucial to serve the queries at the consistency level in which the user configured the document service.
* Support for multi-tenancy: Given the reservation-based model for resource governance across tenants, index updates are performed within the budget of system resources (CPU, memory, and input/output operations per second) allocated per replica. 
* Storage efficiency: For cost effectiveness, the on-disk storage overhead of the index is bounded and predictable. This is crucial because Cosmos DB allows the developer to make cost-based tradeoffs between index overhead in relation to the query performance.  

Refer to the [Azure Cosmos DB samples](https://github.com/Azure/azure-documentdb-net) on MSDN for samples showing how to configure the indexing policy for a collection. Let’s now get into the details of the Azure Cosmos DB SQL syntax.

## <a id="Basics"></a>Basics of an Azure Cosmos DB SQL query
Every query consists of a SELECT clause and optional FROM and WHERE clauses per ANSI-SQL standards. Typically, for each query, the source in the FROM clause is enumerated. Then the filter in the WHERE clause is applied on the source to retrieve a subset of JSON documents. Finally, the SELECT clause is used to project the requested JSON values in the select list.

    SELECT <select_list> 
    [FROM <from_specification>] 
    [WHERE <filter_condition>]
    [ORDER BY <sort_specification]    


## <a id="FromClause"></a>FROM clause
The `FROM <from_specification>` clause is optional unless the source is filtered or projected later in the query. The purpose of this clause is to specify the data source upon which the query must operate. Commonly the whole collection is the source, but one can specify a subset of the collection instead. 

A query like `SELECT * FROM Families` indicates that the entire Families collection is the source over which to enumerate. A special identifier ROOT can be used to represent the collection instead of using the collection name. 
The following list contains the rules that are enforced per query:

* The collection can be aliased, such as `SELECT f.id FROM Families AS f` or simply `SELECT f.id FROM Families f`. Here `f` is the equivalent of `Families`. `AS` is an optional keyword to alias the identifier.
* Once aliased, the original source cannot be bound. For example, `SELECT Families.id FROM Families f` is syntactically invalid since the identifier "Families" cannot be resolved anymore.
* All properties that need to be referenced must be fully qualified. In the absence of strict schema adherence, this is enforced to avoid any ambiguous bindings. Therefore, `SELECT id FROM Families f` is syntactically invalid since the property `id` is not bound.

### Subdocuments
The source can also be reduced to a smaller subset. For instance, to enumerating only a subtree in each document, the subroot could then become the source, as shown in the following example:

**Query**

    SELECT * 
    FROM Families.children

**Results**  

    [
      [
        {
            "firstName": "Henriette Thaulow",
            "gender": "female",
            "grade": 5,
            "pets": [
              {
                  "givenName": "Fluffy"
              }
            ]
        }
      ],
      [
        {
            "familyName": "Merriam",
            "givenName": "Jesse",
            "gender": "female",
            "grade": 1
        },
        {
            "familyName": "Miller",
            "givenName": "Lisa",
            "gender": "female",
            "grade": 8
        }
      ]
    ]

While the above example used an array as the source, an object could also be used as the source, which is what's shown in the following example: Any valid JSON value (not undefined) that can be found in the source is considered for inclusion in the result of the query. If some families don’t have an `address.state` value, they are excluded in the query result.

**Query**

    SELECT * 
    FROM Families.address.state

**Results**

    [
      "WA", 
      "NY"
    ]


## <a id="WhereClause"></a>WHERE clause
The WHERE clause (**`WHERE <filter_condition>`**) is optional. It specifies the condition(s) that the JSON documents provided by the source must satisfy in order to be included as part of the result. Any JSON document must evaluate the specified conditions to "true" to be considered for the result. The WHERE clause is used by the index layer in order to determine the absolute smallest subset of source documents that can be part of the result. 

The following query requests documents that contain a name property whose value is `AndersenFamily`. Any other document that does not have a name property, or where the value does not match `AndersenFamily` is excluded. 

**Query**

    SELECT f.address
    FROM Families f 
    WHERE f.id = "AndersenFamily"

**Results**

    [{
      "address": {
        "state": "WA", 
        "county": "King", 
        "city": "seattle"
      }
    }]


The previous example showed a simple equality query. DocumentDB API SQL also supports a variety of scalar expressions. The most commonly used are binary and unary expressions. Property references from the source JSON object are also valid expressions. 

The following binary operators are currently supported and can be used in queries as shown in the following examples:  

<table>
<tr>
<td>Arithmetic</td>    
<td>+,-,*,/,%</td>
</tr>
<tr>
<td>Bitwise</td>    
<td>|, &, ^, <<, >>, >>> (zero-fill right shift)</td>
</tr>
<tr>
<td>Logical</td>
<td>AND, OR, NOT</td>
</tr>
<tr>
<td>Comparison</td>    
<td>=, !=, &lt;, &gt;, &lt;=, &gt;=, <></td>
</tr>
<tr>
<td>String</td>    
<td>|| (concatenate)</td>
</tr>
</table>  


Let’s take a look at some queries using binary operators.

    SELECT * 
    FROM Families.children[0] c
    WHERE c.grade % 2 = 1     -- matching grades == 5, 1

    SELECT * 
    FROM Families.children[0] c
    WHERE c.grade ^ 4 = 1    -- matching grades == 5

    SELECT *
    FROM Families.children[0] c
    WHERE c.grade >= 5     -- matching grades == 5


The unary operators +,-, ~ and NOT are also supported, and can be used inside queries as shown in the following example:

    SELECT *
    FROM Families.children[0] c
    WHERE NOT(c.grade = 5)  -- matching grades == 1

    SELECT *
    FROM Families.children[0] c
    WHERE (-c.grade = -5)  -- matching grades == 5



In addition to binary and unary operators, property references are also allowed. For example, `SELECT * FROM Families f WHERE f.isRegistered` returns the JSON document containing the property `isRegistered` where the property's value is equal to the JSON `true` value. Any other values (false, null, Undefined, `<number>`, `<string>`, `<object>`, `<array>`, etc.) leads to the source document being excluded from the result. 

### Equality and comparison operators
The following table shows the result of equality comparisons in DocumentDB API SQL between any two JSON types.

<table style = "width:300px">
   <tbody>
      <tr>
         <td valign="top">
            <strong>Op</strong>
         </td>
         <td valign="top">
            <strong>Undefined</strong>
         </td>
         <td valign="top">
            <strong>Null</strong>
         </td>
         <td valign="top">
            <strong>Boolean</strong>
         </td>
         <td valign="top">
            <strong>Number</strong>
         </td>
         <td valign="top">
            <strong>String</strong>
         </td>
         <td valign="top">
            <strong>Object</strong>
         </td>
         <td valign="top">
            <strong>Array</strong>
         </td>
      </tr>
      <tr>
         <td valign="top">
            <strong>Undefined<strong>
         </td>
         <td valign="top">
            Undefined
         </td>
         <td valign="top">
            Undefined
         </td>
         <td valign="top">
            Undefined
         </td>
         <td valign="top">
            Undefined
         </td>
         <td valign="top">
            Undefined
         </td>
         <td valign="top">
            Undefined
         </td>
         <td valign="top">
            Undefined
         </td>
      </tr>
      <tr>
         <td valign="top">
            <strong>Null<strong>
         </td>
         <td valign="top">
            Undefined
         </td>
         <td valign="top">
            <strong>OK</strong>
         </td>
         <td valign="top">
            Undefined
         </td>
         <td valign="top">
            Undefined
         </td>
         <td valign="top">
            Undefined
         </td>
         <td valign="top">
            Undefined
         </td>
         <td valign="top">
            Undefined
         </td>
      </tr>
      <tr>
         <td valign="top">
            <strong>Boolean<strong>
         </td>
         <td valign="top">
            Undefined
         </td>
         <td valign="top">
            Undefined
         </td>
         <td valign="top">
            <strong>OK</strong>
         </td>
         <td valign="top">
            Undefined
         </td>
         <td valign="top">
            Undefined
         </td>
         <td valign="top">
            Undefined
         </td>
         <td valign="top">
            Undefined
         </td>
      </tr>
      <tr>
         <td valign="top">
            <strong>Number<strong>
         </td>
         <td valign="top">
            Undefined
         </td>
         <td valign="top">
            Undefined
         </td>
         <td valign="top">
            Undefined
         </td>
         <td valign="top">
            <strong>OK</strong>
         </td>
         <td valign="top">
            Undefined
         </td>
         <td valign="top">
            Undefined
         </td>
         <td valign="top">
            Undefined
         </td>
      </tr>
      <tr>
         <td valign="top">
            <strong>String<strong>
         </td>
         <td valign="top">
            Undefined
         </td>
         <td valign="top">
            Undefined
         </td>
         <td valign="top">
            Undefined
         </td>
         <td valign="top">
            Undefined
         </td>
         <td valign="top">
            <strong>OK</strong>
         </td>
         <td valign="top">
            Undefined
         </td>
         <td valign="top">
            Undefined
         </td>
      </tr>
      <tr>
         <td valign="top">
            <strong>Object<strong>
         </td>
         <td valign="top">
            Undefined
         </td>
         <td valign="top">
            Undefined
         </td>
         <td valign="top">
            Undefined
         </td>
         <td valign="top">
            Undefined
         </td>
         <td valign="top">
            Undefined
         </td>
         <td valign="top">
            <strong>OK</strong>
         </td>
         <td valign="top">
            Undefined
         </td>
      </tr>
      <tr>
         <td valign="top">
            <strong>Array<strong>
         </td>
         <td valign="top">
            Undefined
         </td>
         <td valign="top">
            Undefined
         </td>
         <td valign="top">
            Undefined
         </td>
         <td valign="top">
            Undefined
         </td>
         <td valign="top">
            Undefined
         </td>
         <td valign="top">
            Undefined
         </td>
         <td valign="top">
            <strong>OK</strong>
         </td>
      </tr>
   </tbody>
</table>

For other comparison operators such as >, >=, !=, < and <=, the following rules apply:   

* Comparison across types results in Undefined.
* Comparison between two objects or two arrays results in Undefined.   

If the result of the scalar expression in the filter is Undefined, the corresponding document would not be included in the result, since Undefined doesn't logically equate to "true".

### BETWEEN keyword
You can also use the BETWEEN keyword to express queries against ranges of values like in ANSI SQL. BETWEEN can be used against strings or numbers.

For example, this query returns all family documents in which the first child's grade is between 1-5 (both inclusive). 

    SELECT *
    FROM Families.children[0] c
    WHERE c.grade BETWEEN 1 AND 5

Unlike in ANSI-SQL, you can also use the BETWEEN clause in the FROM clause like in the following example.

    SELECT (c.grade BETWEEN 0 AND 10)
    FROM Families.children[0] c

For faster query execution times, remember to create an indexing policy that uses a range index type against any numeric properties/paths that are filtered in the BETWEEN clause. 

The main difference between using BETWEEN in DocumentDB API and ANSI SQL is that you can express range queries against properties of mixed types – for example, you might have "grade" be a number (5) in some documents and strings in others ("grade4"). In these cases, like in JavaScript, a comparison between two different types results in "undefined", and the document will be skipped.

### Logical (AND, OR and NOT) operators
Logical operators operate on Boolean values. The logical truth tables for these operators are shown in the following tables.

| OR | True | False | Undefined |
| --- | --- | --- | --- |
| True |True |True |True |
| False |True |False |Undefined |
| Undefined |True |Undefined |Undefined |

| AND | True | False | Undefined |
| --- | --- | --- | --- |
| True |True |False |Undefined |
| False |False |False |False |
| Undefined |Undefined |False |Undefined |

| NOT |  |
| --- | --- |
| True |False |
| False |True |
| Undefined |Undefined |

### IN keyword
The IN keyword can be used to check whether a specified value matches any value in a list. For example, this query returns all family documents where the id is one of "WakefieldFamily" or "AndersenFamily". 

    SELECT *
    FROM Families 
    WHERE Families.id IN ('AndersenFamily', 'WakefieldFamily')

This example returns all documents where the state is any of the specified values.

    SELECT *
    FROM Families 
    WHERE Families.address.state IN ("NY", "WA", "CA", "PA", "OH", "OR", "MI", "WI", "MN", "FL")

### Ternary (?) and Coalesce (??) operators
The Ternary and Coalesce operators can be used to build conditional expressions, similar to popular programming languages like C# and JavaScript. 

The Ternary (?) operator can be very handy when constructing new JSON properties on the fly. For example, now you can write queries to classify the class levels into a human readable form like Beginner/Intermediate/Advanced as shown below.

     SELECT (c.grade < 5)? "elementary": "other" AS gradeLevel 
     FROM Families.children[0] c

You can also nest the calls to the operator like in the query below.

    SELECT (c.grade < 5)? "elementary": ((c.grade < 9)? "junior": "high")  AS gradeLevel 
    FROM Families.children[0] c

As with other query operators, if the referenced properties in the conditional expression are missing in any document, or if the types being compared are different, then those documents are excluded in the query results.

The Coalesce (??) operator can be used to efficiently check for the presence of a property (a.k.a. is defined) in a document. This is useful when querying against semi-structured or data of mixed types. For example, this query returns the "lastName" if present, or the "surname" if it isn't present.

    SELECT f.lastName ?? f.surname AS familyName
    FROM Families f

### <a id="EscapingReservedKeywords"></a>Quoted property accessor
You can also access properties using the quoted property operator `[]`. For example, `SELECT c.grade` and `SELECT c["grade"]` are equivalent. This syntax is useful when you need to escape a property that contains spaces, special characters, or happens to share the same name as a SQL keyword or reserved word.

    SELECT f["lastName"]
    FROM Families f
    WHERE f["id"] = "AndersenFamily"


## <a id="SelectClause"></a>SELECT clause
The SELECT clause (**`SELECT <select_list>`**) is mandatory and specifies what values are retrieved from the query, just like in ANSI-SQL. The subset that's been filtered on top of the source documents are passed onto the projection phase, where the specified JSON values are retrieved and a new JSON object is constructed, for each input passed onto it. 

The following example shows a typical SELECT query. 

**Query**

    SELECT f.address
    FROM Families f 
    WHERE f.id = "AndersenFamily"

**Results**

    [{
      "address": {
        "state": "WA", 
        "county": "King", 
        "city": "seattle"
      }
    }]


### Nested properties
In the following example, we are projecting two nested properties `f.address.state` and `f.address.city`.

**Query**

    SELECT f.address.state, f.address.city
    FROM Families f 
    WHERE f.id = "AndersenFamily"

**Results**

    [{
      "state": "WA", 
      "city": "seattle"
    }]


Projection also supports JSON expressions as shown in the following example:

**Query**

    SELECT { "state": f.address.state, "city": f.address.city, "name": f.id }
    FROM Families f 
    WHERE f.id = "AndersenFamily"

**Results**

    [{
      "$1": {
        "state": "WA", 
        "city": "seattle", 
        "name": "AndersenFamily"
      }
    }]


Let's look at the role of `$1` here. The `SELECT` clause needs to create a JSON object and since no key is provided, we use implicit argument variable names starting with `$1`. For example, this query returns two implicit argument variables, labeled `$1` and `$2`.

**Query**

    SELECT { "state": f.address.state, "city": f.address.city }, 
           { "name": f.id }
    FROM Families f 
    WHERE f.id = "AndersenFamily"

**Results**

    [{
      "$1": {
        "state": "WA", 
        "city": "seattle"
      }, 
      "$2": {
        "name": "AndersenFamily"
      }
    }]


### Aliasing
Now let's extend the example above with explicit aliasing of values. AS is the keyword used for aliasing. It's optional as shown while projecting the second value as `NameInfo`. 

In case a query has two properties with the same name, aliasing must be used to rename one or both of the properties so that they are disambiguated in the projected result.

**Query**

    SELECT 
           { "state": f.address.state, "city": f.address.city } AS AddressInfo, 
           { "name": f.id } NameInfo
    FROM Families f 
    WHERE f.id = "AndersenFamily"

**Results**

    [{
      "AddressInfo": {
        "state": "WA", 
        "city": "seattle"
      }, 
      "NameInfo": {
        "name": "AndersenFamily"
      }
    }]


### Scalar expressions
In addition to property references, the SELECT clause also supports scalar expressions like constants, arithmetic expressions, logical expressions, etc. For example, here's a simple "Hello World" query.

**Query**

    SELECT "Hello World"

**Results**

    [{
      "$1": "Hello World"
    }]


Here's a more complex example that uses a scalar expression.

**Query**

    SELECT ((2 + 11 % 7)-2)/3    

**Results**

    [{
      "$1": 1.33333
    }]


In the following example, the result of the scalar expression is a Boolean.

**Query**

    SELECT f.address.city = f.address.state AS AreFromSameCityState
    FROM Families f    

**Results**

    [
      {
        "AreFromSameCityState": false
      }, 
      {
        "AreFromSameCityState": true
      }
    ]


### Object and array creation
Another key feature of DocumentDB API SQL is array/object creation. In the previous example, note that we created a new JSON object. Similarly, one can also construct arrays as shown in the following examples:

**Query**

    SELECT [f.address.city, f.address.state] AS CityState 
    FROM Families f    

**Results**  

    [
      {
        "CityState": [
          "seattle", 
          "WA"
        ]
      }, 
      {
        "CityState": [
          "NY", 
          "NY"
        ]
      }
    ]

### <a id="ValueKeyword"></a>VALUE keyword
The **VALUE** keyword provides a way to return JSON value. For example, the query shown below returns the scalar `"Hello World"` instead of `{$1: "Hello World"}`.

**Query**

    SELECT VALUE "Hello World"

**Results**

    [
      "Hello World"
    ]


The following query returns the JSON value without the `"address"` label in the results.

**Query**

    SELECT VALUE f.address
    FROM Families f    

**Results**  

    [
      {
        "state": "WA", 
        "county": "King", 
        "city": "seattle"
      }, 
      {
        "state": "NY", 
        "county": "Manhattan", 
        "city": "NY"
      }
    ]

The following example extends this to show how to return JSON primitive values (the leaf level of the JSON tree). 

**Query**

    SELECT VALUE f.address.state
    FROM Families f    

**Results**

    [
      "WA",
      "NY"
    ]


### * Operator
The special operator (*) is supported to project the document as-is. When used, it must be the only projected field. While a query like `SELECT * FROM Families f` is valid, `SELECT VALUE * FROM Families f ` and  `SELECT *, f.id FROM Families f ` are not valid.

**Query**

    SELECT * 
    FROM Families f 
    WHERE f.id = "AndersenFamily"

**Results**

    [{
        "id": "AndersenFamily",
        "lastName": "Andersen",
        "parents": [
           { "firstName": "Thomas" },
           { "firstName": "Mary Kay"}
        ],
        "children": [
           {
               "firstName": "Henriette Thaulow", "gender": "female", "grade": 5,
               "pets": [{ "givenName": "Fluffy" }]
           }
        ],
        "address": { "state": "WA", "county": "King", "city": "seattle" },
        "creationDate": 1431620472,
        "isRegistered": true
    }]

### <a id="TopKeyword"></a>TOP Operator
The TOP keyword can be used to limit the number of values from a query. When TOP is used in conjunction with the ORDER BY clause, the result set is limited to the first N number of ordered values; otherwise, it returns the first N number of results in an undefined order. As a best practice, in a SELECT statement, always use an ORDER BY clause with the TOP clause. This is the only way to predictably indicate which rows are affected by TOP. 

**Query**

    SELECT TOP 1 * 
    FROM Families f 

**Results**

    [{
        "id": "AndersenFamily",
        "lastName": "Andersen",
        "parents": [
           { "firstName": "Thomas" },
           { "firstName": "Mary Kay"}
        ],
        "children": [
           {
               "firstName": "Henriette Thaulow", "gender": "female", "grade": 5,
               "pets": [{ "givenName": "Fluffy" }]
           }
        ],
        "address": { "state": "WA", "county": "King", "city": "seattle" },
        "creationDate": 1431620472,
        "isRegistered": true
    }]

TOP can be used with a constant value (as shown above) or with a variable value using parameterized queries. For more details, please see parameterized queries below.

### <a id="Aggregates"></a>Aggregate Functions
You can also perform aggregations in the `SELECT` clause. Aggregate functions perform a calculation on a set of values and return a single value. For example, the following query returns the count of family documents within the collection.

**Query**

    SELECT COUNT(1) 
    FROM Families f 

**Results**

    [{
        "$1": 2
    }]

You can also return the scalar value of the aggregate by using the `VALUE` keyword. For example, the following query returns the count of values as a single number:

**Query**

    SELECT VALUE COUNT(1) 
    FROM Families f 

**Results**

    [ 2 ]

You can also perform aggregates in combination with filters. For example, the following query returns the count of documents with the address in the state of Washington.

**Query**

    SELECT VALUE COUNT(1) 
    FROM Families f
    WHERE f.address.state = "WA" 

**Results**

    [ 1 ]

The following table shows the list of supported aggregate functions in DocumentDB API. `SUM` and `AVG` are performed over numeric values, whereas `COUNT`, `MIN`, and `MAX` can be performed over numbers, strings, Booleans, and nulls. 

| Usage | Description |
|-------|-------------|
| COUNT | Returns the number of items in the expression. |
| SUM   | Returns the sum of all the values in the expression. |
| MIN   | Returns the minimum value in the expression. |
| MAX   | Returns the maximum value in the expression. |
| AVG   | Returns the average of the values in the expression. |

Aggregates can also be performed over the results of an array iteration. For more information, see [Array Iteration in Queries](#Iteration).

> [!NOTE]
> When using the Azure portal's Query Explorer, note that aggregation queries may return the partially aggregated results over a query page. The SDKs produces a single cumulative value across all pages. 
> 
> In order to perform aggregation queries using code, you need .NET SDK 1.12.0, .NET Core SDK 1.1.0, or Java SDK 1.9.5 or above.    
>

## <a id="OrderByClause"></a>ORDER BY clause
Like in ANSI-SQL, you can include an optional Order By clause while querying. The clause can include an optional ASC/DESC argument to specify the order in which results must be retrieved.

For example, here's a query that retrieves families in order of the resident city's name.

**Query**

    SELECT f.id, f.address.city
    FROM Families f 
    ORDER BY f.address.city

**Results**

    [
      {
        "id": "WakefieldFamily",
        "city": "NY"
      },
      {
        "id": "AndersenFamily",
        "city": "Seattle"    
      }
    ]

And here's a query that retrieves families in order of creation date, which is stored as a number representing the epoch time, i.e, elapsed time since Jan 1, 1970 in seconds.

**Query**

    SELECT f.id, f.creationDate
    FROM Families f 
    ORDER BY f.creationDate DESC

**Results**

    [
      {
        "id": "WakefieldFamily",
        "creationDate": 1431620462
      },
      {
        "id": "AndersenFamily",
        "creationDate": 1431620472    
      }
    ]

## <a id="Advanced"></a>Advanced database concepts and SQL queries

### <a id="Iteration"></a>Iteration
A new construct was added via the **IN** keyword in DocumentDB API SQL to provide support for iterating over JSON arrays. The FROM source provides support for iteration. Let's start with the following example:

**Query**

    SELECT * 
    FROM Families.children

**Results**  

    [
      [
        {
          "firstName": "Henriette Thaulow", 
          "gender": "female", 
          "grade": 5, 
          "pets": [{ "givenName": "Fluffy"}]
        }
      ], 
      [
        {
            "familyName": "Merriam", 
            "givenName": "Jesse", 
            "gender": "female", 
            "grade": 1
        }, 
        {
            "familyName": "Miller", 
            "givenName": "Lisa", 
            "gender": "female", 
            "grade": 8
        }
      ]
    ]

Now let's look at another query that performs iteration over children in the collection. Note the difference in the output array. This example splits `children` and flattens the results into a single array.  

**Query**

    SELECT * 
    FROM c IN Families.children

**Results**  

    [
      {
          "firstName": "Henriette Thaulow",
          "gender": "female",
          "grade": 5,
          "pets": [{ "givenName": "Fluffy" }]
      },
      {
          "familyName": "Merriam",
          "givenName": "Jesse",
          "gender": "female",
          "grade": 1
      },
      {
          "familyName": "Miller",
          "givenName": "Lisa",
          "gender": "female",
          "grade": 8
      }
    ]

This can be further used to filter on each individual entry of the array as shown in the following example:

**Query**

    SELECT c.givenName
    FROM c IN Families.children
    WHERE c.grade = 8

**Results**  

    [{
      "givenName": "Lisa"
    }]

You can also perform aggregation over the result of array iteration. For example, the following query counts the number of children among all families.

**Query**

    SELECT COUNT(child) 
    FROM child IN Families.children

**Results**  

    [
      { 
        "$1": 3
      }
    ]

### <a id="Joins"></a>Joins
In a relational database, the need to join across tables is important. It's the logical corollary to designing normalized schemas. Contrary to this, DocumentDB API deals with the denormalized data model of schema-free documents. This is the logical equivalent of a "self-join".

The syntax that the language supports is <from_source1> JOIN <from_source2> JOIN ... JOIN <from_sourceN>. Overall, this returns a set of **N**-tuples (tuple with **N** values). Each tuple has values produced by iterating all collection aliases over their respective sets. In other words, this is a full cross product of the sets participating in the join.

The following examples show how the JOIN clause works. In the following example, the result is empty since the cross product of each document from source and an empty set is empty.

**Query**

    SELECT f.id
    FROM Families f
    JOIN f.NonExistent

**Results**  

    [{
    }]


In the following example, the join is between the document root and the `children` subroot. It's a cross product between two JSON objects. The fact that children is an array is not effective in the JOIN since we are dealing with a single root that is the children array. Hence the result contains only two results, since the cross product of each document with the array yields exactly only one document.

**Query**

    SELECT f.id
    FROM Families f
    JOIN f.children

**Results**

    [
      {
        "id": "AndersenFamily"
      }, 
      {
        "id": "WakefieldFamily"
      }
    ]


The following example shows a more conventional join:

**Query**

    SELECT f.id
    FROM Families f
    JOIN c IN f.children 

**Results**

    [
      {
        "id": "AndersenFamily"
      }, 
      {
        "id": "WakefieldFamily"
      }, 
      {
        "id": "WakefieldFamily"
      }
    ]



The first thing to note is that the `from_source` of the **JOIN** clause is an iterator. So, the flow in this case is as follows:  

* Expand each child element **c** in the array.
* Apply a cross product with the root of the document **f** with each child element **c** that was flattened in the first step.
* Finally, project the root object **f** name property alone. 

The first document (`AndersenFamily`) contains only one child element, so the result set contains only a single object corresponding to this document. The second document (`WakefieldFamily`) contains two children. So, the cross product produces a separate object for each child, thereby resulting in two objects, one for each child corresponding to this document. The root fields in both these documents are the same, just as you would expect in a cross product.

The real utility of the JOIN is to form tuples from the cross-product in a shape that's otherwise difficult to project. Furthermore, as we see in the example below, you could filter on the combination of a tuple that lets' the user chose a condition satisfied by the tuples overall.

**Query**

    SELECT 
        f.id AS familyName,
        c.givenName AS childGivenName,
        c.firstName AS childFirstName,
        p.givenName AS petName 
    FROM Families f 
    JOIN c IN f.children 
    JOIN p IN c.pets

**Results**

    [
      {
        "familyName": "AndersenFamily", 
        "childFirstName": "Henriette Thaulow", 
        "petName": "Fluffy"
      }, 
      {
        "familyName": "WakefieldFamily", 
        "childGivenName": "Jesse", 
        "petName": "Goofy"
      }, 
      {
       "familyName": "WakefieldFamily", 
       "childGivenName": "Jesse", 
       "petName": "Shadow"
      }
    ]



This example is a natural extension of the preceding example, and performs a double join. So, the cross product can be viewed as the following pseudo-code:

    for-each(Family f in Families)
    {    
        for-each(Child c in f.children)
        {
            for-each(Pet p in c.pets)
            {
                return (Tuple(f.id AS familyName, 
                  c.givenName AS childGivenName, 
                  c.firstName AS childFirstName,
                  p.givenName AS petName));
            }
        }
    }

`AndersenFamily` has one child who has one pet. So, the cross product yields one row (1\*1\*1) from this family. WakefieldFamily however has two children, but only one child "Jesse" has pets. Jesse has two pets though. Hence the cross product yields 1\*1\*2 = 2 rows from this family.

In the next example, there is an additional filter on `pet`. This excludes all the tuples where the pet name is not "Shadow". Notice that we are able to build tuples from arrays, filter on any of the elements of the tuple, and project any combination of the elements. 

**Query**

    SELECT 
        f.id AS familyName,
        c.givenName AS childGivenName,
        c.firstName AS childFirstName,
        p.givenName AS petName 
    FROM Families f 
    JOIN c IN f.children 
    JOIN p IN c.pets
    WHERE p.givenName = "Shadow"

**Results**

    [
      {
       "familyName": "WakefieldFamily", 
       "childGivenName": "Jesse", 
       "petName": "Shadow"
      }
    ]


## <a id="JavaScriptIntegration"></a>JavaScript integration
Azure Cosmos DB provides a programming model for executing JavaScript based application logic directly on the collections in terms of stored procedures and triggers. This allows for both:

* Ability to do high-performance transactional CRUD operations and queries against documents in a collection by virtue of the deep integration of JavaScript runtime directly within the database engine. 
* A natural modeling of control flow, variable scoping, and assignment and integration of exception handling primitives with database transactions. For more details about Azure Cosmos DB support for JavaScript integration, please refer to the JavaScript server-side programmability documentation.

### <a id="UserDefinedFunctions"></a>User-Defined Functions (UDFs)
Along with the types already defined in this article, DocumentDB API SQL provides support for User Defined Functions (UDF). In particular, scalar UDFs are supported where the developers can pass in zero or many arguments and return a single argument result back. Each of these arguments is checked for being legal JSON values.  

The DocumentDB API SQL syntax is extended to support custom application logic using these User-Defined Functions. UDFs can be registered with DocumentDB API and then be referenced as part of a SQL query. In fact, the UDFs are exquisitely designed to be invoked by queries. As a corollary to this choice, UDFs do not have access to the context object which the other JavaScript types (stored procedures and triggers) have. Since queries execute as read-only, they can run either on primary or on secondary replicas. Therefore, UDFs are designed to run on secondary replicas unlike other JavaScript types.

Below is an example of how a UDF can be registered at the Cosmos DB database, specifically under a document collection.

       UserDefinedFunction regexMatchUdf = new UserDefinedFunction
       {
           Id = "REGEX_MATCH",
           Body = @"function (input, pattern) { 
                       return input.match(pattern) !== null;
                   };",
       };

       UserDefinedFunction createdUdf = client.CreateUserDefinedFunctionAsync(
           UriFactory.CreateDocumentCollectionUri("testdb", "families"), 
           regexMatchUdf).Result;  

The preceding example creates a UDF whose name is `REGEX_MATCH`. It accepts two JSON string values `input` and `pattern` and checks if the first matches the pattern specified in the second using JavaScript's string.match() function.

We can now use this UDF in a query in a projection. UDFs must be qualified with the case-sensitive prefix "udf." when called from within queries. 

> [!NOTE]
> Prior to 3/17/2015, Cosmos DB supported UDF calls without the "udf." prefix like SELECT REGEX_MATCH(). This calling pattern has been deprecated.  
> 
> 

**Query**

    SELECT udf.REGEX_MATCH(Families.address.city, ".*eattle")
    FROM Families

**Results**

    [
      {
        "$1": true
      }, 
      {
        "$1": false
      }
    ]

The UDF can also be used inside a filter as shown in the example below, also qualified with the "udf." prefix:

**Query**

    SELECT Families.id, Families.address.city
    FROM Families
    WHERE udf.REGEX_MATCH(Families.address.city, ".*eattle")

**Results**

    [{
        "id": "AndersenFamily",
        "city": "Seattle"
    }]


In essence, UDFs are valid scalar expressions and can be used in both projections and filters. 

To expand on the power of UDFs, let's look at another example with conditional logic:

       UserDefinedFunction seaLevelUdf = new UserDefinedFunction()
       {
           Id = "SEALEVEL",
           Body = @"function(city) {
                   switch (city) {
                       case 'seattle':
                           return 520;
                       case 'NY':
                           return 410;
                       case 'Chicago':
                           return 673;
                       default:
                           return -1;
                    }"
            };

            UserDefinedFunction createdUdf = await client.CreateUserDefinedFunctionAsync(
                UriFactory.CreateDocumentCollectionUri("testdb", "families"), 
                seaLevelUdf);


Below is an example that exercises the UDF.

**Query**

    SELECT f.address.city, udf.SEALEVEL(f.address.city) AS seaLevel
    FROM Families f    

**Results**

     [
      {
        "city": "seattle", 
        "seaLevel": 520
      }, 
      {
        "city": "NY", 
        "seaLevel": 410
      }
    ]


As the preceding examples showcase, UDFs integrate the power of JavaScript language with the DocumentDB API SQL to provide a rich programmable interface to do complex procedural, conditional logic with the help of inbuilt JavaScript runtime capabilities.

DocumentDB API SQL provides the arguments to the UDFs for each document in the source at the current stage (WHERE clause or SELECT clause) of processing the UDF. The result is incorporated in the overall execution pipeline seamlessly. If the properties referred to by the UDF parameters are not available in the JSON value, the parameter is considered as undefined and hence the UDF invocation is entirely skipped. Similarly if the result of the UDF is undefined, it's not included in the result. 

In summary, UDFs are great tools to do complex business logic as part of the query.

### Operator evaluation
Cosmos DB, by the virtue of being a JSON database, draws parallels with JavaScript operators and its evaluation semantics. While Cosmos DB tries to preserve JavaScript semantics in terms of JSON support, the operation evaluation deviates in some instances.

In DocumentDB API SQL, unlike in traditional SQL, the types of values are often not known until the values are retrieved from database. In order to efficiently execute queries, most of the operators have strict type requirements. 

DocumentDB API SQL doesn't perform implicit conversions, unlike JavaScript. For instance, a query like `SELECT * FROM Person p WHERE p.Age = 21` matches documents that contain an Age property whose value is 21. Any other document whose Age property matches string "21", or
other possibly infinite variations like "021", "21.0", "0021", "00021", etc. will not be matched. 
This is in contrast to the JavaScript where the string values are implicitly casted to numbers (based on operator, ex: ==). This choice is crucial for efficient index matching in DocumentDB API SQL. 

## Parameterized SQL queries
Cosmos DB supports queries with parameters expressed with the familiar @ notation. Parameterized SQL provides robust handling and escaping of user input, preventing accidental exposure of data through SQL injection. 

For example, you can write a query that takes last name and address state as parameters, and then execute it for various values of last name and address state based on user input.

    SELECT * 
    FROM Families f
    WHERE f.lastName = @lastName AND f.address.state = @addressState

This request can then be sent to Cosmos DB as a parameterized JSON query like shown below.

    {      
        "query": "SELECT * FROM Families f WHERE f.lastName = @lastName AND f.address.state = @addressState",     
        "parameters": [          
            {"name": "@lastName", "value": "Wakefield"},         
            {"name": "@addressState", "value": "NY"},           
        ] 
    }

The argument to TOP can be set using parameterized queries like shown below.

    {      
        "query": "SELECT TOP @n * FROM Families",     
        "parameters": [          
            {"name": "@n", "value": 10},         
        ] 
    }

Parameter values can be any valid JSON (strings, numbers, Booleans, null, even arrays or nested JSON). Also since Cosmos DB is schema-less, parameters are not validated against any type.

## <a id="BuiltinFunctions"></a>Built-in functions
Cosmos DB also supports a number of built-in functions for common operations, that can be used inside queries like user-defined functions (UDFs).

| Function group          | Operations                                                                                                                                          |
|-------------------------|-----------------------------------------------------------------------------------------------------------------------------------------------------|
| Mathematical functions  | ABS, CEILING, EXP, FLOOR, LOG, LOG10, POWER, ROUND, SIGN, SQRT, SQUARE, TRUNC, ACOS, ASIN, ATAN, ATN2, COS, COT, DEGREES, PI, RADIANS, SIN, and TAN |
| Type checking functions | IS_ARRAY, IS_BOOL, IS_NULL, IS_NUMBER, IS_OBJECT, IS_STRING, IS_DEFINED, and IS_PRIMITIVE                                                           |
| String functions        | CONCAT, CONTAINS, ENDSWITH, INDEX_OF, LEFT, LENGTH, LOWER, LTRIM, REPLACE, REPLICATE, REVERSE, RIGHT, RTRIM, STARTSWITH, SUBSTRING, and UPPER       |
| Array functions         | ARRAY_CONCAT, ARRAY_CONTAINS, ARRAY_LENGTH, and ARRAY_SLICE                                                                                         |
| Spatial functions       | ST_DISTANCE, ST_WITHIN, ST_INTERSECTS, ST_ISVALID, and ST_ISVALIDDETAILED                                                                           | 

If you’re currently using a user-defined function (UDF) for which a built-in function is now available, you should use the corresponding built-in function as it is going to be quicker to run and more efficiently. 

### Mathematical functions
The mathematical functions each perform a calculation, based on input values that are provided as arguments, and return a numeric value. Here’s a table of supported built-in mathematical functions.


| Usage | Description |
|----------------------------|----------------------------------------------------------------------------------------------------------------------------------------------------------------------------------|
| [[ABS (num_expr)](#bk_abs) | Returns the absolute (positive) value of the specified numeric expression. |
| [CEILING (num_expr)](#bk_ceiling) | Returns the smallest integer value greater than, or equal to, the specified numeric expression. |
| [FLOOR (num_expr)](#bk_floor) | Returns the largest integer less than or equal to the specified numeric expression. |
| [EXP (num_expr)](#bk_exp) | Returns the exponent of the specified numeric expression. |
| [LOG (num_expr [,base])](#bk_log) | Returns the natural logarithm of the specified numeric expression, or the logarithm using the specified base |
| [LOG10 (num_expr)](#bk_log10) | Returns the base-10 logarithmic value of the specified numeric expression. |
| [ROUND (num_expr)](#bk_round) | Returns a numeric value, rounded to the closest integer value. |
| [TRUNC (num_expr)](#bk_trunc) | Returns a numeric value, truncated to the closest integer value. |
| [SQRT (num_expr)](#bk_sqrt) | Returns the square root of the specified numeric expression. |
| [SQUARE (num_expr)](#bk_square) | Returns the square of the specified numeric expression. |
| [POWER (num_expr, num_expr)](#bk_power) | Returns the power of the specified numeric expression to the value specified. |
| [SIGN (num_expr)](#bk_sign) | Returns the sign value (-1, 0, 1) of the specified numeric expression. |
| [ACOS (num_expr)](#bk_acos) | Returns the angle, in radians, whose cosine is the specified numeric expression; also called arccosine. |
| [ASIN (num_expr)](#bk_asin) | Returns the angle, in radians, whose sine is the specified numeric expression. This is also called arcsine. |
| [ATAN (num_expr)](#bk_atan) | Returns the angle, in radians, whose tangent is the specified numeric expression. This is also called arctangent. |
| [ATN2 (num_expr)](#bk_atn2) | Returns the angle, in radians, between the positive x-axis and the ray from the origin to the point (y, x), where x and y are the values of the two specified float expressions. |
| [COS (num_expr)](#bk_cos) | Returns the trigonometric cosine of the specified angle, in radians, in the specified expression. |
| [COT (num_expr)](#bk_cot) | Returns the trigonometric cotangent of the specified angle, in radians, in the specified numeric expression. |
| [DEGREES (num_expr)](#bk_degrees) | Returns the corresponding angle in degrees for an angle specified in radians. |
| [PI ()](#bk_pi) | Returns the constant value of PI. |
| [RADIANS (num_expr)](#bk_radians) | Returns radians when a numeric expression, in degrees, is entered. |
| [SIN (num_expr)](#bk_sin) | Returns the trigonometric sine of the specified angle, in radians, in the specified expression. |
| [TAN (num_expr)](#bk_tan) | Returns the tangent of the input expression, in the specified expression. |

For example, you can now run queries like the following:

**Query**

    SELECT VALUE ABS(-4)

**Results**

    [4]

The main difference between Cosmos DB’s functions compared to ANSI SQL is that they are designed to work well with schema-less and mixed schema data. For example, if you have a document where the Size property is missing, or has a non-numeric value like “unknown”, then the document is skipped over, instead of returning an error.

### Type checking functions
The type checking functions allow you to check the type of an expression within SQL queries. Type checking functions can be used to determine the type of properties within documents on the fly when it is variable or unknown. Here’s a table of supported built-in type checking functions.

<table>
<tr>
  <td><strong>Usage</strong></td>
  <td><strong>Description</strong></td>
</tr>
<tr>
  <td><a href="https://msdn.microsoft.com/library/azure/dn782250.aspx#bk_is_array">IS_ARRAY (expr)</a></td>
  <td>Returns a Boolean indicating if the type of the value is an array.</td>
</tr>
<tr>
  <td><a href="https://msdn.microsoft.com/library/azure/dn782250.aspx#bk_is_bool">IS_BOOL (expr)</a></td>
  <td>Returns a Boolean indicating if the type of the value is a Boolean.</td>
</tr>
<tr>
  <td><a href="https://msdn.microsoft.com/library/azure/dn782250.aspx#bk_is_null">IS_NULL (expr)</a></td>
  <td>Returns a Boolean indicating if the type of the value is null.</td>
</tr>
<tr>
  <td><a href="https://msdn.microsoft.com/library/azure/dn782250.aspx#bk_is_number">IS_NUMBER (expr)</a></td>
  <td>Returns a Boolean indicating if the type of the value is a number.</td>
</tr>
<tr>
  <td><a href="https://msdn.microsoft.com/library/azure/dn782250.aspx#bk_is_object">IS_OBJECT (expr)</a></td>
  <td>Returns a Boolean indicating if the type of the value is a JSON object.</td>
</tr>
<tr>
  <td><a href="https://msdn.microsoft.com/library/azure/dn782250.aspx#bk_is_string">IS_STRING (expr)</a></td>
  <td>Returns a Boolean indicating if the type of the value is a string.</td>
</tr>
<tr>
  <td><a href="https://msdn.microsoft.com/library/azure/dn782250.aspx#bk_is_defined">IS_DEFINED (expr)</a></td>
  <td>Returns a Boolean indicating if the property has been assigned a value.</td>
</tr>
<tr>
  <td><a href="https://msdn.microsoft.com/library/azure/dn782250.aspx#bk_is_primitive">IS_PRIMITIVE (expr)</a></td>
  <td>Returns a Boolean indicating if the type of the value is a string, number, Boolean or null.</td>
</tr>

</table>

Using these functions, you can now run queries like the following:

**Query**

    SELECT VALUE IS_NUMBER(-4)

**Results**

    [true]

### String functions
The following scalar functions perform an operation on a string input value and return a string, numeric or Boolean value. Here's a table of built-in string functions:

| Usage | Description |
| --- | --- |
| [LENGTH (str_expr)](https://msdn.microsoft.com/library/azure/dn782250.aspx#bk_length) |Returns the number of characters of the specified string expression |
| [CONCAT (str_expr, str_expr [, str_expr])](https://msdn.microsoft.com/library/azure/dn782250.aspx#bk_concat) |Returns a string that is the result of concatenating two or more string values. |
| [SUBSTRING (str_expr, num_expr, num_expr)](https://msdn.microsoft.com/library/azure/dn782250.aspx#bk_substring) |Returns part of a string expression. |
| [STARTSWITH (str_expr, str_expr)](https://msdn.microsoft.com/library/azure/dn782250.aspx#bk_startswith) |Returns a Boolean indicating whether the first string expression ends with the second |
| [ENDSWITH (str_expr, str_expr)](https://msdn.microsoft.com/library/azure/dn782250.aspx#bk_endswith) |Returns a Boolean indicating whether the first string expression ends with the second |
| [CONTAINS (str_expr, str_expr)](https://msdn.microsoft.com/library/azure/dn782250.aspx#bk_contains) |Returns a Boolean indicating whether the first string expression contains the second. |
| [INDEX_OF (str_expr, str_expr)](https://msdn.microsoft.com/library/azure/dn782250.aspx#bk_index_of) |Returns the starting position of the first occurrence of the second string expression within the first specified string expression, or -1 if the string is not found. |
| [LEFT (str_expr, num_expr)](https://msdn.microsoft.com/library/azure/dn782250.aspx#bk_left) |Returns the left part of a string with the specified number of characters. |
| [RIGHT (str_expr, num_expr)](https://msdn.microsoft.com/library/azure/dn782250.aspx#bk_right) |Returns the right part of a string with the specified number of characters. |
| [LTRIM (str_expr)](https://msdn.microsoft.com/library/azure/dn782250.aspx#bk_ltrim) |Returns a string expression after it removes leading blanks. |
| [RTRIM (str_expr)](https://msdn.microsoft.com/library/azure/dn782250.aspx#bk_rtrim) |Returns a string expression after truncating all trailing blanks. |
| [LOWER (str_expr)](https://msdn.microsoft.com/library/azure/dn782250.aspx#bk_lower) |Returns a string expression after converting uppercase character data to lowercase. |
| [UPPER (str_expr)](https://msdn.microsoft.com/library/azure/dn782250.aspx#bk_upper) |Returns a string expression after converting lowercase character data to uppercase. |
| [REPLACE (str_expr, str_expr, str_expr)](https://msdn.microsoft.com/library/azure/dn782250.aspx#bk_replace) |Replaces all occurrences of a specified string value with another string value. |
| [REPLICATE (str_expr, num_expr)](https://docs.microsoft.com/azure/cosmos-db/documentdb-sql-query-reference#bk_replicate) |Repeats a string value a specified number of times. |
| [REVERSE (str_expr)](https://msdn.microsoft.com/library/azure/dn782250.aspx#bk_reverse) |Returns the reverse order of a string value. |

Using these functions, you can now run queries like the following. For example, you can return the family name in uppercase as follows:

**Query**

    SELECT VALUE UPPER(Families.id)
    FROM Families

**Results**

    [
        "WAKEFIELDFAMILY", 
        "ANDERSENFAMILY"
    ]

Or concatenate strings like in this example:

**Query**

    SELECT Families.id, CONCAT(Families.address.city, ",", Families.address.state) AS location
    FROM Families

**Results**

    [{
      "id": "WakefieldFamily",
      "location": "NY,NY"
    },
    {
      "id": "AndersenFamily",
      "location": "seattle,WA"
    }]


String functions can also be used in the WHERE clause to filter results, like in the following example:

**Query**

    SELECT Families.id, Families.address.city
    FROM Families
    WHERE STARTSWITH(Families.id, "Wakefield")

**Results**

    [{
      "id": "WakefieldFamily",
      "city": "NY"
    }]

### Array functions
The following scalar functions perform an operation on an array input value and return numeric, Boolean or array value. Here's a table of built-in array functions:

| Usage | Description |
| --- | --- |
| [ARRAY_LENGTH (arr_expr)](https://msdn.microsoft.com/library/azure/dn782250.aspx#bk_array_length) |Returns the number of elements of the specified array expression. |
| [ARRAY_CONCAT (arr_expr, arr_expr [, arr_expr])](https://msdn.microsoft.com/library/azure/dn782250.aspx#bk_array_concat) |Returns an array that is the result of concatenating two or more array values. |
| [ARRAY_CONTAINS (arr_expr, expr [, bool_expr])](https://msdn.microsoft.com/library/azure/dn782250.aspx#bk_array_contains) |Returns a Boolean indicating whether the array contains the specified value. Can specify if the match is full or partial. |
| [ARRAY_SLICE (arr_expr, num_expr [, num_expr])](https://msdn.microsoft.com/library/azure/dn782250.aspx#bk_array_slice) |Returns part of an array expression. |

Array functions can be used to manipulate arrays within JSON. For example, here's a query that returns all documents where one of the parents is "Robin Wakefield". 

**Query**

    SELECT Families.id 
    FROM Families 
    WHERE ARRAY_CONTAINS(Families.parents, { givenName: "Robin", familyName: "Wakefield" })

**Results**

    [{
      "id": "WakefieldFamily"
    }]

You can specify a partial fragment for matching elements within the array. The following query finds all parents with the `givenName` of `Robin`.

**Query**

    SELECT Families.id 
    FROM Families 
    WHERE ARRAY_CONTAINS(Families.parents, { givenName: "Robin" }, true)

**Results**

    [{
      "id": "WakefieldFamily"
    }]


Here's another example that uses ARRAY_LENGTH to get the number of children per family.

**Query**

    SELECT Families.id, ARRAY_LENGTH(Families.children) AS numberOfChildren
    FROM Families 

**Results**

    [{
      "id": "WakefieldFamily",
      "numberOfChildren": 2
    },
    {
      "id": "AndersenFamily",
      "numberOfChildren": 1
    }]

### Spatial functions
Cosmos DB supports the following Open Geospatial Consortium (OGC) built-in functions for geospatial querying. 

<table>
<tr>
  <td><strong>Usage</strong></td>
  <td><strong>Description</strong></td>
</tr>
<tr>
  <td>ST_DISTANCE (point_expr, point_expr)</td>
  <td>Returns the distance between the two GeoJSON Point, Polygon, or LineString expressions.</td>
</tr>
<tr>
  <td>ST_WITHIN (point_expr, polygon_expr)</td>
  <td>Returns a Boolean expression indicating whether the first GeoJSON object (Point, Polygon, or LineString) is within the second GeoJSON object (Point, Polygon, or LineString).</td>
</tr>
<tr>
  <td>ST_INTERSECTS (spatial_expr, spatial_expr)</td>
  <td>Returns a Boolean expression indicating whether the two specified GeoJSON objects (Point, Polygon, or LineString) intersect.</td>
</tr>
<tr>
  <td>ST_ISVALID</td>
  <td>Returns a Boolean value indicating whether the specified GeoJSON Point, Polygon, or LineString expression is valid.</td>
</tr>
<tr>
  <td>ST_ISVALIDDETAILED</td>
  <td>Returns a JSON value containing a Boolean value if the specified GeoJSON Point, Polygon, or LineString expression is valid, and if invalid, additionally the reason as a string value.</td>
</tr>
</table>

Spatial functions can be used to perform proximity queries against spatial data. For example, here's a query that returns all family documents that are within 30 km of the specified location using the ST_DISTANCE built-in function. 

**Query**

    SELECT f.id 
    FROM Families f 
    WHERE ST_DISTANCE(f.location, {'type': 'Point', 'coordinates':[31.9, -4.8]}) < 30000

**Results**

    [{
      "id": "WakefieldFamily"
    }]

For more details on geospatial support in Cosmos DB, please see [Working with geospatial data in Azure Cosmos DB](geospatial.md). That wraps up spatial functions, and the SQL syntax for Cosmos DB. Now let's take a look at how LINQ querying works and how it interacts with the syntax we've seen so far.

## <a id="Linq"></a>LINQ to DocumentDB API SQL
LINQ is a .NET programming model that expresses computation as queries on streams of objects. Cosmos DB provides a client-side library to interface with LINQ by facilitating a conversion between JSON and .NET objects and a mapping from a subset of LINQ queries to Cosmos DB queries. 

The picture below shows the architecture of supporting LINQ queries using Cosmos DB.  Using the Cosmos DB client, developers can create an **IQueryable** object that directly queries the Cosmos DB query provider, which then translates the LINQ query into a Cosmos DB query. The query is then passed to the Cosmos DB server to retrieve a set of results in JSON format. The returned results are deserialized into a stream of .NET objects on the client side.

![Architecture of supporting LINQ queries using DocumentDB API - SQL syntax, JSON query language, database concepts, and SQL queries][1]

### .NET and JSON mapping
The mapping between .NET objects and JSON documents is natural - each data member field is mapped to a JSON object, where the field name is mapped to the "key" part of the object and the "value" part is recursively mapped to the value part of the object. Consider the following example: The Family object created is mapped to the JSON document as shown below. And vice versa, the JSON document is mapped back to a .NET object.

**C# Class**

    public class Family
    {
        [JsonProperty(PropertyName="id")]
        public string Id;
        public Parent[] parents;
        public Child[] children;
        public bool isRegistered;
    };

    public struct Parent
    {
        public string familyName;
        public string givenName;
    };

    public class Child
    {
        public string familyName;
        public string givenName;
        public string gender;
        public int grade;
        public List<Pet> pets;
    };

    public class Pet
    {
        public string givenName;
    };

    public class Address
    {
        public string state;
        public string county;
        public string city;
    };

    // Create a Family object.
    Parent mother = new Parent { familyName= "Wakefield", givenName="Robin" };
    Parent father = new Parent { familyName = "Miller", givenName = "Ben" };
    Child child = new Child { familyName="Merriam", givenName="Jesse", gender="female", grade=1 };
    Pet pet = new Pet { givenName = "Fluffy" };
    Address address = new Address { state = "NY", county = "Manhattan", city = "NY" };
    Family family = new Family { Id = "WakefieldFamily", parents = new Parent [] { mother, father}, children = new Child[] { child }, isRegistered = false };


**JSON**  

    {
        "id": "WakefieldFamily",
        "parents": [
            { "familyName": "Wakefield", "givenName": "Robin" },
            { "familyName": "Miller", "givenName": "Ben" }
        ],
        "children": [
            {
                "familyName": "Merriam", 
                "givenName": "Jesse", 
                "gender": "female", 
                "grade": 1,
                "pets": [
                    { "givenName": "Goofy" },
                    { "givenName": "Shadow" }
                ]
            },
            { 
              "familyName": "Miller", 
              "givenName": "Lisa", 
              "gender": "female", 
              "grade": 8 
            }
        ],
        "address": { "state": "NY", "county": "Manhattan", "city": "NY" },
        "isRegistered": false
    };



### LINQ to SQL translation
The Cosmos DB query provider performs a best effort mapping from a LINQ query into a Cosmos DB SQL query. In the following description, we assume the reader has a basic familiarity of LINQ.

First, for the type system, we support all JSON primitive types – numeric types, boolean, string, and null. Only these JSON types are supported. The following scalar expressions are supported.

* Constant values – these include constant values of the primitive data types at the time the query is evaluated.
* Property/array index expressions – these expressions refer to the property of an object or an array element.
  
     family.Id;
     family.children[0].familyName;
     family.children[0].grade;
     family.children[n].grade; //n is an int variable
* Arithmetic expressions - These include common arithmetic expressions on numerical and boolean values. For the complete list, refer to the SQL specification.
  
     2 * family.children[0].grade;
     x + y;
* String comparison expression - these include comparing a string value to some constant string value.  
  
     mother.familyName == "Smith";
     child.givenName == s; //s is a string variable
* Object/array creation expression - these expressions return an object of compound value type or anonymous type or an array of such objects. These values can be nested.
  
     new Parent { familyName = "Smith", givenName = "Joe" };
     new { first = 1, second = 2 }; //an anonymous type with two fields              
     new int[] { 3, child.grade, 5 };

### <a id="SupportedLinqOperators"></a>List of supported LINQ operators
Here is a list of supported LINQ operators in the LINQ provider included with the DocumentDB .NET SDK.

* **Select**: Projections translate to the SQL SELECT including object construction
* **Where**: Filters translate to the SQL WHERE, and support translation between && , || and ! to the SQL operators
* **SelectMany**: Allows unwinding of arrays to the SQL JOIN clause. Can be used to chain/nest expressions to filter on array elements
* **OrderBy and OrderByDescending**: Translates to ORDER BY ascending/descending
* **Count**, **Sum**, **Min**, **Max**, and **Average** operators for aggregation, and their async equivalents **CountAsync**, **SumAsync**, **MinAsync**, **MaxAsync**, and **AverageAsync**.
* **CompareTo**: Translates to range comparisons. Commonly used for strings since they’re not comparable in .NET
* **Take**: Translates to the SQL TOP for limiting results from a query
* **Math Functions**: Supports translation from .NET’s Abs, Acos, Asin, Atan, Ceiling, Cos, Exp, Floor, Log, Log10, Pow, Round, Sign, Sin, Sqrt, Tan, Truncate to the equivalent SQL built-in functions.
* **String Functions**: Supports translation from .NET’s Concat, Contains, EndsWith, IndexOf, Count, ToLower, TrimStart, Replace, Reverse, TrimEnd, StartsWith, SubString, ToUpper to the equivalent SQL built-in functions.
* **Array Functions**: Supports translation from .NET’s Concat, Contains, and Count to the equivalent SQL built-in functions.
* **Geospatial Extension Functions**: Supports translation from stub methods Distance, Within, IsValid, and IsValidDetailed to the equivalent SQL built-in functions.
* **User-Defined Function Extension Function**: Supports translation from the stub method UserDefinedFunctionProvider.Invoke to the corresponding user-defined function.
* **Miscellaneous**: Supports translation of the coalesce and conditional operators. Can translate Contains to String CONTAINS, ARRAY_CONTAINS, or the SQL IN depending on context.

### SQL query operators
Here are some examples that illustrate how some of the standard LINQ query operators are translated down to Cosmos DB queries.

#### Select Operator
The syntax is `input.Select(x => f(x))`, where `f` is a scalar expression.

**LINQ lambda expression**

    input.Select(family => family.parents[0].familyName);

**SQL** 

    SELECT VALUE f.parents[0].familyName
    FROM Families f



**LINQ lambda expression**

    input.Select(family => family.children[0].grade + c); // c is an int variable


**SQL** 

    SELECT VALUE f.children[0].grade + c
    FROM Families f 



**LINQ lambda expression**

    input.Select(family => new
    {
        name = family.children[0].familyName,
        grade = family.children[0].grade + 3
    });


**SQL** 

    SELECT VALUE {"name":f.children[0].familyName, 
                  "grade": f.children[0].grade + 3 }
    FROM Families f



#### SelectMany operator
The syntax is `input.SelectMany(x => f(x))`, where `f` is a scalar expression that returns a collection type.

**LINQ lambda expression**

    input.SelectMany(family => family.children);

**SQL** 

    SELECT VALUE child
    FROM child IN Families.children



#### Where operator
The syntax is `input.Where(x => f(x))`, where `f` is a scalar expression, which returns a Boolean value.

**LINQ lambda expression**

    input.Where(family=> family.parents[0].familyName == "Smith");

**SQL** 

    SELECT *
    FROM Families f
    WHERE f.parents[0].familyName = "Smith" 



**LINQ lambda expression**

    input.Where(
        family => family.parents[0].familyName == "Smith" && 
        family.children[0].grade < 3);

**SQL** 

    SELECT *
    FROM Families f
    WHERE f.parents[0].familyName = "Smith"
    AND f.children[0].grade < 3


### Composite SQL queries
The above operators can be composed to form more powerful queries. Since Cosmos DB supports nested collections, the composition can either be concatenated or nested.

#### Concatenation
The syntax is `input(.|.SelectMany())(.Select()|.Where())*`. A concatenated query can start with an optional `SelectMany` query followed by multiple `Select` or `Where` operators.

**LINQ lambda expression**

    input.Select(family=>family.parents[0])
        .Where(familyName == "Smith");

**SQL**

    SELECT *
    FROM Families f
    WHERE f.parents[0].familyName = "Smith"



**LINQ lambda expression**

    input.Where(family => family.children[0].grade > 3)
        .Select(family => family.parents[0].familyName);

**SQL** 

    SELECT VALUE f.parents[0].familyName
    FROM Families f
    WHERE f.children[0].grade > 3



**LINQ lambda expression**

    input.Select(family => new { grade=family.children[0].grade}).
        Where(anon=> anon.grade < 3);

**SQL** 

    SELECT *
    FROM Families f
    WHERE ({grade: f.children[0].grade}.grade > 3)



**LINQ lambda expression**

    input.SelectMany(family => family.parents)
        .Where(parent => parents.familyName == "Smith");

**SQL** 

    SELECT *
    FROM p IN Families.parents
    WHERE p.familyName = "Smith"



#### Nesting
The syntax is `input.SelectMany(x=>x.Q())` where Q is a `Select`, `SelectMany`, or `Where` operator.

In a nested query, the inner query is applied to each element of the outer collection. One important feature is that the inner query can refer to the fields of the elements in the outer collection like self-joins.

**LINQ lambda expression**

    input.SelectMany(family=> 
        family.parents.Select(p => p.familyName));

**SQL** 

    SELECT VALUE p.familyName
    FROM Families f
    JOIN p IN f.parents


**LINQ lambda expression**

    input.SelectMany(family => 
        family.children.Where(child => child.familyName == "Jeff"));

**SQL** 

    SELECT *
    FROM Families f
    JOIN c IN f.children
    WHERE c.familyName = "Jeff"



**LINQ lambda expression**

    input.SelectMany(family => family.children.Where(
        child => child.familyName == family.parents[0].familyName));

**SQL** 

    SELECT *
    FROM Families f
    JOIN c IN f.children
    WHERE c.familyName = f.parents[0].familyName


## <a id="ExecutingSqlQueries"></a>Executing SQL queries
Cosmos DB exposes resources through a REST API that can be called by any language capable of making HTTP/HTTPS requests. Additionally, Cosmos DB offers programming libraries for several popular languages like .NET, Node.js, JavaScript, and Python. The REST API and the various libraries all support querying through SQL. The .NET SDK supports LINQ querying in addition to SQL.

The following examples show how to create a query and submit it against a Cosmos DB database account.

### <a id="RestAPI"></a>REST API
Cosmos DB offers an open RESTful programming model over HTTP. Database accounts can be provisioned using an Azure subscription. The Cosmos DB resource model consists of a set of resources under a database account, each  of which is addressable using a logical and stable URI. A set of resources is referred to as a feed in this document. A database account consists of a set of databases, each containing multiple collections, each of which in-turn contain documents, UDFs, and other resource types.

The basic interaction model with these resources is through the HTTP verbs GET, PUT, POST, and DELETE with their standard interpretation. The POST verb is used for creation of a new resource, for executing a stored procedure or for issuing a Cosmos DB query. Queries are always read-only operations with no side-effects.

The following examples show a POST for a DocumentDB API query made against a collection containing the two sample documents we've reviewed so far. The query has a simple filter on the JSON name property. Note the use of the `x-ms-documentdb-isquery` and Content-Type: `application/query+json` headers to denote that the operation is a query.

**Request**

    POST https://<REST URI>/docs HTTP/1.1
    ...
    x-ms-documentdb-isquery: True
    Content-Type: application/query+json

    {      
        "query": "SELECT * FROM Families f WHERE f.id = @familyId",     
        "parameters": [          
            {"name": "@familyId", "value": "AndersenFamily"}         
        ] 
    }


**Results**

    HTTP/1.1 200 Ok
    x-ms-activity-id: 8b4678fa-a947-47d3-8dd3-549a40da6eed
    x-ms-item-count: 1
    x-ms-request-charge: 0.32

    <indented for readability, results highlighted>

    {  
       "_rid":"u1NXANcKogE=",
       "Documents":[  
          {  
             "id":"AndersenFamily",
             "lastName":"Andersen",
             "parents":[  
                {  
                   "firstName":"Thomas"
                },
                {  
                   "firstName":"Mary Kay"
                }
             ],
             "children":[  
                {  
                   "firstName":"Henriette Thaulow",
                   "gender":"female",
                   "grade":5,
                   "pets":[  
                      {  
                         "givenName":"Fluffy"
                      }
                   ]
                }
             ],
             "address":{  
                "state":"WA",
                "county":"King",
                "city":"seattle"
             },
             "_rid":"u1NXANcKogEcAAAAAAAAAA==",
             "_ts":1407691744,
             "_self":"dbs\/u1NXAA==\/colls\/u1NXANcKogE=\/docs\/u1NXANcKogEcAAAAAAAAAA==\/",
             "_etag":"00002b00-0000-0000-0000-53e7abe00000",
             "_attachments":"_attachments\/"
          }
       ],
       "count":1
    }


The second example shows a more complex query that returns multiple results from the join.

**Request**

    POST https://<REST URI>/docs HTTP/1.1
    ...
    x-ms-documentdb-isquery: True
    Content-Type: application/query+json

    {      
        "query": "SELECT 
                     f.id AS familyName, 
                     c.givenName AS childGivenName, 
                     c.firstName AS childFirstName, 
                     p.givenName AS petName 
                  FROM Families f 
                  JOIN c IN f.children 
                  JOIN p in c.pets",     
        "parameters": [] 
    }


**Results**

    HTTP/1.1 200 Ok
    x-ms-activity-id: 568f34e3-5695-44d3-9b7d-62f8b83e509d
    x-ms-item-count: 1
    x-ms-request-charge: 7.84

    <indented for readability, results highlighted>

    {  
       "_rid":"u1NXANcKogE=",
       "Documents":[  
          {  
             "familyName":"AndersenFamily",
             "childFirstName":"Henriette Thaulow",
             "petName":"Fluffy"
          },
          {  
             "familyName":"WakefieldFamily",
             "childGivenName":"Jesse",
             "petName":"Goofy"
          },
          {  
             "familyName":"WakefieldFamily",
             "childGivenName":"Jesse",
             "petName":"Shadow"
          }
       ],
       "count":3
    }


If a query's results cannot fit within a single page of results, then the REST API returns a continuation token through the `x-ms-continuation-token` response header. Clients can paginate results by including the header in subsequent results. The number of results per page can also be controlled through the `x-ms-max-item-count` number header. If the specified query has an aggregation function like `COUNT`, then the query page may return a partially aggregated value over the page of results. The clients must perform a second-level aggregation over these results to produce the final results, for example, sum over the counts returned in the individual pages to return the total count.

To manage the data consistency policy for queries, use the `x-ms-consistency-level` header like all REST API requests. For session consistency, it is required to also echo the latest `x-ms-session-token` Cookie header in the query request. The queried collection's indexing policy can also influence the consistency of query results. With the default indexing policy settings, for collections the index is always current with the document contents and query results match the consistency chosen for data. If the indexing policy is relaxed to Lazy, then queries can return stale results. For more information, see [Azure Cosmos DB Consistency Levels][consistency-levels].

If the configured indexing policy on the collection cannot support the specified query, the Azure Cosmos DB server returns 400 "Bad Request". This is returned for range queries against paths configured for hash (equality) lookups, and for paths explicitly excluded from indexing. The `x-ms-documentdb-query-enable-scan` header can be specified to allow the query to perform a scan when an index is not available.

You can get detailed metrics on query execution by setting `x-ms-documentdb-populatequerymetrics` header to `True`. For more information, see [SQL query metrics for Azure Cosmos DB DocumentDB API](documentdb-sql-query-metrics.md).

### <a id="DotNetSdk"></a>C# (.NET) SDK
The .NET SDK supports both LINQ and SQL querying. The following example shows how to perform the simple filter query introduced earlier in this document.

    foreach (var family in client.CreateDocumentQuery(collectionLink, 
        "SELECT * FROM Families f WHERE f.id = \"AndersenFamily\""))
    {
        Console.WriteLine("\tRead {0} from SQL", family);
    }

    SqlQuerySpec query = new SqlQuerySpec("SELECT * FROM Families f WHERE f.id = @familyId");
    query.Parameters = new SqlParameterCollection();
    query.Parameters.Add(new SqlParameter("@familyId", "AndersenFamily"));

    foreach (var family in client.CreateDocumentQuery(collectionLink, query))
    {
        Console.WriteLine("\tRead {0} from parameterized SQL", family);
    }

    foreach (var family in (
        from f in client.CreateDocumentQuery(collectionLink)
        where f.Id == "AndersenFamily"
        select f))
    {
        Console.WriteLine("\tRead {0} from LINQ query", family);
    }

    foreach (var family in client.CreateDocumentQuery(collectionLink)
        .Where(f => f.Id == "AndersenFamily")
        .Select(f => f))
    {
        Console.WriteLine("\tRead {0} from LINQ lambda", family);
    }


This sample compares two properties for equality within each document and uses anonymous projections. 

    foreach (var family in client.CreateDocumentQuery(collectionLink,
        @"SELECT {""Name"": f.id, ""City"":f.address.city} AS Family 
        FROM Families f 
        WHERE f.address.city = f.address.state"))
    {
        Console.WriteLine("\tRead {0} from SQL", family);
    }

    foreach (var family in (
        from f in client.CreateDocumentQuery<Family>(collectionLink)
        where f.address.city == f.address.state
        select new { Name = f.Id, City = f.address.city }))
    {
        Console.WriteLine("\tRead {0} from LINQ query", family);
    }

    foreach (var family in
        client.CreateDocumentQuery<Family>(collectionLink)
        .Where(f => f.address.city == f.address.state)
        .Select(f => new { Name = f.Id, City = f.address.city }))
    {
        Console.WriteLine("\tRead {0} from LINQ lambda", family);
    }


The next sample shows joins, expressed through LINQ SelectMany.

    foreach (var pet in client.CreateDocumentQuery(collectionLink,
          @"SELECT p
            FROM Families f 
                 JOIN c IN f.children 
                 JOIN p in c.pets 
            WHERE p.givenName = ""Shadow"""))
    {
        Console.WriteLine("\tRead {0} from SQL", pet);
    }

    // Equivalent in Lambda expressions
    foreach (var pet in
        client.CreateDocumentQuery<Family>(collectionLink)
        .SelectMany(f => f.children)
        .SelectMany(c => c.pets)
        .Where(p => p.givenName == "Shadow"))
    {
        Console.WriteLine("\tRead {0} from LINQ lambda", pet);
    }



The .NET client automatically iterates through all the pages of query results in the foreach blocks as shown above. The query options introduced in the REST API section are also available in the .NET SDK using the `FeedOptions` and `FeedResponse` classes in the CreateDocumentQuery method. The number of pages can be controlled using the `MaxItemCount` setting. 

You can also explicitly control paging by creating `IDocumentQueryable` using the `IQueryable` object, then by reading the` ResponseContinuationToken` values and passing them back as `RequestContinuationToken` in `FeedOptions`. `EnableScanInQuery` can be set to enable scans when the query cannot be supported by the configured indexing policy. For partitioned collections, you can use `PartitionKey` to run the query against a single partition (though Cosmos DB can automatically extract this from the query text), and `EnableCrossPartitionQuery` to run queries that may need to be run against multiple partitions. 

Refer to [Azure Cosmos DB .NET samples](https://github.com/Azure/azure-documentdb-net) for more samples containing queries. 

### <a id="JavaScriptServerSideApi"></a>JavaScript server-side API
Cosmos DB provides a programming model for executing JavaScript based application logic directly on the collections using stored procedures and triggers. The JavaScript logic registered at a collection level can then issue database operations on the operations on the documents of the given collection. These operations are wrapped in ambient ACID transactions.

<<<<<<< HEAD
The following example show how to use the queryDocuments in the JavaScript server API to make queries from inside stored procedures and triggers.
=======
The following example shows how to use the queryDocuments in the JavaScript server API to make queries from inside stored procedures and triggers.
>>>>>>> 7e950a10

    function businessLogic(name, author) {
        var context = getContext();
        var collectionManager = context.getCollection();
        var collectionLink = collectionManager.getSelfLink()

        // create a new document.
        collectionManager.createDocument(collectionLink,
            { name: name, author: author },
            function (err, documentCreated) {
                if (err) throw new Error(err.message);

                // filter documents by author
                var filterQuery = "SELECT * from root r WHERE r.author = 'George R.'";
                collectionManager.queryDocuments(collectionLink,
                    filterQuery,
                    function (err, matchingDocuments) {
                        if (err) throw new Error(err.message);
    context.getResponse().setBody(matchingDocuments.length);

                        // Replace the author name for all documents that satisfied the query.
                        for (var i = 0; i < matchingDocuments.length; i++) {
                            matchingDocuments[i].author = "George R. R. Martin";
                            // we don't need to execute a callback because they are in parallel
                            collectionManager.replaceDocument(matchingDocuments[i]._self,
                                matchingDocuments[i]);
                        }
                    })
            });
    }

## <a id="References"></a>References
1. [Introduction to Azure Cosmos DB][introduction]
2. [Azure Cosmos DB SQL specification](http://go.microsoft.com/fwlink/p/?LinkID=510612)
3. [Azure Cosmos DB .NET samples](https://github.com/Azure/azure-documentdb-net)
4. [Azure Cosmos DB Consistency Levels][consistency-levels]
5. ANSI SQL 2011 [http://www.iso.org/iso/iso_catalogue/catalogue_tc/catalogue_detail.htm?csnumber=53681](http://www.iso.org/iso/iso_catalogue/catalogue_tc/catalogue_detail.htm?csnumber=53681)
6. JSON [http://json.org/](http://json.org/)
7. Javascript Specification [http://www.ecma-international.org/publications/standards/Ecma-262.htm](http://www.ecma-international.org/publications/standards/Ecma-262.htm) 
8. LINQ [http://msdn.microsoft.com/library/bb308959.aspx](http://msdn.microsoft.com/library/bb308959.aspx) 
9. Query evaluation techniques for large databases [http://dl.acm.org/citation.cfm?id=152611](http://dl.acm.org/citation.cfm?id=152611)
10. Query Processing in Parallel Relational Database Systems, IEEE Computer Society Press, 1994
11. Lu, Ooi, Tan, Query Processing in Parallel Relational Database Systems, IEEE Computer Society Press, 1994.
12. Christopher Olston, Benjamin Reed, Utkarsh Srivastava, Ravi Kumar, Andrew Tomkins: Pig Latin: A Not-So-Foreign Language for Data Processing, SIGMOD 2008.
13. G. Graefe. The Cascades framework for query optimization. IEEE Data Eng. Bull., 18(3): 1995.

[1]: ./media/documentdb-sql-query/sql-query1.png
[introduction]: introduction.md
[consistency-levels]: consistency-levels.md<|MERGE_RESOLUTION|>--- conflicted
+++ resolved
@@ -1,2322 +1,2318 @@
----
-title: SQL queries for Azure Cosmos DB DocumentDB API | Microsoft Docs
-description: Learn about SQL syntax, database concepts, and SQL queries for Azure Cosmos DB. SQL can used as a JSON query language in Azure Cosmos DB.
-keywords: sql syntax,sql query, sql queries, json query language, database concepts and sql queries, aggregate functions
-services: cosmos-db
-documentationcenter: ''
-author: arramac
-manager: jhubbard
-editor: monicar
-
-ms.assetid: a73b4ab3-0786-42fd-b59b-555fce09db6e
-ms.service: cosmos-db
-ms.workload: data-services
-ms.tgt_pltfrm: na
-ms.devlang: na
-ms.topic: article
-ms.date: 07/25/2017
-ms.author: arramac
-
----
-# SQL queries for Azure Cosmos DB DocumentDB API
-Microsoft Azure Cosmos DB supports querying documents using SQL (Structured Query Language) as a JSON query language. Cosmos DB is truly schema-free. By virtue of its commitment to the JSON data model directly within the database engine, it provides automatic indexing of JSON documents without requiring explicit schema or creation of secondary indexes. 
-
-While designing the query language for Cosmos DB, we had two goals in mind:
-
-* Instead of inventing a new JSON query language, we wanted to support SQL. SQL is one of the most familiar and popular query languages. Cosmos DB SQL provides a formal programming model for rich queries over JSON documents.
-* As a JSON document database capable of executing JavaScript directly in the database engine, we wanted to use JavaScript's programming model as the foundation for our query language. The DocumentDB API SQL is rooted in JavaScript's type system, expression evaluation, and function invocation. This in-turn provides a natural programming model for relational projections, hierarchical navigation across JSON documents, self joins, spatial queries, and invocation of user-defined functions (UDFs) written entirely in JavaScript, among other features. 
-
-We believe that these capabilities are key to reducing the friction between the application and the database and are crucial for developer productivity.
-
-We recommend getting started by watching the following video, where Aravind Ramachandran shows Cosmos DB's querying capabilities, and by visiting our [Query Playground](http://www.documentdb.com/sql/demo), where you can try out Cosmos DB and run SQL queries against our dataset.
-
-> [!VIDEO https://channel9.msdn.com/Shows/Data-Exposed/DataExposedQueryingDocumentDB/player]
-> 
-> 
-
-Then, return to this article, where we start with a SQL query tutorial that walks you through some simple JSON documents and SQL commands.
-
-## <a id="GettingStarted"></a>Getting started with SQL commands in Cosmos DB
-To see Cosmos DB SQL at work, let's begin with a few simple JSON documents and walk through some simple queries against it. Consider these two JSON documents about two families. With Cosmos DB, we do not need to create any schemas or secondary indices explicitly. We simply need to insert the JSON documents to a Cosmos DB collection and subsequently query. 
-Here we have a simple JSON document for the Andersen family, the parents, children (and their pets), address, and registration information. The document has strings, numbers, Booleans, arrays, and nested properties. 
-
-**Document**  
-
-```JSON
-{
-  "id": "AndersenFamily",
-  "lastName": "Andersen",
-  "parents": [
-     { "firstName": "Thomas" },
-     { "firstName": "Mary Kay"}
-  ],
-  "children": [
-     {
-         "firstName": "Henriette Thaulow", 
-         "gender": "female", 
-         "grade": 5,
-         "pets": [{ "givenName": "Fluffy" }]
-     }
-  ],
-  "address": { "state": "WA", "county": "King", "city": "seattle" },
-  "creationDate": 1431620472,
-  "isRegistered": true
-}
-```
-
-Here's a second document with one subtle difference – `givenName` and `familyName` are used instead of `firstName` and `lastName`.
-
-**Document**  
-
-```json
-{
-  "id": "WakefieldFamily",
-  "parents": [
-      { "familyName": "Wakefield", "givenName": "Robin" },
-      { "familyName": "Miller", "givenName": "Ben" }
-  ],
-  "children": [
-      {
-        "familyName": "Merriam", 
-        "givenName": "Jesse", 
-        "gender": "female", "grade": 1,
-        "pets": [
-            { "givenName": "Goofy" },
-            { "givenName": "Shadow" }
-        ]
-      },
-      { 
-        "familyName": "Miller", 
-         "givenName": "Lisa", 
-         "gender": "female", 
-         "grade": 8 }
-  ],
-  "address": { "state": "NY", "county": "Manhattan", "city": "NY" },
-  "creationDate": 1431620462,
-  "isRegistered": false
-}
-```
-
-Now let's try a few queries against this data to understand some of the key aspects of DocumentDB API SQL. For example, the following query returns the documents where the id field matches `AndersenFamily`. Since it's a `SELECT *`, the output of the query is the complete JSON document:
-
-**Query**
-
-    SELECT * 
-    FROM Families f 
-    WHERE f.id = "AndersenFamily"
-
-**Results**
-
-    [{
-        "id": "AndersenFamily",
-        "lastName": "Andersen",
-        "parents": [
-           { "firstName": "Thomas" },
-           { "firstName": "Mary Kay"}
-        ],
-        "children": [
-           {
-               "firstName": "Henriette Thaulow", "gender": "female", "grade": 5,
-               "pets": [{ "givenName": "Fluffy" }]
-           }
-        ],
-        "address": { "state": "WA", "county": "King", "city": "seattle" },
-        "creationDate": 1431620472,
-        "isRegistered": true
-    }]
-
-
-Now consider the case where we need to reformat the JSON output in a different shape. This query projects a new JSON object with two selected fields, Name and City, when the address' city has the same name as the state. In this case, "NY, NY" matches.
-
-**Query**    
-
-    SELECT {"Name":f.id, "City":f.address.city} AS Family 
-    FROM Families f 
-    WHERE f.address.city = f.address.state
-
-**Results**
-
-    [{
-        "Family": {
-            "Name": "WakefieldFamily", 
-            "City": "NY"
-        }
-    }]
-
-
-The next query returns all the given names of children in the family whose id matches `WakefieldFamily` ordered by the city of residence.
-
-**Query**
-
-    SELECT c.givenName 
-    FROM Families f 
-    JOIN c IN f.children 
-    WHERE f.id = 'WakefieldFamily'
-    ORDER BY f.address.city ASC
-
-**Results**
-
-    [
-      { "givenName": "Jesse" }, 
-      { "givenName": "Lisa"}
-    ]
-
-
-We would like to draw attention to a few noteworthy aspects of the Cosmos DB query language through the examples we've seen so far:  
-
-* Since DocumentDB API SQL works on JSON values, it deals with tree shaped entities instead of rows and columns. Therefore, the language lets you refer to nodes of the tree at any arbitrary depth, like `Node1.Node2.Node3…..Nodem`, similar to relational SQL referring to the two part reference of `<table>.<column>`.   
-* The structured query language works with schema-less data. Therefore, the type system needs to be bound dynamically. The same expression could yield different types on different documents. The result of a query is a valid JSON value, but is not guaranteed to be of a fixed schema.  
-* Cosmos DB only supports strict JSON documents. This means the type system and expressions are restricted to deal only with JSON types. Refer to the [JSON specification](http://www.json.org/) for more details.  
-* A Cosmos DB collection is a schema-free container of JSON documents. The relations in data entities within and across documents in a collection are implicitly captured by containment and not by primary key and foreign key relations. This is an important aspect worth pointing out in light of the intra-document joins discussed later in this article.
-
-## <a id="Indexing"></a> Cosmos DB indexing
-Before we get into the DocumentDB API SQL syntax, it is worth exploring the indexing design in Cosmos DB. 
-
-The purpose of database indexes is to serve queries in their various forms and shapes with minimum resource consumption (like CPU and input/output) while providing good throughput and low latency. Often, the choice of the right index for querying a database requires much planning and experimentation. This approach poses a challenge for schema-less databases where the data doesn’t conform to a strict schema and evolves rapidly. 
-
-Therefore, when we designed the Cosmos DB indexing subsystem, we set the following goals:
-
-* Index documents without requiring schema: The indexing subsystem does not require any schema information or make any assumptions about schema of the documents. 
-* Support for efficient, rich hierarchical, and relational queries: The index supports the Cosmos DB query language efficiently, including support for hierarchical and relational projections.
-* Support for consistent queries in face of a sustained volume of writes: For high write throughput workloads with consistent queries, the index is updated incrementally, efficiently, and online in the face of a sustained volume of writes. The consistent index update is crucial to serve the queries at the consistency level in which the user configured the document service.
-* Support for multi-tenancy: Given the reservation-based model for resource governance across tenants, index updates are performed within the budget of system resources (CPU, memory, and input/output operations per second) allocated per replica. 
-* Storage efficiency: For cost effectiveness, the on-disk storage overhead of the index is bounded and predictable. This is crucial because Cosmos DB allows the developer to make cost-based tradeoffs between index overhead in relation to the query performance.  
-
-Refer to the [Azure Cosmos DB samples](https://github.com/Azure/azure-documentdb-net) on MSDN for samples showing how to configure the indexing policy for a collection. Let’s now get into the details of the Azure Cosmos DB SQL syntax.
-
-## <a id="Basics"></a>Basics of an Azure Cosmos DB SQL query
-Every query consists of a SELECT clause and optional FROM and WHERE clauses per ANSI-SQL standards. Typically, for each query, the source in the FROM clause is enumerated. Then the filter in the WHERE clause is applied on the source to retrieve a subset of JSON documents. Finally, the SELECT clause is used to project the requested JSON values in the select list.
-
-    SELECT <select_list> 
-    [FROM <from_specification>] 
-    [WHERE <filter_condition>]
-    [ORDER BY <sort_specification]    
-
-
-## <a id="FromClause"></a>FROM clause
-The `FROM <from_specification>` clause is optional unless the source is filtered or projected later in the query. The purpose of this clause is to specify the data source upon which the query must operate. Commonly the whole collection is the source, but one can specify a subset of the collection instead. 
-
-A query like `SELECT * FROM Families` indicates that the entire Families collection is the source over which to enumerate. A special identifier ROOT can be used to represent the collection instead of using the collection name. 
-The following list contains the rules that are enforced per query:
-
-* The collection can be aliased, such as `SELECT f.id FROM Families AS f` or simply `SELECT f.id FROM Families f`. Here `f` is the equivalent of `Families`. `AS` is an optional keyword to alias the identifier.
-* Once aliased, the original source cannot be bound. For example, `SELECT Families.id FROM Families f` is syntactically invalid since the identifier "Families" cannot be resolved anymore.
-* All properties that need to be referenced must be fully qualified. In the absence of strict schema adherence, this is enforced to avoid any ambiguous bindings. Therefore, `SELECT id FROM Families f` is syntactically invalid since the property `id` is not bound.
-
-### Subdocuments
-The source can also be reduced to a smaller subset. For instance, to enumerating only a subtree in each document, the subroot could then become the source, as shown in the following example:
-
-**Query**
-
-    SELECT * 
-    FROM Families.children
-
-**Results**  
-
-    [
-      [
-        {
-            "firstName": "Henriette Thaulow",
-            "gender": "female",
-            "grade": 5,
-            "pets": [
-              {
-                  "givenName": "Fluffy"
-              }
-            ]
-        }
-      ],
-      [
-        {
-            "familyName": "Merriam",
-            "givenName": "Jesse",
-            "gender": "female",
-            "grade": 1
-        },
-        {
-            "familyName": "Miller",
-            "givenName": "Lisa",
-            "gender": "female",
-            "grade": 8
-        }
-      ]
-    ]
-
-While the above example used an array as the source, an object could also be used as the source, which is what's shown in the following example: Any valid JSON value (not undefined) that can be found in the source is considered for inclusion in the result of the query. If some families don’t have an `address.state` value, they are excluded in the query result.
-
-**Query**
-
-    SELECT * 
-    FROM Families.address.state
-
-**Results**
-
-    [
-      "WA", 
-      "NY"
-    ]
-
-
-## <a id="WhereClause"></a>WHERE clause
-The WHERE clause (**`WHERE <filter_condition>`**) is optional. It specifies the condition(s) that the JSON documents provided by the source must satisfy in order to be included as part of the result. Any JSON document must evaluate the specified conditions to "true" to be considered for the result. The WHERE clause is used by the index layer in order to determine the absolute smallest subset of source documents that can be part of the result. 
-
-The following query requests documents that contain a name property whose value is `AndersenFamily`. Any other document that does not have a name property, or where the value does not match `AndersenFamily` is excluded. 
-
-**Query**
-
-    SELECT f.address
-    FROM Families f 
-    WHERE f.id = "AndersenFamily"
-
-**Results**
-
-    [{
-      "address": {
-        "state": "WA", 
-        "county": "King", 
-        "city": "seattle"
-      }
-    }]
-
-
-The previous example showed a simple equality query. DocumentDB API SQL also supports a variety of scalar expressions. The most commonly used are binary and unary expressions. Property references from the source JSON object are also valid expressions. 
-
-The following binary operators are currently supported and can be used in queries as shown in the following examples:  
-
-<table>
-<tr>
-<td>Arithmetic</td>    
-<td>+,-,*,/,%</td>
-</tr>
-<tr>
-<td>Bitwise</td>    
-<td>|, &, ^, <<, >>, >>> (zero-fill right shift)</td>
-</tr>
-<tr>
-<td>Logical</td>
-<td>AND, OR, NOT</td>
-</tr>
-<tr>
-<td>Comparison</td>    
-<td>=, !=, &lt;, &gt;, &lt;=, &gt;=, <></td>
-</tr>
-<tr>
-<td>String</td>    
-<td>|| (concatenate)</td>
-</tr>
-</table>  
-
-
-Let’s take a look at some queries using binary operators.
-
-    SELECT * 
-    FROM Families.children[0] c
-    WHERE c.grade % 2 = 1     -- matching grades == 5, 1
-
-    SELECT * 
-    FROM Families.children[0] c
-    WHERE c.grade ^ 4 = 1    -- matching grades == 5
-
-    SELECT *
-    FROM Families.children[0] c
-    WHERE c.grade >= 5     -- matching grades == 5
-
-
-The unary operators +,-, ~ and NOT are also supported, and can be used inside queries as shown in the following example:
-
-    SELECT *
-    FROM Families.children[0] c
-    WHERE NOT(c.grade = 5)  -- matching grades == 1
-
-    SELECT *
-    FROM Families.children[0] c
-    WHERE (-c.grade = -5)  -- matching grades == 5
-
-
-
-In addition to binary and unary operators, property references are also allowed. For example, `SELECT * FROM Families f WHERE f.isRegistered` returns the JSON document containing the property `isRegistered` where the property's value is equal to the JSON `true` value. Any other values (false, null, Undefined, `<number>`, `<string>`, `<object>`, `<array>`, etc.) leads to the source document being excluded from the result. 
-
-### Equality and comparison operators
-The following table shows the result of equality comparisons in DocumentDB API SQL between any two JSON types.
-
-<table style = "width:300px">
-   <tbody>
-      <tr>
-         <td valign="top">
-            <strong>Op</strong>
-         </td>
-         <td valign="top">
-            <strong>Undefined</strong>
-         </td>
-         <td valign="top">
-            <strong>Null</strong>
-         </td>
-         <td valign="top">
-            <strong>Boolean</strong>
-         </td>
-         <td valign="top">
-            <strong>Number</strong>
-         </td>
-         <td valign="top">
-            <strong>String</strong>
-         </td>
-         <td valign="top">
-            <strong>Object</strong>
-         </td>
-         <td valign="top">
-            <strong>Array</strong>
-         </td>
-      </tr>
-      <tr>
-         <td valign="top">
-            <strong>Undefined<strong>
-         </td>
-         <td valign="top">
-            Undefined
-         </td>
-         <td valign="top">
-            Undefined
-         </td>
-         <td valign="top">
-            Undefined
-         </td>
-         <td valign="top">
-            Undefined
-         </td>
-         <td valign="top">
-            Undefined
-         </td>
-         <td valign="top">
-            Undefined
-         </td>
-         <td valign="top">
-            Undefined
-         </td>
-      </tr>
-      <tr>
-         <td valign="top">
-            <strong>Null<strong>
-         </td>
-         <td valign="top">
-            Undefined
-         </td>
-         <td valign="top">
-            <strong>OK</strong>
-         </td>
-         <td valign="top">
-            Undefined
-         </td>
-         <td valign="top">
-            Undefined
-         </td>
-         <td valign="top">
-            Undefined
-         </td>
-         <td valign="top">
-            Undefined
-         </td>
-         <td valign="top">
-            Undefined
-         </td>
-      </tr>
-      <tr>
-         <td valign="top">
-            <strong>Boolean<strong>
-         </td>
-         <td valign="top">
-            Undefined
-         </td>
-         <td valign="top">
-            Undefined
-         </td>
-         <td valign="top">
-            <strong>OK</strong>
-         </td>
-         <td valign="top">
-            Undefined
-         </td>
-         <td valign="top">
-            Undefined
-         </td>
-         <td valign="top">
-            Undefined
-         </td>
-         <td valign="top">
-            Undefined
-         </td>
-      </tr>
-      <tr>
-         <td valign="top">
-            <strong>Number<strong>
-         </td>
-         <td valign="top">
-            Undefined
-         </td>
-         <td valign="top">
-            Undefined
-         </td>
-         <td valign="top">
-            Undefined
-         </td>
-         <td valign="top">
-            <strong>OK</strong>
-         </td>
-         <td valign="top">
-            Undefined
-         </td>
-         <td valign="top">
-            Undefined
-         </td>
-         <td valign="top">
-            Undefined
-         </td>
-      </tr>
-      <tr>
-         <td valign="top">
-            <strong>String<strong>
-         </td>
-         <td valign="top">
-            Undefined
-         </td>
-         <td valign="top">
-            Undefined
-         </td>
-         <td valign="top">
-            Undefined
-         </td>
-         <td valign="top">
-            Undefined
-         </td>
-         <td valign="top">
-            <strong>OK</strong>
-         </td>
-         <td valign="top">
-            Undefined
-         </td>
-         <td valign="top">
-            Undefined
-         </td>
-      </tr>
-      <tr>
-         <td valign="top">
-            <strong>Object<strong>
-         </td>
-         <td valign="top">
-            Undefined
-         </td>
-         <td valign="top">
-            Undefined
-         </td>
-         <td valign="top">
-            Undefined
-         </td>
-         <td valign="top">
-            Undefined
-         </td>
-         <td valign="top">
-            Undefined
-         </td>
-         <td valign="top">
-            <strong>OK</strong>
-         </td>
-         <td valign="top">
-            Undefined
-         </td>
-      </tr>
-      <tr>
-         <td valign="top">
-            <strong>Array<strong>
-         </td>
-         <td valign="top">
-            Undefined
-         </td>
-         <td valign="top">
-            Undefined
-         </td>
-         <td valign="top">
-            Undefined
-         </td>
-         <td valign="top">
-            Undefined
-         </td>
-         <td valign="top">
-            Undefined
-         </td>
-         <td valign="top">
-            Undefined
-         </td>
-         <td valign="top">
-            <strong>OK</strong>
-         </td>
-      </tr>
-   </tbody>
-</table>
-
-For other comparison operators such as >, >=, !=, < and <=, the following rules apply:   
-
-* Comparison across types results in Undefined.
-* Comparison between two objects or two arrays results in Undefined.   
-
-If the result of the scalar expression in the filter is Undefined, the corresponding document would not be included in the result, since Undefined doesn't logically equate to "true".
-
-### BETWEEN keyword
-You can also use the BETWEEN keyword to express queries against ranges of values like in ANSI SQL. BETWEEN can be used against strings or numbers.
-
-For example, this query returns all family documents in which the first child's grade is between 1-5 (both inclusive). 
-
-    SELECT *
-    FROM Families.children[0] c
-    WHERE c.grade BETWEEN 1 AND 5
-
-Unlike in ANSI-SQL, you can also use the BETWEEN clause in the FROM clause like in the following example.
-
-    SELECT (c.grade BETWEEN 0 AND 10)
-    FROM Families.children[0] c
-
-For faster query execution times, remember to create an indexing policy that uses a range index type against any numeric properties/paths that are filtered in the BETWEEN clause. 
-
-The main difference between using BETWEEN in DocumentDB API and ANSI SQL is that you can express range queries against properties of mixed types – for example, you might have "grade" be a number (5) in some documents and strings in others ("grade4"). In these cases, like in JavaScript, a comparison between two different types results in "undefined", and the document will be skipped.
-
-### Logical (AND, OR and NOT) operators
-Logical operators operate on Boolean values. The logical truth tables for these operators are shown in the following tables.
-
-| OR | True | False | Undefined |
-| --- | --- | --- | --- |
-| True |True |True |True |
-| False |True |False |Undefined |
-| Undefined |True |Undefined |Undefined |
-
-| AND | True | False | Undefined |
-| --- | --- | --- | --- |
-| True |True |False |Undefined |
-| False |False |False |False |
-| Undefined |Undefined |False |Undefined |
-
-| NOT |  |
-| --- | --- |
-| True |False |
-| False |True |
-| Undefined |Undefined |
-
-### IN keyword
-The IN keyword can be used to check whether a specified value matches any value in a list. For example, this query returns all family documents where the id is one of "WakefieldFamily" or "AndersenFamily". 
-
-    SELECT *
-    FROM Families 
-    WHERE Families.id IN ('AndersenFamily', 'WakefieldFamily')
-
-This example returns all documents where the state is any of the specified values.
-
-    SELECT *
-    FROM Families 
-    WHERE Families.address.state IN ("NY", "WA", "CA", "PA", "OH", "OR", "MI", "WI", "MN", "FL")
-
-### Ternary (?) and Coalesce (??) operators
-The Ternary and Coalesce operators can be used to build conditional expressions, similar to popular programming languages like C# and JavaScript. 
-
-The Ternary (?) operator can be very handy when constructing new JSON properties on the fly. For example, now you can write queries to classify the class levels into a human readable form like Beginner/Intermediate/Advanced as shown below.
-
-     SELECT (c.grade < 5)? "elementary": "other" AS gradeLevel 
-     FROM Families.children[0] c
-
-You can also nest the calls to the operator like in the query below.
-
-    SELECT (c.grade < 5)? "elementary": ((c.grade < 9)? "junior": "high")  AS gradeLevel 
-    FROM Families.children[0] c
-
-As with other query operators, if the referenced properties in the conditional expression are missing in any document, or if the types being compared are different, then those documents are excluded in the query results.
-
-The Coalesce (??) operator can be used to efficiently check for the presence of a property (a.k.a. is defined) in a document. This is useful when querying against semi-structured or data of mixed types. For example, this query returns the "lastName" if present, or the "surname" if it isn't present.
-
-    SELECT f.lastName ?? f.surname AS familyName
-    FROM Families f
-
-### <a id="EscapingReservedKeywords"></a>Quoted property accessor
-You can also access properties using the quoted property operator `[]`. For example, `SELECT c.grade` and `SELECT c["grade"]` are equivalent. This syntax is useful when you need to escape a property that contains spaces, special characters, or happens to share the same name as a SQL keyword or reserved word.
-
-    SELECT f["lastName"]
-    FROM Families f
-    WHERE f["id"] = "AndersenFamily"
-
-
-## <a id="SelectClause"></a>SELECT clause
-The SELECT clause (**`SELECT <select_list>`**) is mandatory and specifies what values are retrieved from the query, just like in ANSI-SQL. The subset that's been filtered on top of the source documents are passed onto the projection phase, where the specified JSON values are retrieved and a new JSON object is constructed, for each input passed onto it. 
-
-The following example shows a typical SELECT query. 
-
-**Query**
-
-    SELECT f.address
-    FROM Families f 
-    WHERE f.id = "AndersenFamily"
-
-**Results**
-
-    [{
-      "address": {
-        "state": "WA", 
-        "county": "King", 
-        "city": "seattle"
-      }
-    }]
-
-
-### Nested properties
-In the following example, we are projecting two nested properties `f.address.state` and `f.address.city`.
-
-**Query**
-
-    SELECT f.address.state, f.address.city
-    FROM Families f 
-    WHERE f.id = "AndersenFamily"
-
-**Results**
-
-    [{
-      "state": "WA", 
-      "city": "seattle"
-    }]
-
-
-Projection also supports JSON expressions as shown in the following example:
-
-**Query**
-
-    SELECT { "state": f.address.state, "city": f.address.city, "name": f.id }
-    FROM Families f 
-    WHERE f.id = "AndersenFamily"
-
-**Results**
-
-    [{
-      "$1": {
-        "state": "WA", 
-        "city": "seattle", 
-        "name": "AndersenFamily"
-      }
-    }]
-
-
-Let's look at the role of `$1` here. The `SELECT` clause needs to create a JSON object and since no key is provided, we use implicit argument variable names starting with `$1`. For example, this query returns two implicit argument variables, labeled `$1` and `$2`.
-
-**Query**
-
-    SELECT { "state": f.address.state, "city": f.address.city }, 
-           { "name": f.id }
-    FROM Families f 
-    WHERE f.id = "AndersenFamily"
-
-**Results**
-
-    [{
-      "$1": {
-        "state": "WA", 
-        "city": "seattle"
-      }, 
-      "$2": {
-        "name": "AndersenFamily"
-      }
-    }]
-
-
-### Aliasing
-Now let's extend the example above with explicit aliasing of values. AS is the keyword used for aliasing. It's optional as shown while projecting the second value as `NameInfo`. 
-
-In case a query has two properties with the same name, aliasing must be used to rename one or both of the properties so that they are disambiguated in the projected result.
-
-**Query**
-
-    SELECT 
-           { "state": f.address.state, "city": f.address.city } AS AddressInfo, 
-           { "name": f.id } NameInfo
-    FROM Families f 
-    WHERE f.id = "AndersenFamily"
-
-**Results**
-
-    [{
-      "AddressInfo": {
-        "state": "WA", 
-        "city": "seattle"
-      }, 
-      "NameInfo": {
-        "name": "AndersenFamily"
-      }
-    }]
-
-
-### Scalar expressions
-In addition to property references, the SELECT clause also supports scalar expressions like constants, arithmetic expressions, logical expressions, etc. For example, here's a simple "Hello World" query.
-
-**Query**
-
-    SELECT "Hello World"
-
-**Results**
-
-    [{
-      "$1": "Hello World"
-    }]
-
-
-Here's a more complex example that uses a scalar expression.
-
-**Query**
-
-    SELECT ((2 + 11 % 7)-2)/3    
-
-**Results**
-
-    [{
-      "$1": 1.33333
-    }]
-
-
-In the following example, the result of the scalar expression is a Boolean.
-
-**Query**
-
-    SELECT f.address.city = f.address.state AS AreFromSameCityState
-    FROM Families f    
-
-**Results**
-
-    [
-      {
-        "AreFromSameCityState": false
-      }, 
-      {
-        "AreFromSameCityState": true
-      }
-    ]
-
-
-### Object and array creation
-Another key feature of DocumentDB API SQL is array/object creation. In the previous example, note that we created a new JSON object. Similarly, one can also construct arrays as shown in the following examples:
-
-**Query**
-
-    SELECT [f.address.city, f.address.state] AS CityState 
-    FROM Families f    
-
-**Results**  
-
-    [
-      {
-        "CityState": [
-          "seattle", 
-          "WA"
-        ]
-      }, 
-      {
-        "CityState": [
-          "NY", 
-          "NY"
-        ]
-      }
-    ]
-
-### <a id="ValueKeyword"></a>VALUE keyword
-The **VALUE** keyword provides a way to return JSON value. For example, the query shown below returns the scalar `"Hello World"` instead of `{$1: "Hello World"}`.
-
-**Query**
-
-    SELECT VALUE "Hello World"
-
-**Results**
-
-    [
-      "Hello World"
-    ]
-
-
-The following query returns the JSON value without the `"address"` label in the results.
-
-**Query**
-
-    SELECT VALUE f.address
-    FROM Families f    
-
-**Results**  
-
-    [
-      {
-        "state": "WA", 
-        "county": "King", 
-        "city": "seattle"
-      }, 
-      {
-        "state": "NY", 
-        "county": "Manhattan", 
-        "city": "NY"
-      }
-    ]
-
-The following example extends this to show how to return JSON primitive values (the leaf level of the JSON tree). 
-
-**Query**
-
-    SELECT VALUE f.address.state
-    FROM Families f    
-
-**Results**
-
-    [
-      "WA",
-      "NY"
-    ]
-
-
-### * Operator
-The special operator (*) is supported to project the document as-is. When used, it must be the only projected field. While a query like `SELECT * FROM Families f` is valid, `SELECT VALUE * FROM Families f ` and  `SELECT *, f.id FROM Families f ` are not valid.
-
-**Query**
-
-    SELECT * 
-    FROM Families f 
-    WHERE f.id = "AndersenFamily"
-
-**Results**
-
-    [{
-        "id": "AndersenFamily",
-        "lastName": "Andersen",
-        "parents": [
-           { "firstName": "Thomas" },
-           { "firstName": "Mary Kay"}
-        ],
-        "children": [
-           {
-               "firstName": "Henriette Thaulow", "gender": "female", "grade": 5,
-               "pets": [{ "givenName": "Fluffy" }]
-           }
-        ],
-        "address": { "state": "WA", "county": "King", "city": "seattle" },
-        "creationDate": 1431620472,
-        "isRegistered": true
-    }]
-
-### <a id="TopKeyword"></a>TOP Operator
-The TOP keyword can be used to limit the number of values from a query. When TOP is used in conjunction with the ORDER BY clause, the result set is limited to the first N number of ordered values; otherwise, it returns the first N number of results in an undefined order. As a best practice, in a SELECT statement, always use an ORDER BY clause with the TOP clause. This is the only way to predictably indicate which rows are affected by TOP. 
-
-**Query**
-
-    SELECT TOP 1 * 
-    FROM Families f 
-
-**Results**
-
-    [{
-        "id": "AndersenFamily",
-        "lastName": "Andersen",
-        "parents": [
-           { "firstName": "Thomas" },
-           { "firstName": "Mary Kay"}
-        ],
-        "children": [
-           {
-               "firstName": "Henriette Thaulow", "gender": "female", "grade": 5,
-               "pets": [{ "givenName": "Fluffy" }]
-           }
-        ],
-        "address": { "state": "WA", "county": "King", "city": "seattle" },
-        "creationDate": 1431620472,
-        "isRegistered": true
-    }]
-
-TOP can be used with a constant value (as shown above) or with a variable value using parameterized queries. For more details, please see parameterized queries below.
-
-### <a id="Aggregates"></a>Aggregate Functions
-You can also perform aggregations in the `SELECT` clause. Aggregate functions perform a calculation on a set of values and return a single value. For example, the following query returns the count of family documents within the collection.
-
-**Query**
-
-    SELECT COUNT(1) 
-    FROM Families f 
-
-**Results**
-
-    [{
-        "$1": 2
-    }]
-
-You can also return the scalar value of the aggregate by using the `VALUE` keyword. For example, the following query returns the count of values as a single number:
-
-**Query**
-
-    SELECT VALUE COUNT(1) 
-    FROM Families f 
-
-**Results**
-
-    [ 2 ]
-
-You can also perform aggregates in combination with filters. For example, the following query returns the count of documents with the address in the state of Washington.
-
-**Query**
-
-    SELECT VALUE COUNT(1) 
-    FROM Families f
-    WHERE f.address.state = "WA" 
-
-**Results**
-
-    [ 1 ]
-
-The following table shows the list of supported aggregate functions in DocumentDB API. `SUM` and `AVG` are performed over numeric values, whereas `COUNT`, `MIN`, and `MAX` can be performed over numbers, strings, Booleans, and nulls. 
-
-| Usage | Description |
-|-------|-------------|
-| COUNT | Returns the number of items in the expression. |
-| SUM   | Returns the sum of all the values in the expression. |
-| MIN   | Returns the minimum value in the expression. |
-| MAX   | Returns the maximum value in the expression. |
-| AVG   | Returns the average of the values in the expression. |
-
-Aggregates can also be performed over the results of an array iteration. For more information, see [Array Iteration in Queries](#Iteration).
-
-> [!NOTE]
-> When using the Azure portal's Query Explorer, note that aggregation queries may return the partially aggregated results over a query page. The SDKs produces a single cumulative value across all pages. 
-> 
-> In order to perform aggregation queries using code, you need .NET SDK 1.12.0, .NET Core SDK 1.1.0, or Java SDK 1.9.5 or above.    
->
-
-## <a id="OrderByClause"></a>ORDER BY clause
-Like in ANSI-SQL, you can include an optional Order By clause while querying. The clause can include an optional ASC/DESC argument to specify the order in which results must be retrieved.
-
-For example, here's a query that retrieves families in order of the resident city's name.
-
-**Query**
-
-    SELECT f.id, f.address.city
-    FROM Families f 
-    ORDER BY f.address.city
-
-**Results**
-
-    [
-      {
-        "id": "WakefieldFamily",
-        "city": "NY"
-      },
-      {
-        "id": "AndersenFamily",
-        "city": "Seattle"    
-      }
-    ]
-
-And here's a query that retrieves families in order of creation date, which is stored as a number representing the epoch time, i.e, elapsed time since Jan 1, 1970 in seconds.
-
-**Query**
-
-    SELECT f.id, f.creationDate
-    FROM Families f 
-    ORDER BY f.creationDate DESC
-
-**Results**
-
-    [
-      {
-        "id": "WakefieldFamily",
-        "creationDate": 1431620462
-      },
-      {
-        "id": "AndersenFamily",
-        "creationDate": 1431620472    
-      }
-    ]
-
-## <a id="Advanced"></a>Advanced database concepts and SQL queries
-
-### <a id="Iteration"></a>Iteration
-A new construct was added via the **IN** keyword in DocumentDB API SQL to provide support for iterating over JSON arrays. The FROM source provides support for iteration. Let's start with the following example:
-
-**Query**
-
-    SELECT * 
-    FROM Families.children
-
-**Results**  
-
-    [
-      [
-        {
-          "firstName": "Henriette Thaulow", 
-          "gender": "female", 
-          "grade": 5, 
-          "pets": [{ "givenName": "Fluffy"}]
-        }
-      ], 
-      [
-        {
-            "familyName": "Merriam", 
-            "givenName": "Jesse", 
-            "gender": "female", 
-            "grade": 1
-        }, 
-        {
-            "familyName": "Miller", 
-            "givenName": "Lisa", 
-            "gender": "female", 
-            "grade": 8
-        }
-      ]
-    ]
-
-Now let's look at another query that performs iteration over children in the collection. Note the difference in the output array. This example splits `children` and flattens the results into a single array.  
-
-**Query**
-
-    SELECT * 
-    FROM c IN Families.children
-
-**Results**  
-
-    [
-      {
-          "firstName": "Henriette Thaulow",
-          "gender": "female",
-          "grade": 5,
-          "pets": [{ "givenName": "Fluffy" }]
-      },
-      {
-          "familyName": "Merriam",
-          "givenName": "Jesse",
-          "gender": "female",
-          "grade": 1
-      },
-      {
-          "familyName": "Miller",
-          "givenName": "Lisa",
-          "gender": "female",
-          "grade": 8
-      }
-    ]
-
-This can be further used to filter on each individual entry of the array as shown in the following example:
-
-**Query**
-
-    SELECT c.givenName
-    FROM c IN Families.children
-    WHERE c.grade = 8
-
-**Results**  
-
-    [{
-      "givenName": "Lisa"
-    }]
-
-You can also perform aggregation over the result of array iteration. For example, the following query counts the number of children among all families.
-
-**Query**
-
-    SELECT COUNT(child) 
-    FROM child IN Families.children
-
-**Results**  
-
-    [
-      { 
-        "$1": 3
-      }
-    ]
-
-### <a id="Joins"></a>Joins
-In a relational database, the need to join across tables is important. It's the logical corollary to designing normalized schemas. Contrary to this, DocumentDB API deals with the denormalized data model of schema-free documents. This is the logical equivalent of a "self-join".
-
-The syntax that the language supports is <from_source1> JOIN <from_source2> JOIN ... JOIN <from_sourceN>. Overall, this returns a set of **N**-tuples (tuple with **N** values). Each tuple has values produced by iterating all collection aliases over their respective sets. In other words, this is a full cross product of the sets participating in the join.
-
-The following examples show how the JOIN clause works. In the following example, the result is empty since the cross product of each document from source and an empty set is empty.
-
-**Query**
-
-    SELECT f.id
-    FROM Families f
-    JOIN f.NonExistent
-
-**Results**  
-
-    [{
-    }]
-
-
-In the following example, the join is between the document root and the `children` subroot. It's a cross product between two JSON objects. The fact that children is an array is not effective in the JOIN since we are dealing with a single root that is the children array. Hence the result contains only two results, since the cross product of each document with the array yields exactly only one document.
-
-**Query**
-
-    SELECT f.id
-    FROM Families f
-    JOIN f.children
-
-**Results**
-
-    [
-      {
-        "id": "AndersenFamily"
-      }, 
-      {
-        "id": "WakefieldFamily"
-      }
-    ]
-
-
-The following example shows a more conventional join:
-
-**Query**
-
-    SELECT f.id
-    FROM Families f
-    JOIN c IN f.children 
-
-**Results**
-
-    [
-      {
-        "id": "AndersenFamily"
-      }, 
-      {
-        "id": "WakefieldFamily"
-      }, 
-      {
-        "id": "WakefieldFamily"
-      }
-    ]
-
-
-
-The first thing to note is that the `from_source` of the **JOIN** clause is an iterator. So, the flow in this case is as follows:  
-
-* Expand each child element **c** in the array.
-* Apply a cross product with the root of the document **f** with each child element **c** that was flattened in the first step.
-* Finally, project the root object **f** name property alone. 
-
-The first document (`AndersenFamily`) contains only one child element, so the result set contains only a single object corresponding to this document. The second document (`WakefieldFamily`) contains two children. So, the cross product produces a separate object for each child, thereby resulting in two objects, one for each child corresponding to this document. The root fields in both these documents are the same, just as you would expect in a cross product.
-
-The real utility of the JOIN is to form tuples from the cross-product in a shape that's otherwise difficult to project. Furthermore, as we see in the example below, you could filter on the combination of a tuple that lets' the user chose a condition satisfied by the tuples overall.
-
-**Query**
-
-    SELECT 
-        f.id AS familyName,
-        c.givenName AS childGivenName,
-        c.firstName AS childFirstName,
-        p.givenName AS petName 
-    FROM Families f 
-    JOIN c IN f.children 
-    JOIN p IN c.pets
-
-**Results**
-
-    [
-      {
-        "familyName": "AndersenFamily", 
-        "childFirstName": "Henriette Thaulow", 
-        "petName": "Fluffy"
-      }, 
-      {
-        "familyName": "WakefieldFamily", 
-        "childGivenName": "Jesse", 
-        "petName": "Goofy"
-      }, 
-      {
-       "familyName": "WakefieldFamily", 
-       "childGivenName": "Jesse", 
-       "petName": "Shadow"
-      }
-    ]
-
-
-
-This example is a natural extension of the preceding example, and performs a double join. So, the cross product can be viewed as the following pseudo-code:
-
-    for-each(Family f in Families)
-    {    
-        for-each(Child c in f.children)
-        {
-            for-each(Pet p in c.pets)
-            {
-                return (Tuple(f.id AS familyName, 
-                  c.givenName AS childGivenName, 
-                  c.firstName AS childFirstName,
-                  p.givenName AS petName));
-            }
-        }
-    }
-
-`AndersenFamily` has one child who has one pet. So, the cross product yields one row (1\*1\*1) from this family. WakefieldFamily however has two children, but only one child "Jesse" has pets. Jesse has two pets though. Hence the cross product yields 1\*1\*2 = 2 rows from this family.
-
-In the next example, there is an additional filter on `pet`. This excludes all the tuples where the pet name is not "Shadow". Notice that we are able to build tuples from arrays, filter on any of the elements of the tuple, and project any combination of the elements. 
-
-**Query**
-
-    SELECT 
-        f.id AS familyName,
-        c.givenName AS childGivenName,
-        c.firstName AS childFirstName,
-        p.givenName AS petName 
-    FROM Families f 
-    JOIN c IN f.children 
-    JOIN p IN c.pets
-    WHERE p.givenName = "Shadow"
-
-**Results**
-
-    [
-      {
-       "familyName": "WakefieldFamily", 
-       "childGivenName": "Jesse", 
-       "petName": "Shadow"
-      }
-    ]
-
-
-## <a id="JavaScriptIntegration"></a>JavaScript integration
-Azure Cosmos DB provides a programming model for executing JavaScript based application logic directly on the collections in terms of stored procedures and triggers. This allows for both:
-
-* Ability to do high-performance transactional CRUD operations and queries against documents in a collection by virtue of the deep integration of JavaScript runtime directly within the database engine. 
-* A natural modeling of control flow, variable scoping, and assignment and integration of exception handling primitives with database transactions. For more details about Azure Cosmos DB support for JavaScript integration, please refer to the JavaScript server-side programmability documentation.
-
-### <a id="UserDefinedFunctions"></a>User-Defined Functions (UDFs)
-Along with the types already defined in this article, DocumentDB API SQL provides support for User Defined Functions (UDF). In particular, scalar UDFs are supported where the developers can pass in zero or many arguments and return a single argument result back. Each of these arguments is checked for being legal JSON values.  
-
-The DocumentDB API SQL syntax is extended to support custom application logic using these User-Defined Functions. UDFs can be registered with DocumentDB API and then be referenced as part of a SQL query. In fact, the UDFs are exquisitely designed to be invoked by queries. As a corollary to this choice, UDFs do not have access to the context object which the other JavaScript types (stored procedures and triggers) have. Since queries execute as read-only, they can run either on primary or on secondary replicas. Therefore, UDFs are designed to run on secondary replicas unlike other JavaScript types.
-
-Below is an example of how a UDF can be registered at the Cosmos DB database, specifically under a document collection.
-
-       UserDefinedFunction regexMatchUdf = new UserDefinedFunction
-       {
-           Id = "REGEX_MATCH",
-           Body = @"function (input, pattern) { 
-                       return input.match(pattern) !== null;
-                   };",
-       };
-
-       UserDefinedFunction createdUdf = client.CreateUserDefinedFunctionAsync(
-           UriFactory.CreateDocumentCollectionUri("testdb", "families"), 
-           regexMatchUdf).Result;  
-
-The preceding example creates a UDF whose name is `REGEX_MATCH`. It accepts two JSON string values `input` and `pattern` and checks if the first matches the pattern specified in the second using JavaScript's string.match() function.
-
-We can now use this UDF in a query in a projection. UDFs must be qualified with the case-sensitive prefix "udf." when called from within queries. 
-
-> [!NOTE]
-> Prior to 3/17/2015, Cosmos DB supported UDF calls without the "udf." prefix like SELECT REGEX_MATCH(). This calling pattern has been deprecated.  
-> 
-> 
-
-**Query**
-
-    SELECT udf.REGEX_MATCH(Families.address.city, ".*eattle")
-    FROM Families
-
-**Results**
-
-    [
-      {
-        "$1": true
-      }, 
-      {
-        "$1": false
-      }
-    ]
-
-The UDF can also be used inside a filter as shown in the example below, also qualified with the "udf." prefix:
-
-**Query**
-
-    SELECT Families.id, Families.address.city
-    FROM Families
-    WHERE udf.REGEX_MATCH(Families.address.city, ".*eattle")
-
-**Results**
-
-    [{
-        "id": "AndersenFamily",
-        "city": "Seattle"
-    }]
-
-
-In essence, UDFs are valid scalar expressions and can be used in both projections and filters. 
-
-To expand on the power of UDFs, let's look at another example with conditional logic:
-
-       UserDefinedFunction seaLevelUdf = new UserDefinedFunction()
-       {
-           Id = "SEALEVEL",
-           Body = @"function(city) {
-                   switch (city) {
-                       case 'seattle':
-                           return 520;
-                       case 'NY':
-                           return 410;
-                       case 'Chicago':
-                           return 673;
-                       default:
-                           return -1;
-                    }"
-            };
-
-            UserDefinedFunction createdUdf = await client.CreateUserDefinedFunctionAsync(
-                UriFactory.CreateDocumentCollectionUri("testdb", "families"), 
-                seaLevelUdf);
-
-
-Below is an example that exercises the UDF.
-
-**Query**
-
-    SELECT f.address.city, udf.SEALEVEL(f.address.city) AS seaLevel
-    FROM Families f    
-
-**Results**
-
-     [
-      {
-        "city": "seattle", 
-        "seaLevel": 520
-      }, 
-      {
-        "city": "NY", 
-        "seaLevel": 410
-      }
-    ]
-
-
-As the preceding examples showcase, UDFs integrate the power of JavaScript language with the DocumentDB API SQL to provide a rich programmable interface to do complex procedural, conditional logic with the help of inbuilt JavaScript runtime capabilities.
-
-DocumentDB API SQL provides the arguments to the UDFs for each document in the source at the current stage (WHERE clause or SELECT clause) of processing the UDF. The result is incorporated in the overall execution pipeline seamlessly. If the properties referred to by the UDF parameters are not available in the JSON value, the parameter is considered as undefined and hence the UDF invocation is entirely skipped. Similarly if the result of the UDF is undefined, it's not included in the result. 
-
-In summary, UDFs are great tools to do complex business logic as part of the query.
-
-### Operator evaluation
-Cosmos DB, by the virtue of being a JSON database, draws parallels with JavaScript operators and its evaluation semantics. While Cosmos DB tries to preserve JavaScript semantics in terms of JSON support, the operation evaluation deviates in some instances.
-
-In DocumentDB API SQL, unlike in traditional SQL, the types of values are often not known until the values are retrieved from database. In order to efficiently execute queries, most of the operators have strict type requirements. 
-
-DocumentDB API SQL doesn't perform implicit conversions, unlike JavaScript. For instance, a query like `SELECT * FROM Person p WHERE p.Age = 21` matches documents that contain an Age property whose value is 21. Any other document whose Age property matches string "21", or
-other possibly infinite variations like "021", "21.0", "0021", "00021", etc. will not be matched. 
-This is in contrast to the JavaScript where the string values are implicitly casted to numbers (based on operator, ex: ==). This choice is crucial for efficient index matching in DocumentDB API SQL. 
-
-## Parameterized SQL queries
-Cosmos DB supports queries with parameters expressed with the familiar @ notation. Parameterized SQL provides robust handling and escaping of user input, preventing accidental exposure of data through SQL injection. 
-
-For example, you can write a query that takes last name and address state as parameters, and then execute it for various values of last name and address state based on user input.
-
-    SELECT * 
-    FROM Families f
-    WHERE f.lastName = @lastName AND f.address.state = @addressState
-
-This request can then be sent to Cosmos DB as a parameterized JSON query like shown below.
-
-    {      
-        "query": "SELECT * FROM Families f WHERE f.lastName = @lastName AND f.address.state = @addressState",     
-        "parameters": [          
-            {"name": "@lastName", "value": "Wakefield"},         
-            {"name": "@addressState", "value": "NY"},           
-        ] 
-    }
-
-The argument to TOP can be set using parameterized queries like shown below.
-
-    {      
-        "query": "SELECT TOP @n * FROM Families",     
-        "parameters": [          
-            {"name": "@n", "value": 10},         
-        ] 
-    }
-
-Parameter values can be any valid JSON (strings, numbers, Booleans, null, even arrays or nested JSON). Also since Cosmos DB is schema-less, parameters are not validated against any type.
-
-## <a id="BuiltinFunctions"></a>Built-in functions
-Cosmos DB also supports a number of built-in functions for common operations, that can be used inside queries like user-defined functions (UDFs).
-
-| Function group          | Operations                                                                                                                                          |
-|-------------------------|-----------------------------------------------------------------------------------------------------------------------------------------------------|
-| Mathematical functions  | ABS, CEILING, EXP, FLOOR, LOG, LOG10, POWER, ROUND, SIGN, SQRT, SQUARE, TRUNC, ACOS, ASIN, ATAN, ATN2, COS, COT, DEGREES, PI, RADIANS, SIN, and TAN |
-| Type checking functions | IS_ARRAY, IS_BOOL, IS_NULL, IS_NUMBER, IS_OBJECT, IS_STRING, IS_DEFINED, and IS_PRIMITIVE                                                           |
-| String functions        | CONCAT, CONTAINS, ENDSWITH, INDEX_OF, LEFT, LENGTH, LOWER, LTRIM, REPLACE, REPLICATE, REVERSE, RIGHT, RTRIM, STARTSWITH, SUBSTRING, and UPPER       |
-| Array functions         | ARRAY_CONCAT, ARRAY_CONTAINS, ARRAY_LENGTH, and ARRAY_SLICE                                                                                         |
-| Spatial functions       | ST_DISTANCE, ST_WITHIN, ST_INTERSECTS, ST_ISVALID, and ST_ISVALIDDETAILED                                                                           | 
-
-If you’re currently using a user-defined function (UDF) for which a built-in function is now available, you should use the corresponding built-in function as it is going to be quicker to run and more efficiently. 
-
-### Mathematical functions
-The mathematical functions each perform a calculation, based on input values that are provided as arguments, and return a numeric value. Here’s a table of supported built-in mathematical functions.
-
-
-| Usage | Description |
-|----------------------------|----------------------------------------------------------------------------------------------------------------------------------------------------------------------------------|
-| [[ABS (num_expr)](#bk_abs) | Returns the absolute (positive) value of the specified numeric expression. |
-| [CEILING (num_expr)](#bk_ceiling) | Returns the smallest integer value greater than, or equal to, the specified numeric expression. |
-| [FLOOR (num_expr)](#bk_floor) | Returns the largest integer less than or equal to the specified numeric expression. |
-| [EXP (num_expr)](#bk_exp) | Returns the exponent of the specified numeric expression. |
-| [LOG (num_expr [,base])](#bk_log) | Returns the natural logarithm of the specified numeric expression, or the logarithm using the specified base |
-| [LOG10 (num_expr)](#bk_log10) | Returns the base-10 logarithmic value of the specified numeric expression. |
-| [ROUND (num_expr)](#bk_round) | Returns a numeric value, rounded to the closest integer value. |
-| [TRUNC (num_expr)](#bk_trunc) | Returns a numeric value, truncated to the closest integer value. |
-| [SQRT (num_expr)](#bk_sqrt) | Returns the square root of the specified numeric expression. |
-| [SQUARE (num_expr)](#bk_square) | Returns the square of the specified numeric expression. |
-| [POWER (num_expr, num_expr)](#bk_power) | Returns the power of the specified numeric expression to the value specified. |
-| [SIGN (num_expr)](#bk_sign) | Returns the sign value (-1, 0, 1) of the specified numeric expression. |
-| [ACOS (num_expr)](#bk_acos) | Returns the angle, in radians, whose cosine is the specified numeric expression; also called arccosine. |
-| [ASIN (num_expr)](#bk_asin) | Returns the angle, in radians, whose sine is the specified numeric expression. This is also called arcsine. |
-| [ATAN (num_expr)](#bk_atan) | Returns the angle, in radians, whose tangent is the specified numeric expression. This is also called arctangent. |
-| [ATN2 (num_expr)](#bk_atn2) | Returns the angle, in radians, between the positive x-axis and the ray from the origin to the point (y, x), where x and y are the values of the two specified float expressions. |
-| [COS (num_expr)](#bk_cos) | Returns the trigonometric cosine of the specified angle, in radians, in the specified expression. |
-| [COT (num_expr)](#bk_cot) | Returns the trigonometric cotangent of the specified angle, in radians, in the specified numeric expression. |
-| [DEGREES (num_expr)](#bk_degrees) | Returns the corresponding angle in degrees for an angle specified in radians. |
-| [PI ()](#bk_pi) | Returns the constant value of PI. |
-| [RADIANS (num_expr)](#bk_radians) | Returns radians when a numeric expression, in degrees, is entered. |
-| [SIN (num_expr)](#bk_sin) | Returns the trigonometric sine of the specified angle, in radians, in the specified expression. |
-| [TAN (num_expr)](#bk_tan) | Returns the tangent of the input expression, in the specified expression. |
-
-For example, you can now run queries like the following:
-
-**Query**
-
-    SELECT VALUE ABS(-4)
-
-**Results**
-
-    [4]
-
-The main difference between Cosmos DB’s functions compared to ANSI SQL is that they are designed to work well with schema-less and mixed schema data. For example, if you have a document where the Size property is missing, or has a non-numeric value like “unknown”, then the document is skipped over, instead of returning an error.
-
-### Type checking functions
-The type checking functions allow you to check the type of an expression within SQL queries. Type checking functions can be used to determine the type of properties within documents on the fly when it is variable or unknown. Here’s a table of supported built-in type checking functions.
-
-<table>
-<tr>
-  <td><strong>Usage</strong></td>
-  <td><strong>Description</strong></td>
-</tr>
-<tr>
-  <td><a href="https://msdn.microsoft.com/library/azure/dn782250.aspx#bk_is_array">IS_ARRAY (expr)</a></td>
-  <td>Returns a Boolean indicating if the type of the value is an array.</td>
-</tr>
-<tr>
-  <td><a href="https://msdn.microsoft.com/library/azure/dn782250.aspx#bk_is_bool">IS_BOOL (expr)</a></td>
-  <td>Returns a Boolean indicating if the type of the value is a Boolean.</td>
-</tr>
-<tr>
-  <td><a href="https://msdn.microsoft.com/library/azure/dn782250.aspx#bk_is_null">IS_NULL (expr)</a></td>
-  <td>Returns a Boolean indicating if the type of the value is null.</td>
-</tr>
-<tr>
-  <td><a href="https://msdn.microsoft.com/library/azure/dn782250.aspx#bk_is_number">IS_NUMBER (expr)</a></td>
-  <td>Returns a Boolean indicating if the type of the value is a number.</td>
-</tr>
-<tr>
-  <td><a href="https://msdn.microsoft.com/library/azure/dn782250.aspx#bk_is_object">IS_OBJECT (expr)</a></td>
-  <td>Returns a Boolean indicating if the type of the value is a JSON object.</td>
-</tr>
-<tr>
-  <td><a href="https://msdn.microsoft.com/library/azure/dn782250.aspx#bk_is_string">IS_STRING (expr)</a></td>
-  <td>Returns a Boolean indicating if the type of the value is a string.</td>
-</tr>
-<tr>
-  <td><a href="https://msdn.microsoft.com/library/azure/dn782250.aspx#bk_is_defined">IS_DEFINED (expr)</a></td>
-  <td>Returns a Boolean indicating if the property has been assigned a value.</td>
-</tr>
-<tr>
-  <td><a href="https://msdn.microsoft.com/library/azure/dn782250.aspx#bk_is_primitive">IS_PRIMITIVE (expr)</a></td>
-  <td>Returns a Boolean indicating if the type of the value is a string, number, Boolean or null.</td>
-</tr>
-
-</table>
-
-Using these functions, you can now run queries like the following:
-
-**Query**
-
-    SELECT VALUE IS_NUMBER(-4)
-
-**Results**
-
-    [true]
-
-### String functions
-The following scalar functions perform an operation on a string input value and return a string, numeric or Boolean value. Here's a table of built-in string functions:
-
-| Usage | Description |
-| --- | --- |
-| [LENGTH (str_expr)](https://msdn.microsoft.com/library/azure/dn782250.aspx#bk_length) |Returns the number of characters of the specified string expression |
-| [CONCAT (str_expr, str_expr [, str_expr])](https://msdn.microsoft.com/library/azure/dn782250.aspx#bk_concat) |Returns a string that is the result of concatenating two or more string values. |
-| [SUBSTRING (str_expr, num_expr, num_expr)](https://msdn.microsoft.com/library/azure/dn782250.aspx#bk_substring) |Returns part of a string expression. |
-| [STARTSWITH (str_expr, str_expr)](https://msdn.microsoft.com/library/azure/dn782250.aspx#bk_startswith) |Returns a Boolean indicating whether the first string expression ends with the second |
-| [ENDSWITH (str_expr, str_expr)](https://msdn.microsoft.com/library/azure/dn782250.aspx#bk_endswith) |Returns a Boolean indicating whether the first string expression ends with the second |
-| [CONTAINS (str_expr, str_expr)](https://msdn.microsoft.com/library/azure/dn782250.aspx#bk_contains) |Returns a Boolean indicating whether the first string expression contains the second. |
-| [INDEX_OF (str_expr, str_expr)](https://msdn.microsoft.com/library/azure/dn782250.aspx#bk_index_of) |Returns the starting position of the first occurrence of the second string expression within the first specified string expression, or -1 if the string is not found. |
-| [LEFT (str_expr, num_expr)](https://msdn.microsoft.com/library/azure/dn782250.aspx#bk_left) |Returns the left part of a string with the specified number of characters. |
-| [RIGHT (str_expr, num_expr)](https://msdn.microsoft.com/library/azure/dn782250.aspx#bk_right) |Returns the right part of a string with the specified number of characters. |
-| [LTRIM (str_expr)](https://msdn.microsoft.com/library/azure/dn782250.aspx#bk_ltrim) |Returns a string expression after it removes leading blanks. |
-| [RTRIM (str_expr)](https://msdn.microsoft.com/library/azure/dn782250.aspx#bk_rtrim) |Returns a string expression after truncating all trailing blanks. |
-| [LOWER (str_expr)](https://msdn.microsoft.com/library/azure/dn782250.aspx#bk_lower) |Returns a string expression after converting uppercase character data to lowercase. |
-| [UPPER (str_expr)](https://msdn.microsoft.com/library/azure/dn782250.aspx#bk_upper) |Returns a string expression after converting lowercase character data to uppercase. |
-| [REPLACE (str_expr, str_expr, str_expr)](https://msdn.microsoft.com/library/azure/dn782250.aspx#bk_replace) |Replaces all occurrences of a specified string value with another string value. |
-| [REPLICATE (str_expr, num_expr)](https://docs.microsoft.com/azure/cosmos-db/documentdb-sql-query-reference#bk_replicate) |Repeats a string value a specified number of times. |
-| [REVERSE (str_expr)](https://msdn.microsoft.com/library/azure/dn782250.aspx#bk_reverse) |Returns the reverse order of a string value. |
-
-Using these functions, you can now run queries like the following. For example, you can return the family name in uppercase as follows:
-
-**Query**
-
-    SELECT VALUE UPPER(Families.id)
-    FROM Families
-
-**Results**
-
-    [
-        "WAKEFIELDFAMILY", 
-        "ANDERSENFAMILY"
-    ]
-
-Or concatenate strings like in this example:
-
-**Query**
-
-    SELECT Families.id, CONCAT(Families.address.city, ",", Families.address.state) AS location
-    FROM Families
-
-**Results**
-
-    [{
-      "id": "WakefieldFamily",
-      "location": "NY,NY"
-    },
-    {
-      "id": "AndersenFamily",
-      "location": "seattle,WA"
-    }]
-
-
-String functions can also be used in the WHERE clause to filter results, like in the following example:
-
-**Query**
-
-    SELECT Families.id, Families.address.city
-    FROM Families
-    WHERE STARTSWITH(Families.id, "Wakefield")
-
-**Results**
-
-    [{
-      "id": "WakefieldFamily",
-      "city": "NY"
-    }]
-
-### Array functions
-The following scalar functions perform an operation on an array input value and return numeric, Boolean or array value. Here's a table of built-in array functions:
-
-| Usage | Description |
-| --- | --- |
-| [ARRAY_LENGTH (arr_expr)](https://msdn.microsoft.com/library/azure/dn782250.aspx#bk_array_length) |Returns the number of elements of the specified array expression. |
-| [ARRAY_CONCAT (arr_expr, arr_expr [, arr_expr])](https://msdn.microsoft.com/library/azure/dn782250.aspx#bk_array_concat) |Returns an array that is the result of concatenating two or more array values. |
-| [ARRAY_CONTAINS (arr_expr, expr [, bool_expr])](https://msdn.microsoft.com/library/azure/dn782250.aspx#bk_array_contains) |Returns a Boolean indicating whether the array contains the specified value. Can specify if the match is full or partial. |
-| [ARRAY_SLICE (arr_expr, num_expr [, num_expr])](https://msdn.microsoft.com/library/azure/dn782250.aspx#bk_array_slice) |Returns part of an array expression. |
-
-Array functions can be used to manipulate arrays within JSON. For example, here's a query that returns all documents where one of the parents is "Robin Wakefield". 
-
-**Query**
-
-    SELECT Families.id 
-    FROM Families 
-    WHERE ARRAY_CONTAINS(Families.parents, { givenName: "Robin", familyName: "Wakefield" })
-
-**Results**
-
-    [{
-      "id": "WakefieldFamily"
-    }]
-
-You can specify a partial fragment for matching elements within the array. The following query finds all parents with the `givenName` of `Robin`.
-
-**Query**
-
-    SELECT Families.id 
-    FROM Families 
-    WHERE ARRAY_CONTAINS(Families.parents, { givenName: "Robin" }, true)
-
-**Results**
-
-    [{
-      "id": "WakefieldFamily"
-    }]
-
-
-Here's another example that uses ARRAY_LENGTH to get the number of children per family.
-
-**Query**
-
-    SELECT Families.id, ARRAY_LENGTH(Families.children) AS numberOfChildren
-    FROM Families 
-
-**Results**
-
-    [{
-      "id": "WakefieldFamily",
-      "numberOfChildren": 2
-    },
-    {
-      "id": "AndersenFamily",
-      "numberOfChildren": 1
-    }]
-
-### Spatial functions
-Cosmos DB supports the following Open Geospatial Consortium (OGC) built-in functions for geospatial querying. 
-
-<table>
-<tr>
-  <td><strong>Usage</strong></td>
-  <td><strong>Description</strong></td>
-</tr>
-<tr>
-  <td>ST_DISTANCE (point_expr, point_expr)</td>
-  <td>Returns the distance between the two GeoJSON Point, Polygon, or LineString expressions.</td>
-</tr>
-<tr>
-  <td>ST_WITHIN (point_expr, polygon_expr)</td>
-  <td>Returns a Boolean expression indicating whether the first GeoJSON object (Point, Polygon, or LineString) is within the second GeoJSON object (Point, Polygon, or LineString).</td>
-</tr>
-<tr>
-  <td>ST_INTERSECTS (spatial_expr, spatial_expr)</td>
-  <td>Returns a Boolean expression indicating whether the two specified GeoJSON objects (Point, Polygon, or LineString) intersect.</td>
-</tr>
-<tr>
-  <td>ST_ISVALID</td>
-  <td>Returns a Boolean value indicating whether the specified GeoJSON Point, Polygon, or LineString expression is valid.</td>
-</tr>
-<tr>
-  <td>ST_ISVALIDDETAILED</td>
-  <td>Returns a JSON value containing a Boolean value if the specified GeoJSON Point, Polygon, or LineString expression is valid, and if invalid, additionally the reason as a string value.</td>
-</tr>
-</table>
-
-Spatial functions can be used to perform proximity queries against spatial data. For example, here's a query that returns all family documents that are within 30 km of the specified location using the ST_DISTANCE built-in function. 
-
-**Query**
-
-    SELECT f.id 
-    FROM Families f 
-    WHERE ST_DISTANCE(f.location, {'type': 'Point', 'coordinates':[31.9, -4.8]}) < 30000
-
-**Results**
-
-    [{
-      "id": "WakefieldFamily"
-    }]
-
-For more details on geospatial support in Cosmos DB, please see [Working with geospatial data in Azure Cosmos DB](geospatial.md). That wraps up spatial functions, and the SQL syntax for Cosmos DB. Now let's take a look at how LINQ querying works and how it interacts with the syntax we've seen so far.
-
-## <a id="Linq"></a>LINQ to DocumentDB API SQL
-LINQ is a .NET programming model that expresses computation as queries on streams of objects. Cosmos DB provides a client-side library to interface with LINQ by facilitating a conversion between JSON and .NET objects and a mapping from a subset of LINQ queries to Cosmos DB queries. 
-
-The picture below shows the architecture of supporting LINQ queries using Cosmos DB.  Using the Cosmos DB client, developers can create an **IQueryable** object that directly queries the Cosmos DB query provider, which then translates the LINQ query into a Cosmos DB query. The query is then passed to the Cosmos DB server to retrieve a set of results in JSON format. The returned results are deserialized into a stream of .NET objects on the client side.
-
-![Architecture of supporting LINQ queries using DocumentDB API - SQL syntax, JSON query language, database concepts, and SQL queries][1]
-
-### .NET and JSON mapping
-The mapping between .NET objects and JSON documents is natural - each data member field is mapped to a JSON object, where the field name is mapped to the "key" part of the object and the "value" part is recursively mapped to the value part of the object. Consider the following example: The Family object created is mapped to the JSON document as shown below. And vice versa, the JSON document is mapped back to a .NET object.
-
-**C# Class**
-
-    public class Family
-    {
-        [JsonProperty(PropertyName="id")]
-        public string Id;
-        public Parent[] parents;
-        public Child[] children;
-        public bool isRegistered;
-    };
-
-    public struct Parent
-    {
-        public string familyName;
-        public string givenName;
-    };
-
-    public class Child
-    {
-        public string familyName;
-        public string givenName;
-        public string gender;
-        public int grade;
-        public List<Pet> pets;
-    };
-
-    public class Pet
-    {
-        public string givenName;
-    };
-
-    public class Address
-    {
-        public string state;
-        public string county;
-        public string city;
-    };
-
-    // Create a Family object.
-    Parent mother = new Parent { familyName= "Wakefield", givenName="Robin" };
-    Parent father = new Parent { familyName = "Miller", givenName = "Ben" };
-    Child child = new Child { familyName="Merriam", givenName="Jesse", gender="female", grade=1 };
-    Pet pet = new Pet { givenName = "Fluffy" };
-    Address address = new Address { state = "NY", county = "Manhattan", city = "NY" };
-    Family family = new Family { Id = "WakefieldFamily", parents = new Parent [] { mother, father}, children = new Child[] { child }, isRegistered = false };
-
-
-**JSON**  
-
-    {
-        "id": "WakefieldFamily",
-        "parents": [
-            { "familyName": "Wakefield", "givenName": "Robin" },
-            { "familyName": "Miller", "givenName": "Ben" }
-        ],
-        "children": [
-            {
-                "familyName": "Merriam", 
-                "givenName": "Jesse", 
-                "gender": "female", 
-                "grade": 1,
-                "pets": [
-                    { "givenName": "Goofy" },
-                    { "givenName": "Shadow" }
-                ]
-            },
-            { 
-              "familyName": "Miller", 
-              "givenName": "Lisa", 
-              "gender": "female", 
-              "grade": 8 
-            }
-        ],
-        "address": { "state": "NY", "county": "Manhattan", "city": "NY" },
-        "isRegistered": false
-    };
-
-
-
-### LINQ to SQL translation
-The Cosmos DB query provider performs a best effort mapping from a LINQ query into a Cosmos DB SQL query. In the following description, we assume the reader has a basic familiarity of LINQ.
-
-First, for the type system, we support all JSON primitive types – numeric types, boolean, string, and null. Only these JSON types are supported. The following scalar expressions are supported.
-
-* Constant values – these include constant values of the primitive data types at the time the query is evaluated.
-* Property/array index expressions – these expressions refer to the property of an object or an array element.
-  
-     family.Id;
-     family.children[0].familyName;
-     family.children[0].grade;
-     family.children[n].grade; //n is an int variable
-* Arithmetic expressions - These include common arithmetic expressions on numerical and boolean values. For the complete list, refer to the SQL specification.
-  
-     2 * family.children[0].grade;
-     x + y;
-* String comparison expression - these include comparing a string value to some constant string value.  
-  
-     mother.familyName == "Smith";
-     child.givenName == s; //s is a string variable
-* Object/array creation expression - these expressions return an object of compound value type or anonymous type or an array of such objects. These values can be nested.
-  
-     new Parent { familyName = "Smith", givenName = "Joe" };
-     new { first = 1, second = 2 }; //an anonymous type with two fields              
-     new int[] { 3, child.grade, 5 };
-
-### <a id="SupportedLinqOperators"></a>List of supported LINQ operators
-Here is a list of supported LINQ operators in the LINQ provider included with the DocumentDB .NET SDK.
-
-* **Select**: Projections translate to the SQL SELECT including object construction
-* **Where**: Filters translate to the SQL WHERE, and support translation between && , || and ! to the SQL operators
-* **SelectMany**: Allows unwinding of arrays to the SQL JOIN clause. Can be used to chain/nest expressions to filter on array elements
-* **OrderBy and OrderByDescending**: Translates to ORDER BY ascending/descending
-* **Count**, **Sum**, **Min**, **Max**, and **Average** operators for aggregation, and their async equivalents **CountAsync**, **SumAsync**, **MinAsync**, **MaxAsync**, and **AverageAsync**.
-* **CompareTo**: Translates to range comparisons. Commonly used for strings since they’re not comparable in .NET
-* **Take**: Translates to the SQL TOP for limiting results from a query
-* **Math Functions**: Supports translation from .NET’s Abs, Acos, Asin, Atan, Ceiling, Cos, Exp, Floor, Log, Log10, Pow, Round, Sign, Sin, Sqrt, Tan, Truncate to the equivalent SQL built-in functions.
-* **String Functions**: Supports translation from .NET’s Concat, Contains, EndsWith, IndexOf, Count, ToLower, TrimStart, Replace, Reverse, TrimEnd, StartsWith, SubString, ToUpper to the equivalent SQL built-in functions.
-* **Array Functions**: Supports translation from .NET’s Concat, Contains, and Count to the equivalent SQL built-in functions.
-* **Geospatial Extension Functions**: Supports translation from stub methods Distance, Within, IsValid, and IsValidDetailed to the equivalent SQL built-in functions.
-* **User-Defined Function Extension Function**: Supports translation from the stub method UserDefinedFunctionProvider.Invoke to the corresponding user-defined function.
-* **Miscellaneous**: Supports translation of the coalesce and conditional operators. Can translate Contains to String CONTAINS, ARRAY_CONTAINS, or the SQL IN depending on context.
-
-### SQL query operators
-Here are some examples that illustrate how some of the standard LINQ query operators are translated down to Cosmos DB queries.
-
-#### Select Operator
-The syntax is `input.Select(x => f(x))`, where `f` is a scalar expression.
-
-**LINQ lambda expression**
-
-    input.Select(family => family.parents[0].familyName);
-
-**SQL** 
-
-    SELECT VALUE f.parents[0].familyName
-    FROM Families f
-
-
-
-**LINQ lambda expression**
-
-    input.Select(family => family.children[0].grade + c); // c is an int variable
-
-
-**SQL** 
-
-    SELECT VALUE f.children[0].grade + c
-    FROM Families f 
-
-
-
-**LINQ lambda expression**
-
-    input.Select(family => new
-    {
-        name = family.children[0].familyName,
-        grade = family.children[0].grade + 3
-    });
-
-
-**SQL** 
-
-    SELECT VALUE {"name":f.children[0].familyName, 
-                  "grade": f.children[0].grade + 3 }
-    FROM Families f
-
-
-
-#### SelectMany operator
-The syntax is `input.SelectMany(x => f(x))`, where `f` is a scalar expression that returns a collection type.
-
-**LINQ lambda expression**
-
-    input.SelectMany(family => family.children);
-
-**SQL** 
-
-    SELECT VALUE child
-    FROM child IN Families.children
-
-
-
-#### Where operator
-The syntax is `input.Where(x => f(x))`, where `f` is a scalar expression, which returns a Boolean value.
-
-**LINQ lambda expression**
-
-    input.Where(family=> family.parents[0].familyName == "Smith");
-
-**SQL** 
-
-    SELECT *
-    FROM Families f
-    WHERE f.parents[0].familyName = "Smith" 
-
-
-
-**LINQ lambda expression**
-
-    input.Where(
-        family => family.parents[0].familyName == "Smith" && 
-        family.children[0].grade < 3);
-
-**SQL** 
-
-    SELECT *
-    FROM Families f
-    WHERE f.parents[0].familyName = "Smith"
-    AND f.children[0].grade < 3
-
-
-### Composite SQL queries
-The above operators can be composed to form more powerful queries. Since Cosmos DB supports nested collections, the composition can either be concatenated or nested.
-
-#### Concatenation
-The syntax is `input(.|.SelectMany())(.Select()|.Where())*`. A concatenated query can start with an optional `SelectMany` query followed by multiple `Select` or `Where` operators.
-
-**LINQ lambda expression**
-
-    input.Select(family=>family.parents[0])
-        .Where(familyName == "Smith");
-
-**SQL**
-
-    SELECT *
-    FROM Families f
-    WHERE f.parents[0].familyName = "Smith"
-
-
-
-**LINQ lambda expression**
-
-    input.Where(family => family.children[0].grade > 3)
-        .Select(family => family.parents[0].familyName);
-
-**SQL** 
-
-    SELECT VALUE f.parents[0].familyName
-    FROM Families f
-    WHERE f.children[0].grade > 3
-
-
-
-**LINQ lambda expression**
-
-    input.Select(family => new { grade=family.children[0].grade}).
-        Where(anon=> anon.grade < 3);
-
-**SQL** 
-
-    SELECT *
-    FROM Families f
-    WHERE ({grade: f.children[0].grade}.grade > 3)
-
-
-
-**LINQ lambda expression**
-
-    input.SelectMany(family => family.parents)
-        .Where(parent => parents.familyName == "Smith");
-
-**SQL** 
-
-    SELECT *
-    FROM p IN Families.parents
-    WHERE p.familyName = "Smith"
-
-
-
-#### Nesting
-The syntax is `input.SelectMany(x=>x.Q())` where Q is a `Select`, `SelectMany`, or `Where` operator.
-
-In a nested query, the inner query is applied to each element of the outer collection. One important feature is that the inner query can refer to the fields of the elements in the outer collection like self-joins.
-
-**LINQ lambda expression**
-
-    input.SelectMany(family=> 
-        family.parents.Select(p => p.familyName));
-
-**SQL** 
-
-    SELECT VALUE p.familyName
-    FROM Families f
-    JOIN p IN f.parents
-
-
-**LINQ lambda expression**
-
-    input.SelectMany(family => 
-        family.children.Where(child => child.familyName == "Jeff"));
-
-**SQL** 
-
-    SELECT *
-    FROM Families f
-    JOIN c IN f.children
-    WHERE c.familyName = "Jeff"
-
-
-
-**LINQ lambda expression**
-
-    input.SelectMany(family => family.children.Where(
-        child => child.familyName == family.parents[0].familyName));
-
-**SQL** 
-
-    SELECT *
-    FROM Families f
-    JOIN c IN f.children
-    WHERE c.familyName = f.parents[0].familyName
-
-
-## <a id="ExecutingSqlQueries"></a>Executing SQL queries
-Cosmos DB exposes resources through a REST API that can be called by any language capable of making HTTP/HTTPS requests. Additionally, Cosmos DB offers programming libraries for several popular languages like .NET, Node.js, JavaScript, and Python. The REST API and the various libraries all support querying through SQL. The .NET SDK supports LINQ querying in addition to SQL.
-
-The following examples show how to create a query and submit it against a Cosmos DB database account.
-
-### <a id="RestAPI"></a>REST API
-Cosmos DB offers an open RESTful programming model over HTTP. Database accounts can be provisioned using an Azure subscription. The Cosmos DB resource model consists of a set of resources under a database account, each  of which is addressable using a logical and stable URI. A set of resources is referred to as a feed in this document. A database account consists of a set of databases, each containing multiple collections, each of which in-turn contain documents, UDFs, and other resource types.
-
-The basic interaction model with these resources is through the HTTP verbs GET, PUT, POST, and DELETE with their standard interpretation. The POST verb is used for creation of a new resource, for executing a stored procedure or for issuing a Cosmos DB query. Queries are always read-only operations with no side-effects.
-
-The following examples show a POST for a DocumentDB API query made against a collection containing the two sample documents we've reviewed so far. The query has a simple filter on the JSON name property. Note the use of the `x-ms-documentdb-isquery` and Content-Type: `application/query+json` headers to denote that the operation is a query.
-
-**Request**
-
-    POST https://<REST URI>/docs HTTP/1.1
-    ...
-    x-ms-documentdb-isquery: True
-    Content-Type: application/query+json
-
-    {      
-        "query": "SELECT * FROM Families f WHERE f.id = @familyId",     
-        "parameters": [          
-            {"name": "@familyId", "value": "AndersenFamily"}         
-        ] 
-    }
-
-
-**Results**
-
-    HTTP/1.1 200 Ok
-    x-ms-activity-id: 8b4678fa-a947-47d3-8dd3-549a40da6eed
-    x-ms-item-count: 1
-    x-ms-request-charge: 0.32
-
-    <indented for readability, results highlighted>
-
-    {  
-       "_rid":"u1NXANcKogE=",
-       "Documents":[  
-          {  
-             "id":"AndersenFamily",
-             "lastName":"Andersen",
-             "parents":[  
-                {  
-                   "firstName":"Thomas"
-                },
-                {  
-                   "firstName":"Mary Kay"
-                }
-             ],
-             "children":[  
-                {  
-                   "firstName":"Henriette Thaulow",
-                   "gender":"female",
-                   "grade":5,
-                   "pets":[  
-                      {  
-                         "givenName":"Fluffy"
-                      }
-                   ]
-                }
-             ],
-             "address":{  
-                "state":"WA",
-                "county":"King",
-                "city":"seattle"
-             },
-             "_rid":"u1NXANcKogEcAAAAAAAAAA==",
-             "_ts":1407691744,
-             "_self":"dbs\/u1NXAA==\/colls\/u1NXANcKogE=\/docs\/u1NXANcKogEcAAAAAAAAAA==\/",
-             "_etag":"00002b00-0000-0000-0000-53e7abe00000",
-             "_attachments":"_attachments\/"
-          }
-       ],
-       "count":1
-    }
-
-
-The second example shows a more complex query that returns multiple results from the join.
-
-**Request**
-
-    POST https://<REST URI>/docs HTTP/1.1
-    ...
-    x-ms-documentdb-isquery: True
-    Content-Type: application/query+json
-
-    {      
-        "query": "SELECT 
-                     f.id AS familyName, 
-                     c.givenName AS childGivenName, 
-                     c.firstName AS childFirstName, 
-                     p.givenName AS petName 
-                  FROM Families f 
-                  JOIN c IN f.children 
-                  JOIN p in c.pets",     
-        "parameters": [] 
-    }
-
-
-**Results**
-
-    HTTP/1.1 200 Ok
-    x-ms-activity-id: 568f34e3-5695-44d3-9b7d-62f8b83e509d
-    x-ms-item-count: 1
-    x-ms-request-charge: 7.84
-
-    <indented for readability, results highlighted>
-
-    {  
-       "_rid":"u1NXANcKogE=",
-       "Documents":[  
-          {  
-             "familyName":"AndersenFamily",
-             "childFirstName":"Henriette Thaulow",
-             "petName":"Fluffy"
-          },
-          {  
-             "familyName":"WakefieldFamily",
-             "childGivenName":"Jesse",
-             "petName":"Goofy"
-          },
-          {  
-             "familyName":"WakefieldFamily",
-             "childGivenName":"Jesse",
-             "petName":"Shadow"
-          }
-       ],
-       "count":3
-    }
-
-
-If a query's results cannot fit within a single page of results, then the REST API returns a continuation token through the `x-ms-continuation-token` response header. Clients can paginate results by including the header in subsequent results. The number of results per page can also be controlled through the `x-ms-max-item-count` number header. If the specified query has an aggregation function like `COUNT`, then the query page may return a partially aggregated value over the page of results. The clients must perform a second-level aggregation over these results to produce the final results, for example, sum over the counts returned in the individual pages to return the total count.
-
-To manage the data consistency policy for queries, use the `x-ms-consistency-level` header like all REST API requests. For session consistency, it is required to also echo the latest `x-ms-session-token` Cookie header in the query request. The queried collection's indexing policy can also influence the consistency of query results. With the default indexing policy settings, for collections the index is always current with the document contents and query results match the consistency chosen for data. If the indexing policy is relaxed to Lazy, then queries can return stale results. For more information, see [Azure Cosmos DB Consistency Levels][consistency-levels].
-
-If the configured indexing policy on the collection cannot support the specified query, the Azure Cosmos DB server returns 400 "Bad Request". This is returned for range queries against paths configured for hash (equality) lookups, and for paths explicitly excluded from indexing. The `x-ms-documentdb-query-enable-scan` header can be specified to allow the query to perform a scan when an index is not available.
-
-You can get detailed metrics on query execution by setting `x-ms-documentdb-populatequerymetrics` header to `True`. For more information, see [SQL query metrics for Azure Cosmos DB DocumentDB API](documentdb-sql-query-metrics.md).
-
-### <a id="DotNetSdk"></a>C# (.NET) SDK
-The .NET SDK supports both LINQ and SQL querying. The following example shows how to perform the simple filter query introduced earlier in this document.
-
-    foreach (var family in client.CreateDocumentQuery(collectionLink, 
-        "SELECT * FROM Families f WHERE f.id = \"AndersenFamily\""))
-    {
-        Console.WriteLine("\tRead {0} from SQL", family);
-    }
-
-    SqlQuerySpec query = new SqlQuerySpec("SELECT * FROM Families f WHERE f.id = @familyId");
-    query.Parameters = new SqlParameterCollection();
-    query.Parameters.Add(new SqlParameter("@familyId", "AndersenFamily"));
-
-    foreach (var family in client.CreateDocumentQuery(collectionLink, query))
-    {
-        Console.WriteLine("\tRead {0} from parameterized SQL", family);
-    }
-
-    foreach (var family in (
-        from f in client.CreateDocumentQuery(collectionLink)
-        where f.Id == "AndersenFamily"
-        select f))
-    {
-        Console.WriteLine("\tRead {0} from LINQ query", family);
-    }
-
-    foreach (var family in client.CreateDocumentQuery(collectionLink)
-        .Where(f => f.Id == "AndersenFamily")
-        .Select(f => f))
-    {
-        Console.WriteLine("\tRead {0} from LINQ lambda", family);
-    }
-
-
-This sample compares two properties for equality within each document and uses anonymous projections. 
-
-    foreach (var family in client.CreateDocumentQuery(collectionLink,
-        @"SELECT {""Name"": f.id, ""City"":f.address.city} AS Family 
-        FROM Families f 
-        WHERE f.address.city = f.address.state"))
-    {
-        Console.WriteLine("\tRead {0} from SQL", family);
-    }
-
-    foreach (var family in (
-        from f in client.CreateDocumentQuery<Family>(collectionLink)
-        where f.address.city == f.address.state
-        select new { Name = f.Id, City = f.address.city }))
-    {
-        Console.WriteLine("\tRead {0} from LINQ query", family);
-    }
-
-    foreach (var family in
-        client.CreateDocumentQuery<Family>(collectionLink)
-        .Where(f => f.address.city == f.address.state)
-        .Select(f => new { Name = f.Id, City = f.address.city }))
-    {
-        Console.WriteLine("\tRead {0} from LINQ lambda", family);
-    }
-
-
-The next sample shows joins, expressed through LINQ SelectMany.
-
-    foreach (var pet in client.CreateDocumentQuery(collectionLink,
-          @"SELECT p
-            FROM Families f 
-                 JOIN c IN f.children 
-                 JOIN p in c.pets 
-            WHERE p.givenName = ""Shadow"""))
-    {
-        Console.WriteLine("\tRead {0} from SQL", pet);
-    }
-
-    // Equivalent in Lambda expressions
-    foreach (var pet in
-        client.CreateDocumentQuery<Family>(collectionLink)
-        .SelectMany(f => f.children)
-        .SelectMany(c => c.pets)
-        .Where(p => p.givenName == "Shadow"))
-    {
-        Console.WriteLine("\tRead {0} from LINQ lambda", pet);
-    }
-
-
-
-The .NET client automatically iterates through all the pages of query results in the foreach blocks as shown above. The query options introduced in the REST API section are also available in the .NET SDK using the `FeedOptions` and `FeedResponse` classes in the CreateDocumentQuery method. The number of pages can be controlled using the `MaxItemCount` setting. 
-
-You can also explicitly control paging by creating `IDocumentQueryable` using the `IQueryable` object, then by reading the` ResponseContinuationToken` values and passing them back as `RequestContinuationToken` in `FeedOptions`. `EnableScanInQuery` can be set to enable scans when the query cannot be supported by the configured indexing policy. For partitioned collections, you can use `PartitionKey` to run the query against a single partition (though Cosmos DB can automatically extract this from the query text), and `EnableCrossPartitionQuery` to run queries that may need to be run against multiple partitions. 
-
-Refer to [Azure Cosmos DB .NET samples](https://github.com/Azure/azure-documentdb-net) for more samples containing queries. 
-
-### <a id="JavaScriptServerSideApi"></a>JavaScript server-side API
-Cosmos DB provides a programming model for executing JavaScript based application logic directly on the collections using stored procedures and triggers. The JavaScript logic registered at a collection level can then issue database operations on the operations on the documents of the given collection. These operations are wrapped in ambient ACID transactions.
-
-<<<<<<< HEAD
-The following example show how to use the queryDocuments in the JavaScript server API to make queries from inside stored procedures and triggers.
-=======
-The following example shows how to use the queryDocuments in the JavaScript server API to make queries from inside stored procedures and triggers.
->>>>>>> 7e950a10
-
-    function businessLogic(name, author) {
-        var context = getContext();
-        var collectionManager = context.getCollection();
-        var collectionLink = collectionManager.getSelfLink()
-
-        // create a new document.
-        collectionManager.createDocument(collectionLink,
-            { name: name, author: author },
-            function (err, documentCreated) {
-                if (err) throw new Error(err.message);
-
-                // filter documents by author
-                var filterQuery = "SELECT * from root r WHERE r.author = 'George R.'";
-                collectionManager.queryDocuments(collectionLink,
-                    filterQuery,
-                    function (err, matchingDocuments) {
-                        if (err) throw new Error(err.message);
-    context.getResponse().setBody(matchingDocuments.length);
-
-                        // Replace the author name for all documents that satisfied the query.
-                        for (var i = 0; i < matchingDocuments.length; i++) {
-                            matchingDocuments[i].author = "George R. R. Martin";
-                            // we don't need to execute a callback because they are in parallel
-                            collectionManager.replaceDocument(matchingDocuments[i]._self,
-                                matchingDocuments[i]);
-                        }
-                    })
-            });
-    }
-
-## <a id="References"></a>References
-1. [Introduction to Azure Cosmos DB][introduction]
-2. [Azure Cosmos DB SQL specification](http://go.microsoft.com/fwlink/p/?LinkID=510612)
-3. [Azure Cosmos DB .NET samples](https://github.com/Azure/azure-documentdb-net)
-4. [Azure Cosmos DB Consistency Levels][consistency-levels]
-5. ANSI SQL 2011 [http://www.iso.org/iso/iso_catalogue/catalogue_tc/catalogue_detail.htm?csnumber=53681](http://www.iso.org/iso/iso_catalogue/catalogue_tc/catalogue_detail.htm?csnumber=53681)
-6. JSON [http://json.org/](http://json.org/)
-7. Javascript Specification [http://www.ecma-international.org/publications/standards/Ecma-262.htm](http://www.ecma-international.org/publications/standards/Ecma-262.htm) 
-8. LINQ [http://msdn.microsoft.com/library/bb308959.aspx](http://msdn.microsoft.com/library/bb308959.aspx) 
-9. Query evaluation techniques for large databases [http://dl.acm.org/citation.cfm?id=152611](http://dl.acm.org/citation.cfm?id=152611)
-10. Query Processing in Parallel Relational Database Systems, IEEE Computer Society Press, 1994
-11. Lu, Ooi, Tan, Query Processing in Parallel Relational Database Systems, IEEE Computer Society Press, 1994.
-12. Christopher Olston, Benjamin Reed, Utkarsh Srivastava, Ravi Kumar, Andrew Tomkins: Pig Latin: A Not-So-Foreign Language for Data Processing, SIGMOD 2008.
-13. G. Graefe. The Cascades framework for query optimization. IEEE Data Eng. Bull., 18(3): 1995.
-
-[1]: ./media/documentdb-sql-query/sql-query1.png
-[introduction]: introduction.md
+---
+title: SQL queries for Azure Cosmos DB DocumentDB API | Microsoft Docs
+description: Learn about SQL syntax, database concepts, and SQL queries for Azure Cosmos DB. SQL can used as a JSON query language in Azure Cosmos DB.
+keywords: sql syntax,sql query, sql queries, json query language, database concepts and sql queries, aggregate functions
+services: cosmos-db
+documentationcenter: ''
+author: arramac
+manager: jhubbard
+editor: monicar
+
+ms.assetid: a73b4ab3-0786-42fd-b59b-555fce09db6e
+ms.service: cosmos-db
+ms.workload: data-services
+ms.tgt_pltfrm: na
+ms.devlang: na
+ms.topic: article
+ms.date: 07/25/2017
+ms.author: arramac
+
+---
+# SQL queries for Azure Cosmos DB DocumentDB API
+Microsoft Azure Cosmos DB supports querying documents using SQL (Structured Query Language) as a JSON query language. Cosmos DB is truly schema-free. By virtue of its commitment to the JSON data model directly within the database engine, it provides automatic indexing of JSON documents without requiring explicit schema or creation of secondary indexes. 
+
+While designing the query language for Cosmos DB, we had two goals in mind:
+
+* Instead of inventing a new JSON query language, we wanted to support SQL. SQL is one of the most familiar and popular query languages. Cosmos DB SQL provides a formal programming model for rich queries over JSON documents.
+* As a JSON document database capable of executing JavaScript directly in the database engine, we wanted to use JavaScript's programming model as the foundation for our query language. The DocumentDB API SQL is rooted in JavaScript's type system, expression evaluation, and function invocation. This in-turn provides a natural programming model for relational projections, hierarchical navigation across JSON documents, self joins, spatial queries, and invocation of user-defined functions (UDFs) written entirely in JavaScript, among other features. 
+
+We believe that these capabilities are key to reducing the friction between the application and the database and are crucial for developer productivity.
+
+We recommend getting started by watching the following video, where Aravind Ramachandran shows Cosmos DB's querying capabilities, and by visiting our [Query Playground](http://www.documentdb.com/sql/demo), where you can try out Cosmos DB and run SQL queries against our dataset.
+
+> [!VIDEO https://channel9.msdn.com/Shows/Data-Exposed/DataExposedQueryingDocumentDB/player]
+> 
+> 
+
+Then, return to this article, where we start with a SQL query tutorial that walks you through some simple JSON documents and SQL commands.
+
+## <a id="GettingStarted"></a>Getting started with SQL commands in Cosmos DB
+To see Cosmos DB SQL at work, let's begin with a few simple JSON documents and walk through some simple queries against it. Consider these two JSON documents about two families. With Cosmos DB, we do not need to create any schemas or secondary indices explicitly. We simply need to insert the JSON documents to a Cosmos DB collection and subsequently query. 
+Here we have a simple JSON document for the Andersen family, the parents, children (and their pets), address, and registration information. The document has strings, numbers, Booleans, arrays, and nested properties. 
+
+**Document**  
+
+```JSON
+{
+  "id": "AndersenFamily",
+  "lastName": "Andersen",
+  "parents": [
+     { "firstName": "Thomas" },
+     { "firstName": "Mary Kay"}
+  ],
+  "children": [
+     {
+         "firstName": "Henriette Thaulow", 
+         "gender": "female", 
+         "grade": 5,
+         "pets": [{ "givenName": "Fluffy" }]
+     }
+  ],
+  "address": { "state": "WA", "county": "King", "city": "seattle" },
+  "creationDate": 1431620472,
+  "isRegistered": true
+}
+```
+
+Here's a second document with one subtle difference – `givenName` and `familyName` are used instead of `firstName` and `lastName`.
+
+**Document**  
+
+```json
+{
+  "id": "WakefieldFamily",
+  "parents": [
+      { "familyName": "Wakefield", "givenName": "Robin" },
+      { "familyName": "Miller", "givenName": "Ben" }
+  ],
+  "children": [
+      {
+        "familyName": "Merriam", 
+        "givenName": "Jesse", 
+        "gender": "female", "grade": 1,
+        "pets": [
+            { "givenName": "Goofy" },
+            { "givenName": "Shadow" }
+        ]
+      },
+      { 
+        "familyName": "Miller", 
+         "givenName": "Lisa", 
+         "gender": "female", 
+         "grade": 8 }
+  ],
+  "address": { "state": "NY", "county": "Manhattan", "city": "NY" },
+  "creationDate": 1431620462,
+  "isRegistered": false
+}
+```
+
+Now let's try a few queries against this data to understand some of the key aspects of DocumentDB API SQL. For example, the following query returns the documents where the id field matches `AndersenFamily`. Since it's a `SELECT *`, the output of the query is the complete JSON document:
+
+**Query**
+
+    SELECT * 
+    FROM Families f 
+    WHERE f.id = "AndersenFamily"
+
+**Results**
+
+    [{
+        "id": "AndersenFamily",
+        "lastName": "Andersen",
+        "parents": [
+           { "firstName": "Thomas" },
+           { "firstName": "Mary Kay"}
+        ],
+        "children": [
+           {
+               "firstName": "Henriette Thaulow", "gender": "female", "grade": 5,
+               "pets": [{ "givenName": "Fluffy" }]
+           }
+        ],
+        "address": { "state": "WA", "county": "King", "city": "seattle" },
+        "creationDate": 1431620472,
+        "isRegistered": true
+    }]
+
+
+Now consider the case where we need to reformat the JSON output in a different shape. This query projects a new JSON object with two selected fields, Name and City, when the address' city has the same name as the state. In this case, "NY, NY" matches.
+
+**Query**    
+
+    SELECT {"Name":f.id, "City":f.address.city} AS Family 
+    FROM Families f 
+    WHERE f.address.city = f.address.state
+
+**Results**
+
+    [{
+        "Family": {
+            "Name": "WakefieldFamily", 
+            "City": "NY"
+        }
+    }]
+
+
+The next query returns all the given names of children in the family whose id matches `WakefieldFamily` ordered by the city of residence.
+
+**Query**
+
+    SELECT c.givenName 
+    FROM Families f 
+    JOIN c IN f.children 
+    WHERE f.id = 'WakefieldFamily'
+    ORDER BY f.address.city ASC
+
+**Results**
+
+    [
+      { "givenName": "Jesse" }, 
+      { "givenName": "Lisa"}
+    ]
+
+
+We would like to draw attention to a few noteworthy aspects of the Cosmos DB query language through the examples we've seen so far:  
+
+* Since DocumentDB API SQL works on JSON values, it deals with tree shaped entities instead of rows and columns. Therefore, the language lets you refer to nodes of the tree at any arbitrary depth, like `Node1.Node2.Node3…..Nodem`, similar to relational SQL referring to the two part reference of `<table>.<column>`.   
+* The structured query language works with schema-less data. Therefore, the type system needs to be bound dynamically. The same expression could yield different types on different documents. The result of a query is a valid JSON value, but is not guaranteed to be of a fixed schema.  
+* Cosmos DB only supports strict JSON documents. This means the type system and expressions are restricted to deal only with JSON types. Refer to the [JSON specification](http://www.json.org/) for more details.  
+* A Cosmos DB collection is a schema-free container of JSON documents. The relations in data entities within and across documents in a collection are implicitly captured by containment and not by primary key and foreign key relations. This is an important aspect worth pointing out in light of the intra-document joins discussed later in this article.
+
+## <a id="Indexing"></a> Cosmos DB indexing
+Before we get into the DocumentDB API SQL syntax, it is worth exploring the indexing design in Cosmos DB. 
+
+The purpose of database indexes is to serve queries in their various forms and shapes with minimum resource consumption (like CPU and input/output) while providing good throughput and low latency. Often, the choice of the right index for querying a database requires much planning and experimentation. This approach poses a challenge for schema-less databases where the data doesn’t conform to a strict schema and evolves rapidly. 
+
+Therefore, when we designed the Cosmos DB indexing subsystem, we set the following goals:
+
+* Index documents without requiring schema: The indexing subsystem does not require any schema information or make any assumptions about schema of the documents. 
+* Support for efficient, rich hierarchical, and relational queries: The index supports the Cosmos DB query language efficiently, including support for hierarchical and relational projections.
+* Support for consistent queries in face of a sustained volume of writes: For high write throughput workloads with consistent queries, the index is updated incrementally, efficiently, and online in the face of a sustained volume of writes. The consistent index update is crucial to serve the queries at the consistency level in which the user configured the document service.
+* Support for multi-tenancy: Given the reservation-based model for resource governance across tenants, index updates are performed within the budget of system resources (CPU, memory, and input/output operations per second) allocated per replica. 
+* Storage efficiency: For cost effectiveness, the on-disk storage overhead of the index is bounded and predictable. This is crucial because Cosmos DB allows the developer to make cost-based tradeoffs between index overhead in relation to the query performance.  
+
+Refer to the [Azure Cosmos DB samples](https://github.com/Azure/azure-documentdb-net) on MSDN for samples showing how to configure the indexing policy for a collection. Let’s now get into the details of the Azure Cosmos DB SQL syntax.
+
+## <a id="Basics"></a>Basics of an Azure Cosmos DB SQL query
+Every query consists of a SELECT clause and optional FROM and WHERE clauses per ANSI-SQL standards. Typically, for each query, the source in the FROM clause is enumerated. Then the filter in the WHERE clause is applied on the source to retrieve a subset of JSON documents. Finally, the SELECT clause is used to project the requested JSON values in the select list.
+
+    SELECT <select_list> 
+    [FROM <from_specification>] 
+    [WHERE <filter_condition>]
+    [ORDER BY <sort_specification]    
+
+
+## <a id="FromClause"></a>FROM clause
+The `FROM <from_specification>` clause is optional unless the source is filtered or projected later in the query. The purpose of this clause is to specify the data source upon which the query must operate. Commonly the whole collection is the source, but one can specify a subset of the collection instead. 
+
+A query like `SELECT * FROM Families` indicates that the entire Families collection is the source over which to enumerate. A special identifier ROOT can be used to represent the collection instead of using the collection name. 
+The following list contains the rules that are enforced per query:
+
+* The collection can be aliased, such as `SELECT f.id FROM Families AS f` or simply `SELECT f.id FROM Families f`. Here `f` is the equivalent of `Families`. `AS` is an optional keyword to alias the identifier.
+* Once aliased, the original source cannot be bound. For example, `SELECT Families.id FROM Families f` is syntactically invalid since the identifier "Families" cannot be resolved anymore.
+* All properties that need to be referenced must be fully qualified. In the absence of strict schema adherence, this is enforced to avoid any ambiguous bindings. Therefore, `SELECT id FROM Families f` is syntactically invalid since the property `id` is not bound.
+
+### Subdocuments
+The source can also be reduced to a smaller subset. For instance, to enumerating only a subtree in each document, the subroot could then become the source, as shown in the following example:
+
+**Query**
+
+    SELECT * 
+    FROM Families.children
+
+**Results**  
+
+    [
+      [
+        {
+            "firstName": "Henriette Thaulow",
+            "gender": "female",
+            "grade": 5,
+            "pets": [
+              {
+                  "givenName": "Fluffy"
+              }
+            ]
+        }
+      ],
+      [
+        {
+            "familyName": "Merriam",
+            "givenName": "Jesse",
+            "gender": "female",
+            "grade": 1
+        },
+        {
+            "familyName": "Miller",
+            "givenName": "Lisa",
+            "gender": "female",
+            "grade": 8
+        }
+      ]
+    ]
+
+While the above example used an array as the source, an object could also be used as the source, which is what's shown in the following example: Any valid JSON value (not undefined) that can be found in the source is considered for inclusion in the result of the query. If some families don’t have an `address.state` value, they are excluded in the query result.
+
+**Query**
+
+    SELECT * 
+    FROM Families.address.state
+
+**Results**
+
+    [
+      "WA", 
+      "NY"
+    ]
+
+
+## <a id="WhereClause"></a>WHERE clause
+The WHERE clause (**`WHERE <filter_condition>`**) is optional. It specifies the condition(s) that the JSON documents provided by the source must satisfy in order to be included as part of the result. Any JSON document must evaluate the specified conditions to "true" to be considered for the result. The WHERE clause is used by the index layer in order to determine the absolute smallest subset of source documents that can be part of the result. 
+
+The following query requests documents that contain a name property whose value is `AndersenFamily`. Any other document that does not have a name property, or where the value does not match `AndersenFamily` is excluded. 
+
+**Query**
+
+    SELECT f.address
+    FROM Families f 
+    WHERE f.id = "AndersenFamily"
+
+**Results**
+
+    [{
+      "address": {
+        "state": "WA", 
+        "county": "King", 
+        "city": "seattle"
+      }
+    }]
+
+
+The previous example showed a simple equality query. DocumentDB API SQL also supports a variety of scalar expressions. The most commonly used are binary and unary expressions. Property references from the source JSON object are also valid expressions. 
+
+The following binary operators are currently supported and can be used in queries as shown in the following examples:  
+
+<table>
+<tr>
+<td>Arithmetic</td>    
+<td>+,-,*,/,%</td>
+</tr>
+<tr>
+<td>Bitwise</td>    
+<td>|, &, ^, <<, >>, >>> (zero-fill right shift)</td>
+</tr>
+<tr>
+<td>Logical</td>
+<td>AND, OR, NOT</td>
+</tr>
+<tr>
+<td>Comparison</td>    
+<td>=, !=, &lt;, &gt;, &lt;=, &gt;=, <></td>
+</tr>
+<tr>
+<td>String</td>    
+<td>|| (concatenate)</td>
+</tr>
+</table>  
+
+
+Let’s take a look at some queries using binary operators.
+
+    SELECT * 
+    FROM Families.children[0] c
+    WHERE c.grade % 2 = 1     -- matching grades == 5, 1
+
+    SELECT * 
+    FROM Families.children[0] c
+    WHERE c.grade ^ 4 = 1    -- matching grades == 5
+
+    SELECT *
+    FROM Families.children[0] c
+    WHERE c.grade >= 5     -- matching grades == 5
+
+
+The unary operators +,-, ~ and NOT are also supported, and can be used inside queries as shown in the following example:
+
+    SELECT *
+    FROM Families.children[0] c
+    WHERE NOT(c.grade = 5)  -- matching grades == 1
+
+    SELECT *
+    FROM Families.children[0] c
+    WHERE (-c.grade = -5)  -- matching grades == 5
+
+
+
+In addition to binary and unary operators, property references are also allowed. For example, `SELECT * FROM Families f WHERE f.isRegistered` returns the JSON document containing the property `isRegistered` where the property's value is equal to the JSON `true` value. Any other values (false, null, Undefined, `<number>`, `<string>`, `<object>`, `<array>`, etc.) leads to the source document being excluded from the result. 
+
+### Equality and comparison operators
+The following table shows the result of equality comparisons in DocumentDB API SQL between any two JSON types.
+
+<table style = "width:300px">
+   <tbody>
+      <tr>
+         <td valign="top">
+            <strong>Op</strong>
+         </td>
+         <td valign="top">
+            <strong>Undefined</strong>
+         </td>
+         <td valign="top">
+            <strong>Null</strong>
+         </td>
+         <td valign="top">
+            <strong>Boolean</strong>
+         </td>
+         <td valign="top">
+            <strong>Number</strong>
+         </td>
+         <td valign="top">
+            <strong>String</strong>
+         </td>
+         <td valign="top">
+            <strong>Object</strong>
+         </td>
+         <td valign="top">
+            <strong>Array</strong>
+         </td>
+      </tr>
+      <tr>
+         <td valign="top">
+            <strong>Undefined<strong>
+         </td>
+         <td valign="top">
+            Undefined
+         </td>
+         <td valign="top">
+            Undefined
+         </td>
+         <td valign="top">
+            Undefined
+         </td>
+         <td valign="top">
+            Undefined
+         </td>
+         <td valign="top">
+            Undefined
+         </td>
+         <td valign="top">
+            Undefined
+         </td>
+         <td valign="top">
+            Undefined
+         </td>
+      </tr>
+      <tr>
+         <td valign="top">
+            <strong>Null<strong>
+         </td>
+         <td valign="top">
+            Undefined
+         </td>
+         <td valign="top">
+            <strong>OK</strong>
+         </td>
+         <td valign="top">
+            Undefined
+         </td>
+         <td valign="top">
+            Undefined
+         </td>
+         <td valign="top">
+            Undefined
+         </td>
+         <td valign="top">
+            Undefined
+         </td>
+         <td valign="top">
+            Undefined
+         </td>
+      </tr>
+      <tr>
+         <td valign="top">
+            <strong>Boolean<strong>
+         </td>
+         <td valign="top">
+            Undefined
+         </td>
+         <td valign="top">
+            Undefined
+         </td>
+         <td valign="top">
+            <strong>OK</strong>
+         </td>
+         <td valign="top">
+            Undefined
+         </td>
+         <td valign="top">
+            Undefined
+         </td>
+         <td valign="top">
+            Undefined
+         </td>
+         <td valign="top">
+            Undefined
+         </td>
+      </tr>
+      <tr>
+         <td valign="top">
+            <strong>Number<strong>
+         </td>
+         <td valign="top">
+            Undefined
+         </td>
+         <td valign="top">
+            Undefined
+         </td>
+         <td valign="top">
+            Undefined
+         </td>
+         <td valign="top">
+            <strong>OK</strong>
+         </td>
+         <td valign="top">
+            Undefined
+         </td>
+         <td valign="top">
+            Undefined
+         </td>
+         <td valign="top">
+            Undefined
+         </td>
+      </tr>
+      <tr>
+         <td valign="top">
+            <strong>String<strong>
+         </td>
+         <td valign="top">
+            Undefined
+         </td>
+         <td valign="top">
+            Undefined
+         </td>
+         <td valign="top">
+            Undefined
+         </td>
+         <td valign="top">
+            Undefined
+         </td>
+         <td valign="top">
+            <strong>OK</strong>
+         </td>
+         <td valign="top">
+            Undefined
+         </td>
+         <td valign="top">
+            Undefined
+         </td>
+      </tr>
+      <tr>
+         <td valign="top">
+            <strong>Object<strong>
+         </td>
+         <td valign="top">
+            Undefined
+         </td>
+         <td valign="top">
+            Undefined
+         </td>
+         <td valign="top">
+            Undefined
+         </td>
+         <td valign="top">
+            Undefined
+         </td>
+         <td valign="top">
+            Undefined
+         </td>
+         <td valign="top">
+            <strong>OK</strong>
+         </td>
+         <td valign="top">
+            Undefined
+         </td>
+      </tr>
+      <tr>
+         <td valign="top">
+            <strong>Array<strong>
+         </td>
+         <td valign="top">
+            Undefined
+         </td>
+         <td valign="top">
+            Undefined
+         </td>
+         <td valign="top">
+            Undefined
+         </td>
+         <td valign="top">
+            Undefined
+         </td>
+         <td valign="top">
+            Undefined
+         </td>
+         <td valign="top">
+            Undefined
+         </td>
+         <td valign="top">
+            <strong>OK</strong>
+         </td>
+      </tr>
+   </tbody>
+</table>
+
+For other comparison operators such as >, >=, !=, < and <=, the following rules apply:   
+
+* Comparison across types results in Undefined.
+* Comparison between two objects or two arrays results in Undefined.   
+
+If the result of the scalar expression in the filter is Undefined, the corresponding document would not be included in the result, since Undefined doesn't logically equate to "true".
+
+### BETWEEN keyword
+You can also use the BETWEEN keyword to express queries against ranges of values like in ANSI SQL. BETWEEN can be used against strings or numbers.
+
+For example, this query returns all family documents in which the first child's grade is between 1-5 (both inclusive). 
+
+    SELECT *
+    FROM Families.children[0] c
+    WHERE c.grade BETWEEN 1 AND 5
+
+Unlike in ANSI-SQL, you can also use the BETWEEN clause in the FROM clause like in the following example.
+
+    SELECT (c.grade BETWEEN 0 AND 10)
+    FROM Families.children[0] c
+
+For faster query execution times, remember to create an indexing policy that uses a range index type against any numeric properties/paths that are filtered in the BETWEEN clause. 
+
+The main difference between using BETWEEN in DocumentDB API and ANSI SQL is that you can express range queries against properties of mixed types – for example, you might have "grade" be a number (5) in some documents and strings in others ("grade4"). In these cases, like in JavaScript, a comparison between two different types results in "undefined", and the document will be skipped.
+
+### Logical (AND, OR and NOT) operators
+Logical operators operate on Boolean values. The logical truth tables for these operators are shown in the following tables.
+
+| OR | True | False | Undefined |
+| --- | --- | --- | --- |
+| True |True |True |True |
+| False |True |False |Undefined |
+| Undefined |True |Undefined |Undefined |
+
+| AND | True | False | Undefined |
+| --- | --- | --- | --- |
+| True |True |False |Undefined |
+| False |False |False |False |
+| Undefined |Undefined |False |Undefined |
+
+| NOT |  |
+| --- | --- |
+| True |False |
+| False |True |
+| Undefined |Undefined |
+
+### IN keyword
+The IN keyword can be used to check whether a specified value matches any value in a list. For example, this query returns all family documents where the id is one of "WakefieldFamily" or "AndersenFamily". 
+
+    SELECT *
+    FROM Families 
+    WHERE Families.id IN ('AndersenFamily', 'WakefieldFamily')
+
+This example returns all documents where the state is any of the specified values.
+
+    SELECT *
+    FROM Families 
+    WHERE Families.address.state IN ("NY", "WA", "CA", "PA", "OH", "OR", "MI", "WI", "MN", "FL")
+
+### Ternary (?) and Coalesce (??) operators
+The Ternary and Coalesce operators can be used to build conditional expressions, similar to popular programming languages like C# and JavaScript. 
+
+The Ternary (?) operator can be very handy when constructing new JSON properties on the fly. For example, now you can write queries to classify the class levels into a human readable form like Beginner/Intermediate/Advanced as shown below.
+
+     SELECT (c.grade < 5)? "elementary": "other" AS gradeLevel 
+     FROM Families.children[0] c
+
+You can also nest the calls to the operator like in the query below.
+
+    SELECT (c.grade < 5)? "elementary": ((c.grade < 9)? "junior": "high")  AS gradeLevel 
+    FROM Families.children[0] c
+
+As with other query operators, if the referenced properties in the conditional expression are missing in any document, or if the types being compared are different, then those documents are excluded in the query results.
+
+The Coalesce (??) operator can be used to efficiently check for the presence of a property (a.k.a. is defined) in a document. This is useful when querying against semi-structured or data of mixed types. For example, this query returns the "lastName" if present, or the "surname" if it isn't present.
+
+    SELECT f.lastName ?? f.surname AS familyName
+    FROM Families f
+
+### <a id="EscapingReservedKeywords"></a>Quoted property accessor
+You can also access properties using the quoted property operator `[]`. For example, `SELECT c.grade` and `SELECT c["grade"]` are equivalent. This syntax is useful when you need to escape a property that contains spaces, special characters, or happens to share the same name as a SQL keyword or reserved word.
+
+    SELECT f["lastName"]
+    FROM Families f
+    WHERE f["id"] = "AndersenFamily"
+
+
+## <a id="SelectClause"></a>SELECT clause
+The SELECT clause (**`SELECT <select_list>`**) is mandatory and specifies what values are retrieved from the query, just like in ANSI-SQL. The subset that's been filtered on top of the source documents are passed onto the projection phase, where the specified JSON values are retrieved and a new JSON object is constructed, for each input passed onto it. 
+
+The following example shows a typical SELECT query. 
+
+**Query**
+
+    SELECT f.address
+    FROM Families f 
+    WHERE f.id = "AndersenFamily"
+
+**Results**
+
+    [{
+      "address": {
+        "state": "WA", 
+        "county": "King", 
+        "city": "seattle"
+      }
+    }]
+
+
+### Nested properties
+In the following example, we are projecting two nested properties `f.address.state` and `f.address.city`.
+
+**Query**
+
+    SELECT f.address.state, f.address.city
+    FROM Families f 
+    WHERE f.id = "AndersenFamily"
+
+**Results**
+
+    [{
+      "state": "WA", 
+      "city": "seattle"
+    }]
+
+
+Projection also supports JSON expressions as shown in the following example:
+
+**Query**
+
+    SELECT { "state": f.address.state, "city": f.address.city, "name": f.id }
+    FROM Families f 
+    WHERE f.id = "AndersenFamily"
+
+**Results**
+
+    [{
+      "$1": {
+        "state": "WA", 
+        "city": "seattle", 
+        "name": "AndersenFamily"
+      }
+    }]
+
+
+Let's look at the role of `$1` here. The `SELECT` clause needs to create a JSON object and since no key is provided, we use implicit argument variable names starting with `$1`. For example, this query returns two implicit argument variables, labeled `$1` and `$2`.
+
+**Query**
+
+    SELECT { "state": f.address.state, "city": f.address.city }, 
+           { "name": f.id }
+    FROM Families f 
+    WHERE f.id = "AndersenFamily"
+
+**Results**
+
+    [{
+      "$1": {
+        "state": "WA", 
+        "city": "seattle"
+      }, 
+      "$2": {
+        "name": "AndersenFamily"
+      }
+    }]
+
+
+### Aliasing
+Now let's extend the example above with explicit aliasing of values. AS is the keyword used for aliasing. It's optional as shown while projecting the second value as `NameInfo`. 
+
+In case a query has two properties with the same name, aliasing must be used to rename one or both of the properties so that they are disambiguated in the projected result.
+
+**Query**
+
+    SELECT 
+           { "state": f.address.state, "city": f.address.city } AS AddressInfo, 
+           { "name": f.id } NameInfo
+    FROM Families f 
+    WHERE f.id = "AndersenFamily"
+
+**Results**
+
+    [{
+      "AddressInfo": {
+        "state": "WA", 
+        "city": "seattle"
+      }, 
+      "NameInfo": {
+        "name": "AndersenFamily"
+      }
+    }]
+
+
+### Scalar expressions
+In addition to property references, the SELECT clause also supports scalar expressions like constants, arithmetic expressions, logical expressions, etc. For example, here's a simple "Hello World" query.
+
+**Query**
+
+    SELECT "Hello World"
+
+**Results**
+
+    [{
+      "$1": "Hello World"
+    }]
+
+
+Here's a more complex example that uses a scalar expression.
+
+**Query**
+
+    SELECT ((2 + 11 % 7)-2)/3    
+
+**Results**
+
+    [{
+      "$1": 1.33333
+    }]
+
+
+In the following example, the result of the scalar expression is a Boolean.
+
+**Query**
+
+    SELECT f.address.city = f.address.state AS AreFromSameCityState
+    FROM Families f    
+
+**Results**
+
+    [
+      {
+        "AreFromSameCityState": false
+      }, 
+      {
+        "AreFromSameCityState": true
+      }
+    ]
+
+
+### Object and array creation
+Another key feature of DocumentDB API SQL is array/object creation. In the previous example, note that we created a new JSON object. Similarly, one can also construct arrays as shown in the following examples:
+
+**Query**
+
+    SELECT [f.address.city, f.address.state] AS CityState 
+    FROM Families f    
+
+**Results**  
+
+    [
+      {
+        "CityState": [
+          "seattle", 
+          "WA"
+        ]
+      }, 
+      {
+        "CityState": [
+          "NY", 
+          "NY"
+        ]
+      }
+    ]
+
+### <a id="ValueKeyword"></a>VALUE keyword
+The **VALUE** keyword provides a way to return JSON value. For example, the query shown below returns the scalar `"Hello World"` instead of `{$1: "Hello World"}`.
+
+**Query**
+
+    SELECT VALUE "Hello World"
+
+**Results**
+
+    [
+      "Hello World"
+    ]
+
+
+The following query returns the JSON value without the `"address"` label in the results.
+
+**Query**
+
+    SELECT VALUE f.address
+    FROM Families f    
+
+**Results**  
+
+    [
+      {
+        "state": "WA", 
+        "county": "King", 
+        "city": "seattle"
+      }, 
+      {
+        "state": "NY", 
+        "county": "Manhattan", 
+        "city": "NY"
+      }
+    ]
+
+The following example extends this to show how to return JSON primitive values (the leaf level of the JSON tree). 
+
+**Query**
+
+    SELECT VALUE f.address.state
+    FROM Families f    
+
+**Results**
+
+    [
+      "WA",
+      "NY"
+    ]
+
+
+### * Operator
+The special operator (*) is supported to project the document as-is. When used, it must be the only projected field. While a query like `SELECT * FROM Families f` is valid, `SELECT VALUE * FROM Families f ` and  `SELECT *, f.id FROM Families f ` are not valid.
+
+**Query**
+
+    SELECT * 
+    FROM Families f 
+    WHERE f.id = "AndersenFamily"
+
+**Results**
+
+    [{
+        "id": "AndersenFamily",
+        "lastName": "Andersen",
+        "parents": [
+           { "firstName": "Thomas" },
+           { "firstName": "Mary Kay"}
+        ],
+        "children": [
+           {
+               "firstName": "Henriette Thaulow", "gender": "female", "grade": 5,
+               "pets": [{ "givenName": "Fluffy" }]
+           }
+        ],
+        "address": { "state": "WA", "county": "King", "city": "seattle" },
+        "creationDate": 1431620472,
+        "isRegistered": true
+    }]
+
+### <a id="TopKeyword"></a>TOP Operator
+The TOP keyword can be used to limit the number of values from a query. When TOP is used in conjunction with the ORDER BY clause, the result set is limited to the first N number of ordered values; otherwise, it returns the first N number of results in an undefined order. As a best practice, in a SELECT statement, always use an ORDER BY clause with the TOP clause. This is the only way to predictably indicate which rows are affected by TOP. 
+
+**Query**
+
+    SELECT TOP 1 * 
+    FROM Families f 
+
+**Results**
+
+    [{
+        "id": "AndersenFamily",
+        "lastName": "Andersen",
+        "parents": [
+           { "firstName": "Thomas" },
+           { "firstName": "Mary Kay"}
+        ],
+        "children": [
+           {
+               "firstName": "Henriette Thaulow", "gender": "female", "grade": 5,
+               "pets": [{ "givenName": "Fluffy" }]
+           }
+        ],
+        "address": { "state": "WA", "county": "King", "city": "seattle" },
+        "creationDate": 1431620472,
+        "isRegistered": true
+    }]
+
+TOP can be used with a constant value (as shown above) or with a variable value using parameterized queries. For more details, please see parameterized queries below.
+
+### <a id="Aggregates"></a>Aggregate Functions
+You can also perform aggregations in the `SELECT` clause. Aggregate functions perform a calculation on a set of values and return a single value. For example, the following query returns the count of family documents within the collection.
+
+**Query**
+
+    SELECT COUNT(1) 
+    FROM Families f 
+
+**Results**
+
+    [{
+        "$1": 2
+    }]
+
+You can also return the scalar value of the aggregate by using the `VALUE` keyword. For example, the following query returns the count of values as a single number:
+
+**Query**
+
+    SELECT VALUE COUNT(1) 
+    FROM Families f 
+
+**Results**
+
+    [ 2 ]
+
+You can also perform aggregates in combination with filters. For example, the following query returns the count of documents with the address in the state of Washington.
+
+**Query**
+
+    SELECT VALUE COUNT(1) 
+    FROM Families f
+    WHERE f.address.state = "WA" 
+
+**Results**
+
+    [ 1 ]
+
+The following table shows the list of supported aggregate functions in DocumentDB API. `SUM` and `AVG` are performed over numeric values, whereas `COUNT`, `MIN`, and `MAX` can be performed over numbers, strings, Booleans, and nulls. 
+
+| Usage | Description |
+|-------|-------------|
+| COUNT | Returns the number of items in the expression. |
+| SUM   | Returns the sum of all the values in the expression. |
+| MIN   | Returns the minimum value in the expression. |
+| MAX   | Returns the maximum value in the expression. |
+| AVG   | Returns the average of the values in the expression. |
+
+Aggregates can also be performed over the results of an array iteration. For more information, see [Array Iteration in Queries](#Iteration).
+
+> [!NOTE]
+> When using the Azure portal's Query Explorer, note that aggregation queries may return the partially aggregated results over a query page. The SDKs produces a single cumulative value across all pages. 
+> 
+> In order to perform aggregation queries using code, you need .NET SDK 1.12.0, .NET Core SDK 1.1.0, or Java SDK 1.9.5 or above.    
+>
+
+## <a id="OrderByClause"></a>ORDER BY clause
+Like in ANSI-SQL, you can include an optional Order By clause while querying. The clause can include an optional ASC/DESC argument to specify the order in which results must be retrieved.
+
+For example, here's a query that retrieves families in order of the resident city's name.
+
+**Query**
+
+    SELECT f.id, f.address.city
+    FROM Families f 
+    ORDER BY f.address.city
+
+**Results**
+
+    [
+      {
+        "id": "WakefieldFamily",
+        "city": "NY"
+      },
+      {
+        "id": "AndersenFamily",
+        "city": "Seattle"    
+      }
+    ]
+
+And here's a query that retrieves families in order of creation date, which is stored as a number representing the epoch time, i.e, elapsed time since Jan 1, 1970 in seconds.
+
+**Query**
+
+    SELECT f.id, f.creationDate
+    FROM Families f 
+    ORDER BY f.creationDate DESC
+
+**Results**
+
+    [
+      {
+        "id": "WakefieldFamily",
+        "creationDate": 1431620462
+      },
+      {
+        "id": "AndersenFamily",
+        "creationDate": 1431620472    
+      }
+    ]
+
+## <a id="Advanced"></a>Advanced database concepts and SQL queries
+
+### <a id="Iteration"></a>Iteration
+A new construct was added via the **IN** keyword in DocumentDB API SQL to provide support for iterating over JSON arrays. The FROM source provides support for iteration. Let's start with the following example:
+
+**Query**
+
+    SELECT * 
+    FROM Families.children
+
+**Results**  
+
+    [
+      [
+        {
+          "firstName": "Henriette Thaulow", 
+          "gender": "female", 
+          "grade": 5, 
+          "pets": [{ "givenName": "Fluffy"}]
+        }
+      ], 
+      [
+        {
+            "familyName": "Merriam", 
+            "givenName": "Jesse", 
+            "gender": "female", 
+            "grade": 1
+        }, 
+        {
+            "familyName": "Miller", 
+            "givenName": "Lisa", 
+            "gender": "female", 
+            "grade": 8
+        }
+      ]
+    ]
+
+Now let's look at another query that performs iteration over children in the collection. Note the difference in the output array. This example splits `children` and flattens the results into a single array.  
+
+**Query**
+
+    SELECT * 
+    FROM c IN Families.children
+
+**Results**  
+
+    [
+      {
+          "firstName": "Henriette Thaulow",
+          "gender": "female",
+          "grade": 5,
+          "pets": [{ "givenName": "Fluffy" }]
+      },
+      {
+          "familyName": "Merriam",
+          "givenName": "Jesse",
+          "gender": "female",
+          "grade": 1
+      },
+      {
+          "familyName": "Miller",
+          "givenName": "Lisa",
+          "gender": "female",
+          "grade": 8
+      }
+    ]
+
+This can be further used to filter on each individual entry of the array as shown in the following example:
+
+**Query**
+
+    SELECT c.givenName
+    FROM c IN Families.children
+    WHERE c.grade = 8
+
+**Results**  
+
+    [{
+      "givenName": "Lisa"
+    }]
+
+You can also perform aggregation over the result of array iteration. For example, the following query counts the number of children among all families.
+
+**Query**
+
+    SELECT COUNT(child) 
+    FROM child IN Families.children
+
+**Results**  
+
+    [
+      { 
+        "$1": 3
+      }
+    ]
+
+### <a id="Joins"></a>Joins
+In a relational database, the need to join across tables is important. It's the logical corollary to designing normalized schemas. Contrary to this, DocumentDB API deals with the denormalized data model of schema-free documents. This is the logical equivalent of a "self-join".
+
+The syntax that the language supports is <from_source1> JOIN <from_source2> JOIN ... JOIN <from_sourceN>. Overall, this returns a set of **N**-tuples (tuple with **N** values). Each tuple has values produced by iterating all collection aliases over their respective sets. In other words, this is a full cross product of the sets participating in the join.
+
+The following examples show how the JOIN clause works. In the following example, the result is empty since the cross product of each document from source and an empty set is empty.
+
+**Query**
+
+    SELECT f.id
+    FROM Families f
+    JOIN f.NonExistent
+
+**Results**  
+
+    [{
+    }]
+
+
+In the following example, the join is between the document root and the `children` subroot. It's a cross product between two JSON objects. The fact that children is an array is not effective in the JOIN since we are dealing with a single root that is the children array. Hence the result contains only two results, since the cross product of each document with the array yields exactly only one document.
+
+**Query**
+
+    SELECT f.id
+    FROM Families f
+    JOIN f.children
+
+**Results**
+
+    [
+      {
+        "id": "AndersenFamily"
+      }, 
+      {
+        "id": "WakefieldFamily"
+      }
+    ]
+
+
+The following example shows a more conventional join:
+
+**Query**
+
+    SELECT f.id
+    FROM Families f
+    JOIN c IN f.children 
+
+**Results**
+
+    [
+      {
+        "id": "AndersenFamily"
+      }, 
+      {
+        "id": "WakefieldFamily"
+      }, 
+      {
+        "id": "WakefieldFamily"
+      }
+    ]
+
+
+
+The first thing to note is that the `from_source` of the **JOIN** clause is an iterator. So, the flow in this case is as follows:  
+
+* Expand each child element **c** in the array.
+* Apply a cross product with the root of the document **f** with each child element **c** that was flattened in the first step.
+* Finally, project the root object **f** name property alone. 
+
+The first document (`AndersenFamily`) contains only one child element, so the result set contains only a single object corresponding to this document. The second document (`WakefieldFamily`) contains two children. So, the cross product produces a separate object for each child, thereby resulting in two objects, one for each child corresponding to this document. The root fields in both these documents are the same, just as you would expect in a cross product.
+
+The real utility of the JOIN is to form tuples from the cross-product in a shape that's otherwise difficult to project. Furthermore, as we see in the example below, you could filter on the combination of a tuple that lets' the user chose a condition satisfied by the tuples overall.
+
+**Query**
+
+    SELECT 
+        f.id AS familyName,
+        c.givenName AS childGivenName,
+        c.firstName AS childFirstName,
+        p.givenName AS petName 
+    FROM Families f 
+    JOIN c IN f.children 
+    JOIN p IN c.pets
+
+**Results**
+
+    [
+      {
+        "familyName": "AndersenFamily", 
+        "childFirstName": "Henriette Thaulow", 
+        "petName": "Fluffy"
+      }, 
+      {
+        "familyName": "WakefieldFamily", 
+        "childGivenName": "Jesse", 
+        "petName": "Goofy"
+      }, 
+      {
+       "familyName": "WakefieldFamily", 
+       "childGivenName": "Jesse", 
+       "petName": "Shadow"
+      }
+    ]
+
+
+
+This example is a natural extension of the preceding example, and performs a double join. So, the cross product can be viewed as the following pseudo-code:
+
+    for-each(Family f in Families)
+    {    
+        for-each(Child c in f.children)
+        {
+            for-each(Pet p in c.pets)
+            {
+                return (Tuple(f.id AS familyName, 
+                  c.givenName AS childGivenName, 
+                  c.firstName AS childFirstName,
+                  p.givenName AS petName));
+            }
+        }
+    }
+
+`AndersenFamily` has one child who has one pet. So, the cross product yields one row (1\*1\*1) from this family. WakefieldFamily however has two children, but only one child "Jesse" has pets. Jesse has two pets though. Hence the cross product yields 1\*1\*2 = 2 rows from this family.
+
+In the next example, there is an additional filter on `pet`. This excludes all the tuples where the pet name is not "Shadow". Notice that we are able to build tuples from arrays, filter on any of the elements of the tuple, and project any combination of the elements. 
+
+**Query**
+
+    SELECT 
+        f.id AS familyName,
+        c.givenName AS childGivenName,
+        c.firstName AS childFirstName,
+        p.givenName AS petName 
+    FROM Families f 
+    JOIN c IN f.children 
+    JOIN p IN c.pets
+    WHERE p.givenName = "Shadow"
+
+**Results**
+
+    [
+      {
+       "familyName": "WakefieldFamily", 
+       "childGivenName": "Jesse", 
+       "petName": "Shadow"
+      }
+    ]
+
+
+## <a id="JavaScriptIntegration"></a>JavaScript integration
+Azure Cosmos DB provides a programming model for executing JavaScript based application logic directly on the collections in terms of stored procedures and triggers. This allows for both:
+
+* Ability to do high-performance transactional CRUD operations and queries against documents in a collection by virtue of the deep integration of JavaScript runtime directly within the database engine. 
+* A natural modeling of control flow, variable scoping, and assignment and integration of exception handling primitives with database transactions. For more details about Azure Cosmos DB support for JavaScript integration, please refer to the JavaScript server-side programmability documentation.
+
+### <a id="UserDefinedFunctions"></a>User-Defined Functions (UDFs)
+Along with the types already defined in this article, DocumentDB API SQL provides support for User Defined Functions (UDF). In particular, scalar UDFs are supported where the developers can pass in zero or many arguments and return a single argument result back. Each of these arguments is checked for being legal JSON values.  
+
+The DocumentDB API SQL syntax is extended to support custom application logic using these User-Defined Functions. UDFs can be registered with DocumentDB API and then be referenced as part of a SQL query. In fact, the UDFs are exquisitely designed to be invoked by queries. As a corollary to this choice, UDFs do not have access to the context object which the other JavaScript types (stored procedures and triggers) have. Since queries execute as read-only, they can run either on primary or on secondary replicas. Therefore, UDFs are designed to run on secondary replicas unlike other JavaScript types.
+
+Below is an example of how a UDF can be registered at the Cosmos DB database, specifically under a document collection.
+
+       UserDefinedFunction regexMatchUdf = new UserDefinedFunction
+       {
+           Id = "REGEX_MATCH",
+           Body = @"function (input, pattern) { 
+                       return input.match(pattern) !== null;
+                   };",
+       };
+
+       UserDefinedFunction createdUdf = client.CreateUserDefinedFunctionAsync(
+           UriFactory.CreateDocumentCollectionUri("testdb", "families"), 
+           regexMatchUdf).Result;  
+
+The preceding example creates a UDF whose name is `REGEX_MATCH`. It accepts two JSON string values `input` and `pattern` and checks if the first matches the pattern specified in the second using JavaScript's string.match() function.
+
+We can now use this UDF in a query in a projection. UDFs must be qualified with the case-sensitive prefix "udf." when called from within queries. 
+
+> [!NOTE]
+> Prior to 3/17/2015, Cosmos DB supported UDF calls without the "udf." prefix like SELECT REGEX_MATCH(). This calling pattern has been deprecated.  
+> 
+> 
+
+**Query**
+
+    SELECT udf.REGEX_MATCH(Families.address.city, ".*eattle")
+    FROM Families
+
+**Results**
+
+    [
+      {
+        "$1": true
+      }, 
+      {
+        "$1": false
+      }
+    ]
+
+The UDF can also be used inside a filter as shown in the example below, also qualified with the "udf." prefix:
+
+**Query**
+
+    SELECT Families.id, Families.address.city
+    FROM Families
+    WHERE udf.REGEX_MATCH(Families.address.city, ".*eattle")
+
+**Results**
+
+    [{
+        "id": "AndersenFamily",
+        "city": "Seattle"
+    }]
+
+
+In essence, UDFs are valid scalar expressions and can be used in both projections and filters. 
+
+To expand on the power of UDFs, let's look at another example with conditional logic:
+
+       UserDefinedFunction seaLevelUdf = new UserDefinedFunction()
+       {
+           Id = "SEALEVEL",
+           Body = @"function(city) {
+                   switch (city) {
+                       case 'seattle':
+                           return 520;
+                       case 'NY':
+                           return 410;
+                       case 'Chicago':
+                           return 673;
+                       default:
+                           return -1;
+                    }"
+            };
+
+            UserDefinedFunction createdUdf = await client.CreateUserDefinedFunctionAsync(
+                UriFactory.CreateDocumentCollectionUri("testdb", "families"), 
+                seaLevelUdf);
+
+
+Below is an example that exercises the UDF.
+
+**Query**
+
+    SELECT f.address.city, udf.SEALEVEL(f.address.city) AS seaLevel
+    FROM Families f    
+
+**Results**
+
+     [
+      {
+        "city": "seattle", 
+        "seaLevel": 520
+      }, 
+      {
+        "city": "NY", 
+        "seaLevel": 410
+      }
+    ]
+
+
+As the preceding examples showcase, UDFs integrate the power of JavaScript language with the DocumentDB API SQL to provide a rich programmable interface to do complex procedural, conditional logic with the help of inbuilt JavaScript runtime capabilities.
+
+DocumentDB API SQL provides the arguments to the UDFs for each document in the source at the current stage (WHERE clause or SELECT clause) of processing the UDF. The result is incorporated in the overall execution pipeline seamlessly. If the properties referred to by the UDF parameters are not available in the JSON value, the parameter is considered as undefined and hence the UDF invocation is entirely skipped. Similarly if the result of the UDF is undefined, it's not included in the result. 
+
+In summary, UDFs are great tools to do complex business logic as part of the query.
+
+### Operator evaluation
+Cosmos DB, by the virtue of being a JSON database, draws parallels with JavaScript operators and its evaluation semantics. While Cosmos DB tries to preserve JavaScript semantics in terms of JSON support, the operation evaluation deviates in some instances.
+
+In DocumentDB API SQL, unlike in traditional SQL, the types of values are often not known until the values are retrieved from database. In order to efficiently execute queries, most of the operators have strict type requirements. 
+
+DocumentDB API SQL doesn't perform implicit conversions, unlike JavaScript. For instance, a query like `SELECT * FROM Person p WHERE p.Age = 21` matches documents that contain an Age property whose value is 21. Any other document whose Age property matches string "21", or
+other possibly infinite variations like "021", "21.0", "0021", "00021", etc. will not be matched. 
+This is in contrast to the JavaScript where the string values are implicitly casted to numbers (based on operator, ex: ==). This choice is crucial for efficient index matching in DocumentDB API SQL. 
+
+## Parameterized SQL queries
+Cosmos DB supports queries with parameters expressed with the familiar @ notation. Parameterized SQL provides robust handling and escaping of user input, preventing accidental exposure of data through SQL injection. 
+
+For example, you can write a query that takes last name and address state as parameters, and then execute it for various values of last name and address state based on user input.
+
+    SELECT * 
+    FROM Families f
+    WHERE f.lastName = @lastName AND f.address.state = @addressState
+
+This request can then be sent to Cosmos DB as a parameterized JSON query like shown below.
+
+    {      
+        "query": "SELECT * FROM Families f WHERE f.lastName = @lastName AND f.address.state = @addressState",     
+        "parameters": [          
+            {"name": "@lastName", "value": "Wakefield"},         
+            {"name": "@addressState", "value": "NY"},           
+        ] 
+    }
+
+The argument to TOP can be set using parameterized queries like shown below.
+
+    {      
+        "query": "SELECT TOP @n * FROM Families",     
+        "parameters": [          
+            {"name": "@n", "value": 10},         
+        ] 
+    }
+
+Parameter values can be any valid JSON (strings, numbers, Booleans, null, even arrays or nested JSON). Also since Cosmos DB is schema-less, parameters are not validated against any type.
+
+## <a id="BuiltinFunctions"></a>Built-in functions
+Cosmos DB also supports a number of built-in functions for common operations, that can be used inside queries like user-defined functions (UDFs).
+
+| Function group          | Operations                                                                                                                                          |
+|-------------------------|-----------------------------------------------------------------------------------------------------------------------------------------------------|
+| Mathematical functions  | ABS, CEILING, EXP, FLOOR, LOG, LOG10, POWER, ROUND, SIGN, SQRT, SQUARE, TRUNC, ACOS, ASIN, ATAN, ATN2, COS, COT, DEGREES, PI, RADIANS, SIN, and TAN |
+| Type checking functions | IS_ARRAY, IS_BOOL, IS_NULL, IS_NUMBER, IS_OBJECT, IS_STRING, IS_DEFINED, and IS_PRIMITIVE                                                           |
+| String functions        | CONCAT, CONTAINS, ENDSWITH, INDEX_OF, LEFT, LENGTH, LOWER, LTRIM, REPLACE, REPLICATE, REVERSE, RIGHT, RTRIM, STARTSWITH, SUBSTRING, and UPPER       |
+| Array functions         | ARRAY_CONCAT, ARRAY_CONTAINS, ARRAY_LENGTH, and ARRAY_SLICE                                                                                         |
+| Spatial functions       | ST_DISTANCE, ST_WITHIN, ST_INTERSECTS, ST_ISVALID, and ST_ISVALIDDETAILED                                                                           | 
+
+If you’re currently using a user-defined function (UDF) for which a built-in function is now available, you should use the corresponding built-in function as it is going to be quicker to run and more efficiently. 
+
+### Mathematical functions
+The mathematical functions each perform a calculation, based on input values that are provided as arguments, and return a numeric value. Here’s a table of supported built-in mathematical functions.
+
+
+| Usage | Description |
+|----------------------------|----------------------------------------------------------------------------------------------------------------------------------------------------------------------------------|
+| [[ABS (num_expr)](#bk_abs) | Returns the absolute (positive) value of the specified numeric expression. |
+| [CEILING (num_expr)](#bk_ceiling) | Returns the smallest integer value greater than, or equal to, the specified numeric expression. |
+| [FLOOR (num_expr)](#bk_floor) | Returns the largest integer less than or equal to the specified numeric expression. |
+| [EXP (num_expr)](#bk_exp) | Returns the exponent of the specified numeric expression. |
+| [LOG (num_expr [,base])](#bk_log) | Returns the natural logarithm of the specified numeric expression, or the logarithm using the specified base |
+| [LOG10 (num_expr)](#bk_log10) | Returns the base-10 logarithmic value of the specified numeric expression. |
+| [ROUND (num_expr)](#bk_round) | Returns a numeric value, rounded to the closest integer value. |
+| [TRUNC (num_expr)](#bk_trunc) | Returns a numeric value, truncated to the closest integer value. |
+| [SQRT (num_expr)](#bk_sqrt) | Returns the square root of the specified numeric expression. |
+| [SQUARE (num_expr)](#bk_square) | Returns the square of the specified numeric expression. |
+| [POWER (num_expr, num_expr)](#bk_power) | Returns the power of the specified numeric expression to the value specified. |
+| [SIGN (num_expr)](#bk_sign) | Returns the sign value (-1, 0, 1) of the specified numeric expression. |
+| [ACOS (num_expr)](#bk_acos) | Returns the angle, in radians, whose cosine is the specified numeric expression; also called arccosine. |
+| [ASIN (num_expr)](#bk_asin) | Returns the angle, in radians, whose sine is the specified numeric expression. This is also called arcsine. |
+| [ATAN (num_expr)](#bk_atan) | Returns the angle, in radians, whose tangent is the specified numeric expression. This is also called arctangent. |
+| [ATN2 (num_expr)](#bk_atn2) | Returns the angle, in radians, between the positive x-axis and the ray from the origin to the point (y, x), where x and y are the values of the two specified float expressions. |
+| [COS (num_expr)](#bk_cos) | Returns the trigonometric cosine of the specified angle, in radians, in the specified expression. |
+| [COT (num_expr)](#bk_cot) | Returns the trigonometric cotangent of the specified angle, in radians, in the specified numeric expression. |
+| [DEGREES (num_expr)](#bk_degrees) | Returns the corresponding angle in degrees for an angle specified in radians. |
+| [PI ()](#bk_pi) | Returns the constant value of PI. |
+| [RADIANS (num_expr)](#bk_radians) | Returns radians when a numeric expression, in degrees, is entered. |
+| [SIN (num_expr)](#bk_sin) | Returns the trigonometric sine of the specified angle, in radians, in the specified expression. |
+| [TAN (num_expr)](#bk_tan) | Returns the tangent of the input expression, in the specified expression. |
+
+For example, you can now run queries like the following:
+
+**Query**
+
+    SELECT VALUE ABS(-4)
+
+**Results**
+
+    [4]
+
+The main difference between Cosmos DB’s functions compared to ANSI SQL is that they are designed to work well with schema-less and mixed schema data. For example, if you have a document where the Size property is missing, or has a non-numeric value like “unknown”, then the document is skipped over, instead of returning an error.
+
+### Type checking functions
+The type checking functions allow you to check the type of an expression within SQL queries. Type checking functions can be used to determine the type of properties within documents on the fly when it is variable or unknown. Here’s a table of supported built-in type checking functions.
+
+<table>
+<tr>
+  <td><strong>Usage</strong></td>
+  <td><strong>Description</strong></td>
+</tr>
+<tr>
+  <td><a href="https://msdn.microsoft.com/library/azure/dn782250.aspx#bk_is_array">IS_ARRAY (expr)</a></td>
+  <td>Returns a Boolean indicating if the type of the value is an array.</td>
+</tr>
+<tr>
+  <td><a href="https://msdn.microsoft.com/library/azure/dn782250.aspx#bk_is_bool">IS_BOOL (expr)</a></td>
+  <td>Returns a Boolean indicating if the type of the value is a Boolean.</td>
+</tr>
+<tr>
+  <td><a href="https://msdn.microsoft.com/library/azure/dn782250.aspx#bk_is_null">IS_NULL (expr)</a></td>
+  <td>Returns a Boolean indicating if the type of the value is null.</td>
+</tr>
+<tr>
+  <td><a href="https://msdn.microsoft.com/library/azure/dn782250.aspx#bk_is_number">IS_NUMBER (expr)</a></td>
+  <td>Returns a Boolean indicating if the type of the value is a number.</td>
+</tr>
+<tr>
+  <td><a href="https://msdn.microsoft.com/library/azure/dn782250.aspx#bk_is_object">IS_OBJECT (expr)</a></td>
+  <td>Returns a Boolean indicating if the type of the value is a JSON object.</td>
+</tr>
+<tr>
+  <td><a href="https://msdn.microsoft.com/library/azure/dn782250.aspx#bk_is_string">IS_STRING (expr)</a></td>
+  <td>Returns a Boolean indicating if the type of the value is a string.</td>
+</tr>
+<tr>
+  <td><a href="https://msdn.microsoft.com/library/azure/dn782250.aspx#bk_is_defined">IS_DEFINED (expr)</a></td>
+  <td>Returns a Boolean indicating if the property has been assigned a value.</td>
+</tr>
+<tr>
+  <td><a href="https://msdn.microsoft.com/library/azure/dn782250.aspx#bk_is_primitive">IS_PRIMITIVE (expr)</a></td>
+  <td>Returns a Boolean indicating if the type of the value is a string, number, Boolean or null.</td>
+</tr>
+
+</table>
+
+Using these functions, you can now run queries like the following:
+
+**Query**
+
+    SELECT VALUE IS_NUMBER(-4)
+
+**Results**
+
+    [true]
+
+### String functions
+The following scalar functions perform an operation on a string input value and return a string, numeric or Boolean value. Here's a table of built-in string functions:
+
+| Usage | Description |
+| --- | --- |
+| [LENGTH (str_expr)](https://msdn.microsoft.com/library/azure/dn782250.aspx#bk_length) |Returns the number of characters of the specified string expression |
+| [CONCAT (str_expr, str_expr [, str_expr])](https://msdn.microsoft.com/library/azure/dn782250.aspx#bk_concat) |Returns a string that is the result of concatenating two or more string values. |
+| [SUBSTRING (str_expr, num_expr, num_expr)](https://msdn.microsoft.com/library/azure/dn782250.aspx#bk_substring) |Returns part of a string expression. |
+| [STARTSWITH (str_expr, str_expr)](https://msdn.microsoft.com/library/azure/dn782250.aspx#bk_startswith) |Returns a Boolean indicating whether the first string expression ends with the second |
+| [ENDSWITH (str_expr, str_expr)](https://msdn.microsoft.com/library/azure/dn782250.aspx#bk_endswith) |Returns a Boolean indicating whether the first string expression ends with the second |
+| [CONTAINS (str_expr, str_expr)](https://msdn.microsoft.com/library/azure/dn782250.aspx#bk_contains) |Returns a Boolean indicating whether the first string expression contains the second. |
+| [INDEX_OF (str_expr, str_expr)](https://msdn.microsoft.com/library/azure/dn782250.aspx#bk_index_of) |Returns the starting position of the first occurrence of the second string expression within the first specified string expression, or -1 if the string is not found. |
+| [LEFT (str_expr, num_expr)](https://msdn.microsoft.com/library/azure/dn782250.aspx#bk_left) |Returns the left part of a string with the specified number of characters. |
+| [RIGHT (str_expr, num_expr)](https://msdn.microsoft.com/library/azure/dn782250.aspx#bk_right) |Returns the right part of a string with the specified number of characters. |
+| [LTRIM (str_expr)](https://msdn.microsoft.com/library/azure/dn782250.aspx#bk_ltrim) |Returns a string expression after it removes leading blanks. |
+| [RTRIM (str_expr)](https://msdn.microsoft.com/library/azure/dn782250.aspx#bk_rtrim) |Returns a string expression after truncating all trailing blanks. |
+| [LOWER (str_expr)](https://msdn.microsoft.com/library/azure/dn782250.aspx#bk_lower) |Returns a string expression after converting uppercase character data to lowercase. |
+| [UPPER (str_expr)](https://msdn.microsoft.com/library/azure/dn782250.aspx#bk_upper) |Returns a string expression after converting lowercase character data to uppercase. |
+| [REPLACE (str_expr, str_expr, str_expr)](https://msdn.microsoft.com/library/azure/dn782250.aspx#bk_replace) |Replaces all occurrences of a specified string value with another string value. |
+| [REPLICATE (str_expr, num_expr)](https://docs.microsoft.com/azure/cosmos-db/documentdb-sql-query-reference#bk_replicate) |Repeats a string value a specified number of times. |
+| [REVERSE (str_expr)](https://msdn.microsoft.com/library/azure/dn782250.aspx#bk_reverse) |Returns the reverse order of a string value. |
+
+Using these functions, you can now run queries like the following. For example, you can return the family name in uppercase as follows:
+
+**Query**
+
+    SELECT VALUE UPPER(Families.id)
+    FROM Families
+
+**Results**
+
+    [
+        "WAKEFIELDFAMILY", 
+        "ANDERSENFAMILY"
+    ]
+
+Or concatenate strings like in this example:
+
+**Query**
+
+    SELECT Families.id, CONCAT(Families.address.city, ",", Families.address.state) AS location
+    FROM Families
+
+**Results**
+
+    [{
+      "id": "WakefieldFamily",
+      "location": "NY,NY"
+    },
+    {
+      "id": "AndersenFamily",
+      "location": "seattle,WA"
+    }]
+
+
+String functions can also be used in the WHERE clause to filter results, like in the following example:
+
+**Query**
+
+    SELECT Families.id, Families.address.city
+    FROM Families
+    WHERE STARTSWITH(Families.id, "Wakefield")
+
+**Results**
+
+    [{
+      "id": "WakefieldFamily",
+      "city": "NY"
+    }]
+
+### Array functions
+The following scalar functions perform an operation on an array input value and return numeric, Boolean or array value. Here's a table of built-in array functions:
+
+| Usage | Description |
+| --- | --- |
+| [ARRAY_LENGTH (arr_expr)](https://msdn.microsoft.com/library/azure/dn782250.aspx#bk_array_length) |Returns the number of elements of the specified array expression. |
+| [ARRAY_CONCAT (arr_expr, arr_expr [, arr_expr])](https://msdn.microsoft.com/library/azure/dn782250.aspx#bk_array_concat) |Returns an array that is the result of concatenating two or more array values. |
+| [ARRAY_CONTAINS (arr_expr, expr [, bool_expr])](https://msdn.microsoft.com/library/azure/dn782250.aspx#bk_array_contains) |Returns a Boolean indicating whether the array contains the specified value. Can specify if the match is full or partial. |
+| [ARRAY_SLICE (arr_expr, num_expr [, num_expr])](https://msdn.microsoft.com/library/azure/dn782250.aspx#bk_array_slice) |Returns part of an array expression. |
+
+Array functions can be used to manipulate arrays within JSON. For example, here's a query that returns all documents where one of the parents is "Robin Wakefield". 
+
+**Query**
+
+    SELECT Families.id 
+    FROM Families 
+    WHERE ARRAY_CONTAINS(Families.parents, { givenName: "Robin", familyName: "Wakefield" })
+
+**Results**
+
+    [{
+      "id": "WakefieldFamily"
+    }]
+
+You can specify a partial fragment for matching elements within the array. The following query finds all parents with the `givenName` of `Robin`.
+
+**Query**
+
+    SELECT Families.id 
+    FROM Families 
+    WHERE ARRAY_CONTAINS(Families.parents, { givenName: "Robin" }, true)
+
+**Results**
+
+    [{
+      "id": "WakefieldFamily"
+    }]
+
+
+Here's another example that uses ARRAY_LENGTH to get the number of children per family.
+
+**Query**
+
+    SELECT Families.id, ARRAY_LENGTH(Families.children) AS numberOfChildren
+    FROM Families 
+
+**Results**
+
+    [{
+      "id": "WakefieldFamily",
+      "numberOfChildren": 2
+    },
+    {
+      "id": "AndersenFamily",
+      "numberOfChildren": 1
+    }]
+
+### Spatial functions
+Cosmos DB supports the following Open Geospatial Consortium (OGC) built-in functions for geospatial querying. 
+
+<table>
+<tr>
+  <td><strong>Usage</strong></td>
+  <td><strong>Description</strong></td>
+</tr>
+<tr>
+  <td>ST_DISTANCE (point_expr, point_expr)</td>
+  <td>Returns the distance between the two GeoJSON Point, Polygon, or LineString expressions.</td>
+</tr>
+<tr>
+  <td>ST_WITHIN (point_expr, polygon_expr)</td>
+  <td>Returns a Boolean expression indicating whether the first GeoJSON object (Point, Polygon, or LineString) is within the second GeoJSON object (Point, Polygon, or LineString).</td>
+</tr>
+<tr>
+  <td>ST_INTERSECTS (spatial_expr, spatial_expr)</td>
+  <td>Returns a Boolean expression indicating whether the two specified GeoJSON objects (Point, Polygon, or LineString) intersect.</td>
+</tr>
+<tr>
+  <td>ST_ISVALID</td>
+  <td>Returns a Boolean value indicating whether the specified GeoJSON Point, Polygon, or LineString expression is valid.</td>
+</tr>
+<tr>
+  <td>ST_ISVALIDDETAILED</td>
+  <td>Returns a JSON value containing a Boolean value if the specified GeoJSON Point, Polygon, or LineString expression is valid, and if invalid, additionally the reason as a string value.</td>
+</tr>
+</table>
+
+Spatial functions can be used to perform proximity queries against spatial data. For example, here's a query that returns all family documents that are within 30 km of the specified location using the ST_DISTANCE built-in function. 
+
+**Query**
+
+    SELECT f.id 
+    FROM Families f 
+    WHERE ST_DISTANCE(f.location, {'type': 'Point', 'coordinates':[31.9, -4.8]}) < 30000
+
+**Results**
+
+    [{
+      "id": "WakefieldFamily"
+    }]
+
+For more details on geospatial support in Cosmos DB, please see [Working with geospatial data in Azure Cosmos DB](geospatial.md). That wraps up spatial functions, and the SQL syntax for Cosmos DB. Now let's take a look at how LINQ querying works and how it interacts with the syntax we've seen so far.
+
+## <a id="Linq"></a>LINQ to DocumentDB API SQL
+LINQ is a .NET programming model that expresses computation as queries on streams of objects. Cosmos DB provides a client-side library to interface with LINQ by facilitating a conversion between JSON and .NET objects and a mapping from a subset of LINQ queries to Cosmos DB queries. 
+
+The picture below shows the architecture of supporting LINQ queries using Cosmos DB.  Using the Cosmos DB client, developers can create an **IQueryable** object that directly queries the Cosmos DB query provider, which then translates the LINQ query into a Cosmos DB query. The query is then passed to the Cosmos DB server to retrieve a set of results in JSON format. The returned results are deserialized into a stream of .NET objects on the client side.
+
+![Architecture of supporting LINQ queries using DocumentDB API - SQL syntax, JSON query language, database concepts, and SQL queries][1]
+
+### .NET and JSON mapping
+The mapping between .NET objects and JSON documents is natural - each data member field is mapped to a JSON object, where the field name is mapped to the "key" part of the object and the "value" part is recursively mapped to the value part of the object. Consider the following example: The Family object created is mapped to the JSON document as shown below. And vice versa, the JSON document is mapped back to a .NET object.
+
+**C# Class**
+
+    public class Family
+    {
+        [JsonProperty(PropertyName="id")]
+        public string Id;
+        public Parent[] parents;
+        public Child[] children;
+        public bool isRegistered;
+    };
+
+    public struct Parent
+    {
+        public string familyName;
+        public string givenName;
+    };
+
+    public class Child
+    {
+        public string familyName;
+        public string givenName;
+        public string gender;
+        public int grade;
+        public List<Pet> pets;
+    };
+
+    public class Pet
+    {
+        public string givenName;
+    };
+
+    public class Address
+    {
+        public string state;
+        public string county;
+        public string city;
+    };
+
+    // Create a Family object.
+    Parent mother = new Parent { familyName= "Wakefield", givenName="Robin" };
+    Parent father = new Parent { familyName = "Miller", givenName = "Ben" };
+    Child child = new Child { familyName="Merriam", givenName="Jesse", gender="female", grade=1 };
+    Pet pet = new Pet { givenName = "Fluffy" };
+    Address address = new Address { state = "NY", county = "Manhattan", city = "NY" };
+    Family family = new Family { Id = "WakefieldFamily", parents = new Parent [] { mother, father}, children = new Child[] { child }, isRegistered = false };
+
+
+**JSON**  
+
+    {
+        "id": "WakefieldFamily",
+        "parents": [
+            { "familyName": "Wakefield", "givenName": "Robin" },
+            { "familyName": "Miller", "givenName": "Ben" }
+        ],
+        "children": [
+            {
+                "familyName": "Merriam", 
+                "givenName": "Jesse", 
+                "gender": "female", 
+                "grade": 1,
+                "pets": [
+                    { "givenName": "Goofy" },
+                    { "givenName": "Shadow" }
+                ]
+            },
+            { 
+              "familyName": "Miller", 
+              "givenName": "Lisa", 
+              "gender": "female", 
+              "grade": 8 
+            }
+        ],
+        "address": { "state": "NY", "county": "Manhattan", "city": "NY" },
+        "isRegistered": false
+    };
+
+
+
+### LINQ to SQL translation
+The Cosmos DB query provider performs a best effort mapping from a LINQ query into a Cosmos DB SQL query. In the following description, we assume the reader has a basic familiarity of LINQ.
+
+First, for the type system, we support all JSON primitive types – numeric types, boolean, string, and null. Only these JSON types are supported. The following scalar expressions are supported.
+
+* Constant values – these include constant values of the primitive data types at the time the query is evaluated.
+* Property/array index expressions – these expressions refer to the property of an object or an array element.
+  
+     family.Id;
+     family.children[0].familyName;
+     family.children[0].grade;
+     family.children[n].grade; //n is an int variable
+* Arithmetic expressions - These include common arithmetic expressions on numerical and boolean values. For the complete list, refer to the SQL specification.
+  
+     2 * family.children[0].grade;
+     x + y;
+* String comparison expression - these include comparing a string value to some constant string value.  
+  
+     mother.familyName == "Smith";
+     child.givenName == s; //s is a string variable
+* Object/array creation expression - these expressions return an object of compound value type or anonymous type or an array of such objects. These values can be nested.
+  
+     new Parent { familyName = "Smith", givenName = "Joe" };
+     new { first = 1, second = 2 }; //an anonymous type with two fields              
+     new int[] { 3, child.grade, 5 };
+
+### <a id="SupportedLinqOperators"></a>List of supported LINQ operators
+Here is a list of supported LINQ operators in the LINQ provider included with the DocumentDB .NET SDK.
+
+* **Select**: Projections translate to the SQL SELECT including object construction
+* **Where**: Filters translate to the SQL WHERE, and support translation between && , || and ! to the SQL operators
+* **SelectMany**: Allows unwinding of arrays to the SQL JOIN clause. Can be used to chain/nest expressions to filter on array elements
+* **OrderBy and OrderByDescending**: Translates to ORDER BY ascending/descending
+* **Count**, **Sum**, **Min**, **Max**, and **Average** operators for aggregation, and their async equivalents **CountAsync**, **SumAsync**, **MinAsync**, **MaxAsync**, and **AverageAsync**.
+* **CompareTo**: Translates to range comparisons. Commonly used for strings since they’re not comparable in .NET
+* **Take**: Translates to the SQL TOP for limiting results from a query
+* **Math Functions**: Supports translation from .NET’s Abs, Acos, Asin, Atan, Ceiling, Cos, Exp, Floor, Log, Log10, Pow, Round, Sign, Sin, Sqrt, Tan, Truncate to the equivalent SQL built-in functions.
+* **String Functions**: Supports translation from .NET’s Concat, Contains, EndsWith, IndexOf, Count, ToLower, TrimStart, Replace, Reverse, TrimEnd, StartsWith, SubString, ToUpper to the equivalent SQL built-in functions.
+* **Array Functions**: Supports translation from .NET’s Concat, Contains, and Count to the equivalent SQL built-in functions.
+* **Geospatial Extension Functions**: Supports translation from stub methods Distance, Within, IsValid, and IsValidDetailed to the equivalent SQL built-in functions.
+* **User-Defined Function Extension Function**: Supports translation from the stub method UserDefinedFunctionProvider.Invoke to the corresponding user-defined function.
+* **Miscellaneous**: Supports translation of the coalesce and conditional operators. Can translate Contains to String CONTAINS, ARRAY_CONTAINS, or the SQL IN depending on context.
+
+### SQL query operators
+Here are some examples that illustrate how some of the standard LINQ query operators are translated down to Cosmos DB queries.
+
+#### Select Operator
+The syntax is `input.Select(x => f(x))`, where `f` is a scalar expression.
+
+**LINQ lambda expression**
+
+    input.Select(family => family.parents[0].familyName);
+
+**SQL** 
+
+    SELECT VALUE f.parents[0].familyName
+    FROM Families f
+
+
+
+**LINQ lambda expression**
+
+    input.Select(family => family.children[0].grade + c); // c is an int variable
+
+
+**SQL** 
+
+    SELECT VALUE f.children[0].grade + c
+    FROM Families f 
+
+
+
+**LINQ lambda expression**
+
+    input.Select(family => new
+    {
+        name = family.children[0].familyName,
+        grade = family.children[0].grade + 3
+    });
+
+
+**SQL** 
+
+    SELECT VALUE {"name":f.children[0].familyName, 
+                  "grade": f.children[0].grade + 3 }
+    FROM Families f
+
+
+
+#### SelectMany operator
+The syntax is `input.SelectMany(x => f(x))`, where `f` is a scalar expression that returns a collection type.
+
+**LINQ lambda expression**
+
+    input.SelectMany(family => family.children);
+
+**SQL** 
+
+    SELECT VALUE child
+    FROM child IN Families.children
+
+
+
+#### Where operator
+The syntax is `input.Where(x => f(x))`, where `f` is a scalar expression, which returns a Boolean value.
+
+**LINQ lambda expression**
+
+    input.Where(family=> family.parents[0].familyName == "Smith");
+
+**SQL** 
+
+    SELECT *
+    FROM Families f
+    WHERE f.parents[0].familyName = "Smith" 
+
+
+
+**LINQ lambda expression**
+
+    input.Where(
+        family => family.parents[0].familyName == "Smith" && 
+        family.children[0].grade < 3);
+
+**SQL** 
+
+    SELECT *
+    FROM Families f
+    WHERE f.parents[0].familyName = "Smith"
+    AND f.children[0].grade < 3
+
+
+### Composite SQL queries
+The above operators can be composed to form more powerful queries. Since Cosmos DB supports nested collections, the composition can either be concatenated or nested.
+
+#### Concatenation
+The syntax is `input(.|.SelectMany())(.Select()|.Where())*`. A concatenated query can start with an optional `SelectMany` query followed by multiple `Select` or `Where` operators.
+
+**LINQ lambda expression**
+
+    input.Select(family=>family.parents[0])
+        .Where(familyName == "Smith");
+
+**SQL**
+
+    SELECT *
+    FROM Families f
+    WHERE f.parents[0].familyName = "Smith"
+
+
+
+**LINQ lambda expression**
+
+    input.Where(family => family.children[0].grade > 3)
+        .Select(family => family.parents[0].familyName);
+
+**SQL** 
+
+    SELECT VALUE f.parents[0].familyName
+    FROM Families f
+    WHERE f.children[0].grade > 3
+
+
+
+**LINQ lambda expression**
+
+    input.Select(family => new { grade=family.children[0].grade}).
+        Where(anon=> anon.grade < 3);
+
+**SQL** 
+
+    SELECT *
+    FROM Families f
+    WHERE ({grade: f.children[0].grade}.grade > 3)
+
+
+
+**LINQ lambda expression**
+
+    input.SelectMany(family => family.parents)
+        .Where(parent => parents.familyName == "Smith");
+
+**SQL** 
+
+    SELECT *
+    FROM p IN Families.parents
+    WHERE p.familyName = "Smith"
+
+
+
+#### Nesting
+The syntax is `input.SelectMany(x=>x.Q())` where Q is a `Select`, `SelectMany`, or `Where` operator.
+
+In a nested query, the inner query is applied to each element of the outer collection. One important feature is that the inner query can refer to the fields of the elements in the outer collection like self-joins.
+
+**LINQ lambda expression**
+
+    input.SelectMany(family=> 
+        family.parents.Select(p => p.familyName));
+
+**SQL** 
+
+    SELECT VALUE p.familyName
+    FROM Families f
+    JOIN p IN f.parents
+
+
+**LINQ lambda expression**
+
+    input.SelectMany(family => 
+        family.children.Where(child => child.familyName == "Jeff"));
+
+**SQL** 
+
+    SELECT *
+    FROM Families f
+    JOIN c IN f.children
+    WHERE c.familyName = "Jeff"
+
+
+
+**LINQ lambda expression**
+
+    input.SelectMany(family => family.children.Where(
+        child => child.familyName == family.parents[0].familyName));
+
+**SQL** 
+
+    SELECT *
+    FROM Families f
+    JOIN c IN f.children
+    WHERE c.familyName = f.parents[0].familyName
+
+
+## <a id="ExecutingSqlQueries"></a>Executing SQL queries
+Cosmos DB exposes resources through a REST API that can be called by any language capable of making HTTP/HTTPS requests. Additionally, Cosmos DB offers programming libraries for several popular languages like .NET, Node.js, JavaScript, and Python. The REST API and the various libraries all support querying through SQL. The .NET SDK supports LINQ querying in addition to SQL.
+
+The following examples show how to create a query and submit it against a Cosmos DB database account.
+
+### <a id="RestAPI"></a>REST API
+Cosmos DB offers an open RESTful programming model over HTTP. Database accounts can be provisioned using an Azure subscription. The Cosmos DB resource model consists of a set of resources under a database account, each  of which is addressable using a logical and stable URI. A set of resources is referred to as a feed in this document. A database account consists of a set of databases, each containing multiple collections, each of which in-turn contain documents, UDFs, and other resource types.
+
+The basic interaction model with these resources is through the HTTP verbs GET, PUT, POST, and DELETE with their standard interpretation. The POST verb is used for creation of a new resource, for executing a stored procedure or for issuing a Cosmos DB query. Queries are always read-only operations with no side-effects.
+
+The following examples show a POST for a DocumentDB API query made against a collection containing the two sample documents we've reviewed so far. The query has a simple filter on the JSON name property. Note the use of the `x-ms-documentdb-isquery` and Content-Type: `application/query+json` headers to denote that the operation is a query.
+
+**Request**
+
+    POST https://<REST URI>/docs HTTP/1.1
+    ...
+    x-ms-documentdb-isquery: True
+    Content-Type: application/query+json
+
+    {      
+        "query": "SELECT * FROM Families f WHERE f.id = @familyId",     
+        "parameters": [          
+            {"name": "@familyId", "value": "AndersenFamily"}         
+        ] 
+    }
+
+
+**Results**
+
+    HTTP/1.1 200 Ok
+    x-ms-activity-id: 8b4678fa-a947-47d3-8dd3-549a40da6eed
+    x-ms-item-count: 1
+    x-ms-request-charge: 0.32
+
+    <indented for readability, results highlighted>
+
+    {  
+       "_rid":"u1NXANcKogE=",
+       "Documents":[  
+          {  
+             "id":"AndersenFamily",
+             "lastName":"Andersen",
+             "parents":[  
+                {  
+                   "firstName":"Thomas"
+                },
+                {  
+                   "firstName":"Mary Kay"
+                }
+             ],
+             "children":[  
+                {  
+                   "firstName":"Henriette Thaulow",
+                   "gender":"female",
+                   "grade":5,
+                   "pets":[  
+                      {  
+                         "givenName":"Fluffy"
+                      }
+                   ]
+                }
+             ],
+             "address":{  
+                "state":"WA",
+                "county":"King",
+                "city":"seattle"
+             },
+             "_rid":"u1NXANcKogEcAAAAAAAAAA==",
+             "_ts":1407691744,
+             "_self":"dbs\/u1NXAA==\/colls\/u1NXANcKogE=\/docs\/u1NXANcKogEcAAAAAAAAAA==\/",
+             "_etag":"00002b00-0000-0000-0000-53e7abe00000",
+             "_attachments":"_attachments\/"
+          }
+       ],
+       "count":1
+    }
+
+
+The second example shows a more complex query that returns multiple results from the join.
+
+**Request**
+
+    POST https://<REST URI>/docs HTTP/1.1
+    ...
+    x-ms-documentdb-isquery: True
+    Content-Type: application/query+json
+
+    {      
+        "query": "SELECT 
+                     f.id AS familyName, 
+                     c.givenName AS childGivenName, 
+                     c.firstName AS childFirstName, 
+                     p.givenName AS petName 
+                  FROM Families f 
+                  JOIN c IN f.children 
+                  JOIN p in c.pets",     
+        "parameters": [] 
+    }
+
+
+**Results**
+
+    HTTP/1.1 200 Ok
+    x-ms-activity-id: 568f34e3-5695-44d3-9b7d-62f8b83e509d
+    x-ms-item-count: 1
+    x-ms-request-charge: 7.84
+
+    <indented for readability, results highlighted>
+
+    {  
+       "_rid":"u1NXANcKogE=",
+       "Documents":[  
+          {  
+             "familyName":"AndersenFamily",
+             "childFirstName":"Henriette Thaulow",
+             "petName":"Fluffy"
+          },
+          {  
+             "familyName":"WakefieldFamily",
+             "childGivenName":"Jesse",
+             "petName":"Goofy"
+          },
+          {  
+             "familyName":"WakefieldFamily",
+             "childGivenName":"Jesse",
+             "petName":"Shadow"
+          }
+       ],
+       "count":3
+    }
+
+
+If a query's results cannot fit within a single page of results, then the REST API returns a continuation token through the `x-ms-continuation-token` response header. Clients can paginate results by including the header in subsequent results. The number of results per page can also be controlled through the `x-ms-max-item-count` number header. If the specified query has an aggregation function like `COUNT`, then the query page may return a partially aggregated value over the page of results. The clients must perform a second-level aggregation over these results to produce the final results, for example, sum over the counts returned in the individual pages to return the total count.
+
+To manage the data consistency policy for queries, use the `x-ms-consistency-level` header like all REST API requests. For session consistency, it is required to also echo the latest `x-ms-session-token` Cookie header in the query request. The queried collection's indexing policy can also influence the consistency of query results. With the default indexing policy settings, for collections the index is always current with the document contents and query results match the consistency chosen for data. If the indexing policy is relaxed to Lazy, then queries can return stale results. For more information, see [Azure Cosmos DB Consistency Levels][consistency-levels].
+
+If the configured indexing policy on the collection cannot support the specified query, the Azure Cosmos DB server returns 400 "Bad Request". This is returned for range queries against paths configured for hash (equality) lookups, and for paths explicitly excluded from indexing. The `x-ms-documentdb-query-enable-scan` header can be specified to allow the query to perform a scan when an index is not available.
+
+You can get detailed metrics on query execution by setting `x-ms-documentdb-populatequerymetrics` header to `True`. For more information, see [SQL query metrics for Azure Cosmos DB DocumentDB API](documentdb-sql-query-metrics.md).
+
+### <a id="DotNetSdk"></a>C# (.NET) SDK
+The .NET SDK supports both LINQ and SQL querying. The following example shows how to perform the simple filter query introduced earlier in this document.
+
+    foreach (var family in client.CreateDocumentQuery(collectionLink, 
+        "SELECT * FROM Families f WHERE f.id = \"AndersenFamily\""))
+    {
+        Console.WriteLine("\tRead {0} from SQL", family);
+    }
+
+    SqlQuerySpec query = new SqlQuerySpec("SELECT * FROM Families f WHERE f.id = @familyId");
+    query.Parameters = new SqlParameterCollection();
+    query.Parameters.Add(new SqlParameter("@familyId", "AndersenFamily"));
+
+    foreach (var family in client.CreateDocumentQuery(collectionLink, query))
+    {
+        Console.WriteLine("\tRead {0} from parameterized SQL", family);
+    }
+
+    foreach (var family in (
+        from f in client.CreateDocumentQuery(collectionLink)
+        where f.Id == "AndersenFamily"
+        select f))
+    {
+        Console.WriteLine("\tRead {0} from LINQ query", family);
+    }
+
+    foreach (var family in client.CreateDocumentQuery(collectionLink)
+        .Where(f => f.Id == "AndersenFamily")
+        .Select(f => f))
+    {
+        Console.WriteLine("\tRead {0} from LINQ lambda", family);
+    }
+
+
+This sample compares two properties for equality within each document and uses anonymous projections. 
+
+    foreach (var family in client.CreateDocumentQuery(collectionLink,
+        @"SELECT {""Name"": f.id, ""City"":f.address.city} AS Family 
+        FROM Families f 
+        WHERE f.address.city = f.address.state"))
+    {
+        Console.WriteLine("\tRead {0} from SQL", family);
+    }
+
+    foreach (var family in (
+        from f in client.CreateDocumentQuery<Family>(collectionLink)
+        where f.address.city == f.address.state
+        select new { Name = f.Id, City = f.address.city }))
+    {
+        Console.WriteLine("\tRead {0} from LINQ query", family);
+    }
+
+    foreach (var family in
+        client.CreateDocumentQuery<Family>(collectionLink)
+        .Where(f => f.address.city == f.address.state)
+        .Select(f => new { Name = f.Id, City = f.address.city }))
+    {
+        Console.WriteLine("\tRead {0} from LINQ lambda", family);
+    }
+
+
+The next sample shows joins, expressed through LINQ SelectMany.
+
+    foreach (var pet in client.CreateDocumentQuery(collectionLink,
+          @"SELECT p
+            FROM Families f 
+                 JOIN c IN f.children 
+                 JOIN p in c.pets 
+            WHERE p.givenName = ""Shadow"""))
+    {
+        Console.WriteLine("\tRead {0} from SQL", pet);
+    }
+
+    // Equivalent in Lambda expressions
+    foreach (var pet in
+        client.CreateDocumentQuery<Family>(collectionLink)
+        .SelectMany(f => f.children)
+        .SelectMany(c => c.pets)
+        .Where(p => p.givenName == "Shadow"))
+    {
+        Console.WriteLine("\tRead {0} from LINQ lambda", pet);
+    }
+
+
+
+The .NET client automatically iterates through all the pages of query results in the foreach blocks as shown above. The query options introduced in the REST API section are also available in the .NET SDK using the `FeedOptions` and `FeedResponse` classes in the CreateDocumentQuery method. The number of pages can be controlled using the `MaxItemCount` setting. 
+
+You can also explicitly control paging by creating `IDocumentQueryable` using the `IQueryable` object, then by reading the` ResponseContinuationToken` values and passing them back as `RequestContinuationToken` in `FeedOptions`. `EnableScanInQuery` can be set to enable scans when the query cannot be supported by the configured indexing policy. For partitioned collections, you can use `PartitionKey` to run the query against a single partition (though Cosmos DB can automatically extract this from the query text), and `EnableCrossPartitionQuery` to run queries that may need to be run against multiple partitions. 
+
+Refer to [Azure Cosmos DB .NET samples](https://github.com/Azure/azure-documentdb-net) for more samples containing queries. 
+
+### <a id="JavaScriptServerSideApi"></a>JavaScript server-side API
+Cosmos DB provides a programming model for executing JavaScript based application logic directly on the collections using stored procedures and triggers. The JavaScript logic registered at a collection level can then issue database operations on the operations on the documents of the given collection. These operations are wrapped in ambient ACID transactions.
+
+The following example shows how to use the queryDocuments in the JavaScript server API to make queries from inside stored procedures and triggers.
+
+    function businessLogic(name, author) {
+        var context = getContext();
+        var collectionManager = context.getCollection();
+        var collectionLink = collectionManager.getSelfLink()
+
+        // create a new document.
+        collectionManager.createDocument(collectionLink,
+            { name: name, author: author },
+            function (err, documentCreated) {
+                if (err) throw new Error(err.message);
+
+                // filter documents by author
+                var filterQuery = "SELECT * from root r WHERE r.author = 'George R.'";
+                collectionManager.queryDocuments(collectionLink,
+                    filterQuery,
+                    function (err, matchingDocuments) {
+                        if (err) throw new Error(err.message);
+    context.getResponse().setBody(matchingDocuments.length);
+
+                        // Replace the author name for all documents that satisfied the query.
+                        for (var i = 0; i < matchingDocuments.length; i++) {
+                            matchingDocuments[i].author = "George R. R. Martin";
+                            // we don't need to execute a callback because they are in parallel
+                            collectionManager.replaceDocument(matchingDocuments[i]._self,
+                                matchingDocuments[i]);
+                        }
+                    })
+            });
+    }
+
+## <a id="References"></a>References
+1. [Introduction to Azure Cosmos DB][introduction]
+2. [Azure Cosmos DB SQL specification](http://go.microsoft.com/fwlink/p/?LinkID=510612)
+3. [Azure Cosmos DB .NET samples](https://github.com/Azure/azure-documentdb-net)
+4. [Azure Cosmos DB Consistency Levels][consistency-levels]
+5. ANSI SQL 2011 [http://www.iso.org/iso/iso_catalogue/catalogue_tc/catalogue_detail.htm?csnumber=53681](http://www.iso.org/iso/iso_catalogue/catalogue_tc/catalogue_detail.htm?csnumber=53681)
+6. JSON [http://json.org/](http://json.org/)
+7. Javascript Specification [http://www.ecma-international.org/publications/standards/Ecma-262.htm](http://www.ecma-international.org/publications/standards/Ecma-262.htm) 
+8. LINQ [http://msdn.microsoft.com/library/bb308959.aspx](http://msdn.microsoft.com/library/bb308959.aspx) 
+9. Query evaluation techniques for large databases [http://dl.acm.org/citation.cfm?id=152611](http://dl.acm.org/citation.cfm?id=152611)
+10. Query Processing in Parallel Relational Database Systems, IEEE Computer Society Press, 1994
+11. Lu, Ooi, Tan, Query Processing in Parallel Relational Database Systems, IEEE Computer Society Press, 1994.
+12. Christopher Olston, Benjamin Reed, Utkarsh Srivastava, Ravi Kumar, Andrew Tomkins: Pig Latin: A Not-So-Foreign Language for Data Processing, SIGMOD 2008.
+13. G. Graefe. The Cascades framework for query optimization. IEEE Data Eng. Bull., 18(3): 1995.
+
+[1]: ./media/documentdb-sql-query/sql-query1.png
+[introduction]: introduction.md
 [consistency-levels]: consistency-levels.md