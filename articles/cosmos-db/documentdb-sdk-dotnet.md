---
title: Azure Cosmos DB .NET SDK & Resources | Microsoft Docs
description: Learn all about the .NET API and SDK including release dates, retirement dates, and changes made between each version of the Azure Cosmos DB .NET SDK.
services: cosmos-db
documentationcenter: .net
author: rnagpal
manager: jhubbard
editor: cgronlun

ms.assetid: 8e239217-9085-49f5-b0a7-58d6e6b61949
ms.service: cosmos-db
ms.workload: data-services
ms.tgt_pltfrm: na
ms.devlang: dotnet
ms.topic: article
<<<<<<< HEAD
ms.date: 08/08/2017
=======
ms.date: 08/11/2017
>>>>>>> 7e950a10
ms.author: rnagpal
ms.custom: H1Hack27Feb2017

---
# Azure Cosmos DB .NET SDK: Download and release notes
> [!div class="op_single_selector"]
> * [.NET](documentdb-sdk-dotnet.md)
> * [.NET Change Feed](documentdb-sdk-dotnet-changefeed.md)
> * [.NET Core](documentdb-sdk-dotnet-core.md)
> * [Node.js](documentdb-sdk-node.md)
> * [Java](documentdb-sdk-java.md)
> * [Python](documentdb-sdk-python.md)
> * [REST](https://docs.microsoft.com/rest/api/documentdb/)
> * [REST Resource Provider](https://docs.microsoft.com/rest/api/documentdbresourceprovider/)
> * [SQL](https://msdn.microsoft.com/library/azure/dn782250.aspx)
> 
> 

<table>

<tr><td>**SDK download**</td><td>[NuGet](https://www.nuget.org/packages/Microsoft.Azure.DocumentDB/)</td></tr>

<tr><td>**API documentation**</td><td>[.NET API reference documentation](/dotnet/api/overview/azure/cosmosdb?view=azure-dotnet)</td></tr>

<tr><td>**Samples**</td><td>[.NET code samples](documentdb-dotnet-samples.md)</td></tr>

<tr><td>**Get started**</td><td>[Get started with the Azure Cosmos DB .NET SDK](documentdb-get-started.md)</td></tr>

<tr><td>**Web app tutorial**</td><td>[Web application development with Azure Cosmos DB](documentdb-dotnet-application.md)</td></tr>

<tr><td>**Current supported framework**</td><td>[Microsoft .NET Framework 4.5](https://www.microsoft.com/download/details.aspx?id=30653)</td></tr>
</table></br>

## Release notes

<<<<<<< HEAD
=======
### <a name="1.17.0"/>1.17.0 

* Added support for PartitionKeyRangeId as a FeedOption for scoping query results to a specific partition key range value. 
* Added support for StartTime as a ChangeFeedOption to start looking for the changes after that time.

>>>>>>> 7e950a10
### <a name="1.16.1"/>1.16.1
* Fixed an issue in the JsonSerializable class that may cause a stack overflow exception.

### <a name="1.16.0"/>1.16.0
*	Fixed an issue that required recompiling of the application due to the introduction of JsonSerializerSettings as an optional parameter in the DocumentClient constructor.
* Marked the DocumentClient constructor obsolete that required JsonSerializerSettings as the last parameter to allow for default values of ConnectionPolicy and ConsistencyLevel parameters when passing in JsonSerializerSettings parameter.

### <a name="1.15.0"/>1.15.0
*	Added support for specifying custom JsonSerializerSettings while instantiating [DocumentClient](/dotnet/api/microsoft.azure.documents.client.documentclient?view=azure-dotnet).

### <a name="1.14.1"/>1.14.1
*	Fixed an issue that affected x64 machines that don’t support SSE4 instruction and throw an SEHException when running Azure Cosmos DB DocumentDB API queries.

### <a name="1.14.0"/>1.14.0
<<<<<<< HEAD
*	Added support for the request unit per minute (RU/m) feature.
=======
>>>>>>> 7e950a10
*	Added support for a new consistency level called ConsistentPrefix.
*	Added support for query metrics for individual partitions.
*	Added support for limiting the size of the continuation token for queries.
*	Added support for more detailed tracing for failed requests.
*	Made some performance improvements in the SDK.

### <a name="1.13.4"/>1.13.4
* Functionally same as 1.13.3. Made some internal changes.

### <a name="1.13.3"/>1.13.3
* Functionally same as 1.13.2. Made some internal changes.

### <a name="1.13.2"/>1.13.2
* Fixed an issue that ignored the PartitionKey value provided in FeedOptions for aggregate queries.
* Fixed an issue in transparent handling of partition management during mid-flight cross-partition Order By query execution.

### <a name="1.13.1"/>1.13.1
* Fixed an issue which caused deadlocks in some of the async APIs when used inside ASP.NET context.

### <a name="1.13.0"/>1.13.0
* Fixes to make SDK more resilient to automatic failover under certain conditions.

### <a name="1.12.2"/>1.12.2
* Fix for an issue that occasionally causes a WebException: The remote name could not be resolved.
* Added the support for directly reading a typed document by adding new overloads to ReadDocumentAsync API.

### <a name="1.12.1"/>1.12.1
* Added LINQ support for aggregation queries (COUNT, MIN, MAX, SUM, and AVG).
* Fix for a memory leak issue for the ConnectionPolicy object caused by the use of event handler.
* Fix for an issue wherein UpsertAttachmentAsync was not working when ETag was used.
* Fix for an issue wherein cross partition order-by query continuation was not working when sorting on string field.

### <a name="1.12.0"/>1.12.0
* Added support for aggregation queries (COUNT, MIN, MAX, SUM, and AVG). See [Aggregation support](documentdb-sql-query.md#Aggregates).
* Lowered minimum throughput on partitioned collections from 10,100 RU/s to 2500 RU/s.

### <a name="1.11.4"/>1.11.4
* Fix for an issue wherein some of the cross-partition queries were failing in the 32-bit host process.
* Fix for an issue wherein the session container was not being updated with the token for failed requests in Gateway mode.
* Fix for an issue wherein a query with UDF calls in projection was failing in some cases.
* Client side performance fixes for increasing the read and write throughput of the requests.

### <a name="1.11.3"/>1.11.3
* Fix for an issue wherein the session container was not being updated with the token for failed requests.
* Added support for the SDK to work in a 32-bit host process. Note that if you use cross partition queries, 64-bit host processing is recommended for improved performance.
* Improved performance for scenarios involving queries with a large number of partition key values in an IN expression.
* Populated various resource quota stats in the ResourceResponse for document collection read requests when PopulateQuotaInfo request option is set.

### <a name="1.11.1"/>1.11.1
* Minor performance fix for the CreateDocumentCollectionIfNotExistsAsync API introduced in 1.11.0.
* Performance fix in the SDK for scenarios that involve high degree of concurrent requests.

### <a name="1.11.0"/>1.11.0
* Support for new classes and methods to process the [change feed](change-feed.md) of documents within a collection.
* Support for cross-partition query continuation and some perf improvements for cross-partition queries.
* Addition of CreateDatabaseIfNotExistsAsync and CreateDocumentCollectionIfNotExistsAsync methods.
* LINQ support for system functions: IsDefined, IsNull and IsPrimitive.
* Fix for automatic binplacing of Microsoft.Azure.Documents.ServiceInterop.dll and DocumentDB.Spatial.Sql.dll assemblies to application’s bin folder when using the Nuget package with projects that have project.json tooling.
* Support for emitting client side ETW traces which could be helpful in debugging scenarios.

### <a name="1.10.0"/>1.10.0
* Added direct connectivity support for partitioned collections.
* Improved performance for the Bounded Staleness consistency level.
* Added Polygon and LineString DataTypes while specifying collection indexing policy for geo-fencing spatial queries.
* Added LINQ support for StringEnumConverter, IsoDateTimeConverter and UnixDateTimeConverter while translating predicates.
* Various SDK bug fixes.

### <a name="1.9.5"/>1.9.5
* Fixed an issue that caused the following NotFoundException: The read session is not available for the input session token. This exception occurred in some cases when querying for the read-region of a geo-distributed account.
* Exposed the ResponseStream property in the ResourceResponse class, which enables direct access to the underlying stream from a response.

### <a name="1.9.4"/>1.9.4
* Modified the ResourceResponse, FeedResponse, StoredProcedureResponse and MediaResponse classes to implement the corresponding public interface so that they can be mocked for test driven deployment (TDD).
* Fixed an issue that caused a malformed partition key header when using a custom JsonSerializerSettings object for serializing data.

### <a name="1.9.3"/>1.9.3
* Fixed an issue that caused long running queries to fail with error: Authorization token is not valid at the current time.
* Fixed an issue that removed the original SqlParameterCollection from cross partition top/order-by queries.

### <a name="1.9.2"/>1.9.2
* Added support for parallel queries for partitioned collections.
* Added support for cross partition ORDER BY and TOP queries for partitioned collections.
* Fixed the missing references to DocumentDB.Spatial.Sql.dll and Microsoft.Azure.Documents.ServiceInterop.dll that are required when referencing an Azure Cosmos DB project with a reference to the Azure Cosmos DB Nuget package.
* Fixed the ability to use parameters of different types when using user-defined functions in LINQ. 
* Fixed a bug for globally replicated accounts where Upsert calls were being directed to read locations instead of write locations.
* Added methods to the IDocumentClient interface that were missing: 
  * UpsertAttachmentAsync method that takes mediaStream and options as parameters
  * CreateAttachmentAsync method that takes options as a parameter
  * CreateOfferQuery method that takes querySpec as a parameter.
* Unsealed public classes that are exposed in the IDocumentClient interface.

### <a name="1.8.0"/>1.8.0
* Added the support for multi-region database accounts.
* Added support for retry on throttled requests.  User can customize the number of retries and the max wait time by configuring the ConnectionPolicy.RetryOptions property.
* Added a new IDocumentClient interface that defines the signatures of all DocumenClient properties and methods.  As part of this change, also changed extension methods that create IQueryable and IOrderedQueryable to methods on the DocumentClient class itself.
* Added configuration option to set the ServicePoint.ConnectionLimit for a given Azure Cosmos DB endpoint Uri.  Use ConnectionPolicy.MaxConnectionLimit to change the default value, which is set to 50.
* Deprecated IPartitionResolver and its implementation.  Support for IPartitionResolver is now obsolete. It's recommended that you use Partitioned Collections for higher storage and throughput.

### <a name="1.7.1"/>1.7.1
* Added an overload to Uri based ExecuteStoredProcedureAsync method that takes RequestOptions as a parameter.

### <a name="1.7.0"/>1.7.0
* Added time to live (TTL) support for documents.

### <a name="1.6.3"/>1.6.3
* Fixed a bug in Nuget packaging of .NET SDK for packaging it as part of an Azure Cloud Service solution.

### <a name="1.6.2"/>1.6.2
* Implemented [partitioned collections](partition-data.md) and [user-defined performance levels](performance-levels.md). 

### <a name="1.5.3"/>1.5.3
* **[Fixed]** Querying Azure Cosmos DB endpoint throws: 'System.Net.Http.HttpRequestException: Error while copying content to a stream'.

### <a name="1.5.2"/>1.5.2
* Expanded LINQ support including new operators for paging, conditional expressions, and range comparison.
  * Take operator to enable SELECT TOP behavior in LINQ
  * CompareTo operator to enable string range comparisons
  * Conditional (?) and coalesce operators (??)
* **[Fixed]** ArgumentOutOfRangeException when combining Model projection with Where-In in a LINQ query. [#81](https://github.com/Azure/azure-documentdb-dotnet/issues/81)

### <a name="1.5.1"/>1.5.1
* **[Fixed]** If Select is not the last expression the LINQ Provider assumed no projection and produced SELECT * incorrectly.  [#58](https://github.com/Azure/azure-documentdb-dotnet/issues/58)

### <a name="1.5.0"/>1.5.0
* Implemented Upsert, Added UpsertXXXAsync methods
* Performance improvements for all requests
* LINQ Provider support for conditional, coalesce, and CompareTo methods for strings
* **[Fixed]** LINQ provider --> Implement Contains method on List to generate the same SQL as on IEnumerable and Array
* **[Fixed]** BackoffRetryUtility uses the same HttpRequestMessage again instead of creating a new one on retry
* **[Obsolete]** UriFactory.CreateCollection --> should now use UriFactory.CreateDocumentCollection

### <a name="1.4.1"/>1.4.1
* **[Fixed]** Localization issues when using non en culture info such as nl-NL, etc. 

### <a name="1.4.0"/>1.4.0
* Added ID-based routing
  * New UriFactory helper to assist with constructing ID-based resource links
  * New overloads on DocumentClient to take in URI
* Added IsValid() and IsValidDetailed() in LINQ for geospatial
* LINQ Provider support enhanced:
  * **Math** - Abs, Acos, Asin, Atan, Ceiling, Cos, Exp, Floor, Log, Log10, Pow, Round, Sign, Sin, Sqrt, Tan, Truncate
  * **String** - Concat, Contains, EndsWith, IndexOf, Count, ToLower, TrimStart, Replace, Reverse, TrimEnd, StartsWith, SubString, ToUpper
  * **Array** - Concat, Contains, Count
  * **IN** operator

### <a name="1.3.0"/>1.3.0
* Added support for modifying indexing policies.
  * New ReplaceDocumentCollectionAsync method in DocumentClient
  * New IndexTransformationProgress property in ResourceResponse<T> for tracking percent progress of index policy changes
  * DocumentCollection.IndexingPolicy is now mutable
* Added support for spatial indexing and query.
  * New Microsoft.Azure.Documents.Spatial namespace for serializing/deserializing spatial types like Point and Polygon
  * New SpatialIndex class for indexing GeoJSON data stored in Cosmos DB
* **[Fixed]** Incorrect SQL query generated from a LINQ expression [#38](https://github.com/Azure/azure-documentdb-net/issues/38).

### <a name="1.2.0"/>1.2.0
* Added a dependency on Newtonsoft.Json v5.0.7.
* Made changes to support Order By:
  
  * LINQ provider support for OrderBy() or OrderByDescending()
  * IndexingPolicy to support Order By 
    
    **Possible breaking change** 
    
    If you have existing code that provisions collections with a custom indexing policy, then your existing code needs to be updated to support the new IndexingPolicy class. If you have no custom indexing policy, then this change does not affect you.

### <a name="1.1.0"/>1.1.0
* Added support for partitioning data by using the new HashPartitionResolver and RangePartitionResolver classes and the IPartitionResolver.
* Added DataContract serialization.
* Added GUID support in LINQ provider.
* Added UDF support in LINQ.

### <a name="1.0.0"/>1.0.0
* GA SDK

## Release & Retirement dates
Microsoft provides notification at least **12 months** in advance of retiring an SDK in order to smooth the transition to a newer/supported version.

New features and functionality and optimizations are only added to the current SDK, as such it is recommended that you always upgrade to the latest SDK version as early as possible. 

Any requests to Azure Cosmos DB using a retired SDK are rejected by the service.

<br/>

| Version | Release Date | Retirement Date |
| --- | --- | --- |
<<<<<<< HEAD
=======
| [1.17.0](#1.17.0) |August 10, 2017 |--- |
>>>>>>> 7e950a10
| [1.16.1](#1.16.1) |August 07, 2017 |--- |
| [1.16.0](#1.16.0) |August 02, 2017 |--- |
| [1.15.0](#1.15.0) |June 30, 2017 |--- |
| [1.14.1](#1.14.1) |May 23, 2017 |--- |
| [1.14.0](#1.14.0) |May 10, 2017 |--- |
| [1.13.4](#1.13.4) |May 09, 2017 |--- |
| [1.13.3](#1.13.3) |May 06, 2017 |--- |
| [1.13.2](#1.13.2) |April 19, 2017 |--- |
| [1.13.1](#1.13.1) |March 29, 2017 |--- |
| [1.13.0](#1.13.0) |March 24, 2017 |--- |
| [1.12.2](#1.12.2) |March 20, 2017 |--- |
| [1.12.1](#1.12.1) |March 14, 2017 |--- |
| [1.12.0](#1.12.0) |February 15, 2017 |--- |
| [1.11.4](#1.11.4) |February 06, 2017 |--- |
| [1.11.3](#1.11.3) |January 26, 2017 |--- |
| [1.11.1](#1.11.1) |December 21, 2016 |--- |
| [1.11.0](#1.11.0) |December 08, 2016 |--- |
| [1.10.0](#1.10.0) |September 27, 2016 |--- |
| [1.9.5](#1.9.5) |September 01, 2016 |--- |
| [1.9.4](#1.9.4) |August 24, 2016 |--- |
| [1.9.3](#1.9.3) |August 15, 2016 |--- |
| [1.9.2](#1.9.2) |July 23, 2016 |--- |
| [1.8.0](#1.8.0) |June 14, 2016 |--- |
| [1.7.1](#1.7.1) |May 06, 2016 |--- |
| [1.7.0](#1.7.0) |April 26, 2016 |--- |
| [1.6.3](#1.6.3) |April 08, 2016 |--- |
| [1.6.2](#1.6.2) |March 29, 2016 |--- |
| [1.5.3](#1.5.3) |February 19, 2016 |--- |
| [1.5.2](#1.5.2) |December 14, 2015 |--- |
| [1.5.1](#1.5.1) |November 23, 2015 |--- |
| [1.5.0](#1.5.0) |October 05, 2015 |--- |
| [1.4.1](#1.4.1) |August 25, 2015 |--- |
| [1.4.0](#1.4.0) |August 13, 2015 |--- |
| [1.3.0](#1.3.0) |August 05, 2015 |--- |
| [1.2.0](#1.2.0) |July 06, 2015 |--- |
| [1.1.0](#1.1.0) |April 30, 2015 |--- |
| [1.0.0](#1.0.0) |April 08, 2015 |--- |


## FAQ
[!INCLUDE [cosmos-db-sdk-faq](../../includes/cosmos-db-sdk-faq.md)]

## See also
To learn more about Cosmos DB, see [Microsoft Azure Cosmos DB](https://azure.microsoft.com/services/cosmos-db/) service page. 
<|MERGE_RESOLUTION|>--- conflicted
+++ resolved
@@ -13,11 +13,7 @@
 ms.tgt_pltfrm: na
 ms.devlang: dotnet
 ms.topic: article
-<<<<<<< HEAD
-ms.date: 08/08/2017
-=======
 ms.date: 08/11/2017
->>>>>>> 7e950a10
 ms.author: rnagpal
 ms.custom: H1Hack27Feb2017
 
@@ -53,14 +49,11 @@
 
 ## Release notes
 
-<<<<<<< HEAD
-=======
 ### <a name="1.17.0"/>1.17.0 
 
 * Added support for PartitionKeyRangeId as a FeedOption for scoping query results to a specific partition key range value. 
 * Added support for StartTime as a ChangeFeedOption to start looking for the changes after that time.
 
->>>>>>> 7e950a10
 ### <a name="1.16.1"/>1.16.1
 * Fixed an issue in the JsonSerializable class that may cause a stack overflow exception.
 
@@ -75,10 +68,6 @@
 *	Fixed an issue that affected x64 machines that don’t support SSE4 instruction and throw an SEHException when running Azure Cosmos DB DocumentDB API queries.
 
 ### <a name="1.14.0"/>1.14.0
-<<<<<<< HEAD
-*	Added support for the request unit per minute (RU/m) feature.
-=======
->>>>>>> 7e950a10
 *	Added support for a new consistency level called ConsistentPrefix.
 *	Added support for query metrics for individual partitions.
 *	Added support for limiting the size of the continuation token for queries.
@@ -265,10 +254,7 @@
 
 | Version | Release Date | Retirement Date |
 | --- | --- | --- |
-<<<<<<< HEAD
-=======
 | [1.17.0](#1.17.0) |August 10, 2017 |--- |
->>>>>>> 7e950a10
 | [1.16.1](#1.16.1) |August 07, 2017 |--- |
 | [1.16.0](#1.16.0) |August 02, 2017 |--- |
 | [1.15.0](#1.15.0) |June 30, 2017 |--- |
