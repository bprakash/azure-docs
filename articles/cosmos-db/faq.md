---
title: Azure Cosmos DB frequently asked questions | Microsoft Docs
description: Get answers to frequently asked questions about Azure Cosmos DB, a globally distributed, multi-model database service. Learn about capacity, performance levels, and scaling.
keywords: Database questions, frequently asked questions, documentdb, azure, Microsoft azure
services: cosmos-db
author: mimig1
manager: jhubbard
editor: monicar
documentationcenter: ''

ms.assetid: b68d1831-35f9-443d-a0ac-dad0c89f245b
ms.service: cosmos-db
ms.workload: data-services
ms.tgt_pltfrm: na
ms.devlang: na
ms.topic: article
ms.date: 11/15/2017
ms.author: mimig

---
# Azure Cosmos DB FAQ
## Azure Cosmos DB fundamentals
### What is Azure Cosmos DB?
Azure Cosmos DB is a globally replicated, multi-model database service that that offers rich querying over schema-free data, helps deliver configurable and reliable performance, and enables rapid development. It's all achieved through a managed platform that's backed by the power and reach of Microsoft Azure. 

Azure Cosmos DB is the right solution for web, mobile, gaming, and IoT applications when predictable throughput, high availability, low latency, and a schema-free data model are key requirements. It delivers schema flexibility and rich indexing, and it includes multi-document transactional support with integrated JavaScript. 

For more database questions, answers, and instructions for deploying and using this service, see the [Azure Cosmos DB documentation page](https://azure.microsoft.com/documentation/services/cosmos-db/).

### What happened to DocumentDB?
The DocumentDB API is one of the supported APIs and data models for Azure Cosmos DB. In addition, Azure Cosmos DB supports you with Graph API (Preview), Table API and MongoDB API. For more information, see [Questions from DocumentDB customers](#moving-to-cosmos-db).

### How do I get to my DocumentDB account in the Azure portal?
In the Azure portal, click the Azure Cosmos DB icon in the left pane. If you had a DocumentDB account before, you now have an Azure Cosmos DB account, with no change to your billing.

### What are the typical use cases for Azure Cosmos DB?
Azure Cosmos DB is a good choice for new web, mobile, gaming, and IoT applications where automatic scale, predictable performance, fast order of millisecond response times, and the ability to query over schema-free data is important. Azure Cosmos DB lends itself to rapid development and supporting the continuous iteration of application data models. Applications that manage user-generated content and data are [common use cases for Azure Cosmos DB](use-cases.md). 

### How does Azure Cosmos DB offer predictable performance?
A [request unit](request-units.md) (RU) is the measure of throughput in Azure Cosmos DB. A 1-RU throughput corresponds to the throughput of the GET of a 1-KB document. Every operation in Azure Cosmos DB, including reads, writes, SQL queries, and stored procedure executions, has a deterministic RU value that's based on the throughput required to complete the operation. Instead of thinking about CPU, IO, and memory and how they each affect your application throughput, you can think in terms of a single RU measure.

You can reserve each Azure Cosmos DB container with provisioned throughput in terms of RUs of throughput per second. For applications of any scale, you can benchmark individual requests to measure their RU values, and provision a container to handle the total of request units across all requests. You can also scale up or scale down your container's throughput as the needs of your application evolve. For more information about request units and for help determining your container needs, see [Estimating throughput needs](request-units.md#estimating-throughput-needs) and try the [throughput calculator](https://www.documentdb.com/capacityplanner). The term *container* here refers to refers to a DocumentDB API collection, Graph API graph, MongoDB API collection, and Table API table. 

### How does Azure Cosmos DB support various data models such as key/value, columnar, document and graph?

Key/value (table), columnar, document and graph data models are all natively supported because of the ARS (atoms, records and sequences) design that Azure Cosmos DB is built on. Atoms, records, and sequences can be easily mapped and projected to various data models. The APIs for a subset of models are available right now (DocumentDB, MongoDB, Table, and Graph APIs) and others specific to additional data models will be available in the future.

Azure Cosmos DB has a schema agnostic indexing engine capable of automatically indexing all the data it ingests without requiring any schema or secondary indexes from the developer. The engine relies on a set of logical index layouts (inverted, columnar, tree) which decouple the storage layout from the index and query processing subsystems. Cosmos DB also has the ability to support a set of wire protocols and APIs in an extensible manner and translate them efficiently to the core data model (1) and the logical index layouts (2) making it uniquely capable of supporting multiple data models natively.

### Is Azure Cosmos DB HIPAA compliant?
Yes, Azure Cosmos DB is HIPAA-compliant. HIPAA establishes requirements for the use, disclosure, and safeguarding of individually identifiable health information. For more information, see the [Microsoft Trust Center](https://www.microsoft.com/en-us/TrustCenter/Compliance/HIPAA).

### What are the storage limits of Azure Cosmos DB?
There is no limit to the total amount of data that a container can store in Azure Cosmos DB.

### What are the throughput limits of Azure Cosmos DB?
There is no limit to the total amount of throughput that a container can support in Azure Cosmos DB. The key idea is to distribute your workload roughly evenly among a sufficiently large number of partition keys.

### How much does Azure Cosmos DB cost?
For details, refer to the [Azure Cosmos DB pricing details](https://azure.microsoft.com/pricing/details/cosmos-db/) page. Azure Cosmos DB usage charges are determined by the number of provisioned containers, the number of hours the containers were online, and the provisioned throughput for each container. The term *containers* here refers to the DocumentDB API collection, Graph API graph, MongoDB API collection, and Table API tables. 

### Is a free account available?
Yes, you can sign up for a time-limited account at no charge, with no commitment. To sign up, visit [Try Azure Cosmos DB for free](https://azure.microsoft.com/try/cosmosdb/) or read more in the [Try Azure Cosmos DB FAQ](#try-cosmos-db).

If you are new to Azure, you can sign up for an [Azure free account](https://azure.microsoft.com/free/), which gives you 30 days and and a credit to try all the Azure services. If you have a Visual Studio subscription, you are also eligible for [free Azure credits](https://azure.microsoft.com/pricing/member-offers/msdn-benefits-details/) to use on any Azure service. 

You can also use the [Azure Cosmos DB Emulator](local-emulator.md) to develop and test your application locally for free, without creating an Azure subscription. When you're satisfied with how your application is working in the Azure Cosmos DB Emulator, you can switch to using an Azure Cosmos DB account in the cloud.

### How can I get additional help with Azure Cosmos DB?
If you need any help, reach out to us on [Stack Overflow](http://stackoverflow.com/questions/tagged/azure-cosmosdb) or the [MSDN forum](https://social.msdn.microsoft.com/forums/azure/en-US/home?forum=AzureDocumentDB), or schedule a one-on-one chat with the Azure Cosmos DB engineering team by sending mail to [askcosmosdb@microsoft.com](mailto:askcosmosdb@microsoft.com). 

<a id="try-cosmos-db"></a>
## Try Azure Cosmos DB subscriptions

You can now enjoy a time-limited Azure Cosmos DB experience without a subscription, free of charge and commitments. To sign up for a Try Azure Cosmos DB subscription, go to [Try Azure Cosmos DB for free](https://azure.microsoft.com/try/cosmosdb/). This subscription is separate from the [Azure Free Trial](https://azure.microsoft.com/free/), and can be used in addition to an Azure Free Trial or an Azure paid subscription. 

Try Azure Cosmos DB subscriptions appear in the Azure portal next other subscriptions associated with your user ID. 

The following conditions apply to Try Azure Cosmos DB subscriptions:

* One container per subscription for SQL (DocumentDB API), Gremlin (Graph API), and Table accounts.
* Up to 3 collections per subscription for MongoDB accounts.
* 10 GB storage capacity.
* Global replication is available in the following [Azure regions](https://azure.microsoft.com/regions/): Central US, North Europe and Southeast Asia
* Maximum throughput of 5K RU/s.
* Subscriptions expire after 24 hours, and can be extended to a maximum of 48 hours total.
* Azure support tickets cannot be created for Try Azure Cosmos DB accounts; however, support is provided for subscribers with existing support plans. 

## Set up Azure Cosmos DB
### How do I sign up for Azure Cosmos DB?
Azure Cosmos DB is available in the Azure portal. First, sign up for an Azure subscription. After you've signed up, you can add a DocumentDB API, Graph API (Preview), Table API, or MongoDB API account to your Azure subscription.

### What is a master key?
A master key is a security token to access all resources for an account. Individuals with the key have read and write access to all resources in the database account. Use caution when you distribute master keys. The primary master key and secondary master key are available on the **Keys** blade of the [Azure portal][azure-portal]. For more information about keys, see [View, copy, and regenerate access keys](manage-account.md#keys).

### What are the regions that PreferredLocations can be set to? 
The PreferredLocations value can be set to any of the Azure regions in which Cosmos DB is available. For a list of available regions, see [Azure regions](https://azure.microsoft.com/regions/).

### Is there anything I should be aware of when distributing data across the world via the Azure datacenters? 
Azure Cosmos DB is present across all Azure regions, as specified on the [Azure regions](https://azure.microsoft.com/regions/) page. Because it is the core service, every new datacenter has an Azure Cosmos DB presence. 

When you set a region, remember that Azure Cosmos DB respects sovereign and government clouds. That is, if you create an account in a sovereign region, you cannot replicate out of that sovereign region. Similarly, you cannot enable replication into other sovereign locations from an outside account. 

## Develop against the DocumentDB API

### How do I start developing against the DocumentDB API?
Microsoft DocumentDB API is available in the [Azure portal][azure-portal]. First you must sign up for an Azure subscription. Once you sign up for an Azure subscription, you can add DocumentDB API container to your Azure subscription. For instructions on adding an Azure Cosmos DB account, see [Create an Azure Cosmos DB database account](create-documentdb-dotnet.md#create-account). If you had a DocumentDB account in the past, you now have an Azure Cosmos DB account. 

[SDKs](documentdb-sdk-dotnet.md) are available for .NET, Python, Node.js, JavaScript, and Java. Developers can also use the [RESTful HTTP APIs](/rest/api/documentdb/) to interact with Azure Cosmos DB resources from various platforms and languages.

### Can I access some ready-made samples to get a head start?
Samples for the DocumentDB API [.NET](documentdb-dotnet-samples.md), [Java](https://github.com/Azure/azure-documentdb-java), [Node.js](documentdb-nodejs-samples.md), and [Python](documentdb-python-samples.md) SDKs are available on GitHub.


### Does the DocumentDB API database support schema-free data?
Yes, the DocumentDB API allows applications to store arbitrary JSON documents without schema definitions or hints. Data is immediately available for query through the Azure Cosmos DB SQL query interface.  

### Does the DocumentDB API support ACID transactions?
Yes, the DocumentDB API supports cross-document transactions expressed as JavaScript-stored procedures and triggers. Transactions are scoped to a single partition within each collection and executed with ACID semantics as "all or nothing," isolated from other concurrently executing code and user requests. If exceptions are thrown through the server-side execution of JavaScript application code, the entire transaction is rolled back. For more information about transactions, see [Database program transactions](programming.md#database-program-transactions).

### What is a collection?
A collection is a group of documents and their associated JavaScript application logic. A collection is a billable entity, where the [cost](performance-levels.md) is determined by the throughput and used storage. Collections can span one or more partitions or servers and can scale to handle practically unlimited volumes of storage or throughput.

Collections are also the billing entities for Azure Cosmos DB. Each collection is billed hourly, based on the provisioned throughput and used storage space. For more information, see [Azure Cosmos DB Pricing](https://azure.microsoft.com/pricing/details/cosmos-db/). 

### How do I create a database?
You can create databases by using the [Azure portal](https://portal.azure.com), as described in [Add a collection](create-documentdb-dotnet.md#create-collection), one of the [Azure Cosmos DB SDKs](documentdb-sdk-dotnet.md), or the [REST APIs](/rest/api/documentdb/). 

### How do I set up users and permissions?
You can create users and permissions by using one of the [Cosmos DB API SDKs](documentdb-sdk-dotnet.md) or the [REST APIs](/rest/api/documentdb/).  

### Does the DocumentDB API support SQL?
The SQL query language is an enhanced subset of the query functionality that's supported by SQL. The Azure Cosmos DB SQL query language provides rich hierarchical and relational operators and extensibility via JavaScript-based, user-defined functions (UDFs). JSON grammar allows for modeling JSON documents as trees with labeled nodes, which are used by both the Azure Cosmos DB automatic indexing techniques and the SQL query dialect of Azure Cosmos DB. For information about using SQL grammar, see the [QueryDocumentDB][query] article.

### Does the DocumentDB API support SQL aggregation functions?
The DocumentDB API supports low-latency aggregation at any scale via aggregate functions `COUNT`, `MIN`, `MAX`, `AVG`, and `SUM` via the SQL grammar. For more information, see [Aggregate functions](documentdb-sql-query.md#Aggregates).

### How does the DocumentDB API provide concurrency?
The DocumentDB API supports optimistic concurrency control (OCC) through HTTP entity tags, or ETags. Every DocumentDB API resource has an ETag, and the ETag is set on the server every time a document is updated. The ETag header and the current value are included in all response messages. ETags can be used with the If-Match header to allow the server to decide whether a resource should be updated. The If-Match value is the ETag value to be checked against. If the ETag value matches the server ETag value, the resource is updated. If the ETag is no longer current, the server rejects the operation with an "HTTP 412 Precondition failure" response code. The client then re-fetches the resource to acquire the current ETag value for the resource. In addition, ETags can be used with the If-None-Match header to determine whether a re-fetch of a resource is needed.

To use optimistic concurrency in .NET, use the [AccessCondition](https://msdn.microsoft.com/library/azure/microsoft.azure.documents.client.accesscondition.aspx) class. For a .NET sample, see [Program.cs](https://github.com/Azure/azure-documentdb-dotnet/blob/master/samples/code-samples/DocumentManagement/Program.cs) in the DocumentManagement sample on GitHub.

### How do I perform transactions in the DocumentDB API?
The DocumentDB API supports language-integrated transactions via JavaScript-stored procedures and triggers. All database operations inside scripts are executed under snapshot isolation. If it is a single-partition collection, the execution is scoped to the collection. If the collection is partitioned, the execution is scoped to documents with the same partition-key value within the collection. A snapshot of the document versions (ETags) is taken at the start of the transaction and committed only if the script succeeds. If the JavaScript throws an error, the transaction is rolled back. For more information, see [Server-side JavaScript programming for Azure Cosmos DB](programming.md).

### How can I bulk-insert documents into Cosmos DB?
You can bulk-insert documents into Azure Cosmos DB in either of two ways:

* The data migration tool, as described in [Database migration tool for Azure Cosmos DB](import-data.md).
* Stored procedures, as described in [Server-side JavaScript programming for Azure Cosmos DB](programming.md).

### Does the DocumentDB API support resource link caching?
Yes, because Azure Cosmos DB is a RESTful service, resource links are immutable and can be cached. DocumentDB API clients can specify an "If-None-Match" header for reads against any resource-like document or collection and then update their local copies after the server version has changed.

### Is a local instance of DocumentDB API available?
Yes. The [Azure Cosmos DB Emulator](local-emulator.md) provides a high-fidelity emulation of the Cosmos DB service. It supports functionality that's identical to Azure Cosmos DB, including support for creating and querying JSON documents, provisioning and scaling collections, and executing stored procedures and triggers. You can develop and test applications by using the Azure Cosmos DB Emulator, and deploy them to Azure at a global scale by making a single configuration change to the connection endpoint for Azure Cosmos DB.

## Develop against the API for MongoDB
### What is the Azure Cosmos DB API for MongoDB?
The Azure Cosmos DB API for MongoDB is a compatibility layer that allows applications to easily and transparently communicate with the native Azure Cosmos DB database engine by using existing, community-supported Apache MongoDB APIs and drivers. Developers can now use existing MongoDB tool chains and skills to build applications that take advantage of Azure Cosmos DB. Developers benefit from the unique capabilities of Azure Cosmos DB, which include auto-indexing, backup maintenance, financially backed service level agreements (SLAs), and so on.

### How do I connect to my API for MongoDB database?
The quickest way to connect to the Azure Cosmos DB API for MongoDB is to head over to the [Azure portal](https://portal.azure.com). Go to your account and then, on the left navigation menu, click **Quick Start**. Quick Start is the best way to get code snippets to connect to your database. 

Azure Cosmos DB enforces strict security requirements and standards. Azure Cosmos DB accounts require authentication and secure communication via SSL, so be sure to use TLSv1.2.

For more information, see [Connect to your API for MongoDB database](connect-mongodb-account.md).

### Are there additional error codes for an API for MongoDB database?
In addition to the common MongoDB error codes, the MongoDB API has its own specific error codes:


| Error               | Code  | Description  | Solution  |
|---------------------|-------|--------------|-----------|
| TooManyRequests     | 16500 | The total number of request units consumed has exceeded the provisioned request-unit rate for the collection and has been throttled. | Consider scaling the throughput of the collection from the Azure portal or retrying again. |
| ExceededMemoryLimit | 16501 | As a multi-tenant service, the operation has exceeded the client's memory allotment. | Reduce the scope of the operation through more restrictive query criteria or contact support from the [Azure portal](https://portal.azure.com/?#blade/Microsoft_Azure_Support/HelpAndSupportBlade). <br><br>Example: *&nbsp;&nbsp;&nbsp;&nbsp;db.getCollection('users').aggregate([<br>&nbsp;&nbsp;&nbsp;&nbsp;&nbsp;&nbsp;&nbsp;&nbsp;{$match: {name: "Andy"}}, <br>&nbsp;&nbsp;&nbsp;&nbsp;&nbsp;&nbsp;&nbsp;&nbsp;{$sort: {age: -1}}<br>&nbsp;&nbsp;&nbsp;&nbsp;])*) |

## Develop with the Table API

### How can I use the Table API offering? 
The Azure Cosmos DB Table API is available in the [Azure portal][azure-portal]. First you must sign up for an Azure subscription. After you've signed up, you can add an Azure Cosmos DB Table API account to your Azure subscription, and then add tables to your account. 

You can find the supported languages and associated quick-starts in the [Introduction to Azure Cosmos DB Table API](table-introduction.md).

### Do I need a new SDK to use the Table API? 
No, existing storage SDKs should still work. However it is recommended that one always gets the latest SDKs for the best support and in many cases superior performance. See the list of available languages in the [Introduction to Azure Cosmos DB Table API](table-introduction.md).

### Where is Table API not identical with Azure Table storage behavior?
There are some behavior differences that users coming from Azure Table storage who want to create tables with the Azure Cosmos DB Table API should be aware of:

* Azure Cosmos DB Table API uses a reserved capacity model in order to ensure guaranteed performance but this means that one pays for the capacity as soon as the table is created, even if the capacity isn't being used. With Azure Table storage one only pays for capacity that is actually used. This helps to explain why Table API can offer a 10 ms read and 15 ms write SLA at the 99th percentile while Azure Table storage offers a 10 second SLA. But as a consequence, with Table API tables, even empty tables without any requests, cost money in order to ensure the capacity is available to handle any requests to them at the SLA offered by Azure Cosmos DB.
* Query results returned by the Table API are not sorted in partition key/row key order as they are in Azure Table storage.
* Row keys can only be up to 255 bytes
* CreateIfNotExists calls are throttled by a management throttle that is fixed and separate from other table operations that are covered by RUs. This means that those making large numbers of CreateIfNotExists get throttled and won't be able to do anything about it because the limit is not coming from their RUs.
* CORS is not currently supported
* Table names in Azure Table storage are not case-sensitive, but they are in Azure Cosmos DB Table API

In terms of the REST API there are a number of endpoints/query options that are not supported by Azure Cosmos DB Table API:
| Rest Method(s) | Rest Endpoint/Query Option | Doc URLs | Explanation |
| ------------| ------------- | ---------- | ----------- |
| GET, PUT | /?restype=service@comp=properties| [Set Table Service Properties](https://docs.microsoft.com/en-us/rest/api/storageservices/set-table-service-properties) and [Get Table Service Properties](https://docs.microsoft.com/en-us/rest/api/storageservices/get-table-service-properties) | This endpoint is used to set CORS rules, storage analytics configuration, and logging settings. CORS is currently not supported and analytics and logging are handled differently in Azure Cosmos DB than Azure Storage Tables |
| OPTIONS | /<table-resource-name> | [Pre-flight CORS table request](https://docs.microsoft.com/en-us/rest/api/storageservices/preflight-table-request) | This is part of CORS which Azure Cosmos DB does not currently support. |
| GET | /?restype=service@comp=stats | [Get Table Service Stats](https://docs.microsoft.com/en-us/rest/api/storageservices/get-table-service-stats) | Provides information how quickly data is replicating between primary and secondaries. This isn't needed in Cosmos DB as the replication is part of writes. |
| GET, PUT | /mytable?comp=acl | [Get Table ACL](https://docs.microsoft.com/en-us/rest/api/storageservices/get-table-acl) and [Set Table ACL](https://docs.microsoft.com/en-us/rest/api/storageservices/set-table-acl) | This gets and sets the stored access policies used to manage Shared Access Signatures (SAS). Although SAS is supported, they are set and managed differently. |

In addition Azure Cosmos DB Table API only supports the JSON format, not ATOM.

While Azure Cosmos DB supports Shared Access Signatures (SAS) there are certain policies it doesn't support, specifically those related to management operations such as the right to create new tables.

For the .NET SDK in particular, there are some classes and methods that Azure Cosmos DB does not currently support.

| Class | Unsupported Method |
|-------|-------- |
| CloudTableClient | \*ServiceProperties* |
|                  | \*ServiceStats* |
| CloudTable | SetPermissions* |
|            | GetPermissions* |
| TableServiceContext | * (this class is actually deprecated) |
| TableServiceEntity | " " |
| TableServiceExtensions | " " |
| TableServiceQuery | " " |

If any of these differences are a problem for your project please contact [askcosmosdb@microsoft.com](mailto:askcosmosdb@microsoft.com) and let us know.

### How do I provide feedback about the SDK or bugs?
You can share your feedback in any of the following ways:

* [Uservoice](https://feedback.azure.com/forums/599062-azure-cosmos-db-table-api)
* [MSDN forum](https://social.msdn.microsoft.com/forums/azure/en-US/home?forum=AzureDocumentDB)
* [Stackoverflow](http://stackoverflow.com/questions/tagged/azure-cosmosdb)

### What is the connection string that I need to use to connect to the Table API?
The connection string is:
```
DefaultEndpointsProtocol=https;AccountName=<AccountNamefromCosmos DB;AccountKey=<FromKeysPaneofCosmosDB>;TableEndpoint=https://<AccountNameFromDocumentDB>.table.cosmosdb.azure.com
```
You can get the connection string from the Connection String page in the Azure portal. 

### How do I override the config settings for the request options in the .NET SDK for the Table API?
For information about config settings, see [Azure Cosmos DB capabilities](../cosmos-db/tutorial-develop-table-dotnet.md#azure-cosmos-db-capabilities). Some settings are handled on the CreateCloudTableClient method and other via the app.config in the appSettings section in the client application.

### Are there any changes for customers who are using the existing Azure Table storage SDKs?
None. There are no changes for existing or new customers who are using the existing Azure Table storage SDKs. 

### How do I view table data that is stored in Azure Cosmos DB for use with the Table API? 
You can use the Azure portal to browse the data. You can also use the Table API code or the tools mentioned in the next answer. 

### Which tools work with the Table API? 
You can use the [Azure Storage Explorer](https://docs.microsoft.com/en-us/azure/vs-azure-tools-storage-manage-with-storage-explorer).

Tools with the flexibility to take a connection string in the format specified previously can support the new Table API. A list of table tools is provided on the [Azure Storage Client Tools](../storage/common/storage-explorers.md) page. 

### Do PowerShell or Azure CLI work with the Table API?
There is support for [PowerShell](table-powershell.md). Azure CLI support is not currently available.

### Is the concurrency on operations controlled?
Yes, optimistic concurrency is provided via the use of the ETag mechanism. 

### Is the OData query model supported for entities? 
Yes, the Table API supports OData query and LINQ query. 

### Can I connect to Azure Table Storage and Azure Cosmos DB Table API side by side in the same application? 
Yes, you can connect by creating two separate instances of the CloudTableClient, each pointing to its own URI via the connection string.

### How do I migrate an existing Azure Table storage application to this offering?
[AzCopy](https://docs.microsoft.com/en-us/azure/storage/common/storage-use-azcopy) and the [Azure Cosmos DB Data Migration Tool](import-data.md) are both supported.

### How is expansion of the storage size done for this service if, for example, I start with *n* GB of data and my data will grow to 1 TB over time? 
Azure Cosmos DB is designed to provide unlimited storage via the use of horizontal scaling. The service can monitor and effectively increase your storage. 

### How do I monitor the Table API offering?
You can use the Table API **Metrics** pane to monitor requests and storage usage. 

### How do I calculate the throughput I require?
You can use the capacity estimator to calculate the TableThroughput that's required for the operations. For more information, see [Estimate Request Units and Data Storage](https://www.documentdb.com/capacityplanner). In general, you can represent your entity as JSON and provide the numbers for your operations. 

### Can I use the Table API SDK locally with the emulator?
Not at this time.

### Can my existing application work with the Table API? 
Yes, the same API is supported.

### Do I need to migrate my existing Azure Table storage applications to the SDK if I do not want to use the Table API features?
No, you can create and use existing Azure Table storage assets without interruption of any kind. However, if you do not use the Table API, you cannot benefit from the automatic index, the additional consistency option, or global distribution. 

### How do I add replication of the data in the Table API across multiple regions of Azure?
You can use the Azure Cosmos DB portal’s [global replication settings](tutorial-global-distribution-documentdb.md#portal) to add regions that are suitable for your application. To develop a globally distributed application, you should also add your application with the PreferredLocation information set to the local region for providing low read latency. 

### How do I change the primary write region for the account in the Table API?
You can use the Azure Cosmos DB global replication portal pane to add a region and then fail over to the required region. For instructions, see [Developing with multi-region Azure Cosmos DB accounts](regional-failover.md). 

### How do I configure my preferred read regions for low latency when I distribute my data? 
To help read from the local location, use the PreferredLocation key in the app.config file. For existing applications, the Table API throws an error if LocationMode is set. Remove that code, because the Table API picks up this information from the app.config file. For more information, see [Azure Cosmos DB capabilities](../cosmos-db/tutorial-develop-table-dotnet.md#azure-cosmos-db-capabilities).

### How should I think about consistency levels in the Table API? 
Azure Cosmos DB provides well-reasoned trade-offs between consistency, availability, and latency. Azure Cosmos DB offers five consistency levels to Table API developers, so you can choose the right consistency model at the table level and make individual requests while querying the data. When a client connects, it can specify a consistency level. You can change the level via the consistencyLevel argument of CreateCloudTableClient. 

The Table API provides low-latency reads with "Read your own writes," with Bounded-staleness consistency as the default. For more information, see [Consistency levels](consistency-levels.md). 

By default, Azure Table storage provides Strong consistency within a region and Eventual consistency in the secondary locations. 

### Does Azure Cosmos DB Table API offer more consistency levels than Azure Table storage?
Yes, for information about how to benefit from the distributed nature of Azure Cosmos DB, see [Consistency levels](consistency-levels.md). Because guarantees are provided for the consistency levels, you can use them with confidence. For more information, see [Azure Cosmos DB capabilities](../cosmos-db/tutorial-develop-table-dotnet.md#azure-cosmos-db-capabilities).

### When global distribution is enabled, how long does it take to replicate the data?
Azure Cosmos DB commits the data durably in the local region and pushes the data to other regions immediately in a matter of milliseconds. This replication is dependent only on the round-trip time (RTT) of the datacenter. To learn more about the global-distribution capability of Azure Cosmos DB, see [Azure Cosmos DB: A globally distributed database service on Azure](distribute-data-globally.md).

### Can the read request consistency level be changed?
With Azure Cosmos DB, you can set the consistency level at the container level (on the table). By using the .NET SDK, you can change the level by providing the value for TableConsistencyLevel key in the app.config file. The possible values are: Strong, Bounded Staleness, Session, Consistent Prefix, and Eventual. For more information, see [Tunable data consistency levels in Azure Cosmos DB](consistency-levels.md). The key idea is that you cannot set the request consistency level at more than the setting for the table. For example, you cannot set the consistency level for the table at Eventual and the request consistency level at Strong. 

### How does the Table API handle failover if a region goes down? 
The Table API leverages the globally distributed platform of Azure Cosmos DB. To ensure that your application can tolerate datacenter downtime, enable at least one more region for the account in the Azure Cosmos DB portal [Developing with multi-region Azure Cosmos DB accounts](regional-failover.md). You can set the priority of the region by using the portal [Developing with multi-region Azure Cosmos DB accounts](regional-failover.md). 

You can add as many regions as you want for the account and control where it can fail over to by providing a failover priority. Of course, to use the database, you need to provide an application there too. When you do so, your customers will not experience downtime. The [latest .NET client SDK](table-sdk-dotnet.md) is auto homing but the other SDKs are not. That is, it can detect the region that's down and automatically fail over to the new region.

### Is the Table API enabled for backups?
Yes, the Table API leverages the platform of Azure Cosmos DB for backups. Backups are made automatically. For more information, see [Online backup and restore with Azure Cosmos DB](online-backup-and-restore.md).

 
### Does the Table API index all attributes of an entity by default?
Yes, all attributes of an entity are indexed by default. For more information, see [Azure Cosmos DB: Indexing policies](indexing-policies.md). 

### Does this mean I do not have to create multiple indexes to satisfy the queries? 
Yes, Azure Cosmos DB Table API provides automatic indexing of all attributes without any schema definition. This automation frees developers to focus on the application rather than on index creation and management. For more information, see [Azure Cosmos DB: Indexing policies](indexing-policies.md).

### Can I change the indexing policy?
Yes, you can change the indexing policy by providing the index definition. For more information, see [Azure Cosmos DB capabilities](../cosmos-db/tutorial-develop-table-dotnet.md#azure-cosmos-db-capabilities). You need to properly encode and escape the settings. 

for the non-.NET SDKs the indexing policy can only be set in the portal at **Data Explorer**, navigate to the specific table you want to change and then go to the **Scale & Settings**->Indexing Policy, make the desired change and then **Save**.

From the .NET SDK it can be submitted in the app.config file:
```
{
  "indexingMode": "consistent",
  "automatic": true,
  "includedPaths": [
    {
      "path": "/somepath",
      "indexes": [
        {
          "kind": "Range",
          "dataType": "Number",
          "precision": -1
        },
        {
          "kind": "Range",
          "dataType": "String",
          "precision": -1
        } 
      ]
    }
  ],
  "excludedPaths": 
[
 {
      "path": "/anotherpath"
 }
]
}
```

### Azure Cosmos DB as a platform seems to have lot of capabilities, such as sorting, aggregates, hierarchy, and other functionality. Will you be adding these capabilities to the Table API? 
The Table API provides the same query functionality as Azure Table storage. Azure Cosmos DB also supports sorting, aggregates, geospatial query, hierarchy, and a wide range of built-in functions. We will provide additional functionality in the Table API in a future service update. For more information, see [SQL queries for Azure Cosmos DB DocumentDB API](../documentdb/documentdb-sql-query.md).
 
### When should I change TableThroughput for the Table API?
You should change TableThroughput when either of the following conditions applies:
* You're performing an extract, transform, and load (ETL) of data, or you want to upload a lot of data in short amount of time. 
* You need more throughput from the container at the back end. For example, you see that the used throughput is more than the provisioned throughput, and you are getting throttled. For more information, see [Set throughput for Azure Cosmos DB containers](set-throughput.md).

### Can I scale up or scale down the throughput of my Table API table? 
Yes, you can use the Azure Cosmos DB portal’s scale pane to scale the throughput. For more information, see [Set throughput](set-throughput.md).

### Is a default TableThroughput set for newly provisioned tables?
Yes, if you do not override the TableThroughput via app.config and do not use a pre-created container in Azure Cosmos DB, the service creates a table with throughput of 400.
 
### Is there any change of pricing for existing customers of the Azure Table storage service?
None. There is no change in price for existing Azure Table storage customers. 

### How is the price calculated for the Table API? 
The price depends on the allocated TableThroughput. 

### How do I handle any throttling on the tables in Table API offering? 
If the request rate exceeds the capacity of the provisioned throughput for the underlying container, you will get an error, and the SDK will retry the call by applying the retry policy.

### Why do I need to choose a throughput apart from PartitionKey and RowKey to take advantage of the Table API offering of Azure Cosmos DB?
Azure Cosmos DB sets a default throughput for your container if you do not provide one in the app.config file or via the portal. 

Azure Cosmos DB provides guarantees for performance and latency, with upper bounds on operation. This guarantee is possible when the engine can enforce governance on the tenant's operations. Setting TableThroughput ensures that you get the guaranteed throughput and latency, because the platform reserves this capacity and guarantees operational success. 

By using the throughput specification, you can elastically change it to benefit from the seasonality of your application, meet the throughput needs, and save costs.

### Azure Table storage has been very inexpensive for me, because I pay only to store the data, and I rarely query. The Azure Cosmos DB Table API offering seems to be charging me even though I have not performed a single transaction or stored anything. Can you please explain?

Azure Cosmos DB is designed to be a globally distributed, SLA-based system with guarantees for availability, latency, and throughput. When you reserve throughput in Azure Cosmos DB, it is guaranteed, unlike the throughput of other systems. Azure Cosmos DB provides additional capabilities that customers have requested, such as secondary indexes and global distribution.  

### I never get a “quota full" notification (indicating that a partition is full) when I ingest data into Azure Table storage. With the Table API, I do get this message. Is this offering limiting me and forcing me to change my existing application?

Azure Cosmos DB is an SLA-based system that provides unlimited scale, with guarantees for latency, throughput, availability, and consistency. To ensure guaranteed premium performance, make sure that your data size and index are manageable and scalable. The 10-GB limit on the number of entities or items per partition key is to ensure that we provide great lookup and query performance. To ensure that your application scales well even for Azure Storage, we recommend that you *not* create a hot partition by storing all information in one partition and querying it. 

### So PartitionKey and RowKey are still required with the Table API? 
Yes. Because the surface area of the Table API is similar to that of the Azure Table storage SDK, the partition key provides an efficient way to distribute the data. The row key is unique within that partition. The row key needs to be present and can't be null as in the standard SDK. The length of RowKey is 255 bytes and the length of PartitionKey is 1 KB. 

### What are the error messages for the Table API?
Azure Table storage and Azure Cosmos DB Table API use the same SDKs so most of the errors will be the same.

### Why do I get throttled when I try to create lot of tables one after another in the Table API?
Azure Cosmos DB is an SLA-based system that provides latency, throughput, availability, and consistency guarantees. Because it is a provisioned system, it reserves resources to guarantee these requirements. The rapid rate of creation of tables is detected and throttled. We recommend that you look at the rate of creation of tables and lower it to less than 5 per minute. Remember that the Table API is a provisioned system. The moment you provision it, you will begin to pay for it. 

## Develop against the Graph API (Preview)
### How can I apply the functionality of Graph API (Preview) to Azure Cosmos DB?
You can use an extension library to apply the functionality of Graph API (Preview). This library is called Microsoft Azure Graphs, and it is available on NuGet. 

### It looks like you support the Gremlin graph traversal language. Do you plan to add more forms of query?
Yes, we plan to add other mechanisms for query in the future. 

### How can I use the new Graph API (Preview) offering? 
To get started, complete the [Graph API](../cosmos-db/create-graph-dotnet.md) quick-start article.

<<<<<<< HEAD
<a id="cassandra"></a>
## Develop against the Cassandra API (preview)
=======
## Develop with the Apache Cassandra API (preview)
>>>>>>> 0cedf58c

### What is the protocol version supported in the preview? Do you plan to support other protocols?
Apache Cassandra API for Azure Cosmos DB currently supports CQL version 4. To provide feedback on the support of additional models, please create requests using [uservoice feedback](https://feedback.azure.com/forums/263030-azure-cosmos-db) or send an email to [askcosmosdbcassandra@microsoft.com](mailto:askcosmosdbcassandra@microsoft.com). 

### Is it possible to create multiple tables with Apache Cassandra API of Azure Cosmos DB?
Azure Cosmos DB is a resource governed system for both data and control plane activities. Containers like collections and tables are runtime entities that are provisioned for a certain throughput capacity. The creation of these containers in quick succession is not expected activity and may be throttled. If you have tests that drop/create tables immediately - please try to space them out or reuse existing tables after removing data.

### What is maximum number of tables that can be created?
There is no physical limit on the number of tables that can be created. Please send an email to [askcosmosdbcassandra@microsoft.com](mailto:askcosmosdbcassandra@microsoft.com) if you have a very large number of tables (total steady size exceeding 10 TB) that need to be created from usual 10s or 100s. 

### What is the maximum number of keyspaces that can be created? 
There is no physical limit on the number of keyspaces that can be created as they are metadata containers. Please send an email at [askcosmosdbcassandra@microsoft.com](mailto:askcosmosdbcassandra@microsoft.com) if you need to create a very large number of keyspaces. 

### Is it possible to bring in a lot of data after starting from a normal table? 
Storage capacity is automatically managed and increases as you push in more data. This ensures you have enough throughput to support this much amount of data, so you can confidently import as much data as you need.

### Is it possible to supply yaml file settings to configure Apache Casssandra API of Azure Cosmos DB behavior?
the Apache Cassandra API of Azure Cosmos DB is a platform service. It provides protocol level compatibilty for executing operations. It hides the complexity of management, monitoring, and configuration. As a developer and user, you do not need to worry about availability, tombstones, key cache, row cache, bloom filters, and a multitude of other settings. The Azure Cosmos DB Apache Cassandra API focuses on providing the read and write performance that you require without the overhead.

### Will Apache Cassandra API for Azure Cosmos DB support node addition/cluster status/node status commands?
Apache Cassandra API is a platform service that makes capacity planning and responding to elasticity demands for throughput and storage a breeze. With Azure Cosmos DB, you provision the throughput you need. Then you can scale it up and down any number of times through the day without worrying about adding/deleting nodes or managing them. This also means that you do not need to use a node or cluster management tool. 

### What happens with respect to various config settings for keyspace creation?
Azure Cosmos DB provides global distribution out of the box for availability and low latency reasons. You do not need to setup replicas. All writes are always durably quorum committed in any region where you write or distribute data to while providing performance guarantees. For this reason, config settings such as `Simple Strategy` and `Network Topology Strategy` are ignored. 

### What happens with respect to various settings for table metadata like bloom filters, caching, read repair changes, gc_grace, and compression memtable_flush_period?
Azure Cosmos DB provides performance for reads/writes and throughput without the need to touch any of the configuration settings and risk accidentlly manipulating them. This eliminates a whole set of configuration settings that are tough to manage and maintain.

### What is the default consistency of an Apache Cassandra API account?
Azure Cosmos DB supports five consistency levels out of the box, as described in [Tunable data consistency levels in Azure Cosmos DB](consistency-levels.md). The Apache Cassandra API currently only supports session consistency. 

### Is time to live (TTL) supported for Cassandra tables? 
Yes, TTL is supported for table. 

### What is the default throughput of a table when created through CQL? What If I need to change it?
Azure Cosmos DB uses request units per second (RU/s) as the currency for providing throughput. Tables created through CQL have 400 RU/s provisioned by default. You can change the throughput of a table in the Azure portal, and scale up to 10,000 RU. If you need more than 10,000 RU/s during preview, create your table by using the Azure portal. Or if you need this capability for CQL, please connect with us at [askcosmosdbcassandra@microsoft.com](mailto:askcosmosdbcassandra@microsoft.com). 

###  Is it possible to monitor node status, replica status, gc, and OS parameters? What should I monitor?
Azure Cosmos DB is a platform service that helps you increase productivity and not worry about managing and monitoring infrastructure. The metric you want to monitor is throughput, which is available on the Throughput tab of the Azure Cosmos DB Metrics page in the Azure portal. These charts indicate whether you are getting throttled and need to increase or decrease the throughput. For more information, see [Monitor Azure Cosmos DB](monitor-accounts.md) and [Monitoring and debugging with metrics in Azure Cosmos DB](use-metrics.md).

### Which client SDKs can work with Apache Cassandra API of Azure Cosmos DB?
The Apache Cassandra API has been tested with the C#, Java, Python, and Node Apache Cassandra drivers. If you have other drivers that you use and need assistance, please email us at [askcosmosdbcassandra@microsoft.com](mailto:askcosmosdbcassandra@microsoft.com).

### How do I get RU capacity planning for the Apache Cassandra API?
Azure Cosmos DB provides a [capacity planner](https://www.documentdb.com/capacityplanner). You provide a json representation of the entity and the planner get the RUs required for point read/writes. For queries and other operations, existing drivers return the metadata that has the RU consumption information. You can utilize that information for accurate planning. 

### Is composite primary key supported?
Yes, you can use regular syntax to create a composite partition key. 

### Can I use sstable loader for data loading?
No, sstable loader is not currently supported. 

### Can an on-premise Cassandra cluster be paired with the Azure Cosmos DB Apache Cassandra API?
Please email us at [askcosmosdbcassandra@microsoft.com](mailto:askcosmosdbcassandra@microsoft.com) and describe your scenarios. The service is has an optimized experience for Cloud environment without the overhead of operations.

### Do I need to take snapshots and incremental backups? 
Azure Cosmos DB provides two free full backups taken every four hours, across all APIs. This ensures you do not need to create a backup schedule. If you want to modify the retention and frequency of backups, please email us at [askcosmosdbcassandra@microsoft.com](mailto:askcosmosdbcassandra@microsoft.com). 

### Where can I provide feedback if a feature in the regular Cassandra API does not work?
Please send an email to [askcosmosdbcassandra@microsoft.com](mailto:askcosmosdbcassandra@microsoft.com).

### Where can I suggest new features for the Apache Cassandra API?
Please send an email to [askcosmosdbcassandra@microsoft.com](mailto:askcosmosdbcassandra@microsoft.com). Alternatively, you can provide a feedback on the [uservoice feedback](https://feedback.azure.com/forums/263030-azure-cosmos-db) site. 

### Why do I need to choose a throughput level?
Azure Cosmos DB sets the default throughput for your container based on where you create the table from, portal or CQL. 

Azure Cosmos DB provides guarantees for performance and latency, with upper bounds on operations. This guarantee is possible because the engine can enforce governance on the tenant's operations. Setting throughput ensures that you get the guaranteed throughput and latency, because the platform reserves this capacity and guarantees operational success. For more information, see [Request Units in Azure Cosmos DB](request-units.md).

By using the throughput specification, you can elastically change it to benefit from the seasonality of your application, meet your throughput needs, and save costs.

### I never get a “quota full" notification (indicating that a partition is full) when I ingest data into regular Cassandra. With the Azure Cosmos DB Cassandra API, I do get this message. Is this offering limiting me and forcing me to change my existing application?

Azure Cosmos DB is an SLA-based system that provides unlimited scale, with guarantees for latency, throughput, availability, and consistency. To ensure guaranteed premium performance, make sure that your data size and index are manageable and scalable. The 10-GB limit on the number of entities or items per partition key is to ensure that Azure Cosmos DB provides great lookup and query performance. To ensure that your application scales well even for Azure Storage, we recommend that you *not* create a hot partition by storing all information in one partition and querying it. 

### How does the Cassandra API handle failover if a region goes down? 
The Azure Cosmos DB Cassandra API borrows from the globally distributed platform of Azure Cosmos DB. To ensure that your application can tolerate datacenter downtime, enable at least one more region for the account in the Azure Cosmos DB portal. You can set the priority of the region by using the portal as described in [Developing with multi-region Azure Cosmos DB accounts](regional-failover.md). 

You can add as many regions as you want for the account, and control where the account fails over to by providing a failover priority. Of course, to use the database, you need to provide an application there as well. When you do so, your customers will not experience downtime.  

### Is the Apache Cassandra API enabled for backups?
Yes, the Azure Cosmos DB Cassandra API has the same backups as Azure Cosmos DB. Backups are made automatically. For more information, see [Online backup and restore with Azure Cosmos DB](online-backup-and-restore.md).
 
### Does the Apache Cassandra API index all attributes of an entity by default?
Yes, all attributes of an entity are indexed by default by Azure Cosmos DB. For more information, see [Azure Cosmos DB: Indexing policies](indexing-policies.md). You get benefits of guaranteed performance with consistent indexing and durable quorum committed writes. 

### Does this mean I do not have to create multiple indexes to satisfy the queries? 
Yes, Azure Cosmos DB provides automatic indexing of all attributes without any schema definition. This automation frees developers to focus on the application rather than on index creation and management. For more information, see [Azure Cosmos DB: Indexing policies](indexing-policies.md).

### Can I change the indexing policy?
Yes, you can change the indexing policy by providing the index definition. For more information, see [Azure Cosmos DB capabilities](../cosmos-db/tutorial-develop-table-dotnet.md#azure-cosmos-db-capabilities). You need to properly encode and escape the settings. For more information, send email to [askcosmosdbcassandra@microsoft.com](mailto:askcosmosdbcassandra@microsoft.com). 

Here's a sample in string json format in the app.config file:

```csharp
{
  "indexingMode": "consistent",
  "automatic": true,
  "includedPaths": [
    {
      "path": "/somepath",
      "indexes": [
        {
          "kind": "Range",
          "dataType": "Number",
          "precision": -1
        },
        {
          "kind": "Range",
          "dataType": "String",
          "precision": -1
        } 
      ]
    }
  ],
  "excludedPaths": 
[
 {
      "path": "/anotherpath"
 }
]
}
```
### Can I use the new Cassandra API SDK locally with the emulator?
The [local emulator](local-emulator.md) does not currently support the Cassandra API. 

<a id="moving-to-cosmos-db"></a>
## Questions from DocumentDB customers
### Why are you moving to Azure Cosmos DB? 

Azure Cosmos DB is the next big leap in globally distributed, at-scale cloud databases. As a DocumentDB customer, you now have access to the breakthrough system and capabilities offered by Azure Cosmos DB.

Azure Cosmos DB started as “Project Florence” in 2010 to address the pain points faced by developers in building large-scale applications inside Microsoft. The challenges of building globally distributed apps are not unique to Microsoft, so we made the first generation of this technology available in 2015 to Azure developers in the form of Azure DocumentDB. 

Since that time, we’ve added new features and introduced significant new capabilities. Azure Cosmos DB is the result. As a part of this release, DocumentDB customers, with their data, automatically and seamlessly become Azure Cosmos DB customers. These capabilities are in the areas of the core database engine, as well as global distribution, elastic scalability, and industry-leading, comprehensive SLAs. Specifically, we have evolved the Azure Cosmos DB database engine to efficiently map all popular data models, type systems, and APIs to the underlying data model of Azure Cosmos DB. 

The current developer-facing manifestation of this work is the new support for [Gremlin](../cosmos-db/graph-introduction.md) and [Table storage APIs](../cosmos-db/table-introduction.md). And this is just the beginning. We plan to add other popular APIs and newer data models over time, with more advances in performance and storage at global scale. 

It is important to point out that the DocumentDB [SQL dialect](../documentdb/documentdb-sql-query.md) has always been just one of the many APIs that the underlying Azure Cosmos DB can support. For developers who use a fully managed service such as Azure Cosmos DB, the only interface to the service is the APIs that are exposed by the service. Nothing really changes for existing DocumentDB customers. In Azure Cosmos DB, you get exactly the same SQL API that DocumentDB offers. And now (and in the future), you can access other previously inaccessible capabilities 

Another manifestation of our continued work is the extended foundation for global and elastic scalability of throughput and storage. We have made several foundational enhancements to the global distribution subsystem. One of the many such developer-facing features is the Consistent Prefix consistency model, which makes a total five well-defined consistency models. We will release many more interesting capabilities as they mature. 

### What do I need to do to ensure that my DocumentDB resources continue to run on Azure Cosmos DB?

You need to make no changes at all. Your DocumentDB resources are now Azure Cosmos DB resources, and there was no interruption in the service when this move occurred.

### What changes do I need to make for my app to work with Azure Cosmos DB?

There are no changes to make. Classes, namespaces, and NuGet package names have not changed. As always, we recommend that you keep your SDKs up to date to take advantage of the latest features and improvements. 

### What's changed in the Azure portal?

DocumentDB no longer appears in the portal as an Azure service. In its place is a new Azure Cosmos DB icon, as shown in the following image. All your collections are available, as they were before, and you can still scale throughput, change consistency levels, and monitor SLAs. The capabilities of Data Explorer (Preview) have been enhanced. You can now view and edit documents, create and run queries, and work with stored procedures, triggers, and UDF from one page, as shown in the following image: 

![The Azure Cosmos DB Collections page](./media/faq/cosmos-db-data-explorer.png)

### Are there changes to pricing?

No, the cost of running your app on Azure Cosmos DB is the same as it was before.

### Are there changes to the SLAs?

No, the SLAs for availability, consistency, latency, and throughput are unchanged and are still displayed in the portal. For more information, see [SLA for Azure Cosmos DB](https://azure.microsoft.com/support/legal/sla/cosmos-db/).
   
![To-do app with sample data](./media/faq/azure-cosmosdb-portal-metrics-slas.png)


[azure-portal]: https://portal.azure.com
[query]: documentdb-sql-query.md<|MERGE_RESOLUTION|>--- conflicted
+++ resolved
@@ -416,12 +416,7 @@
 ### How can I use the new Graph API (Preview) offering? 
 To get started, complete the [Graph API](../cosmos-db/create-graph-dotnet.md) quick-start article.
 
-<<<<<<< HEAD
-<a id="cassandra"></a>
-## Develop against the Cassandra API (preview)
-=======
 ## Develop with the Apache Cassandra API (preview)
->>>>>>> 0cedf58c
 
 ### What is the protocol version supported in the preview? Do you plan to support other protocols?
 Apache Cassandra API for Azure Cosmos DB currently supports CQL version 4. To provide feedback on the support of additional models, please create requests using [uservoice feedback](https://feedback.azure.com/forums/263030-azure-cosmos-db) or send an email to [askcosmosdbcassandra@microsoft.com](mailto:askcosmosdbcassandra@microsoft.com). 
