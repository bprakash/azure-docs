--- conflicted
+++ resolved
@@ -14,11 +14,7 @@
 ms.tgt_pltfrm: na
 ms.devlang: na
 ms.topic: article
-<<<<<<< HEAD
 ms.date: 11/15/2017
-=======
-ms.date: 11/02/2017
->>>>>>> 737ef729
 ms.author: mimig
 
 ---
