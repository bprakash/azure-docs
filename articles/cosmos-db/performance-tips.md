--- conflicted
+++ resolved
@@ -18,7 +18,6 @@
 ms.author: mimig
 
 ---
-<<<<<<< HEAD
 > [!div class="op_single_selector"]
 > * [Java](performance-tips-java.md)
 > * [.NET](performance-tips.md)
@@ -26,14 +25,10 @@
 > 
 
 # Performance tips for Azure Cosmos DB and .NET
+
+[!INCLUDE [cosmos-db-sql-api](../../includes/cosmos-db-sql-api.md)]
+
 Azure Cosmos DB is a fast and flexible distributed database that scales seamlessly with guaranteed latency and throughput. You do not have to make major architecture changes or write complex code to scale your database with Azure Cosmos DB. Scaling up and down is as easy as making a single API call or [SDK method call](set-throughput.md#set-throughput-sdk). However, because Azure Cosmos DB is accessed via network calls there are client-side optimizations you can make to achieve peak performance when using the [SQL .NET SDK](documentdb-sdk-dotnet.md).
-=======
-# Performance tips for Azure Cosmos DB
-
-[!INCLUDE [cosmos-db-sql-api](../../includes/cosmos-db-sql-api.md)]
-
-Azure Cosmos DB is a fast and flexible distributed database that scales seamlessly with guaranteed latency and throughput. You do not have to make major architecture changes or write complex code to scale your database with Cosmos DB. Scaling up and down is as easy as making a single API call or [SDK method call](set-throughput.md#set-throughput-sdk). However, because Cosmos DB is accessed via network calls there are client-side optimizations you can make to achieve peak performance.
->>>>>>> cf3a142b
 
 So if you're asking "How can I improve my database performance?" consider the following options:
 
