---
title: Mounting an Azure Files volume in Azure Container Instances
description: Learn how to mount an Azure Files volume to persist state with Azure Container Instances
services: container-instances
documentationcenter: ''
author: seanmck
manager: timlt
editor: ''
tags:
keywords:

ms.assetid:
ms.service: container-instances
ms.devlang: azurecli
ms.topic: article
ms.tgt_pltfrm: na
ms.workload: na
ms.date: 08/31/2017
ms.author: seanmck
ms.custom: mvc
---

# Mounting an Azure file share with Azure Container Instances

By default, Azure Container Instances are stateless. If the container crashes or stops, all of its state is lost. To persist state beyond the lifetime of the container, you must mount a volume from an external store. This article shows how to mount an Azure file share for use with Azure Container Instances.

## Create an Azure file share

Before using an Azure file share with Azure Container Instances, you must create it. Run the following script to create a storage account to host the file share and the share itself. The storage account name must be globally unique, so the script adds a random value to the base string.

```azurecli-interactive
# Change these four parameters
ACI_PERS_STORAGE_ACCOUNT_NAME=mystorageaccount$RANDOM
ACI_PERS_RESOURCE_GROUP=myResourceGroup
ACI_PERS_LOCATION=eastus
ACI_PERS_SHARE_NAME=acishare

# Create the storage account with the parameters
az storage account create -n $ACI_PERS_STORAGE_ACCOUNT_NAME -g $ACI_PERS_RESOURCE_GROUP -l $ACI_PERS_LOCATION --sku Standard_LRS

# Export the connection string as an environment variable, this is used when creating the Azure file share
export AZURE_STORAGE_CONNECTION_STRING=`az storage account show-connection-string -n $ACI_PERS_STORAGE_ACCOUNT_NAME -g $ACI_PERS_RESOURCE_GROUP -o tsv`

# Create the share
az storage share create -n $ACI_PERS_SHARE_NAME
```

## Acquire storage account access details

To mount an Azure file share as a volume in Azure Container Instances, you need three values: the storage account name, the share name, and the storage access key.

If you used the script above, the storage account name was created with a random value at the end. To query the final string (including the random portion), use the following commands:

```azurecli-interactive
STORAGE_ACCOUNT=$(az storage account list --resource-group $ACI_PERS_RESOURCE_GROUP --query "[?contains(name,'$ACI_PERS_STORAGE_ACCOUNT_NAME')].[name]" -o tsv)
echo $STORAGE_ACCOUNT
```

The share name is already known (it is *acishare* in the script above), so all that remains is the storage account key, which can be found using the following command:

```azurecli-interactive
<<<<<<< HEAD
STORAGE_KEY=$(az storage account keys list --resource-group myResourceGroup --account-name $STORAGE_ACCOUNT --query "[0].value" -o tsv)
=======
STORAGE_KEY=$(az storage account keys list --resource-group $ACI_PERS_RESOURCE_GROUP --account-name $STORAGE_ACCOUNT --query "[0].value" -o tsv)
>>>>>>> d8c8d2b6
echo $STORAGE_KEY
```

## Store storage account access details with Azure key vault

Storage account keys protect access to your data, so we recommend storing them in an Azure key vault.

Create a key vault with the Azure CLI:

```azurecli-interactive
KEYVAULT_NAME=aci-keyvault
az keyvault create -n $KEYVAULT_NAME --enabled-for-template-deployment -g $ACI_PERS_RESOURCE_GROUP
```

The `enabled-for-template-deployment` switch allows Azure Resource Manager to pull secrets from your key vault at deployment time.

Store the storage account key as a new secret in the key vault:

```azurecli-interactive
KEYVAULT_SECRET_NAME=azurefilesstoragekey
az keyvault secret set --vault-name $KEYVAULT_NAME --name $KEYVAULT_SECRET_NAME --value $STORAGE_KEY
```

## Mount the volume

Mounting an Azure file share as a volume in a container is a two-step process. First, you provide the details of the share as part of defining the container group, then you specify how you want the volume mounted within one or more of the containers in the group.

To define the volumes you want to make available for mounting, add a `volumes` array to the container group definition in the Azure Resource Manager template, then reference them in the definition of the individual containers.

```json
{
  "$schema": "https://schema.management.azure.com/schemas/2015-01-01/deploymentTemplate.json#",
  "contentVersion": "1.0.0.0",
  "parameters": {
    "storageaccountname": {
      "type": "string"
    },
    "storageaccountkey": {
      "type": "securestring"
    }
  },
  "resources":[{
    "name": "hellofiles",
    "type": "Microsoft.ContainerInstance/containerGroups",
    "apiVersion": "2017-08-01-preview",
    "location": "[resourceGroup().location]",
    "properties": {
      "containers": [{
        "name": "hellofiles",
        "properties": {
          "image": "seanmckenna/aci-hellofiles",
          "resources": {
            "requests": {
              "cpu": 1,
              "memoryInGb": 1.5
            }
          },
          "ports": [{
            "port": 80
          }],
          "volumeMounts": [{
            "name": "myvolume",
            "mountPath": "/aci/logs/"
          }]
        }
      }],
      "osType": "Linux",
      "ipAddress": {
        "type": "Public",
        "ports": [{
          "protocol": "tcp",
          "port": "80"
        }]
      },
      "volumes": [{
        "name": "myvolume",
        "azureFile": {
          "shareName": "acishare",
          "storageAccountName": "[parameters('storageaccountname')]",
          "storageAccountKey": "[parameters('storageaccountkey')]"
        }
      }]
    }
  }]
}
```

The template includes the storage account name and key as parameters, which can be provided in a separate parameters file. To populate the parameters file, you need three values: the storage account name, the resource ID of your Azure key vault, and the key vault secret name that you used to store the storage key. If you have followed the previous steps, you can get these values with the following script:

```azurecli-interactive
echo $STORAGE_ACCOUNT
echo $KEYVAULT_SECRET_NAME
az keyvault show --name $KEYVAULT_NAME --query [id] -o tsv
```

Insert the values into the parameters file:

```json
{
  "$schema": "https://schema.management.azure.com/schemas/2015-01-01/deploymentParameters.json#",
  "contentVersion": "1.0.0.0",
  "parameters": {
    "storageaccountname": {
      "value": "<my_storage_account_name>"
    },
   "storageaccountkey": {
      "reference": {
        "keyVault": {
          "id": "<my_keyvault_id>"
        },
        "secretName": "<my_storage_account_key_secret_name>"
      }
    }
  }
}
```

## Deploy the container and manage files

With the template defined, you can create the container and mount its volume using the Azure CLI. Assuming that the template file is named *azuredeploy.json* and that the parameters file is named *azuredeploy.parameters.json*, then the command line is:

```azurecli-interactive
az group deployment create --name hellofilesdeployment --template-file azuredeploy.json --parameters @azuredeploy.parameters.json --resource-group myResourceGroup
```

Once the container starts up, you can use the simple web app deployed via the **seanmckenna/aci-hellofiles** image, to manage the files in the Azure file share at the mount path that you specified. Obtain the IP address for the web app via the following:

```azurecli-interactive
az container show --resource-group myResourceGroup --name hellofiles -o table
```

You can use a tool like the [Microsoft Azure Storage Explorer](http://storageexplorer.com) to retrieve and inspect the file written to the file share.

>[!NOTE]
> To learn more about using Azure Resource Manager templates, parameter files, and deploying with the Azure CLI, see [Deploy resources with Resource Manager templates and Azure CLI](../azure-resource-manager/resource-group-template-deploy-cli.md).

## Next steps

- Deploy for your first container using the Azure Container Instances [quickstart](container-instances-quickstart.md)
- Learn about the [relationship between Azure Container Instances and container orchestrators](container-instances-orchestrator-relationship.md)<|MERGE_RESOLUTION|>--- conflicted
+++ resolved
@@ -59,11 +59,7 @@
 The share name is already known (it is *acishare* in the script above), so all that remains is the storage account key, which can be found using the following command:
 
 ```azurecli-interactive
-<<<<<<< HEAD
-STORAGE_KEY=$(az storage account keys list --resource-group myResourceGroup --account-name $STORAGE_ACCOUNT --query "[0].value" -o tsv)
-=======
 STORAGE_KEY=$(az storage account keys list --resource-group $ACI_PERS_RESOURCE_GROUP --account-name $STORAGE_ACCOUNT --query "[0].value" -o tsv)
->>>>>>> d8c8d2b6
 echo $STORAGE_KEY
 ```
 
