<properties
   pageTitle="Resource Manager SDK for .NET| Microsoft Azure"
   description="An overview of the Resource Manager .NET SDK authentication and usage examples"
   services="azure-resource-manager"
   documentationCenter="na"
   authors="navalev"
   manager=""
   editor=""/>

<tags
   ms.service="azure-resource-manager"
   ms.devlang="na"
   ms.topic="article"
   ms.tgt_pltfrm="na"
   ms.workload="na"
   ms.date="06/21/2016"
   ms.author="navale;tomfitz;"/>

<<<<<<< HEAD
# Azure Resource Manager SDK for .Net 

> [AZURE.SELECTOR]
- [Java](resource-manager-java-sdk.md)
- [Node.js](https://github.com/Azure/azure-sdk-for-node)
- [Python](https://github.com/Azure/azure-sdk-for-python)
- [Ruby](https://github.com/Azure/azure-sdk-ruby)
- [PHP](https://github.com/Azure/azure-sdk-for-php)
- [Go](https://github.com/Azure/azure-sdk-for-go)
- [.NET](resource-manager-net-sdk.md)

Azure Resource Manager SDKs are available for multiple languages and platforms. Each of these language implementations 
are available through their ecosystem package managers and GitHub.
=======
# Azure Resource Manager SDK for .NET  
Azure Resource Manager SDKs are available for multiple languages and platforms. Each of these language implementations is available through its ecosystem package manager and GitHub.
>>>>>>> f5991c60

The code in each of these SDKs is generated from [Azure RESTful API specifications](https://github.com/azure/azure-rest-api-specs). These specifications are open source and based on the Swagger 2.0 specification. The SDK code is generated via an open-source project called [AutoRest](https://github.com/azure/autorest). AutoRest transforms these RESTful API specifications into client libraries in multiple languages. If you want to improve any aspects of the generated code in the SDKs, the entire set of tools to create the SDKs are open, freely available, and based on a widely adopted API specification format.

The [Azure SDK for .NET](https://azure.microsoft.com/downloads/) is a set of NuGet packages that helps you call most of the Azure Resource Manager APIs. If the SDK doesn't provide the required functionality, you can easily combine the SDK with regular calls to the Resource Manager REST API behind the scenes.

This article is not intended to describe all aspects of the Azure SDK for .NET, Azure Resource Manager APIs, or Visual Studio. It's provided as a fast way for you to get started.

All the following code snippets come from a [downloadable sample project](https://github.com/dx-ted-emea/Azure-Resource-Manager-Documentation/tree/master/ARM/SDKs/Samples/Net).

## Install NuGet packages

The examples in this article require two NuGet packages (in addition to the Azure SDK for .NET). To install them:

1. In Visual Studio, right-click your project and select **Manage NuGet packages**.
2. Search for **Microsoft.IdentityModel.Clients.ActiveDirectory** and install the latest stable version of the package.
3. Search for **Microsoft.Azure.Management.ResourceManager** and select **Include prerelease**. Install the latest preview version (such as 1.1.2-preview).

## Authenticate
Azure Active Directory (Azure AD) handles authentication for Resource Manager. To connect to any API, you first need to authenticate with Azure AD to receive an access token that you can pass on to every request. To get this token, you need to create
an Azure AD application and a service principal that will be used for signing in. For step-by-step instructions, follow one of these articles:

- [Use Azure PowerShell to create an Active Directory application to access resources](resource-group-authenticate-service-principal.md)
- [Use Azure CLI to create an Active Directory application to access resources](resource-group-authenticate-service-principal-cli.md)
- [Use the Azure portal to create Active Directory application that can access resources](resource-group-create-service-principal-portal.md)

After you create the service principal, you should have:

- Client ID or application ID (GUID)
- Client secret or password (string)
- Tenant ID (GUID) or domain name (string)

### Receive the access token from code
You can acquire the access token by using the following lines of code, passing in only your Azure AD tenant ID, your Azure AD
application client ID, and the Azure AD application client secret. Save the token for several requests, because it's valid for one hour by default.

```csharp
private static async Task<AuthenticationResult> GetAccessTokenAsync(string tenantId, string clientId, string clientSecret)
{
    Console.WriteLine("Acquiring Access Token from Azure AD");
    AuthenticationContext authContext = new AuthenticationContext
        ("https://login.windows.net/" /* Azure AD URI */
            + $"{tenantId}" /* Tenant ID */);

    var credential = new ClientCredential(clientId, clientSecret);

    var token = await authContext.AcquireTokenAsync("https://management.azure.com/", credential);

    Console.WriteLine($"Token: {token.AccessToken}");
    return token;
}
```

Instead of using the tenant ID for signing in, you can use the Azure AD domain, as shown in the following code. Using this approach requires that you change the method signature to include the domain name instead of the tenant ID.

```csharp
AuthenticationContext authContext = new AuthenticationContext
    ("https://login.windows.net/" /* Azure AD URI */
    + $"{domain}.onmicrosoft.com");
```

You can get the access token for an Azure AD application that uses a certificate for authentication by using this code:

```csharp
private static async Task<AuthenticationResult> GetAccessTokenFromCertAsync(string tenantId, string clientId, string certName)
{
    Console.WriteLine("Acquiring Access Token from Azure AD");
    AuthenticationContext authContext = new AuthenticationContext
        ("https://login.windows.net/" /* Azure AD URI */
        + $"{tenantId}" /* Tenant ID or Azure AD domain */);

    X509Certificate2 cert = null;
    X509Store store = new X509Store(StoreName.My, StoreLocation.CurrentUser);

    try
    {
        store.Open(OpenFlags.ReadOnly);
        var certCollection = store.Certificates;
        var certs = certCollection.Find(X509FindType.FindBySubjectName, certName, false);
        cert = certs[0];
    }
    finally
    {
        store.Close();
    }

    var certCredential = new ClientAssertionCertificate(clientId, cert);

    var token = await authContext.AcquireTokenAsync("https://management.azure.com/", certCredential);

    Console.WriteLine($"Token: {token.AccessToken}");
    return token;
}
```

### Query Azure subscriptions attached to the authenticated application
You might want to query the Azure subscriptions that are associated with the just-authenticated application. The subscription ID for your targeted subscription will be mandatory to pass to each API call that you make from now on.

The following sample code queries Azure APIs directly by using the REST API. That is, it doesn't use any features in the Azure SDK for .NET.

```csharp
async private static Task<List<string>> GetSubscriptionsAsync(string token)
{
    Console.WriteLine("Querying for subscriptions");
    const string apiVersion = "2015-01-01";

    var client = new HttpClient();
    client.BaseAddress = new Uri("https://management.azure.com/");
    client.DefaultRequestHeaders.Authorization = new AuthenticationHeaderValue("Bearer", token);
    client.DefaultRequestHeaders.Accept.Add(new MediaTypeWithQualityHeaderValue("application/json"));

    var response = await client.GetAsync($"subscriptions?api-version={apiVersion}");

    var jsonResponse = response.Content.AsString();

    var subscriptionIds = new List<string>();
    dynamic json = JsonConvert.DeserializeObject(jsonResponse);

    for (int i = 0; i < json.value.Count; i++)
    {
        subscriptionIds.Add(json.value[i].subscriptionId.Value);
    }

    Console.WriteLine($"Found {subscriptionIds.Count} subscription(s)");
    return subscriptionIds;
}
```

Notice that you get a JSON response from Azure. You then extract the subscription IDs from this response, in order to return a list of IDs. All the subsequent calls to Azure Resource Manager APIs in this article use a single Azure subscription ID. So if your application is
associated with several subscriptions, just pick the right one of them and pass it as a parameter going forward.

From here, every call that you make against the Azure APIs will use the Azure SDK for .NET. So the code will look a little bit different.

### Wrap the token as a TokenCredentials object
All of the following API calls will need the token that you received from Azure AD in the format of a TokenCredentials object. You can create such an object by passing the raw token as a parameter to the class's constructor.

```csharp
var credentials = new TokenCredentials(token);
```

If you have an earlier version of the Resource Manager NuGet package (named Microsoft.Azure.Management.Resources), you need to use the following code:

```csharp
var credentials = new TokenCloudCredentials(subscriptionId, token.AccessToken);
```

## Create a resource group
Everything in Azure is focused on the resource groups, so let's create one. *ResourceManagementClient* handles general resources and resource groups. For any of the following, more specialized management clients that you'll use, you need to
provide your credentials and a subscription ID to identify what subscription you want to work with.

```csharp
private static async Task<ResourceGroup> CreateResourceGroupAsync(TokenCredentials credentials, string subscriptionId, string resourceGroup, string location)
{
    Console.WriteLine($"Creating Resource Group {resourceGroup}");
    var resourceClient = new ResourceManagementClient(credentials) { SubscriptionId = subscriptionId };
    return await resourceClient.ResourceGroups.CreateOrUpdateAsync(resourceGroup,
        new ResourceGroup
        {
            Location = location
        });
}
```

## Create resources manually or by using templates
There are several ways to interact with the Azure Resource Manager APIs, but the two main ways are:

* Manually, by calling specific resource providers
* By using an Azure Resource Manager template

Using a Resource Manager template has the following benefits:

* You declaratively specify what you want the result to look like, rather than how it should be achieved.
* You don't have to manually handle parallel execution of your deployments. Resource Manager will do that for you.
* You don't have to learn C# or any other language to deploy a Resource Manager template, even though you can use any language to start a templated deployment.
* The domain-specific language (DSL) that is used in the templates is built through JSON. Anyone who has worked with JSON should find it easy enough to understand.

Even with all the benefits of the templates, we'll start by showing you how to call the APIs manually.

### Create a virtual machine, piece by piece
You have your subscription and your resource group. If you want to deploy a virtual machine (VM), you need to know what it's made of:

* One or many storage accounts, for storing persistent disks
* One or many public IP addresses, for making your resources in Azure accessible from the Internet (includes a DNS name)
* One or many virtual networks, for internal communication between your resources
* One or many network interface cards (NICs), to allow the VMs to communicate
* One or many virtual machines, to run software

Some of these resources can be created in parallel, but others can't. For example:

* NICs depend on public IP addresses and virtual networks.
* VMs depend on NICs and storage accounts.

Don't try to instantiate any resources before the required dependencies have been created. The full [sample](https://github.com/dx-ted-emea/Azure-Resource-Manager-Documentation/tree/master/ARM/SDKs/Samples/Net) shows how you can efficiently create your resources in parallel while still keeping track of what has been created.

#### Create the storage account
You need a storage account to store the virtual hard disks for your virtual machine. If you have an existing storage account, you can use it for several VMs. But remember to spread the load across several storage accounts so you don't run into limits. Also remember that the type of storage account and its location can limit the VM size that you can choose, because not all VM sizes are available in all regions or for all storage account types.

```csharp
private static async Task<StorageAccount> CreateStorageAccountAsync(TokenCredentials credentials, string subscriptionId, string resourceGroup, string location, string storageAccountName, AccountType accountType = AccountType.StandardLRS)
{
    Console.WriteLine("Creating Storage Account");
    var storageClient = new StorageManagementClient(credentials) { SubscriptionId = subscriptionId };
    return await storageClient.StorageAccounts.CreateAsync(resourceGroup, storageAccountName,
        new StorageAccountCreateParameters
        {
            Location = location,
            AccountType = accountType,
        });
}
```

#### Create the public IP address
The public IP address is what makes your resources in Azure accessible from Internet.
Together with the IP address, you'll be assigned a fully qualified domain name (FQDN) that you can use for easier access.

```csharp
private static Task<PublicIPAddress> CreatePublicIPAddressAsync(TokenCredentials credentials, string subscriptionId, string resourceGroup, string location, string pipAddressName, string pipDnsName)
{
    Console.WriteLine("Creating Public IP");
    var networkClient = new NetworkManagementClient(credentials) { SubscriptionId = subscriptionId };
    var createPipTask = networkClient.PublicIPAddresses.CreateOrUpdateAsync(resourceGroup, pipAddressName,
        new PublicIPAddress
        {
            Location = location,
            DnsSettings = new PublicIPAddressDnsSettings { DomainNameLabel = pipDnsName },
            PublicIPAllocationMethod = "Dynamic" // This sample doesn't support static IP addresses but can be extended to do so
        });

    return createPipTask;
}
```

#### Create the virtual network
Every VM created with the Resource Manager APIs needs to be part of a virtual network, even if the VM is alone in it. The virtual network must contain at least one subnet, but you can use multiple subnets to divide and help protect your resources.

```csharp
private static Task<VirtualNetwork> CreateVirtualNetworkAsync(TokenCredentials credentials, string subscriptionId, string resourceGroup, string location, string vNetName, string vNetAddressPrefix, Subnet[] subnets)
{
    Console.WriteLine("Creating Virtual Network");
    var networkClient = new NetworkManagementClient(credentials) { SubscriptionId = subscriptionId };
    var createVNetTask = networkClient.VirtualNetworks.CreateOrUpdateAsync(resourceGroup, vNetName,
        new VirtualNetwork
        {
            Location = location,
            AddressSpace = new AddressSpace(new[] { vNetAddressPrefix }),
            Subnets = subnets
        });

    return createVNetTask;
}
```

#### Create the network interface card
The NIC is what connects your VM with the virtual network that it resides in.
A VM can have many NICs and hence be associated with several virtual networks. This sample assumes that you're attaching your VMs to only one virtual network.

```csharp
private static Task<NetworkInterface> CreateNetworkInterfaceAsync(TokenCredentials credentials, string subscriptionId, string resourceGroup, string location, string nicName, string nicIPConfigName, PublicIPAddress pip, Subnet subnet)
{
    Console.WriteLine("Creating Network Interface");
    var networkClient = new NetworkManagementClient(credentials) { SubscriptionId = subscriptionId };
    var createNicTask = networkClient.NetworkInterfaces.CreateOrUpdateAsync(resourceGroup, nicName,
        new NetworkInterface()
        {
            Location = location,
            IpConfigurations = new[] {
                new NetworkInterfaceIPConfiguration
                {
                    Name = nicIPConfigName,
                    PrivateIPAllocationMethod = "Dynamic",
                    PublicIPAddress = pip,
                    Subnet = subnet
                }
            }
        });

    return createNicTask;
}
```

#### Create the virtual machine
Finally, it's time to create the virtual machine. The VM depends (directly or indirectly) on all of the previously created resources, so you need to wait for all of the resources to be ready before you try to provision a VM. Provisioning a VM takes longer than creating the other resources, so expect your application to be waiting a while for this to happen.

```csharp
private static async Task<VirtualMachine> CreateVirtualMachineAsync(TokenCredentials credentials, string subscriptionId, string resourceGroup, string location, string storageAccountName, string vmName, string vmSize, string vmAdminUsername, string vmAdminPassword, string vmImagePublisher, string vmImageOffer, string vmImageSku, string vmImageVersion, string vmOSDiskName, string nicId)
{
    Console.WriteLine("Creating Virtual Machine (this may take a while)");
    var computeClient = new ComputeManagementClient(credentials) { SubscriptionId = subscriptionId };
    var vm = await computeClient.VirtualMachines.CreateOrUpdateAsync(resourceGroup, vmName,
        new VirtualMachine
        {
            Location = location,
            HardwareProfile = new HardwareProfile(vmSize),
            OsProfile = new OSProfile(vmName, vmAdminUsername, vmAdminPassword),
            StorageProfile = new StorageProfile(
                new ImageReference
                {
                    Publisher = vmImagePublisher,
                    Offer = vmImageOffer,
                    Sku = vmImageSku,
                    Version = vmImageVersion
                },
                new OSDisk
                {
                    Name = vmOSDiskName,
                    Vhd = new VirtualHardDisk($"http://{storageAccountName}.blob.core.windows.net/vhds/{vmOSDiskName}.vhd"),
                    Caching = "ReadWrite",
                    CreateOption = "FromImage"
                }),
            NetworkProfile = new NetworkProfile(
                new[] { new NetworkInterfaceReference { Id = nicId } }),
            DiagnosticsProfile = new DiagnosticsProfile(
                new BootDiagnostics
                {
                    Enabled = true,
                    StorageUri = $"http://{storageAccountName}.blob.core.windows.net"
                })
        });

    return vm;
}
```

### Deploy a template
Please read the [Deploy Azure resources by using .NET libraries and a template](./virtual-machines/virtual-machines-windows-csharp-template.md ) article for detailed instructions on how to deploy a template.

In short, deploying a template is much easier than provisioning the resources manually. The following code shows you how to do it by pointing at the URIs where you have the template and a parameters file.

```csharp
private static async Task<DeploymentExtended> CreateTemplatedDeployment(TokenCredentials credentials, string subscriptionId, string resourceGroup, string templateUri, string parametersUri)
{
    var resourceClient = new ResourceManagementClient(credentials) { SubscriptionId = subscriptionId };

    return await resourceClient.Deployments.BeginCreateOrUpdateAsync(resourceGroup, "mytemplateddeployment", new Deployment(
        new DeploymentProperties()
        {
            Mode = DeploymentMode.Incremental,
            TemplateLink = new TemplateLink(templateUri),
            ParametersLink = new ParametersLink(parametersUri)
        }));

}
```<|MERGE_RESOLUTION|>--- conflicted
+++ resolved
@@ -16,7 +16,6 @@
    ms.date="06/21/2016"
    ms.author="navale;tomfitz;"/>
 
-<<<<<<< HEAD
 # Azure Resource Manager SDK for .Net 
 
 > [AZURE.SELECTOR]
@@ -28,12 +27,8 @@
 - [Go](https://github.com/Azure/azure-sdk-for-go)
 - [.NET](resource-manager-net-sdk.md)
 
-Azure Resource Manager SDKs are available for multiple languages and platforms. Each of these language implementations 
-are available through their ecosystem package managers and GitHub.
-=======
-# Azure Resource Manager SDK for .NET  
-Azure Resource Manager SDKs are available for multiple languages and platforms. Each of these language implementations is available through its ecosystem package manager and GitHub.
->>>>>>> f5991c60
+Azure Resource Manager SDKs are available for multiple languages and platforms.
+Each of these language implementations is available through its ecosystem package manager and GitHub.
 
 The code in each of these SDKs is generated from [Azure RESTful API specifications](https://github.com/azure/azure-rest-api-specs). These specifications are open source and based on the Swagger 2.0 specification. The SDK code is generated via an open-source project called [AutoRest](https://github.com/azure/autorest). AutoRest transforms these RESTful API specifications into client libraries in multiple languages. If you want to improve any aspects of the generated code in the SDKs, the entire set of tools to create the SDKs are open, freely available, and based on a widely adopted API specification format.
 
