--- conflicted
+++ resolved
@@ -1,8 +1,4 @@
-<<<<<<< HEAD
-<properties services="virtual-machines" title="Setting up xplat-cli for service management" authors="squillace" solutions="" manager="timlt" editor="tysonn" />
-=======
 <properties services="virtual-machines" title="Setting up Azure CLI for service management" authors="squillace" solutions="" manager="timlt" editor="tysonn" />
->>>>>>> 56201792
 
 <tags
    ms.service="virtual-machine"
@@ -19,35 +15,21 @@
 
 ### Step 1: Update Azure CLI version
 
-<<<<<<< HEAD
-To use the xplat-cli for imperative commands with service management mode, you should have a recent version if possible. To verify your version, type `azure --version`. You should see something like:
-=======
 To use Azure CLI for imperative commands with service management mode, you should have a recent version if possible. To verify your version, type `azure --version`. You should see something like:
->>>>>>> 56201792
 
     $ azure --version
     0.8.17 (node: 0.10.25)
 
 If you want to update your version of Azure CLI, see [Azure CLI](https://github.com/Azure/azure-xplat-cli).
 
-<<<<<<< HEAD
-Once you have connected your xplat-cli with the account you want to use, you may have more than one subscription. If you do, you should review the subscriptions available for your account by typing `azure account list`, and then select the subscription you want to use by typing `azure account set <subscription id or name> true` where _subscription id or name_ is either the subscription id or the subscription name that you would like to work with in the current session. You should see something like the following:
-
-=======
 ### Step 2: Set the Azure account and subscription
 
 Once you have connected your Azure CLI with the account you want to use, you may have more than one subscription. If you do, you should review the subscriptions available for your account by typing `azure account list`, and then select the subscription you want to use by typing `azure account set <subscription id or name> true` where _subscription id or name_ is either the subscription id or the subscription name that you would like to work with in the current session. You should see something like the following:
 
->>>>>>> 56201792
     $ azure account set "Visual Studio Ultimate with MSDN" true
     info:    Executing command account set
     info:    Setting subscription to "Visual Studio Ultimate with MSDN" with id "0e220bf6-5caa-4e9f-8383-51f16b6c109f".
     info:    Changes saved
     info:    account set command OK
-<<<<<<< HEAD
-    
-> [AZURE.NOTE] If you don't already have an Azure account but you do have a subscription to MSDN subscription, you can get free Azure credits by activating your [MSDN subscriber benefits here](http://azure.microsoft.com/pricing/member-offers/msdn-benefits-details/) -- or you can use the free account. Either will work for Azure access. 
-=======
 
-> [AZURE.NOTE] If you don't already have an Azure account but you do have a subscription to MSDN subscription, you can get free Azure credits by activating your [MSDN subscriber benefits here](https://azure.microsoft.com/pricing/member-offers/msdn-benefits-details/) -- or you can use the free account. Either will work for Azure access.
->>>>>>> 56201792
+> [AZURE.NOTE] If you don't already have an Azure account but you do have a subscription to MSDN subscription, you can get free Azure credits by activating your [MSDN subscriber benefits here](https://azure.microsoft.com/pricing/member-offers/msdn-benefits-details/) -- or you can use the free account. Either will work for Azure access.