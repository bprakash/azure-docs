--- conflicted
+++ resolved
@@ -1,10 +1,6 @@
 
 
-<<<<<<< HEAD
-1. Log on to the [Azure Portal](https://portal.azure.com/), and then click **+NEW** at the bottom of the screen.
-=======
 1. Log on to the [Azure Portal](https://portal.azure.com)/, and then click **+NEW** at the bottom of the screen.
->>>>>>> e4aff6c4
 
 2. Click on **New**, then **Web + Mobile**, then **Notification Hub**, then **Quick Create**.
 
