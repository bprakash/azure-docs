<<<<<<< HEAD
First, you need to register your app at an identity provider's site, then set the provider-generated credentials in the Mobile App backend.
=======

Next, you need to register your app at an identity provider's site, and then you will set the provider-generated credentials in the Mobile App backend.
>>>>>>> 41a33d08

1. Configure your preferred identity provider by following the provider-specific instructions: 
	
	+ [Azure Active Directory](../articles/app-service-mobile/app-service-mobile-how-to-configure-active-directory-authentication-preview.md)
	+ [Facebook](../articles/app-service-mobile/app-service-mobile-how-to-configure-facebook-authentication-preview.md)
	+ [Google](../articles/app-service-mobile/app-service-mobile-how-to-configure-google-authentication-preview.md)
	+ [Microsoft](../articles/app-service-mobile/app-service-mobile-how-to-configure-microsoft-authentication-preview.md)
	+ [Twitter](../articles/app-service-mobile/app-service-mobile-how-to-configure-twitter-authentication-preview.md)

2. Repeat the previous steps for each provider you want to support in your app.


<!-- URLs. -->
[Azure portal]: https://portal.azure.com/<|MERGE_RESOLUTION|>--- conflicted
+++ resolved
@@ -1,9 +1,5 @@
-<<<<<<< HEAD
-First, you need to register your app at an identity provider's site, then set the provider-generated credentials in the Mobile App backend.
-=======
 
 Next, you need to register your app at an identity provider's site, and then you will set the provider-generated credentials in the Mobile App backend.
->>>>>>> 41a33d08
 
 1. Configure your preferred identity provider by following the provider-specific instructions: 
 	
