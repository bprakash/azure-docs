* Open **QSTodoListViewController.m** and add the following method. Change _facebook_ to _microsoftaccount_, _twitter_, _google_, or _windowsazureactivedirectory_ if you're not using Facebook as your identity provider.

<<<<<<< HEAD

1. Open **QSTodoListViewController.m** and add the following method:


=======
```
>>>>>>> 18dfd925
        - (void) loginAndGetData
        {
            MSClient *client = self.todoService.client;
            if (client.currentUser != nil) {
                return;
            }

            [client loginWithProvider:@"facebook" controller:self animated:YES completion:^(MSUser *user, NSError *error) {
                [self refresh];
            }];
        }
```

* Replace `[self refresh]` in `viewDidLoad` with the following:

<<<<<<< HEAD

    > [AZURE.NOTE] If you are using an identity provider other than Facebook, change the value passed to **loginWithProvider**. The supported values are: _microsoftaccount_, _facebook_, _twitter_, _google_, or _windowsazureactivedirectory_.


2. Modify `viewDidLoad` by replacing `[self refresh]` at the end with the following:

        [self loginAndGetData];

3. Press  **Run** to start the app, and then log in with your chosen identity provider. When you are logged in, you should be able to view the Todo list and make updates.
=======
```
        [self loginAndGetData];
```

* Press  **Run** to start the app, and then log in. When you are logged in, you should be able to view the Todo list and make updates.
>>>>>>> 18dfd925
<|MERGE_RESOLUTION|>--- conflicted
+++ resolved
@@ -1,13 +1,6 @@
 * Open **QSTodoListViewController.m** and add the following method. Change _facebook_ to _microsoftaccount_, _twitter_, _google_, or _windowsazureactivedirectory_ if you're not using Facebook as your identity provider.
 
-<<<<<<< HEAD
-
-1. Open **QSTodoListViewController.m** and add the following method:
-
-
-=======
 ```
->>>>>>> 18dfd925
         - (void) loginAndGetData
         {
             MSClient *client = self.todoService.client;
@@ -23,20 +16,8 @@
 
 * Replace `[self refresh]` in `viewDidLoad` with the following:
 
-<<<<<<< HEAD
-
-    > [AZURE.NOTE] If you are using an identity provider other than Facebook, change the value passed to **loginWithProvider**. The supported values are: _microsoftaccount_, _facebook_, _twitter_, _google_, or _windowsazureactivedirectory_.
-
-
-2. Modify `viewDidLoad` by replacing `[self refresh]` at the end with the following:
-
-        [self loginAndGetData];
-
-3. Press  **Run** to start the app, and then log in with your chosen identity provider. When you are logged in, you should be able to view the Todo list and make updates.
-=======
 ```
         [self loginAndGetData];
 ```
 
-* Press  **Run** to start the app, and then log in. When you are logged in, you should be able to view the Todo list and make updates.
->>>>>>> 18dfd925
+* Press  **Run** to start the app, and then log in. When you are logged in, you should be able to view the Todo list and make updates.