## Create a storage account by using the Azure portal

First, create a new general-purpose storage account to use for this quickstart. 

<<<<<<< HEAD
1. Go to the [Azure portal](https://portal.azure.com) and sign in by using your Azure account. 
2. On the **Hub** menu, select **New** > **Storage** > **Storage account - blob, file, table, queue**. 
3. Enter a unique name for your storage account. Keep these rules in mind for naming your storage account:
    - The name must be 3 to 24 characters in length.
    - The name can contain numbers and lowercase letters only.
4. Make sure that the following default values are set: 
    - **Deployment model** is set to **Resource Manager**.
    - **Account kind** is set to **General purpose**.
    - **Performance** is set to **Standard**.
    - **Replication** is set to **Locally Redundant storage (LRS)**.
5. Select your subscription. 
6. For **Resource group**, create a new one and give it a unique name. 
7. Select the location to use for your storage account.
8. Select **Pin to dashboard** and select **Create** to create your storage account. 
=======
1. Go to the [Azure portal](https://portal.azure.com/#create/Microsoft.StorageAccount-ARM) and log in using your Azure account. 
2. Enter a unique name for your storage account. Keep these rules in mind for naming your storage account:
    - The name must be between 3 and 24 characters in length.
    - The name may contain numbers and lowercase letters only.
3. Make sure that the following default values are set: 
    - **Deployment model** is set to **Resource manager**.
    - **Account kind** is set to **General purpose**.
    - **Performance** is set to **Standard**.
    - **Replication** is set to **Locally Redundant storage (LRS)**.
4. Select your subscription. 
5. For **Resource group**, create a new one and give it a unique name. 
6. Select the **Location** to use for your storage account.
7. Check **Pin to dashboard** and click **Create** to create your storage account. 
>>>>>>> c9a0a1a2

After your storage account is created, it's pinned to the dashboard. Select it to open it. Under **Settings**, select **Access keys**. Select the primary key and copy the associated connection string to the clipboard. Then paste the string into a text editor for later use.<|MERGE_RESOLUTION|>--- conflicted
+++ resolved
@@ -2,35 +2,18 @@
 
 First, create a new general-purpose storage account to use for this quickstart. 
 
-<<<<<<< HEAD
-1. Go to the [Azure portal](https://portal.azure.com) and sign in by using your Azure account. 
-2. On the **Hub** menu, select **New** > **Storage** > **Storage account - blob, file, table, queue**. 
-3. Enter a unique name for your storage account. Keep these rules in mind for naming your storage account:
+1. Go to the [Azure portal](https://portal.azure.com/#create/Microsoft.StorageAccount-ARM) and sign in by using your Azure account. 
+2. Enter a unique name for your storage account. Keep these rules in mind for naming your storage account:
     - The name must be 3 to 24 characters in length.
     - The name can contain numbers and lowercase letters only.
-4. Make sure that the following default values are set: 
+3. Make sure that the following default values are set: 
     - **Deployment model** is set to **Resource Manager**.
-    - **Account kind** is set to **General purpose**.
-    - **Performance** is set to **Standard**.
-    - **Replication** is set to **Locally Redundant storage (LRS)**.
-5. Select your subscription. 
-6. For **Resource group**, create a new one and give it a unique name. 
-7. Select the location to use for your storage account.
-8. Select **Pin to dashboard** and select **Create** to create your storage account. 
-=======
-1. Go to the [Azure portal](https://portal.azure.com/#create/Microsoft.StorageAccount-ARM) and log in using your Azure account. 
-2. Enter a unique name for your storage account. Keep these rules in mind for naming your storage account:
-    - The name must be between 3 and 24 characters in length.
-    - The name may contain numbers and lowercase letters only.
-3. Make sure that the following default values are set: 
-    - **Deployment model** is set to **Resource manager**.
     - **Account kind** is set to **General purpose**.
     - **Performance** is set to **Standard**.
     - **Replication** is set to **Locally Redundant storage (LRS)**.
 4. Select your subscription. 
 5. For **Resource group**, create a new one and give it a unique name. 
-6. Select the **Location** to use for your storage account.
-7. Check **Pin to dashboard** and click **Create** to create your storage account. 
->>>>>>> c9a0a1a2
+6. Select the location to use for your storage account.
+7. Select **Pin to dashboard** and select **Create** to create your storage account. 
 
 After your storage account is created, it's pinned to the dashboard. Select it to open it. Under **Settings**, select **Access keys**. Select the primary key and copy the associated connection string to the clipboard. Then paste the string into a text editor for later use.