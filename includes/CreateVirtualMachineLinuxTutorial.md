--- conflicted
+++ resolved
@@ -1,242 +1,239 @@
-#Create a Virtual Machine Running Linux 
+#Create a Virtual Machine Running Linux 
+
+Creating a virtual machine that is running the Linux operating system is easy when you use the Image Gallery in the Azure Management Portal. This guide assumes that you have no prior experience using Azure. You can create a virtual machine running the Linux operating system in the cloud that you can access and customize.
+
+You will learn:
+
+- [About virtual machines in Azure] []
+- [How to create the virtual machine] []
+- [How to log on to the virtual machine after you create it] []
+- [How to attach a data disk to the new virtual machine] []
+
+**Note**: This tutorial creates a virtual machine that is not connected to a virtual network. If you want a virtual machine to use a virtual network, you must specify the virtual network when you create the virtual machine. For more information about virtual networks, see [Azure Virtual Network Overview](http://go.microsoft.com/fwlink/p/?LinkID=294063).
+
+## <a id="virtualmachine"> </a>About virtual machines in Azure ##
+
+A virtual machine in Azure is a server in the cloud that you can control and manage. After you create a virtual machine in Azure, you can delete and re-create it whenever you need to, and you can access the virtual machine just as you do with a server in your office. Virtual hard disk (VHD) files are used to create a virtual machine. The following types of VHDs are used for a virtual machine:
+
+- **Image** - A VHD that is used as a template to create a new virtual machine. An image is a template because it doesn't have specific settings like a running virtual machine, such as the computer name and user account settings. If you create a virtual machine using an image, an operating system disk is automatically created for the new virtual machine.
+- **Disk** - A disk is a VHD that you can boot and mount as a running version of an operating system. After an image is provisioned, it becomes a disk. A disk is always created when you use an image to create a virtual machine. Any VHD that is attached to virtualized hardware and that is running as part of a service is a disk
+
+The following options are available for using images to create a virtual machine:
+
+- Create a virtual machine by using an image that is provided in the Image Gallery of the Azure Management Portal.
+- Create and upload a .vhd file that contains an image to Azure, and then create a virtual machine using the image. For more information about creating and uploading a custom image, see [Creating and Uploading a Virtual Hard Disk that Contains the Linux Operating System](/en-us/manage/linux/common-tasks/upload-a-vhd/).
+
+Each virtual machine resides in a cloud service, either by itself, or grouped with other virtual machines. You can place virtual machines in the same cloud service to enable the virtual machines to communicate with each other, to load-balance network traffic among virtual machines, and to maintain high availability of the machines. For more information about cloud services and virtual machines, see the "Execution Models" section in [Introducing Azure](http://go.microsoft.com/fwlink/p/?LinkId=311926).
+
+## <a id="custommachine"> </a>How to create the virtual machine ##
+
+You use the **From Gallery** method to create a custom virtual machine in the Management Portal. This method provides more options for configuring the virtual machine when you create it, such as the connected resources, the DNS name, and the network connectivity if needed.
+
+1. Sign in to the Azure [Management Portal](http://manage.windowsazure.com).
+On the command bar, click **New**.
+
+2. Click **Virtual Machine**, and then click **From Gallery**.
+
+3. From **Choose an Image**, select an image from one of the lists. (The available images may differ depending on the subscription you're using.) Click the arrow to continue.
+
+4. If multiple versions of the image are available, in **Version Release Date**, pick the version you want to use.
+
+5. In **Virtual Machine Name**, type the name that you want to use. For this virtual machine, type **MyTestVM1**.
+
+6. In **Size**, select the size that you want to use for the virtual machine. The size that you choose depends on the number of cores that are needed for your application.  For this virtual machine, choose the smallest available size.
+
+7. In **New User Name**, type the name of the account that you will use to administer the virtual machine. You cannot use root for the user name. For this virtual machine, type **NewUser1**.
+
+8. Under Authentication, check **Provide a Password**. Then, provide the required information and click the arrow to continue.
+
+9. You can place virtual machines together in the cloud service, but for this tutorial, you're only creating a single virtual machine. To do this, select **Create a new cloud service**.
+
+10. In **Cloud Service DNS Name**, type a name that uses between 3 and 24 lowercase letters and numbers. This name becomes part of the URI that is used to contact the virtual machine through the cloud service. For this virtual machine, type **MyService1**.
+
+11. In **Region/Affinity Group/Virtual Network**, select where you want to locate the virtual machine.
+
+12. You can select a storage account where the VHD file is stored. For this tutorial, accept the default setting of **Use an Automatically Generated Storage Account**.
+
+13. Under **Availability Set**, for the purposes of this tutorial use the default setting of **None**. Click the check mark to create the virtual machine, and then click the arrow to continue.
+
+14.  Under **VM Agent**, decide whether to install the VM Agent. This agent provides the environment for you to install extensions that can help you interact with the virtual machine. For details, see [Using Extensions](http://go.microsoft.com/FWLink/p/?LinkID=390493). 
+
+15. Under **Endpoints**, review the endpoint that's automatically created to allow Secure Shell (SSH) connections to the virtual machine. (Endpoints allow resources on the Internet or other virtual networks to communicate with a virtual machine.) You can add more endpoints now, or create them later. For instructions on creating them later, see [How to Set Up Communication with a Virtual Machine](http://www.windowsazure.com/en-us/manage/linux/how-to-guides/setup-endpoints/).
+  
+After the virtual machine and cloud service are created, the Management Portal lists the new virtual machine under **Virtual Machines** and lists the cloud service under **Cloud Services**. Both the virtual machine and the cloud service are started automatically.
+
+## <a id="logon"> </a>How to log on to the virtual machine after you create it ##
+
+To manage the settings of the virtual machine and the applications that run on the machine, you can use an SSH client. To do this, you must install an SSH client on your computer that you want to use to access the virtual machine. There are many SSH client programs that you can choose from. The following are possible choices:
+
+- If you are using a computer that is running a Windows operating system, you might want to use an SSH client such as PuTTY. For more information, see [PuTTY Download](http://www.chiark.greenend.org.uk/~sgtatham/putty/download.html).
+- If you are using a computer that is running a Linux operating system, you might want to use an SSH client such as OpenSSH. For more information, see [OpenSSH](http://www.openssh.org/).
+
+This tutorial shows you how to use the PuTTY program to access the virtual machine.
+
+1. Find the **Host Name** and **Port information** from the Management Portal. You can find the information that you need from the dashboard of the virtual machine. Click the virtual machine name and look for the **SSH Details** in the **Quick Glance** section of the dashboard.
+
+	![Find SSH details](./media/CreateVirtualMachineLinuxTutorial/SSHdetails.png)
+
+2. Open the PuTTY program.
+
+3. Enter the **Host Name** and the **Port information** that you collected from the dashboard, and then click **Open**.
+
+	![Enter the host name and port information](./media/CreateVirtualMachineLinuxTutorial/putty.png)
+
+4. Log on to the virtual machine using the NewUser1 account that you specified when the machine was created.
+
+	![Log on to the new virtual machine](./media/CreateVirtualMachineLinuxTutorial/sshlogin.png)
+
+	You can now work with the virtual machine just as you would with any other server.
+
+
+## <a id="attachdisk"> </a>How to attach a data disk to the new virtual machine ##
+
+Your application may need to store data. To set this up, you attach a data disk to the virtual machine that you previously created. The easiest way to do this is to attach an empty data disk to the machine.
+
+**Note: Data Disk vs. Resource Disk**  
+Data Disks reside on Azure Storage and can be used for persistent storage of files and application data.
+
+Each virtual machine created also has a temporary local *Resource Disk* attached. Because data on a resource disk may not be durable across reboots, it is often used by applications and processes running in the virtual machine for transient and temporary storage of data. It is also used to store page or swap files for the operating system.
 
-Creating a virtual machine that is running the Linux operating system is easy when you use the Image Gallery in the Azure Management Portal. This guide assumes that you have no prior experience using Azure. You can create a virtual machine running the Linux operating system in the cloud that you can access and customize.
+On Linux, the Resource Disk is typically managed by the Azure Linux Agent and automatically mounted to **/mnt/resource** (or **/mnt** on Ubuntu images). Note that the resource disk is a *temporary* disk, and might be emptied when the VM is deprovisioned. On the other hand, on Linux the data disk might be named by the kernel as `/dev/sdc`, and users will need to partition, format and mount that resource. Please see the [Azure Linux Agent User Guide](http://www.windowsazure.com/en-us/manage/linux/how-to-guides/linux-agent-guide/) for more information.
 
-You will learn:
-
-- [About virtual machines in Azure] []
-- [How to create the virtual machine] []
-- [How to log on to the virtual machine after you create it] []
-- [How to attach a data disk to the new virtual machine] []
-
-**Note**: This tutorial creates a virtual machine that is not connected to a virtual network. If you want a virtual machine to use a virtual network, you must specify the virtual network when you create the virtual machine. For more information about virtual networks, see [Azure Virtual Network Overview](http://go.microsoft.com/fwlink/p/?LinkID=294063).
-
-## <a id="virtualmachine"> </a>About virtual machines in Azure ##
-
-A virtual machine in Azure is a server in the cloud that you can control and manage. After you create a virtual machine in Azure, you can delete and re-create it whenever you need to, and you can access the virtual machine just as you do with a server in your office. Virtual hard disk (VHD) files are used to create a virtual machine. The following types of VHDs are used for a virtual machine:
-
-- **Image** - A VHD that is used as a template to create a new virtual machine. An image is a template because it doesn't have specific settings like a running virtual machine, such as the computer name and user account settings. If you create a virtual machine using an image, an operating system disk is automatically created for the new virtual machine.
-- **Disk** - A disk is a VHD that you can boot and mount as a running version of an operating system. After an image is provisioned, it becomes a disk. A disk is always created when you use an image to create a virtual machine. Any VHD that is attached to virtualized hardware and that is running as part of a service is a disk
-
-The following options are available for using images to create a virtual machine:
-
-- Create a virtual machine by using an image that is provided in the Image Gallery of the Azure Management Portal.
-- Create and upload a .vhd file that contains an image to Azure, and then create a virtual machine using the image. For more information about creating and uploading a custom image, see [Creating and Uploading a Virtual Hard Disk that Contains the Linux Operating System](/en-us/manage/linux/common-tasks/upload-a-vhd/).
-
-Each virtual machine resides in a cloud service, either by itself, or grouped with other virtual machines. You can place virtual machines in the same cloud service to enable the virtual machines to communicate with each other, to load-balance network traffic among virtual machines, and to maintain high availability of the machines. For more information about cloud services and virtual machines, see the "Execution Models" section in [Introducing Azure](http://go.microsoft.com/fwlink/p/?LinkId=311926).
-
-## <a id="custommachine"> </a>How to create the virtual machine ##
-
-You use the **From Gallery** method to create a custom virtual machine in the Management Portal. This method provides more options for configuring the virtual machine when you create it, such as the connected resources, the DNS name, and the network connectivity if needed.
-
-1. Sign in to the Azure [Management Portal](http://manage.windowsazure.com).
-On the command bar, click **New**.
-
-2. Click **Virtual Machine**, and then click **From Gallery**.
-
-3. From **Choose an Image**, select an image from one of the lists. (The available images may differ depending on the subscription you're using.) Click the arrow to continue.
-
-4. If multiple versions of the image are available, in **Version Release Date**, pick the version you want to use.
-
-5. In **Virtual Machine Name**, type the name that you want to use. For this virtual machine, type **MyTestVM1**.
-
-6. In **Size**, select the size that you want to use for the virtual machine. The size that you choose depends on the number of cores that are needed for your application.  For this virtual machine, choose the smallest available size.
-
-7. In **New User Name**, type the name of the account that you will use to administer the virtual machine. You cannot use root for the user name. For this virtual machine, type **NewUser1**.
-
-8. Under Authentication, check **Provide a Password**. Then, provide the required information and click the arrow to continue.
-
-9. You can place virtual machines together in the cloud service, but for this tutorial, you're only creating a single virtual machine. To do this, select **Create a new cloud service**.
-
-10. In **Cloud Service DNS Name**, type a name that uses between 3 and 24 lowercase letters and numbers. This name becomes part of the URI that is used to contact the virtual machine through the cloud service. For this virtual machine, type **MyService1**.
-
-11. In **Region/Affinity Group/Virtual Network**, select where you want to locate the virtual machine.
-
-12. You can select a storage account where the VHD file is stored. For this tutorial, accept the default setting of **Use an Automatically Generated Storage Account**.
-
-13. Under **Availability Set**, for the purposes of this tutorial use the default setting of **None**. Click the check mark to create the virtual machine, and then click the arrow to continue.
-
-14.  Under **VM Agent**, decide whether to install the VM Agent. This agent provides the environment for you to install extensions that can help you interact with the virtual machine. For details, see [Using Extensions](http://go.microsoft.com/FWLink/p/?LinkID=390493). 
-
-15. Under **Endpoints**, review the endpoint that's automatically created to allow Secure Shell (SSH) connections to the virtual machine. (Endpoints allow resources on the Internet or other virtual networks to communicate with a virtual machine.) You can add more endpoints now, or create them later. For instructions on creating them later, see [How to Set Up Communication with a Virtual Machine](http://www.windowsazure.com/en-us/manage/linux/how-to-guides/setup-endpoints/).
-  
-After the virtual machine and cloud service are created, the Management Portal lists the new virtual machine under **Virtual Machines** and lists the cloud service under **Cloud Services**. Both the virtual machine and the cloud service are started automatically.
-
-## <a id="logon"> </a>How to log on to the virtual machine after you create it ##
-
-To manage the settings of the virtual machine and the applications that run on the machine, you can use an SSH client. To do this, you must install an SSH client on your computer that you want to use to access the virtual machine. There are many SSH client programs that you can choose from. The following are possible choices:
-
-- If you are using a computer that is running a Windows operating system, you might want to use an SSH client such as PuTTY. For more information, see [PuTTY Download](http://www.chiark.greenend.org.uk/~sgtatham/putty/download.html).
-- If you are using a computer that is running a Linux operating system, you might want to use an SSH client such as OpenSSH. For more information, see [OpenSSH](http://www.openssh.org/).
-
-This tutorial shows you how to use the PuTTY program to access the virtual machine.
-
-1. Find the **Host Name** and **Port information** from the Management Portal. You can find the information that you need from the dashboard of the virtual machine. Click the virtual machine name and look for the **SSH Details** in the **Quick Glance** section of the dashboard.
-
-	![Find SSH details](./media/CreateVirtualMachineLinuxTutorial/SSHdetails.png)
-
-2. Open the PuTTY program.
-
-3. Enter the **Host Name** and the **Port information** that you collected from the dashboard, and then click **Open**.
-
-	![Enter the host name and port information](./media/CreateVirtualMachineLinuxTutorial/putty.png)
-
-4. Log on to the virtual machine using the NewUser1 account that you specified when the machine was created.
-
-	![Log on to the new virtual machine](./media/CreateVirtualMachineLinuxTutorial/sshlogin.png)
-
-	You can now work with the virtual machine just as you would with any other server.
-
-
-## <a id="attachdisk"> </a>How to attach a data disk to the new virtual machine ##
-
-Your application may need to store data. To set this up, you attach a data disk to the virtual machine that you previously created. The easiest way to do this is to attach an empty data disk to the machine.
-
-**Note: Data Disk vs. Resource Disk**  
-Data Disks reside on Azure Storage and can be used for persistent storage of files and application data.
-
-Each virtual machine created also has a temporary local *Resource Disk* attached. Because data on a resource disk may not be durable across reboots, it is often used by applications and processes running in the virtual machine for transient and temporary storage of data. It is also used to store page or swap files for the operating system.
-
-<<<<<<< HEAD
-On Linux, the Resource Disk is typically managed by the Azure Linux Agent and automatically mounted to **/mnt/resource** (or **/mnt** on Ubuntu images). Please see the [Azure Linux Agent User Guide](http://www.windowsazure.com/en-us/manage/linux/how-to-guides/linux-agent-guide/) for more information.
-=======
-On Linux, the Resource Disk is typically managed by the Windows Azure Linux Agent and automatically mounted to **/mnt/resource** (or **/mnt** on Ubuntu images). Note that the resource disk is a *temporary* disk, and might be emptied when the VM is deprovisioned. On the other hand, on Linux the data disk might be named by the kernel as `/dev/sdc`, and users will need to partition, format and mount that resource. Please see the [Windows Azure Linux Agent User Guide](http://www.windowsazure.com/en-us/manage/linux/how-to-guides/linux-agent-guide/) for more information.
->>>>>>> 8806261a
-
-
-1. If you have not already done so, sign in to the Azure Management Portal.
-
-2. Click **Virtual Machines**, and then select the **MyTestVM1** virtual machine that you previously created.
-
-3. On the command bar, click **Attach**, and then click **Attach Empty Disk**.
-	
-	The **Attach Empty Disk** dialog box appears.
-
-	![Define disk details](./media/CreateVirtualMachineLinuxTutorial/attachnewdisklinux.png)
-
-4. The **Virtual Machine Name**, **Storage Location**, and **File Name** are already defined for you. All you have to do is enter the size that you want for the disk. Type **5** in the **Size** field.
-
-	**Note:** All disks are created from a VHD file in Azure storage. You can provide a name for the VHD file that is added to storage, but the name of the disk is automatically generated.
-
-5. Click the check mark to attach the data disk to the virtual machine.
-
-6. You can verify that the data disk is successfully attached to the virtual machine by looking at the dashboard. Click the name of the virtual machine to display the dashboard.
-
-	The number of disks is now 2 for the virtual machine and the disk that you attached is listed in the **Disks** table.
-
-	![Attach disk success](./media/CreateVirtualMachineLinuxTutorial/attachemptysuccess.png)
-
-
-The data disk that you just attached to the virtual machine is offline and not initialized after you add it. You must log on to the machine and initialize the disk to use it for storing data.
-
-1. Connect to the virtual machine by using the steps listed above in **How to log on to the virtual machine after you create it**.
-
-
-2. In the SSH window, type the following command, and then enter the account password:
-
-	`sudo grep SCSI /var/log/messages`
-
-	You can find the identifier of the last data disk that was added in the messages that are displayed.
-
-	![Identify disk](./media/CreateVirtualMachineLinuxTutorial/diskmessages.png)
-
-
-3. In the SSH window, type the following command to create a new device, and then enter the account password:
-
-	`sudo fdisk /dev/sdc`
-
-	>[WACOM.NOTE] In this example you may need to use `sudo -i` on some distributions if /sbin or /usr/sbin are not in your `$PATH`.
-
-
-4. Type **n** to create a new partition.
-
-	![Create new device](./media/CreateVirtualMachineLinuxTutorial/diskpartition.png)
-
-
-5. Type **p** to make the partition the primary partition, type **1** to make it the first partition, and then type enter to accept the default value for the cylinder.
-
-	![Create partition](./media/CreateVirtualMachineLinuxTutorial/diskcylinder.png)
-
-
-6. Type **p** to see the details about the disk that is being partitioned.
-
-	![List disk information](./media/CreateVirtualMachineLinuxTutorial/diskinfo.png)
-
-
-7. Type **w** to write the settings for the disk.
-
-	![Write the disk changes](./media/CreateVirtualMachineLinuxTutorial/diskwrite.png)
-
-
-8. You must create the file system on the new partition. As an example, type the following command to create the file system, and then enter the account password:
-
-	`sudo mkfs -t ext4 /dev/sdc1`
-
-	![Create file system](./media/CreateVirtualMachineLinuxTutorial/diskfilesystem.png)
-
-	>[WACOM.NOTE] Note that on SUSE Linux Enterprise 11 systems provide only read-only access for ext4 file systems.  For these systems it is recommended to format the new file system as ext3 rather than ext4.
-
-
-9. Next you must have a directory available to mount the new file system. As an example, type the following command to make a new directory for mounting the drive, and then enter the account password:
-
-	`sudo mkdir /datadrive`
-
-
-10. Type the following command to mount the drive:
-
-	`sudo mount /dev/sdc1 /datadrive`
-
-	The data disk is now ready to use as **/datadrive**.
-
-
-11. Add the new drive to /etc/fstab:
-
-	To ensure the drive is re-mounted automatically after a reboot it must be added to the /etc/fstab file. In addition, it is highly recommended that the UUID (Universally Unique IDentifier) is used in /etc/fstab to refer to the drive rather than just the device name (i.e. /dev/sdc1). To find the UUID of the new drive you can use the **blkid** utility:
-	
-		`sudo -i blkid`
-
-	The output will look similar to the following:
-
-		`/dev/sda1: UUID="11111111-1b1b-1c1c-1d1d-1e1e1e1e1e1e" TYPE="ext4"`
-		`/dev/sdb1: UUID="22222222-2b2b-2c2c-2d2d-2e2e2e2e2e2e" TYPE="ext4"`
-		`/dev/sdc1: UUID="33333333-3b3b-3c3c-3d3d-3e3e3e3e3e3e" TYPE="ext4"`
-
-	>[WACOM.NOTE] blkid may not require sudo access in all cases, however, it may be easier to run with `sudo -i` on some distributions if /sbin or /usr/sbin are not in your `$PATH`.
-
-	**Caution:** Improperly editing the /etc/fstab file could result in an unbootable system. If unsure, please refer to the distribution's documentation for information on how to properly edit this file. It is also recommended that a backup of the /etc/fstab file is created before editing.
-
-	Using a text editor, enter the information about the new file system at the end of the /etc/fstab file.  In this example we will use the UUID value for the new **/dev/sdc1** device that was created in the previous steps, and the mountpoint **/datadrive**:
-
-		`UUID=33333333-3b3b-3c3c-3d3d-3e3e3e3e3e3e   /datadrive   ext4   defaults   1   2`
-
-	Or, on systems based on SUSE Linux you may need to use a slightly different format:
-
-		`/dev/disk/by-uuid/33333333-3b3b-3c3c-3d3d-3e3e3e3e3e3e   /   ext3   defaults   1   2`
-
-	If additional data drives or partitions are created you will need to enter them into /etc/fstab separately as well.
-
-	You can now test that the file system is mounted properly by simply unmounting and then re-mounting the file system, i.e. using the example mount point `/datadrive` created in the earlier steps: 
-
-		`sudo umount /datadrive`
-		`sudo mount /datadrive`
-
-	If the second command produces an error, check the /etc/fstab file for correct syntax.
-
-
-	>[WACOM.NOTE] Subsequently removing a data disk without editing fstab could cause the VM to fail to boot. If this is a common occurrence, then most distributions provide either the `nofail` and/or `nobootwait` fstab options that will allow a system to boot even if the disk is not present. Please consult your distribution's documentation for more information on these parameters.
-
-
-##Next Steps 
-
-To learn more about Linux on Azure, see the following articles:
-
-- [Introduction to Linux on Azure](http://www.windowsazure.com/en-us/documentation/articles/introduction-linux/)
-
-- [How to use the Azure Command-Line Tools for Mac and Linux](http://www.windowsazure.com/en-us/documentation/articles/xplat-cli/)
-
-
-[Next Steps]: #next
-[About virtual machines in Azure]: #virtualmachine
-[How to create the virtual machine]: #custommachine
-[How to log on to the virtual machine after you create it]: #logon
-[How to attach a data disk to the new virtual machine]: #attachdisk
+
+
+1. If you have not already done so, sign in to the Azure Management Portal.
+
+2. Click **Virtual Machines**, and then select the **MyTestVM1** virtual machine that you previously created.
+
+3. On the command bar, click **Attach**, and then click **Attach Empty Disk**.
+	
+	The **Attach Empty Disk** dialog box appears.
+
+	![Define disk details](./media/CreateVirtualMachineLinuxTutorial/attachnewdisklinux.png)
+
+4. The **Virtual Machine Name**, **Storage Location**, and **File Name** are already defined for you. All you have to do is enter the size that you want for the disk. Type **5** in the **Size** field.
+
+	**Note:** All disks are created from a VHD file in Azure storage. You can provide a name for the VHD file that is added to storage, but the name of the disk is automatically generated.
+
+5. Click the check mark to attach the data disk to the virtual machine.
+
+6. You can verify that the data disk is successfully attached to the virtual machine by looking at the dashboard. Click the name of the virtual machine to display the dashboard.
+
+	The number of disks is now 2 for the virtual machine and the disk that you attached is listed in the **Disks** table.
+
+	![Attach disk success](./media/CreateVirtualMachineLinuxTutorial/attachemptysuccess.png)
+
+
+The data disk that you just attached to the virtual machine is offline and not initialized after you add it. You must log on to the machine and initialize the disk to use it for storing data.
+
+1. Connect to the virtual machine by using the steps listed above in **How to log on to the virtual machine after you create it**.
+
+
+2. In the SSH window, type the following command, and then enter the account password:
+
+	`sudo grep SCSI /var/log/messages`
+
+	You can find the identifier of the last data disk that was added in the messages that are displayed.
+
+	![Identify disk](./media/CreateVirtualMachineLinuxTutorial/diskmessages.png)
+
+
+3. In the SSH window, type the following command to create a new device, and then enter the account password:
+
+	`sudo fdisk /dev/sdc`
+
+	>[WACOM.NOTE] In this example you may need to use `sudo -i` on some distributions if /sbin or /usr/sbin are not in your `$PATH`.
+
+
+4. Type **n** to create a new partition.
+
+	![Create new device](./media/CreateVirtualMachineLinuxTutorial/diskpartition.png)
+
+
+5. Type **p** to make the partition the primary partition, type **1** to make it the first partition, and then type enter to accept the default value for the cylinder.
+
+	![Create partition](./media/CreateVirtualMachineLinuxTutorial/diskcylinder.png)
+
+
+6. Type **p** to see the details about the disk that is being partitioned.
+
+	![List disk information](./media/CreateVirtualMachineLinuxTutorial/diskinfo.png)
+
+
+7. Type **w** to write the settings for the disk.
+
+	![Write the disk changes](./media/CreateVirtualMachineLinuxTutorial/diskwrite.png)
+
+
+8. You must create the file system on the new partition. As an example, type the following command to create the file system, and then enter the account password:
+
+	`sudo mkfs -t ext4 /dev/sdc1`
+
+	![Create file system](./media/CreateVirtualMachineLinuxTutorial/diskfilesystem.png)
+
+	>[WACOM.NOTE] Note that on SUSE Linux Enterprise 11 systems provide only read-only access for ext4 file systems.  For these systems it is recommended to format the new file system as ext3 rather than ext4.
+
+
+9. Next you must have a directory available to mount the new file system. As an example, type the following command to make a new directory for mounting the drive, and then enter the account password:
+
+	`sudo mkdir /datadrive`
+
+
+10. Type the following command to mount the drive:
+
+	`sudo mount /dev/sdc1 /datadrive`
+
+	The data disk is now ready to use as **/datadrive**.
+
+
+11. Add the new drive to /etc/fstab:
+
+	To ensure the drive is re-mounted automatically after a reboot it must be added to the /etc/fstab file. In addition, it is highly recommended that the UUID (Universally Unique IDentifier) is used in /etc/fstab to refer to the drive rather than just the device name (i.e. /dev/sdc1). To find the UUID of the new drive you can use the **blkid** utility:
+	
+		`sudo -i blkid`
+
+	The output will look similar to the following:
+
+		`/dev/sda1: UUID="11111111-1b1b-1c1c-1d1d-1e1e1e1e1e1e" TYPE="ext4"`
+		`/dev/sdb1: UUID="22222222-2b2b-2c2c-2d2d-2e2e2e2e2e2e" TYPE="ext4"`
+		`/dev/sdc1: UUID="33333333-3b3b-3c3c-3d3d-3e3e3e3e3e3e" TYPE="ext4"`
+
+	>[WACOM.NOTE] blkid may not require sudo access in all cases, however, it may be easier to run with `sudo -i` on some distributions if /sbin or /usr/sbin are not in your `$PATH`.
+
+	**Caution:** Improperly editing the /etc/fstab file could result in an unbootable system. If unsure, please refer to the distribution's documentation for information on how to properly edit this file. It is also recommended that a backup of the /etc/fstab file is created before editing.
+
+	Using a text editor, enter the information about the new file system at the end of the /etc/fstab file.  In this example we will use the UUID value for the new **/dev/sdc1** device that was created in the previous steps, and the mountpoint **/datadrive**:
+
+		`UUID=33333333-3b3b-3c3c-3d3d-3e3e3e3e3e3e   /datadrive   ext4   defaults   1   2`
+
+	Or, on systems based on SUSE Linux you may need to use a slightly different format:
+
+		`/dev/disk/by-uuid/33333333-3b3b-3c3c-3d3d-3e3e3e3e3e3e   /   ext3   defaults   1   2`
+
+	If additional data drives or partitions are created you will need to enter them into /etc/fstab separately as well.
+
+	You can now test that the file system is mounted properly by simply unmounting and then re-mounting the file system, i.e. using the example mount point `/datadrive` created in the earlier steps: 
+
+		`sudo umount /datadrive`
+		`sudo mount /datadrive`
+
+	If the second command produces an error, check the /etc/fstab file for correct syntax.
+
+
+	>[WACOM.NOTE] Subsequently removing a data disk without editing fstab could cause the VM to fail to boot. If this is a common occurrence, then most distributions provide either the `nofail` and/or `nobootwait` fstab options that will allow a system to boot even if the disk is not present. Please consult your distribution's documentation for more information on these parameters.
+
+
+##Next Steps 
+
+To learn more about Linux on Azure, see the following articles:
+
+- [Introduction to Linux on Azure](http://www.windowsazure.com/en-us/documentation/articles/introduction-linux/)
+
+- [How to use the Azure Command-Line Tools for Mac and Linux](http://www.windowsazure.com/en-us/documentation/articles/xplat-cli/)
+
+
+[Next Steps]: #next
+[About virtual machines in Azure]: #virtualmachine
+[How to create the virtual machine]: #custommachine
+[How to log on to the virtual machine after you create it]: #logon
+[How to attach a data disk to the new virtual machine]: #attachdisk