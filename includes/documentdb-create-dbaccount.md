--- conflicted
+++ resolved
@@ -1,95 +1,37 @@
-<<<<<<< HEAD
-1.	Sign in to the [Azure Preview portal](https://portal.azure.com/).
-2.	In the Jumpbar, click **New**, then select **Data + storage**, and then click **DocumentDB**. 
-
-	![Screen shot of the Preview portal, highlighting the New button, Data + storage in the Create blade, and DocumentDB in the Data + storage blade][1]   
-
-	<!-- Alternatively, from the Startboard, you can browse the Azure Marketplace, select **Data + storage**, choose **DocumentDB**, and then click **Create**.  -->
-	
-	<!-- ![Screen shot of the Preview portal, showing the Marketplace blade with the DocumentDB tile highlighted, and the DocumentDB blade with the Create button highlighted][2]    -->
-   
-
-3. In the **New DocumentDB** blade, specify the desired configuration for the DocumentDB account. 
- 
-	![Screen shot of the New DocumentDB blade][3] 
-
-
-	- In the **Id** box, enter a name to identify the DocumentDB account. This value becomes the host name within the URI. The **Id** may contain only lowercase letters, numbers, and the '-' character, and must be between 3 and 50 characters. 
-	
-		> [AZURE.NOTE] *documents.azure.com* is appended to the endpoint name you choose, the result of which will become your DocumentDB account endpoint.
-
-	- The **Account Tier** lens is locked because DocumentDB supports a single standard account tier. For more information, see [DocumentDB pricing](http://go.microsoft.com/fwlink/p/?LinkID=402317&clcid=0x409).
-
-	- In **Resource group**, select or create a resource group for your DocumentDB account.  By default, a new Resource group will be created.  You may, however, choose to select an existing resource group to which you would like to add your DocumentDB account. For more information, see [Using resource groups to manage your Azure resources](azure-preview-portal-using-resource-groups.md).
-
-	- For **Subscription**, select the Azure subscription that you want to use for the DocumentDB account. If your account has only one subscription, that account will be selected automatically.
- 
-	- Use **Location** to specify the geographic location in which your DocumentDB account will be hosted.   
-
-4.	Once the new DocumentDB account options are configured, click **Create**.  It can take a few minutes for the DocumentDB account to be created.  To check the status, you can monitor the progress on the Startboard.  
-	![Screen shot of the Creating tile on the Startboard][4]  
-  
-	Or, you can monitor your progress from the Notifications hub.  
-
-	![Screen shot of the Notifications hub, showing that the DocumentDB account is being created][5]  
-
-	![Screen shot of the Notifications hub, showing that the DocumentDB account was created successfully and deployed to a resource group][6]
-
-5.	After the DocumentDB account has been created, it is ready for use with the default settings.
-
-	> [AZURE.NOTE] The default consistency of the DocumentDB account will be set to Session.  You can adjust the default consistency setting via the [Preview portal](https://portal.azure.com/#gallery/Microsoft.DocumentDB).  
- 
-    ![Screen shot of the Resource Group blade][7]  
-
-
-<!--Image references-->
-[1]: media/documentdb-create-dbaccount/ca1.png
-[2]: media/documentdb-create-dbaccount/ca2.png
-[3]: media/documentdb-create-dbaccount/ca3.png
-[4]: media/documentdb-create-dbaccount/ca4.png
-[5]: media/documentdb-create-dbaccount/ca5.png
-[6]: media/documentdb-create-dbaccount/ca6.png
-[7]: media/documentdb-create-dbaccount/ca7.png
-
-[How to: Create a DocumentDB account]: #Howto
-[Next steps]: #NextSteps
-[documentdb-manage]:documentdb-manage.md
-=======
-1.	Sign in to the online [Microsoft Azure portal](https://portal.azure.com/).
-2.	In the Jumpbar, click **New**, then click **Data + Storage**, and then click **Azure DocumentDB**. 
-  
-	![Screen shot of the Azure portal  to create a database, highlighting the New button, Data + storage in the Create blade, and Azure DocumentDB in the Data + Storage blade](media/documentdb-create-dbaccount/create-nosql-db-databases-json-tutorial-1.png)  
-
-3. In the **New DocumentDB account** blade, specify the desired configuration for the DocumentDB account. 
- 
-	![Screen shot of the New DocumentDB blade](media/documentdb-create-dbaccount/create-nosql-db-databases-json-tutorial-2.png) 
-
-
-	- In the **ID** box, enter a name to identify the DocumentDB account.  When the **ID** is validated, a green check mark appears in the **ID** box. The **ID** value becomes the host name within the URI. The **ID** may contain only lowercase letters, numbers, and the '-' character, and must be between 3 and 50 characters. Note that *documents.azure.com* is appended to the endpoint name you choose, the result of which will become your DocumentDB account endpoint.
-	
-
-	- The **Account Tier** lens is locked because DocumentDB supports a single standard account tier. For more information, see [DocumentDB pricing](http://go.microsoft.com/fwlink/p/?LinkID=402317&clcid=0x409).
-	
-	- For **Subscription**, select the Azure subscription that you want to use for the DocumentDB account. If your account has only one subscription, that account is selected by default.
-
-	- In **Resource Group**, select or create a resource group for your DocumentDB account.  By default, a new Resource group will be created.  You may, however, choose to select an existing resource group to which you would like to add your DocumentDB account. For more information, see [Using the Azure portal to manage your Azure resources](resource-group-portal.md).
- 
-	- Use **Location** to specify the geographic location in which to host your DocumentDB account.   
-
-4.	Once the new DocumentDB account options are configured, click **Create**.  It can take a few minutes to create the DocumentDB account.  To check the status, you can monitor the progress on the Startboard.  
-	![Screen shot of the Creating tile on the Startboard - Online database creator](media/documentdb-create-dbaccount/create-nosql-db-databases-json-tutorial-3.png)  
-  
-	Or, you can monitor your progress from the Notifications hub.  
-
-	![Create databases quickly - Screen shot of the Notifications hub, showing that the DocumentDB account is being created](media/documentdb-create-dbaccount/create-nosql-db-databases-json-tutorial-4.png)  
-
-	![Screen shot of the Notifications hub, showing that the DocumentDB account was created successfully and deployed to a resource group - Online database creator notification](media/documentdb-create-dbaccount/create-nosql-db-databases-json-tutorial-5.png)
-
-5.	After the DocumentDB account is created, it is ready for use with the default settings in the online portal. Note that the default consistency of the DocumentDB account is set to **Session**.  You can adjust the default consistency setting by clicking the **Default Consistency** tile on the **DocumentDB account** blade.
-
-    ![Screen shot of the Resource Group blade - begin application development](media/documentdb-create-dbaccount/create-nosql-db-databases-json-tutorial-6.png)  
-
-[How to: Create a DocumentDB account]: #Howto
-[Next steps]: #NextSteps
-[documentdb-manage]:../articles/documentdb/documentdb-manage.md
->>>>>>> 18dfd925
+1.	Sign in to the online [Microsoft Azure portal](https://portal.azure.com/).
+2.	In the Jumpbar, click **New**, then click **Data + Storage**, and then click **Azure DocumentDB**. 
+  
+	![Screen shot of the Azure portal  to create a database, highlighting the New button, Data + storage in the Create blade, and Azure DocumentDB in the Data + Storage blade](media/documentdb-create-dbaccount/create-nosql-db-databases-json-tutorial-1.png)  
+
+3. In the **New DocumentDB account** blade, specify the desired configuration for the DocumentDB account. 
+ 
+	![Screen shot of the New DocumentDB blade](media/documentdb-create-dbaccount/create-nosql-db-databases-json-tutorial-2.png) 
+
+
+	- In the **ID** box, enter a name to identify the DocumentDB account.  When the **ID** is validated, a green check mark appears in the **ID** box. The **ID** value becomes the host name within the URI. The **ID** may contain only lowercase letters, numbers, and the '-' character, and must be between 3 and 50 characters. Note that *documents.azure.com* is appended to the endpoint name you choose, the result of which will become your DocumentDB account endpoint.
+	
+
+	- The **Account Tier** lens is locked because DocumentDB supports a single standard account tier. For more information, see [DocumentDB pricing](http://go.microsoft.com/fwlink/p/?LinkID=402317&clcid=0x409).
+	
+	- For **Subscription**, select the Azure subscription that you want to use for the DocumentDB account. If your account has only one subscription, that account is selected by default.
+
+	- In **Resource Group**, select or create a resource group for your DocumentDB account.  By default, a new Resource group will be created.  You may, however, choose to select an existing resource group to which you would like to add your DocumentDB account. For more information, see [Using the Azure portal to manage your Azure resources](resource-group-portal.md).
+ 
+	- Use **Location** to specify the geographic location in which to host your DocumentDB account.   
+
+4.	Once the new DocumentDB account options are configured, click **Create**.  It can take a few minutes to create the DocumentDB account.  To check the status, you can monitor the progress on the Startboard.  
+	![Screen shot of the Creating tile on the Startboard - Online database creator](media/documentdb-create-dbaccount/create-nosql-db-databases-json-tutorial-3.png)  
+  
+	Or, you can monitor your progress from the Notifications hub.  
+
+	![Create databases quickly - Screen shot of the Notifications hub, showing that the DocumentDB account is being created](media/documentdb-create-dbaccount/create-nosql-db-databases-json-tutorial-4.png)  
+
+	![Screen shot of the Notifications hub, showing that the DocumentDB account was created successfully and deployed to a resource group - Online database creator notification](media/documentdb-create-dbaccount/create-nosql-db-databases-json-tutorial-5.png)
+
+5.	After the DocumentDB account is created, it is ready for use with the default settings in the online portal. Note that the default consistency of the DocumentDB account is set to **Session**.  You can adjust the default consistency setting by clicking the **Default Consistency** tile on the **DocumentDB account** blade.
+
+    ![Screen shot of the Resource Group blade - begin application development](media/documentdb-create-dbaccount/create-nosql-db-databases-json-tutorial-6.png)  
+
+[How to: Create a DocumentDB account]: #Howto
+[Next steps]: #NextSteps
+[documentdb-manage]:../articles/documentdb/documentdb-manage.md