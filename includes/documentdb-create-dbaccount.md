--- conflicted
+++ resolved
@@ -1,60 +1,37 @@
-1.	Sign in to the online [Microsoft Azure portal](https://portal.azure.com/).
-2.	In the Jumpbar, click **New**, then click **Data + Storage**, and then click **Azure DocumentDB**. 
-  
-<<<<<<< HEAD
-	![Screen shot of the Azure preview portal  to create a database, highlighting the New button, Data + storage in the Create blade, and Azure DocumentDB in the Data + Storage blade][1]  
-=======
-	![Screen shot of the Azure portal  to create a database, highlighting the New button, Data + storage in the Create blade, and Azure DocumentDB in the Data + Storage blade](media/documentdb-create-dbaccount/create-nosql-db-databases-json-tutorial-1.png)  
->>>>>>> 08be3281
-
-3. In the **New DocumentDB account** blade, specify the desired configuration for the DocumentDB account. 
- 
-	![Screen shot of the New DocumentDB blade](media/documentdb-create-dbaccount/create-nosql-db-databases-json-tutorial-2.png) 
-
-
-	- In the **ID** box, enter a name to identify the DocumentDB account.  When the **ID** is validated, a green check mark appears in the **ID** box. The **ID** value becomes the host name within the URI. The **ID** may contain only lowercase letters, numbers, and the '-' character, and must be between 3 and 50 characters. Note that *documents.azure.com* is appended to the endpoint name you choose, the result of which will become your DocumentDB account endpoint.
-	
-
-	- The **Account Tier** lens is locked because DocumentDB supports a single standard account tier. For more information, see [DocumentDB pricing](http://go.microsoft.com/fwlink/p/?LinkID=402317&clcid=0x409).
-	
-	- For **Subscription**, select the Azure subscription that you want to use for the DocumentDB account. If your account has only one subscription, that account is selected by default.
-
-	- In **Resource Group**, select or create a resource group for your DocumentDB account.  By default, a new Resource group will be created.  You may, however, choose to select an existing resource group to which you would like to add your DocumentDB account. For more information, see [Using the Azure portal to manage your Azure resources](resource-group-portal.md).
- 
-	- Use **Location** to specify the geographic location in which to host your DocumentDB account.   
-
-4.	Once the new DocumentDB account options are configured, click **Create**.  It can take a few minutes to create the DocumentDB account.  To check the status, you can monitor the progress on the Startboard.  
-	![Screen shot of the Creating tile on the Startboard - Online database creator](media/documentdb-create-dbaccount/create-nosql-db-databases-json-tutorial-3.png)  
-  
-	Or, you can monitor your progress from the Notifications hub.  
-
-<<<<<<< HEAD
-	![Create databases quickly - Screen shot of the Notifications hub, showing that the DocumentDB account is being created][5]  
-
-	![Screen shot of the Notifications hub, showing that the DocumentDB account was created successfully and deployed to a resource group - Online database creator notification][6]
-
-5.	After the DocumentDB account is created, it is ready for use with the default settings in the online portal. Note that the default consistency of the DocumentDB account is set to **Session**.  You can adjust the default consistency setting by clicking the **Default Consistency** tile on the **DocumentDB account** blade.
-
-    ![Screen shot of the Resource Group blade - begin application development][7]  
-
-<!--Image references-->
-[1]: media/documentdb-create-dbaccount/ca1.png
-[2]: media/documentdb-create-dbaccount/ca2.png
-[3]: media/documentdb-create-dbaccount/ca3.png
-[4]: media/documentdb-create-dbaccount/ca4.png
-[5]: media/documentdb-create-dbaccount/ca5.png
-[6]: media/documentdb-create-dbaccount/ca6.png
-[7]: media/documentdb-create-dbaccount/ca7.png
-=======
-	![Create databases quickly - Screen shot of the Notifications hub, showing that the DocumentDB account is being created](media/documentdb-create-dbaccount/create-nosql-db-databases-json-tutorial-4.png)  
-
-	![Screen shot of the Notifications hub, showing that the DocumentDB account was created successfully and deployed to a resource group - Online database creator notification](media/documentdb-create-dbaccount/create-nosql-db-databases-json-tutorial-5.png)
-
-5.	After the DocumentDB account is created, it is ready for use with the default settings in the online portal. Note that the default consistency of the DocumentDB account is set to **Session**.  You can adjust the default consistency setting by clicking the **Default Consistency** tile on the **DocumentDB account** blade.
-
-    ![Screen shot of the Resource Group blade - begin application development](media/documentdb-create-dbaccount/create-nosql-db-databases-json-tutorial-6.png)  
->>>>>>> 08be3281
-
-[How to: Create a DocumentDB account]: #Howto
-[Next steps]: #NextSteps
-[documentdb-manage]:../articles/documentdb/documentdb-manage.md
+1.	Sign in to the online [Microsoft Azure portal](https://portal.azure.com/).
+2.	In the Jumpbar, click **New**, then click **Data + Storage**, and then click **Azure DocumentDB**. 
+  
+	![Screen shot of the Azure portal  to create a database, highlighting the New button, Data + storage in the Create blade, and Azure DocumentDB in the Data + Storage blade](media/documentdb-create-dbaccount/create-nosql-db-databases-json-tutorial-1.png)  
+
+3. In the **New DocumentDB account** blade, specify the desired configuration for the DocumentDB account. 
+ 
+	![Screen shot of the New DocumentDB blade](media/documentdb-create-dbaccount/create-nosql-db-databases-json-tutorial-2.png) 
+
+
+	- In the **ID** box, enter a name to identify the DocumentDB account.  When the **ID** is validated, a green check mark appears in the **ID** box. The **ID** value becomes the host name within the URI. The **ID** may contain only lowercase letters, numbers, and the '-' character, and must be between 3 and 50 characters. Note that *documents.azure.com* is appended to the endpoint name you choose, the result of which will become your DocumentDB account endpoint.
+	
+
+	- The **Account Tier** lens is locked because DocumentDB supports a single standard account tier. For more information, see [DocumentDB pricing](http://go.microsoft.com/fwlink/p/?LinkID=402317&clcid=0x409).
+	
+	- For **Subscription**, select the Azure subscription that you want to use for the DocumentDB account. If your account has only one subscription, that account is selected by default.
+
+	- In **Resource Group**, select or create a resource group for your DocumentDB account.  By default, a new Resource group will be created.  You may, however, choose to select an existing resource group to which you would like to add your DocumentDB account. For more information, see [Using the Azure portal to manage your Azure resources](resource-group-portal.md).
+ 
+	- Use **Location** to specify the geographic location in which to host your DocumentDB account.   
+
+4.	Once the new DocumentDB account options are configured, click **Create**.  It can take a few minutes to create the DocumentDB account.  To check the status, you can monitor the progress on the Startboard.  
+	![Screen shot of the Creating tile on the Startboard - Online database creator](media/documentdb-create-dbaccount/create-nosql-db-databases-json-tutorial-3.png)  
+  
+	Or, you can monitor your progress from the Notifications hub.  
+
+	![Create databases quickly - Screen shot of the Notifications hub, showing that the DocumentDB account is being created](media/documentdb-create-dbaccount/create-nosql-db-databases-json-tutorial-4.png)  
+
+	![Screen shot of the Notifications hub, showing that the DocumentDB account was created successfully and deployed to a resource group - Online database creator notification](media/documentdb-create-dbaccount/create-nosql-db-databases-json-tutorial-5.png)
+
+5.	After the DocumentDB account is created, it is ready for use with the default settings in the online portal. Note that the default consistency of the DocumentDB account is set to **Session**.  You can adjust the default consistency setting by clicking the **Default Consistency** tile on the **DocumentDB account** blade.
+
+    ![Screen shot of the Resource Group blade - begin application development](media/documentdb-create-dbaccount/create-nosql-db-databases-json-tutorial-6.png)  
+
+[How to: Create a DocumentDB account]: #Howto
+[Next steps]: #NextSteps
+[documentdb-manage]:../articles/documentdb/documentdb-manage.md