<<<<<<< HEAD
---
title: Azure Backup limits table
description: Describes system limits for Azure Backup.
services: backup
documentationcenter: NA
author: Jim-Parker
manager: jwhit
editor: ''

ms.service: backup
ms.devlang: NA
ms.topic: article
ms.tgt_pltfrm: NA
ms.workload: TBD
ms.date: 10/05/2015
ms.author: trinadhk

---
=======
>>>>>>> e8cfaf0d
The following limits apply to Azure Backup.

| Limit Identifier | Default Limit |
| --- | --- |
| Number of servers/machines that can be registered against each vault |50 for Windows Server/Client/SCDPM <br/> 200 for IaaS VMs |
| Size of a data source for data stored in Azure vault storage |54400 GB max<sup>1</sup> |
| Number of backup vaults that can be created in each Azure subscription |25(Backup vaults) <br/> 25 Recovery Services vault per region |
| Number of times backup can be scheduled per day |3 per day for Windows Server/Client <br/> 2 per day for SCDPM <br/> Once a day for IaaS VMs |
| Data disks attached to an Azure virtual machine for backup |16 |

* <sup>1</sup>The 54400 GB limit does not apply to IaaS VM backup.
<|MERGE_RESOLUTION|>--- conflicted
+++ resolved
@@ -1,24 +1,3 @@
-<<<<<<< HEAD
----
-title: Azure Backup limits table
-description: Describes system limits for Azure Backup.
-services: backup
-documentationcenter: NA
-author: Jim-Parker
-manager: jwhit
-editor: ''
-
-ms.service: backup
-ms.devlang: NA
-ms.topic: article
-ms.tgt_pltfrm: NA
-ms.workload: TBD
-ms.date: 10/05/2015
-ms.author: trinadhk
-
----
-=======
->>>>>>> e8cfaf0d
 The following limits apply to Azure Backup.
 
 | Limit Identifier | Default Limit |
