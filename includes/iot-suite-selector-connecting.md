--- conflicted
+++ resolved
@@ -20,11 +20,7 @@
 To complete this tutorial, you need an active Azure account. If you don't have an account, you can create a free trial account in just a couple of minutes. For details, see [Azure Free Trial][lnk-free-trial].
 
 ## Before you start
-<<<<<<< HEAD
 Before you write any code for your device, you must provision your remote monitoring preconfigured solution and provision a new custom device in that solution.
-=======
-Before you write any code for your device, you must provision your remote monitoring preconfigured solution and then provision a custom device in that solution.
->>>>>>> 4c2de522
 
 ### Provision your remote monitoring preconfigured solution
 The device you create in this tutorial sends data to an instance of the [remote monitoring][lnk-remote-monitoring] preconfigured solution. If you haven't already provisioned the remote monitoring preconfigured solution in your Azure account, use the following steps:
@@ -65,13 +61,7 @@
 4. Make a note the device credentials (Device ID, IoT Hub Hostname, and Device Key). Your client application needs these values to connect to the remote monitoring solution. Then click **Done**.
    
     ![][4]
-<<<<<<< HEAD
 5. Select your device in the device list in the solution dashboard. Then, in the **Device Details** panel, click **Enable Device**. The status of your device is now **Running**. The remote montoring solution can now receive telemetry from your device and invoke methods on the device.
-=======
-5. Make sure your device displays in the device list. Click **Enable Device** in the **Device Details** panel to allow the device to connect. The simple device you have created does not send any reported properties.
-   
-    ![][5]
->>>>>>> 4c2de522
 
 [img-dashboard]: ./media/iot-suite-selector-connecting/dashboard.png
 [1]: ./media/iot-suite-selector-connecting/suite0.png
