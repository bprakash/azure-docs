<<<<<<< HEAD
Learn how to create functions with other kinds of triggers. Or, learn how to integrate functions with other Azure services.


| Triggers     |Integration  |
|---------|---------|
|[Create a function that runs on a schedule](../articles/azure-functions/functions-create-scheduled-function.md) | Store blobs using Azure Functions |
|[Create a function triggered by a GitHub webhook](../articles/azure-functions/functions-create-github-webhook-triggered-function.md) | Queue messages using Azure Functions |
|[Create a function triggered by Storage queue messages](../articles/azure-functions/functions-create-storage-queue-triggered-function.md) | Store unstructured data using Azure Functions |
|     | Start a workflow using Azure Functions | 
=======
Learn how to create functions with other kinds of triggers or how to integrate functions with other Azure services.


+ [Create a function that runs on a schedule](../articles/azure-functions/functions-create-scheduled-function.md) 
+ [Create a function triggered by Storage queue messages](../articles/azure-functions/functions-create-storage-queue-triggered-function.md) 
+ [Create a function triggered by a GitHub webhook](../articles/azure-functions/functions-create-github-webhook-triggered-function.md) 
+ [Add messages to an Azure Storage queue using Functions](../articles/azure-functions/functions-integrate-storage-queue-output-binding.md) 
>>>>>>> 8cc97272
<|MERGE_RESOLUTION|>--- conflicted
+++ resolved
@@ -1,19 +1,7 @@
-<<<<<<< HEAD
-Learn how to create functions with other kinds of triggers. Or, learn how to integrate functions with other Azure services.
-
-
-| Triggers     |Integration  |
-|---------|---------|
-|[Create a function that runs on a schedule](../articles/azure-functions/functions-create-scheduled-function.md) | Store blobs using Azure Functions |
-|[Create a function triggered by a GitHub webhook](../articles/azure-functions/functions-create-github-webhook-triggered-function.md) | Queue messages using Azure Functions |
-|[Create a function triggered by Storage queue messages](../articles/azure-functions/functions-create-storage-queue-triggered-function.md) | Store unstructured data using Azure Functions |
-|     | Start a workflow using Azure Functions | 
-=======
 Learn how to create functions with other kinds of triggers or how to integrate functions with other Azure services.
 
 
 + [Create a function that runs on a schedule](../articles/azure-functions/functions-create-scheduled-function.md) 
 + [Create a function triggered by Storage queue messages](../articles/azure-functions/functions-create-storage-queue-triggered-function.md) 
 + [Create a function triggered by a GitHub webhook](../articles/azure-functions/functions-create-github-webhook-triggered-function.md) 
-+ [Add messages to an Azure Storage queue using Functions](../articles/azure-functions/functions-integrate-storage-queue-output-binding.md) 
->>>>>>> 8cc97272
++ [Add messages to an Azure Storage queue using Functions](../articles/azure-functions/functions-integrate-storage-queue-output-binding.md) 