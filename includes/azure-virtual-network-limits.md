<a name="virtual-networking-limits-classic"></a>The following limits apply only for networking resources managed through the classic deployment model per subscription.

| Resource | Default limit | Maximum limit |
| --- | --- | --- |
| Virtual networks |50 |100 |
| Local network sites |20 |contact support |
| DNS Servers per virtual network |20 |100 |
| Private IP Addresses per virtual network |4096 |4096 |
| Concurrent TCP or UDP flows per NIC of a virtual machine or role instance |500K |500K |
| Network Security Groups (NSG) |100 |200 |
| NSG rules per NSG |200 |400 |
| User defined route tables |100 |200 |
| User defined routes per route table |100 |400 |
| Public IP addresses (dynamic) |5 |contact support |
| Reserved public IP addresses |20 |contact support |
| Public VIP per deployment |5 |contact support |
| Private VIP (ILB) per deployment |1 |1 |
| Endpoint Access Control Lists (ACLs) |50 |50 |

#### <a name="azure-resource-manager-virtual-networking-limits"></a>Networking Limits - Azure Resource Manager
The following limits apply only for networking resources managed through Azure Resource Manager per region per subscription.

| Resource | Default limit | Maximum Limit |
| --- | --- | --- |
<<<<<<< HEAD
| Virtual networks |50 |1000 |
| Subnets per virtual network |1,000 |10,000 |
| Virtual network peerings per Virtual Network |10 |50 |
| DNS Servers per virtual network |9 |25 |
| Private IP Addresses per virtual network |4096 |8192 |
| Private IP Addresses per network interface |256 |1024 |
| Concurrent TCP or UDP flows per NIC of a virtual machine or role instance |500K |500K |
| Network Interfaces (NIC) |350 |20000 |
| Network Security Groups (NSG) |100 |5000 |
| NSG rules per NSG |200 |500 |
| User defined route tables |100 |200 |
| User defined routes per route table |100 |400 |
| Public IP addresses - dynamic |(Basic) |60 |contact support |
| Public IP addresses - static |(Basic) 20 |contact support |
| Public IP addresses - static |(Standard) 20 |contact support |
| Load Balancers (internal and internet facing, Basic and Standard) |100 |1000 |
| Load Balancer (Basic) rules per load balancer |150 |250 |
| Load Balancer (Standard) rules per load balancer | 1250 | 1500|
| Load Balancer (Basic) rules per IP configuration |250 |250 |
| Public front end IP per Load Balancer (Basic) |10 |30 |
| Public front end IP per Load Balancer (Standard) | 10 | 600 |
| Private front end IP per Load Balancer (Basic) |10 |contact support |
| Private front end IP per Load Balancer (Standard) | 10 | 600 |
| Point-to-Site Root Certificates per VPN Gateway |20 |20 |
=======
| Virtual networks |50 |500 |
| Subnets per virtual network |1,000 |contact support |
| DNS servers per virtual network |9 |25 |
| Private IP addresses per virtual network |4096 |8192 |
| Private IP addresses per network interface |50 |contact support |
| Concurrent TCP or UDP flows per network interface of a virtual machine or role instance |500K |500K |
| Network interfaces |300 |10000 |
| Network security groups |100 |400 |
| Security rules per network security group |200 |500 |
| IP addresses and ranges specified for source or destination in a security rule |2000 |4000 |
| Application security groups |200 |500 |
| Application security groups per IP configuration, per NIC |10 |20 |
| IP configurations per application security group |1000 |4000 |
| Application security groups that can be specified within all security rules of a network security group |50 |100 |
| User-defined route tables |100 |200 |
| User-defined routes per route table |100 |400 |
| Public IP addresses (dynamic) |60 |contact support |
| Public IP addresses (static) |20 |contact support |
| Load balancers (internal and internet facing) |100 |contact support |
| Load balancer rules per load balancer |150 |150 |
| Load balancer rules per IP configuration |299 |299 |
| Public front-end IP per load balancer |10 |30 |
| Private front-end IP per load balancer |10 |contact support |
| Virtual network peerings per virtual network |10 |50 |
| Point-to-Site root certificates per VPN Gateway |20 |20 |
| Secondary IP configurations per virtual network |1000 |contact support |
>>>>>>> 239bbb20


[Contact support](../articles/azure-supportability/resource-manager-core-quotas-request.md ) in case you need to increase limits from default.
<|MERGE_RESOLUTION|>--- conflicted
+++ resolved
@@ -22,9 +22,8 @@
 
 | Resource | Default limit | Maximum Limit |
 | --- | --- | --- |
-<<<<<<< HEAD
 | Virtual networks |50 |1000 |
-| Subnets per virtual network |1,000 |10,000 |
+| Subnets per virtual network |1000 |10000 |
 | Virtual network peerings per Virtual Network |10 |50 |
 | DNS Servers per virtual network |9 |25 |
 | Private IP Addresses per virtual network |4096 |8192 |
@@ -47,34 +46,6 @@
 | Private front end IP per Load Balancer (Basic) |10 |contact support |
 | Private front end IP per Load Balancer (Standard) | 10 | 600 |
 | Point-to-Site Root Certificates per VPN Gateway |20 |20 |
-=======
-| Virtual networks |50 |500 |
-| Subnets per virtual network |1,000 |contact support |
-| DNS servers per virtual network |9 |25 |
-| Private IP addresses per virtual network |4096 |8192 |
-| Private IP addresses per network interface |50 |contact support |
-| Concurrent TCP or UDP flows per network interface of a virtual machine or role instance |500K |500K |
-| Network interfaces |300 |10000 |
-| Network security groups |100 |400 |
-| Security rules per network security group |200 |500 |
-| IP addresses and ranges specified for source or destination in a security rule |2000 |4000 |
-| Application security groups |200 |500 |
-| Application security groups per IP configuration, per NIC |10 |20 |
-| IP configurations per application security group |1000 |4000 |
-| Application security groups that can be specified within all security rules of a network security group |50 |100 |
-| User-defined route tables |100 |200 |
-| User-defined routes per route table |100 |400 |
-| Public IP addresses (dynamic) |60 |contact support |
-| Public IP addresses (static) |20 |contact support |
-| Load balancers (internal and internet facing) |100 |contact support |
-| Load balancer rules per load balancer |150 |150 |
-| Load balancer rules per IP configuration |299 |299 |
-| Public front-end IP per load balancer |10 |30 |
-| Private front-end IP per load balancer |10 |contact support |
-| Virtual network peerings per virtual network |10 |50 |
-| Point-to-Site root certificates per VPN Gateway |20 |20 |
-| Secondary IP configurations per virtual network |1000 |contact support |
->>>>>>> 239bbb20
 
 
 [Contact support](../articles/azure-supportability/resource-manager-core-quotas-request.md ) in case you need to increase limits from default.
