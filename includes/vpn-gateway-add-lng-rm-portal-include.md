<<<<<<< HEAD
### To create a local network gateway, follow the steps below:

1. In the Azure Portal, navigate to **New** **>** **Networking** **>** **Local network gateway**.

=======
1. In the portal, navigate to **New** > **Networking** > **Local network gateway**.

>>>>>>> c186bb0b
	![create local network gateway](./media/vpn-gateway-add-lng-rm-portal-include/addlng250.png)

2. On the **Create local network gateway blade**, specify a **Name** for your local network gateway object.
 
<<<<<<< HEAD
3. Specify an **IP address** for your gateway. This is the IP address of the external VPN device that you want to connect to. It cannot be behind NAT and has to be reachable by Azure.

4. **Address Space** refers to the address ranges on your local (typically on-premises) network. You can add multiple address space ranges. The ranges that you enter here cannot overlap any of the address space ranges that you are using for any of the virtual networks that will communicate through the gateway.  You will need to coordinate with your on-premises configuration as well as with your Azure virtual network address spaces.
 
5. For **Subscription**, verify that the correct subscription is showing.

6. For **Resource Group**, select the resource group that you want to use. You can either create a new resource group, or select one that you have already created. To create a new resource group, type the name in the box. To select a resource group that you've already created, click **Resource Group** to open the **Resource group** blade, and then select the resource group that you want to use.

7. For **Location**, if you are creating a new local network gateway, you can use the same location as the virtual network gateway. But, this is not required. The local network gateway can be in a different location. 

8. Leave "Pin to dashboard" selected if you want to find this local network gateway easily from the dashboard.

9. Click **Create** to create the local network gateway. You'll see "Deploying Local network gateway" on your dashboard.

10. When the local network gateway has been created, it will open in the portal for you to view.

	
=======
3. Specify a valid public **IP address** for the VPN device or virtual network gateway to which you want to connect.<br>If this local network represents an on-premises location, this is the public IP address of the VPN device that you want to connect to. It cannot be behind NAT and has to be reachable by Azure.<br>If this local network represents another VNet, you will specify the public IP address that was assigned to the virtual network gateway for that VNet.<br>

4. **Address Space** refers to the address ranges for the network that this local network represents. You can add multiple address space ranges. Make sure that the ranges you specify here do not overlap with ranges of other networks that you want to connect to.
 
5. For **Subscription**, verify that the correct subscription is showing.

6. For **Resource Group**, select the resource group that you want to use. You can either create a new resource group, or select one that you have already created.

7. For **Location**, select the location that this object will be created in. You may want to select the same location that your VNet resides in, but you are not required to do so.

8. Click **Create** to create the local network gateway.
>>>>>>> c186bb0b
<|MERGE_RESOLUTION|>--- conflicted
+++ resolved
@@ -1,35 +1,9 @@
-<<<<<<< HEAD
-### To create a local network gateway, follow the steps below:
-
-1. In the Azure Portal, navigate to **New** **>** **Networking** **>** **Local network gateway**.
-
-=======
 1. In the portal, navigate to **New** > **Networking** > **Local network gateway**.
 
->>>>>>> c186bb0b
 	![create local network gateway](./media/vpn-gateway-add-lng-rm-portal-include/addlng250.png)
 
 2. On the **Create local network gateway blade**, specify a **Name** for your local network gateway object.
  
-<<<<<<< HEAD
-3. Specify an **IP address** for your gateway. This is the IP address of the external VPN device that you want to connect to. It cannot be behind NAT and has to be reachable by Azure.
-
-4. **Address Space** refers to the address ranges on your local (typically on-premises) network. You can add multiple address space ranges. The ranges that you enter here cannot overlap any of the address space ranges that you are using for any of the virtual networks that will communicate through the gateway.  You will need to coordinate with your on-premises configuration as well as with your Azure virtual network address spaces.
- 
-5. For **Subscription**, verify that the correct subscription is showing.
-
-6. For **Resource Group**, select the resource group that you want to use. You can either create a new resource group, or select one that you have already created. To create a new resource group, type the name in the box. To select a resource group that you've already created, click **Resource Group** to open the **Resource group** blade, and then select the resource group that you want to use.
-
-7. For **Location**, if you are creating a new local network gateway, you can use the same location as the virtual network gateway. But, this is not required. The local network gateway can be in a different location. 
-
-8. Leave "Pin to dashboard" selected if you want to find this local network gateway easily from the dashboard.
-
-9. Click **Create** to create the local network gateway. You'll see "Deploying Local network gateway" on your dashboard.
-
-10. When the local network gateway has been created, it will open in the portal for you to view.
-
-	
-=======
 3. Specify a valid public **IP address** for the VPN device or virtual network gateway to which you want to connect.<br>If this local network represents an on-premises location, this is the public IP address of the VPN device that you want to connect to. It cannot be behind NAT and has to be reachable by Azure.<br>If this local network represents another VNet, you will specify the public IP address that was assigned to the virtual network gateway for that VNet.<br>
 
 4. **Address Space** refers to the address ranges for the network that this local network represents. You can add multiple address space ranges. Make sure that the ranges you specify here do not overlap with ranges of other networks that you want to connect to.
@@ -40,5 +14,4 @@
 
 7. For **Location**, select the location that this object will be created in. You may want to select the same location that your VNet resides in, but you are not required to do so.
 
-8. Click **Create** to create the local network gateway.
->>>>>>> c186bb0b
+8. Click **Create** to create the local network gateway.