--- conflicted
+++ resolved
@@ -21,11 +21,7 @@
 
 The VM Agent is enabled in the following situations:
 
-<<<<<<< HEAD
--   When you create an instance of a Virtual Machine by using the **Quick Create** method in the Management Portal, or by using the **Custom Create** method in the Management Portal and making sure that the **Install the VM Agent** checkbox is selected (as shown in the image below). For more information, see [How to Create a Custom Virtual Machine](../articles/virtual-machines/virtual-machines-windows-classic-createportal.md).
-=======
--   When you create an instance of a Virtual Machine by using the **Quick Create** method in the Azure classic portal, or by using the **Custom Create** method in the Azure classic portal and making sure that the **Install the VM Agent** checkbox is selected (as shown in the image below). For more information, see [How to Create a Custom Virtual Machine](virtual-machines-windows-classic-createportal.md).
->>>>>>> 75a6abb1
+-   When you create an instance of a Virtual Machine by using the **Quick Create** method in the Azure classic portal, or by using the **Custom Create** method in the Azure classic portal and making sure that the **Install the VM Agent** checkbox is selected (as shown in the image below). For more information, see [How to Create a Custom Virtual Machine](../articles/virtual-machines/virtual-machines-windows-classic-createportal.md).
 
     ![VM Agent Checkbox](./media/virtual-machines-common-classic-agents-and-extensions/IC719409.png)
 
@@ -37,11 +33,7 @@
         $vm.VM.ProvisionGuestAgent = $TRUE
         Update-AzureVM –Name $name –VM $vm.VM –ServiceName $svc
 
-<<<<<<< HEAD
--   By creating a VM image that has the VM agent installed prior to uploading it to Azure. For a Windows VM, download the [Windows VM Agent .msi file](http://go.microsoft.com/fwlink/?LinkID=394789&clcid=0x409) and install the VM Agent. For a Linux VM, you will install it from the github repository located at <https://github.com/Azure/WALinuxAgent>. For more information on how to install the VM Agent on Linux, see the [Azure Linux VM Agent User Guide](../articles/virtual-machines/virtual-machines-linux-agent-user-guide.md).
-=======
--   By creating a VM image that has the VM Agent installed prior to uploading it to Azure. For a Windows VM, download the [Windows VM Agent .msi file](http://go.microsoft.com/fwlink/?LinkID=394789&clcid=0x409) and install the VM Agent. For a Linux VM, you will install it from the GitHub repository located at <https://github.com/Azure/WALinuxAgent>. For more information on how to install the VM Agent on Linux, see the [Azure Linux VM Agent User Guide](virtual-machines-linux-agent-user-guide.md).
->>>>>>> 75a6abb1
+-   By creating a VM image that has the VM Agent installed prior to uploading it to Azure. For a Windows VM, download the [Windows VM Agent .msi file](http://go.microsoft.com/fwlink/?LinkID=394789) and install the VM Agent. For a Linux VM, you will install it from the GitHub repository located at <https://github.com/Azure/WALinuxAgent>. For more information on how to install the VM Agent on Linux, see the [Azure Linux VM Agent User Guide](../articles/virtual-machines/virtual-machines-linux-agent-user-guide.md).
 
 >[AZURE.NOTE]In PaaS, the VM Agent is called **GuestAgent**, and is always available on Web and Worker Role VMs. (For more information, see [Azure Role Architecture](http://blogs.msdn.com/b/kwill/archive/2011/05/05/windows-azure-role-architecture.aspx).) The VM Agent for Role VMs can now add extensions to the cloud service VMs in the same way that it does for persistent Virtual Machines. The biggest difference between VM Extensions on role VMs and persistent VMs is that with role VMs, extensions are added to the cloud service first and then to the deployments within that cloud service.
 
