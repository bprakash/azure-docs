--- conflicted
+++ resolved
@@ -1,8 +1,4 @@
-<<<<<<< HEAD
-To begin using Service Bus queues in Azure, you must first create a namespace. A namespace provides a scoping container for addressing Service Bus resources within your application. 
-=======
 To begin using Service Bus queues in Azure, you must first create a namespace with a name that is unique across Azure. A namespace provides a scoping container for addressing Service Bus resources within your application.
->>>>>>> 7e950a10
 
 To create a namespace:
 
