--- conflicted
+++ resolved
@@ -48,11 +48,7 @@
 
 1. **Keep all disks (OS and data) associated with a VM in the same storage account**
 2. **Storage account [limits](../articles/storage/storage-scalability-targets.md) should be considered** when adding more VHDs to a storage account
-<<<<<<< HEAD
-3. **Use separate storage account for each VM in an Availability Set.** Multiple VMs in the same availability set must NOT share the same storage account. It is acceptable for VMs across different Availability Sets to share storage accounts as long as the best practices above are followed
-=======
 3. **Use separate storage account for each VM in an Availability Set.** Multiple VMs in the same availability set must NOT share storage accounts. It is acceptable for VMs across different Availability Sets to share storage accounts as long as the preceding best practices are followed
->>>>>>> e8cfaf0d
 
 <!-- Link references -->
 [Configure multiple virtual machines in an availability set for redundancy]: #configure-multiple-virtual-machines-in-an-availability-set-for-redundancy
