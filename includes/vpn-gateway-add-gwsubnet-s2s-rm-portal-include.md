1. In the portal, navigate to the virtual network for which you want to create a virtual network gateway.
<<<<<<< HEAD
2. In the **Settings** section of your VNet blade, click **Subnets** to expand the Subnets blade.
3. On the **Subnets** blade, click **+Gateway subnet** at the top. This will open the **Add subnet** blade.

  ![Add the gateway subnet](./media/vpn-gateway-add-gwsubnet-s2s-rm-portal-include/add-gw-subnet.png "Add the gateway subnet")
4. The **Name** for your subnet will automatically be filled in with the value 'GatewaySubnet'. This value is required in order for Azure to recognize the subnet as the GatewaySubnet. Adjust the auto-filled **Address range** values to match your configuration requirements.

  ![Adding the gateway subnet](./media/vpn-gateway-add-gwsubnet-s2s-rm-portal-include/gwsubnetip.png "Adding the gateway subnet")
5. Click **OK** at the bottom of the blade to create the subnet.
=======
2. In the **Settings** section of your VNet page, click **Subnets** to expand the Subnets page.
3. On the **Subnets** page, click **+Gateway subnet** at the top to open the **Add subnet** page.

  ![Add the gateway subnet](./media/vpn-gateway-add-gwsubnet-s2s-rm-portal-include/add-gw-subnet.png "Add the gateway subnet")
4. The **Name** for your subnet is automatically filled in with the value 'GatewaySubnet'. The GatewaySubnet value is required in order for Azure to recognize the subnet as the gateway subnet. Adjust the auto-filled **Address range** values to match your configuration requirements.

  ![Adding the gateway subnet](./media/vpn-gateway-add-gwsubnet-s2s-rm-portal-include/gwsubnetip.png "Adding the gateway subnet")
5. To create the subnet, click **OK** at the bottom of the page.
>>>>>>> 7e950a10
<|MERGE_RESOLUTION|>--- conflicted
+++ resolved
@@ -1,14 +1,4 @@
 1. In the portal, navigate to the virtual network for which you want to create a virtual network gateway.
-<<<<<<< HEAD
-2. In the **Settings** section of your VNet blade, click **Subnets** to expand the Subnets blade.
-3. On the **Subnets** blade, click **+Gateway subnet** at the top. This will open the **Add subnet** blade.
-
-  ![Add the gateway subnet](./media/vpn-gateway-add-gwsubnet-s2s-rm-portal-include/add-gw-subnet.png "Add the gateway subnet")
-4. The **Name** for your subnet will automatically be filled in with the value 'GatewaySubnet'. This value is required in order for Azure to recognize the subnet as the GatewaySubnet. Adjust the auto-filled **Address range** values to match your configuration requirements.
-
-  ![Adding the gateway subnet](./media/vpn-gateway-add-gwsubnet-s2s-rm-portal-include/gwsubnetip.png "Adding the gateway subnet")
-5. Click **OK** at the bottom of the blade to create the subnet.
-=======
 2. In the **Settings** section of your VNet page, click **Subnets** to expand the Subnets page.
 3. On the **Subnets** page, click **+Gateway subnet** at the top to open the **Add subnet** page.
 
@@ -16,5 +6,4 @@
 4. The **Name** for your subnet is automatically filled in with the value 'GatewaySubnet'. The GatewaySubnet value is required in order for Azure to recognize the subnet as the gateway subnet. Adjust the auto-filled **Address range** values to match your configuration requirements.
 
   ![Adding the gateway subnet](./media/vpn-gateway-add-gwsubnet-s2s-rm-portal-include/gwsubnetip.png "Adding the gateway subnet")
-5. To create the subnet, click **OK** at the bottom of the page.
->>>>>>> 7e950a10
+5. To create the subnet, click **OK** at the bottom of the page.