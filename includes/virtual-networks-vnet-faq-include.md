## Virtual Network Basics

### What is an Azure Virtual network (VNet)?

You can use VNets to provision and manage virtual private networks (VPNs) in Azure and, optionally, link the VNets with other VNets in Azure, or with your on-premises IT infrastructure to create hybrid or cross-premises solutions. Each VNet you create has its own CIDR block, and can be linked to other VNets and on-premises networks as long as the CIDR blocks do not collide. You also have controls of DNS server settings for VNets, and segmentation of the VNet into subnets. 

Use VNets to:

- Create a dedicated private cloud-only virtual network
									
	Sometimes you don't require a cross-premises configuration for your solution. When you create a VNet, your services and VMs within your VNet can communicate directly and securely with each other in the cloud. This keeps traffic securely within the VNet, but still allows you to configure endpoint connections for the VMs and services that require Internet communication as part of your solution.

- Securely extend your data center
									
	With VNets, you can build traditional site-to-site (S2S) VPNs to securely scale your datacenter capacity. S2S VPNs use IPSEC to provide a secure connection between your corporate VPN gateway and Azure.

- Enable hybrid cloud scenarios
									
	VNets give you the flexibility to support a range of hybrid cloud scenarios. You can securely connect cloud-based applications to any type of on-premises system such as mainframes and Unix systems.

### How do I know if I need a virtual network?

Visit the [Virtual Network Overview](https://azure.microsoft.com/documentation/articles/virtual-networks-overview/) to see a decision table that will help you decide the best network design option for you.

### How do I get started?

Visit [the Virtual Network documentation](http://azure.microsoft.com/documentation/services/virtual-network/) to get started. This page has links to common configuration steps as well as information that will help you understand the things that you'll need to take into consideration when designing your virtual network.

### What services can I use with VNets?

VNets can be used with a variety of different Azure services, such as Cloud Services (PaaS), Virtual Machines, and Web Apps. However, there are a few services that are not supported on a VNet. Please check the specific service you want to use and verify that it is compatible.

### Can I use VNets without cross-premises connectivity?

Yes. You can use a VNet without using site-to-site connectivity. This is particularly useful if you want to run domain controllers and SharePoint farms in Azure.

## Virtual Network Configuration

### What tools do I use to create a VNet?

You can use the following tools to create or configure a virtual network:

- You can use the Management Portal. See [How to manage Virtual Network (VNet) Properties](virtual-networks-settings.md).

- You can use a network configuration file (netcfg). See [Configure a virtual network using a network configuration file](virtual-networks-using-network-configuration-file.md).

### What address ranges can I use in my VNets?

You can use public IP address ranges and any IP address range defined in [RFC 1918](http://tools.ietf.org/html/rfc1918).

### Can I have public IP addresses in my VNets?

Yes. For more information about public IP address ranges, see [Public IP address space in a Virtual Network (VNet)](virtual-networks-public-ip-within-vnet.md). Keep in mind that your public IPs will not be directly accessible from the Internet.

### Is there a limit to the number of subnets in my virtual network?

There is no limit on the number of subnets you use within a VNet. All the subnets must be fully contained in the virtual network address space and should not overlap with one another.

### Are there any restrictions on using IP addresses within these subnets?

Azure reserves some IP addresses within each subnet. The first and last IP addresses of the subnets are reserved for protocol conformance, along with 3 more addresses used for Azure services.

### How small and how large can VNets and subnets be?

The smallest subnet we support is a /29 and the largest is a /8 (using CIDR subnet definitions). 

### Can I bring my VLANs to Azure using VNets?

No. VNets are Layer-3 overlays. Azure does not support any Layer-2 semantics.

### Can I specify custom routing policies on my VNets and subnets?

Yes. You can use User Defined Routing (UDR). For more information about UDR, visit [User Defined Routes and IP Forwarding](virtual-networks-udr-overview.md).

### Do VNets support multicast or broadcast?

No. We do not support multicast or broadcast.

### What protocols can I use within VNets?

You can use standard IP-based protocols within VNets. However, multicast, broadcast, IP-in-IP encapsulated packets and Generic Routing Encapsulation (GRE) packets are blocked within VNets. Standard protocols that work include:

- TCP
- UDP
- ICMP

### Can I ping my default routers within a VNet?

No.

### Can I use tracert to diagnose connectivity?

No.

### Can I add subnets after the VNet is created?

Yes. Subnets can be added to VNets at any time as long as the subnet address is not part of another subnet in the VNet.

### Can I modify the size of my VNet size after I create it?

You can add, remove, expand or shrink a subnet if there are no VMs or services deployed within it by using PowerShell cmdlets or the NETCFG file. You can also add, remove, expand or shrink any prefixes as long as the subnets that contain VMs or services are not affected by the change.

### Can I modify subnets after I created them?

Yes. You can add, remove, and modify the CIDR blocks used by a VNet.

### Can I connect to the internet if I am running my services in a VNet?

Yes. All services deployed within a VNet can connect to the internet. Every cloud service deployed in Azure has a publicly addressable VIP assigned to it. You will have to define input endpoints for PaaS roles and endpoints for virtual machines to enable these services to accept connections from the internet.

### Do VNets support IPv6?

No. You cannot use IPv6 with VNets at this time.

### Can a VNet span regions?

No. A VNet is limited to a single region.

### Can I connect a VNet to another VNet in Azure?

Yes. You can create VNet to VNet communication by using REST APIs or Windows PowerShell. See [Configure a VNet to VNet Connection](virtual-networks-configure-vnet-to-vnet-connection.md).

## Name Resolution (DNS)

### What are my DNS options for VNets?

Use the decision table on the [Name Resolution for VMs and Role Instances](virtual-networks-name-resolution-for-vms-and-role-instances.md) page to guide you through all the DNS options available.

### Can I specify DNS servers for a VNet?

Yes. You can specify DNS server IP addresses in the VNet settings. This will be applied as the default DNS server(s) for all VMs in the VNet.

### How many DNS servers can I specify?

You can specify up to 12 DNS servers.

### Can I modify my DNS servers after I have created the network?

Yes. You can change the DNS server list for your VNet at any time. If you change your DNS server list, you will need to restart each of the VMs in your VNet in order for them to pick up the new DNS server.


### What is Azure-provided DNS and does it work with VNets?

Azure-provided DNS is a multi-tenant DNS service offered by Microsoft. Azure registers all of your VMs and role instances in this service. This service provides name resolution by hostname for VMs and role instances contained within the same cloud service, and by FQDN for VMs and role instances in the same VNet. 

> [AZURE.NOTE] There is a limitation at this time to the first 100 cloud services in the virtual network for cross-tenant name resolution using Azure-provided DNS. If you are using your own DNS server, this limitation does not apply.

### Can I override my DNS settings on a per-VM / service basis?

Yes. You can set DNS servers on a per-cloud service basis to override the default network settings. However, we recommend that you use network-wide DNS as much as possible.

### Can I bring my own DNS suffix?

No. You cannot specify a custom DNS suffix for your VNets.

## VNets and VMs

### Can I deploy VMs to a VNet?

Yes.

### Can I deploy Linux VMs to a VNet?

Yes. You can deploy any distro of Linux supported by Azure.

### What is the difference between a public VIP and an internal IP address?

- An internal IP address is an IP address that is assigned to each VM within a VNet by DHCP. It's not public facing. If you have created a VNet, the internal IP address is assigned from the range that you specified in the subnet settings of your VNet. If you do not have a VNet, an internal IP address will still be assigned. The internal IP address will remain with the VM for its lifetime, unless that VM is deallocated.

- A public VIP is the public IP address that is assigned to your cloud service or load balancer. It is not assigned directly to your VM NIC. The VIP stays with the cloud service it is assigned to until all the VMs in that cloud service are deallocated or deleted. At that point, it is released.

### What IP address will my VM receive?

- **Internal IP address -** If you deploy a VM to a VNet, the VM receives an internal IP address from a pool of internal IP addresses that you specify. VMs communicate within the VNets by using internal IP addresses. Although Azure assigns a dynamic internal IP address, you can request a static address for your VM. To learn more about static internal IP addresses, visit [How to Set a Static Internal IP](virtual-networks-reserved-private-ip.md).

- **VIP -** Your VM is also associated with a VIP, although a VIP is never assigned to the VM directly. A VIP is a public IP address that can be assigned to your cloud service. You can, optionally, reserve a VIP for your cloud service. See [Reserved Public IP](virtual-networks-reserved-public-ip.md).

- **ILPIP -** You can also configure an instance-level public IP address (ILPIP). ILPIPs are directly associated with the VM, rather than the cloud service. To learn more about ILPIPs, visit [Instance-Level Public IP Overview](virtual-networks-instance-level-public-ip.md).

### Can I reserve an internal IP address for a VM that I will create at a later time?

No. You cannot reserve an internal IP address. If an iternal IP address is available it will be assigned to a VM or role instance by the DHCP server. That VM may or may not be the one that you want the internal IP address to be assigned to. You can, however, change the internal IP address of an already created VM to any available internal IP address. 

### Do internal IP addresses change for VMs in a VNet?

Yes. Internal IP addresses remain with the VM for its lifetime unless the VM is deallocated. When a VM is deallocated, the internal IP address is released unless you defined a static internal IP address for your VM. If the VM is simply stopped (and not put in the status **Stopped (Deallocated)**) the IP address will remain assigned to the VM.

### Can I manually assign IP addresses to NICs in VMs?

No. You must not change any interface properties of VMs. Any changes may lead to potentially losing connectivity to the VM.

### What happens to my IP addresses if I shut down a VM?

Nothing. The IP addresses (both public VIP and internal IP address) will stay with your cloud service or VM. 

> [AZURE.NOTE] If you want to simply shut down the VM, don't use the Management Portal to do so. Currently, the shutdown button will deallocate the virtual machine.

### Can I move VMs from one subnet to another subnet in a VNet without re-deploying?

Yes. You can find more information [here](virtual-networks-move-vm-role-to-subnet.md).

### Can I configure a static MAC address for my VM?

No. A MAC address cannot be statically configured.

### Will the MAC address remain the same for my VM once it has been created?

No. A VM's MAC address can change for a different reasons. If the VM is put in the status Stopped (Deallocated), if you change the VM size, or if there is service healing or planned maintenance of the host server, the MAC address is not retained.

### Can I connect to the internet from a VM in a VNet?

Yes. All services deployed within a VNet can connect to the Internet. Additionally, every cloud service deployed in Azure has a publicly addressable VIP assigned to it. You have to define input endpoints for PaaS roles and endpoints for VMs to enable these services to accept connections from the Internet.

## VNets and Services

### What services can I use with VNets?

You can only use compute services within VNets. Compute services are limited to Cloud Services (web and worker roles) and VMs.

### Can I use Web Apps with Virtual Network?

Yes. You can deploy Web Apps inside a VNet using ASE (App Service Environment). Adding to that, Web Apps can securely connect and access resources in your Azure VNet if you have point-to-site configured for your VNet. For more information, see the following:

<<<<<<< HEAD
- [Web Apps Virtual Network Integration](http://azure.microsoft.com/blog/
- 014/09/15/azure-websites-virtual-network-integration/)
=======
- [Creating Web Apps in an App Service Environment](https://azure.microsoft.com/en-us/documentation/articles/app-service-web-how-to-create-a-web-app-in-an-ase/)
- 
- [Web Apps Virtual Network Integration](http://azure.microsoft.com/blog/2014/09/15/azure-websites-virtual-network-integration/)
>>>>>>> 53077717

- [Using VNet Integration and Hybrid Connections with Web Apps](http://azure.microsoft.com/blog/2014/10/30/using-vnet-or-hybrid-conn-with-websites/)

- [Integrate a web app with an Azure Virtual Network](web-sites-integrate-with-vnet.md)

### Can I deploy cloud services with web and worker roles (PaaS) in a VNet?

Yes. You can deploy PaaS services within VNets.

### How do I deploy PaaS roles to a VNet?

You can accomplish this by specifying the VNet name and the role /subnet mappings in the network configuration section of your service configuration. You do not need to update any of your binaries.

### Can I move my services in and out of VNets?

No. You cannot move services in and out of VNets. You will have to delete and re-deploy the service to move it to another VNet.

## VNets and Security

### What is the security model for VNets?

VNets are completely isolated from one another, and other services hosted in the Azure infrastructure. A VNet is a trust boundary.

### Can I define ACLs or NSGs on my VNets?

No. You cannot associate ACLs or NSGs to VNets. However, ACLs can be defined on input endpoints for VMs that have been deployed to a VNets, and NSGs can be associated to subnets or NICs. 

### Is there a VNet security whitepaper?

Yes. You can download it [here](http://go.microsoft.com/fwlink/?LinkId=386611).

## APIs, Schemas, and Tools

### Can I manage VNets from code?

Yes. You can use REST APIs to manage VNets and cross-premises connectivity. More information can be found [here](http://go.microsoft.com/fwlink/?LinkId=296833).

### Is there tooling support for VNets?

Yes. You can use PowerShell and command line tools for a variety of platforms. More information can be found [here](http://go.microsoft.com/fwlink/?LinkId=317721).<|MERGE_RESOLUTION|>--- conflicted
+++ resolved
@@ -1,4 +1,4 @@
-## Virtual Network Basics
+﻿## Virtual Network Basics
 
 ### What is an Azure Virtual network (VNet)?
 
@@ -221,14 +221,10 @@
 
 Yes. You can deploy Web Apps inside a VNet using ASE (App Service Environment). Adding to that, Web Apps can securely connect and access resources in your Azure VNet if you have point-to-site configured for your VNet. For more information, see the following:
 
-<<<<<<< HEAD
-- [Web Apps Virtual Network Integration](http://azure.microsoft.com/blog/
-- 014/09/15/azure-websites-virtual-network-integration/)
-=======
+
 - [Creating Web Apps in an App Service Environment](https://azure.microsoft.com/en-us/documentation/articles/app-service-web-how-to-create-a-web-app-in-an-ase/)
-- 
+
 - [Web Apps Virtual Network Integration](http://azure.microsoft.com/blog/2014/09/15/azure-websites-virtual-network-integration/)
->>>>>>> 53077717
 
 - [Using VNet Integration and Hybrid Connections with Web Apps](http://azure.microsoft.com/blog/2014/10/30/using-vnet-or-hybrid-conn-with-websites/)
 
