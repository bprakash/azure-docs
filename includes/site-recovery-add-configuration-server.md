1. Run the Unified Setup installation file.
2. In **Before you begin**, select **Install the configuration server and process server**.
	![Before you start](./media/site-recovery-add-configuration-server/combined-wiz1.png)
3. In **Third Party Software License**, click **I Accept** to download and install MySQL.

    ![Third=party software](./media/site-recovery-add-configuration-server/combined-wiz105.PNG)
4. In **Registration**, select the registration key you downloaded from the vault.

    ![Registration](./media/site-recovery-add-configuration-server/combined-wiz3.png)
5. In **Internet Settings**, specify how the Provider running on the configuration server connects to Azure Site Recovery over the Internet.

   * If you want to connect with the proxy that's currently set up on the machine, select **Connect with existing proxy settings**.
   * If you want the Provider to connect directly, select **Connect directly without a proxy**.
   * If the existing proxy requires authentication, or if you want to use a custom proxy for the Provider connection, select **Connect with custom proxy settings**.

     * If you use a custom proxy, you need to specify the address, port, and credentials.
     * If you're using a proxy, you should have already allowed the URLs described in [prerequisites](#configuration-server-prerequisites).

     ![Firewall](./media/site-recovery-add-configuration-server/combined-wiz4.png)
6. In **Prerequisites Check**, Setup runs a check to make sure that installation can run. If a warning appears about the **Global time sync check**, verify that the time on the system clock (**Date and Time** settings) is the same as the time zone.

    ![Prerequisites](./media/site-recovery-add-configuration-server/combined-wiz5.png)
7. In **MySQL Configuration**, create credentials for logging on to the MySQL server instance that is installed.

    ![MySQL](./media/site-recovery-add-configuration-server/combined-wiz6.png)
8. In **Environment Details**, select whether you're going to replicate VMware VMs. If you are, then setup checks that PowerCLI 6.0 is installed.

    ![MySQL](./media/site-recovery-add-configuration-server/combined-wiz7.png)
<<<<<<< HEAD
9. In **Install Location**, select where you want to install the binaries and store the cache. The drive you select must have at least 5 GB of disk space available, but we recommend a cache drive with at least 600 GB of free space.

    ![Install location](./media/site-recovery-add-configuration-server/combined-wiz8.png)
10. In **Network Selection**, specify the listener (network adapter and SSL port) on which the configuration server sends and receives replication data. Port 9443 is the default port used for sending and receiving replication traffic, but you can modify this port number to suit your environment's requirements. In addition to the port 9443, we also open port 443, which is used by a web server to orchestrate replication operations. Do not use Port 443 for sending or receiving replication traffic.

    ![Network selection](./media/site-recovery-add-configuration-server/combined-wiz9.png)


11. In **Summary**, review the information and click **Install**. When installation finishes, a passphrase is generated. You will need this when you enable replication, so copy it and keep it in a secure location.
=======
9. In **Install Location**, select where you want to install the binaries and store the cache. You can select a drive that has at least 5 GB of disk space available, but we recommend a cache drive with at least 600 GB of free space.

    ![Install location](./media/site-recovery-add-configuration-server/combined-wiz8.png)
10. In **Network Selection**, specify the listener (network adapter and SSL port) on which the configuration server sends and receives replication data. Port 9443 is the default port used sending and receiving replication traffic, but you can modify this port number to suit your environment's requirements. In addition to port 9443, we also open port 443, which is used by a web server to orchestrate replication operations. Do not use Port 443 for sending or receiving replication traffic.

    ![Network selection](./media/site-recovery-add-configuration-server/combined-wiz9.png)

 11. In **Summary**, review the information and click **Install**. When installation finishes, a passphrase is generated. You will need it when you enable replication, so copy it and keep it in a secure location.
>>>>>>> 829f2484

	![Summary](./media/site-recovery-add-configuration-server/combined-wiz10.png)

After registration finishes, the server is displayed in the **Settings** > **Servers** blade in the vault.<|MERGE_RESOLUTION|>--- conflicted
+++ resolved
@@ -26,7 +26,7 @@
 8. In **Environment Details**, select whether you're going to replicate VMware VMs. If you are, then setup checks that PowerCLI 6.0 is installed.
 
     ![MySQL](./media/site-recovery-add-configuration-server/combined-wiz7.png)
-<<<<<<< HEAD
+
 9. In **Install Location**, select where you want to install the binaries and store the cache. The drive you select must have at least 5 GB of disk space available, but we recommend a cache drive with at least 600 GB of free space.
 
     ![Install location](./media/site-recovery-add-configuration-server/combined-wiz8.png)
@@ -36,16 +36,6 @@
 
 
 11. In **Summary**, review the information and click **Install**. When installation finishes, a passphrase is generated. You will need this when you enable replication, so copy it and keep it in a secure location.
-=======
-9. In **Install Location**, select where you want to install the binaries and store the cache. You can select a drive that has at least 5 GB of disk space available, but we recommend a cache drive with at least 600 GB of free space.
-
-    ![Install location](./media/site-recovery-add-configuration-server/combined-wiz8.png)
-10. In **Network Selection**, specify the listener (network adapter and SSL port) on which the configuration server sends and receives replication data. Port 9443 is the default port used sending and receiving replication traffic, but you can modify this port number to suit your environment's requirements. In addition to port 9443, we also open port 443, which is used by a web server to orchestrate replication operations. Do not use Port 443 for sending or receiving replication traffic.
-
-    ![Network selection](./media/site-recovery-add-configuration-server/combined-wiz9.png)
-
- 11. In **Summary**, review the information and click **Install**. When installation finishes, a passphrase is generated. You will need it when you enable replication, so copy it and keep it in a secure location.
->>>>>>> 829f2484
 
 	![Summary](./media/site-recovery-add-configuration-server/combined-wiz10.png)
 
