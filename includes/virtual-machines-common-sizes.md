
To see general limits on Azure VMs, see [Azure subscription and service limits, quotas, and constraints](../articles/azure-subscription-service-limits.md).

The standard sizes consist of several series: A, D, DS, F, Fs, G, and GS. Considerations for some of these sizes include:

*   D-series VMs are designed to run applications that demand higher compute power and temporary disk performance. D-series VMs provide faster processors, a higher memory-to-core ratio, and a solid-state drive (SSD) for the temporary disk. For details, see the announcement on the Azure blog, [New D-Series Virtual Machine Sizes](https://azure.microsoft.com/blog/2014/09/22/new-d-series-virtual-machine-sizes/).

*   Dv2-series, a follow-on to the original D-series, features a more powerful CPU. The Dv2-series CPU is about 35% faster than the D-series CPU. It is based on the latest generation 2.4 GHz Intel Xeon® E5-2673 v3 (Haswell) processor, and with the Intel Turbo Boost Technology 2.0, can go up to 3.1 GHz. The Dv2-series has the same memory and disk configurations as the D-series.

* F-series is based on the 2.4 GHz Intel Xeon® E5-2673 v3 (Haswell) processor, which can achieve clock speeds as high as 3.1 GHz with the Intel Turbo Boost Technology 2.0. This is the same CPU performance as the Dv2-series of VMs.  At a lower per-hour list price, the F-series is the best value in price-performance in the Azure portfolio based on the Azure Compute Unit (ACU) per core. 

	The F-series also introduces a new standard in VM size naming for Azure. For this series and VM sizes released in the future, the numeric value after the family name letter will match the number of CPU cores. Additional capabilities, such as optimized for premium storage, will be designated by letters following the numeric CPU core count. This naming format will be used for future VM sizes released but will not retroactively change the names of any existing VM sizes which have been released.


*   G-series VMs offer the most memory and run on hosts that have Intel Xeon E5 V3 family processors.


*   DS-series, DSv2-series, Fs-series and GS-series VMs can use Premium Storage, which provides high-performance, low-latency storage for I/O intensive workloads. These VMs use solid-state drives (SSDs) to host a virtual machine’s disks and also provide a local SSD disk cache. Premium Storage is available in certain regions. For details, see [Premium Storage: High-performance storage for Azure virtual machine workloads](../articles/storage/storage-premium-storage.md).


*   The A-series VMs can be deployed on a variety of hardware types and processors. The size is throttled, based upon the hardware, to offer consistent processor performance for the running instance, regardless of the hardware it is deployed on. To determine the physical hardware on which this size is deployed, query the virtual hardware from within the Virtual Machine.

*   The A0 size is over-subscribed on the physical hardware. For this specific size only, other customer deployments may impact the performance of your running workload. The relative performance is outlined below as the expected baseline, subject to an approximate variability of 15 percent.


The size of the virtual machine affects the pricing. The size also affects the processing, memory, and storage capacity of the virtual machine. Storage costs are calculated separately based on used pages in the storage account. For details, see [Virtual Machines Pricing Details](https://azure.microsoft.com/pricing/details/virtual-machines/) and [Azure Storage Pricing](https://azure.microsoft.com/pricing/details/storage/). 


The following considerations might help you decide on a size:


* The A8-A11 sizes are also known as *compute-intensive instances*. The hardware that runs these sizes is designed and optimized for compute-intensive and network-intensive applications, including high-performance computing (HPC) cluster applications, modeling, and simulations. For detailed information and considerations about using these sizes, see [About the A8, A9, A10, and A11 compute intensive instances](../articles/virtual-machines/virtual-machines-windows-a8-a9-a10-a11-specs.md).


*	Dv2-series, D-series, G-series, and the DS/GS counterparts  are ideal for applications that demand faster CPUs, better local disk performance, or have higher memory demands.  They offer a powerful combination for many enterprise-grade applications.

* The F-series VMs are an excellent choice for workloads that demand faster CPUs but do not need as much memory or local SSD per CPU core.  Workloads such as analytics, gaming servers, web servers, and batch processing will benefit from the value of the F-series.

*   Some of the physical hosts in Azure data centers may not support larger virtual machine sizes, such as A5 – A11. As a result, you may see the error message **Failed to configure virtual machine <machine name>** or **Failed to create virtual machine <machine name>** when resizing an existing virtual machine to a new size; creating a new virtual machine in a virtual network created before April 16, 2013; or adding a new virtual machine to an existing cloud service. See  [Error: “Failed to configure virtual machine”](https://social.msdn.microsoft.com/Forums/9693f56c-fcd3-4d42-850e-5e3b56c7d6be/error-failed-to-configure-virtual-machine-with-a5-a6-or-a7-vm-size?forum=WAVirtualMachinesforWindows) on the support forum for workarounds for each deployment scenario.  


## Performance considerations

We have created the concept of the Azure Compute Unit (ACU) to provide a way of comparing compute (CPU) performance across Azure SKUs. This will help you easily identify which SKU is most likely to satisfy your performance needs.  ACU is currently standardized on a Small (Standard_A1) VM being 100 and all other SKUs then represent approximately how much faster that SKU can run a standard benchmark. 

>[AZURE.IMPORTANT] The ACU is only a guideline.  The results for your workload may vary. 

<br>

|SKU Family	|ACU/Core |
|---|---|
|[Standard_A0](#a-series)	|50 |
|[Standard_A1-4](#a-series)	|100 |
|[Standard_A5-7](#a-series)	|100 |
|[A8-A11](#a-series)	|225*|
|[D1-14](#d-series)	|160 |
|[D1-15v2](#dv2-series)	|210 - 250*|
|[DS1-14](#ds-series)	|160 |
|[DS1-15v2](#dsv2-series)	|210-250* |
|[F1-F16](#f-series) | 210-250*|
|[F1s-F16s](#fs-series) | 210-250*|
|[G1-5](#g-series)	|180 - 240*|
|[GS1-5](#gs-series)	|180 - 240*|


ACUs marked with a * use Intel® Turbo technology to increase CPU frequency and provide a performance boost.  The amount of the boost can vary based on the VM size, workload, and other workloads running on the same host.

## Size tables

The following tables show the sizes and the capacities they provide.

* Storage capacity is represented by using 1024^3 bytes as the unit of measurement for GB. This is sometimes referred to as gibibyte, or base 2 definition. When comparing sizes that use different base systems, remember that base 2 sizes may appear smaller than base 10 but for any specific size (such as 1 GB) a base 2 system provides more capacity than a base 10 system, because 1024^3 is greater than 1000^3.

* Maximum network bandwidth is the maximum aggregated bandwidth allocated and assigned per VM type. The maximum bandwidth provides guidance for selecting the right VM type to ensure adequate network capacity is available. When moving between Low, Moderate, High and Very High, the throughput will increase accordingly. Actual network performance will depend on many factors including network and application loads, and application network settings.


## A-series

|Size |CPU cores|Memory|NICs (Max)|Max. disk size|Max. data disks (1023 GB each)|Max. IOPS (500 per disk)| Max network bandwidth |
|---|---|---|---|---|---|---|---|
|Standard_A0 |1|768 MB|1| Temporary = 20 GB |1|1x500| low |
|Standard_A1 |1|1.75 GB|1|Temporary = 70 GB |2|2x500| moderate |
|Standard_A2 |2|3.5 GB|1|Temporary = 135 GB |4|4x500| moderate |
|Standard_A3 |4|7 GB|2|Temporary = 285 GB |8|8x500| high |
|Standard_A4 |8|14 GB|4|Temporary = 605 GB |16|16x500| high |
|Standard_A5 |2|14 GB|1|Temporary = 135 GB |4|4X500| moderate |
|Standard_A6 |4|28 GB|2|Temporary = 285 GB |8|8x500| high |
|Standard_A7 |8|56 GB|4|Temporary = 605 GB |16|16x500| high |



## A-series - compute-intensive instances

For information and considerations about using these sizes, see [About the A8, A9, A10, and A11 compute intensive instances](../articles/virtual-machines/virtual-machines-windows-a8-a9-a10-a11-specs.md).

|Size |CPU cores|Memory|NICs (Max)|Max. disk size|Max. data disks (1023 GB each)|Max. IOPS (500 per disk)| Max network bandwidth |
|---|---|---|---|---|---|---|---|
|Standard_A8|8|56 GB|2| Temporary = 382 GB  |16|16x500| high |
|Standard_A9|16|112 GB|4| Temporary = 382 GB  |16|16x500| very high |
|Standard_A10|8|56 GB|2| Temporary = 382 GB  |16|16x500| high |
|Standard_A11|16|112 GB|4| Temporary = 382 GB  |16|16x500| very high |

## D-series

|Size |CPU cores|Memory|NICs (Max)|Max. disk size|Max. data disks (1023 GB each)|Max. IOPS (500 per disk)| Max network bandwidth |
|---|---|---|---|---|---|---|---|
|Standard_D1 |1|3.5 GB|1|Temporary (SSD) =50 GB |2|2x500| moderate |
|Standard_D2 |2|7 GB|2|Temporary (SSD) =100 GB |4|4x500| high |
|Standard_D3 |4|14 GB|4|Temporary (SSD) =200 GB |8|8x500| high |
|Standard_D4 |8|28 GB|8|Temporary (SSD) =400 GB |16|16x500| high |
|Standard_D11 |2|14 GB|2|Temporary (SSD) =100 GB |4|4x500| high |
|Standard_D12 |4|28 GB|4|Temporary (SSD) =200 GB |8|8x500| high |
|Standard_D13 |8|56 GB|8|Temporary (SSD) =400 GB |16|16x500| high |
|Standard_D14 |16|112 GB|8|Temporary (SSD) =800 GB |32|32x500| very high |


## Dv2-series

|Size |CPU cores|Memory|NICs (Max)|Max. disk size|Max. data disks (1023 GB each)|Max. IOPS (500 per disk)| Max network bandwidth |
|---|---|---|---|---|---|---|---|
|Standard_D1_v2 |1|3.5 GB|1|Temporary (SSD) =50 GB |2|2x500| moderate |
|Standard_D2_v2 |2|7 GB|2|Temporary (SSD) =100 GB |4|4x500| high |
|Standard_D3_v2 |4|14 GB|4|Temporary (SSD) =200 GB |8|8x500| high |
|Standard_D4_v2 |8|28 GB|8|Temporary (SSD) =400 GB |16|16x500| high |
|Standard_D5_v2 |16|56 GB|8|Temporary (SSD) =800 GB |32|32x500| extremely high |
|Standard_D11_v2 |2|14 GB|2|Temporary (SSD) =100 GB |4|4x500| high |
|Standard_D12_v2 |4|28 GB|4|Temporary (SSD) =200 GB |8|8x500| high |
|Standard_D13_v2 |8|56 GB|8|Temporary (SSD) =400 GB |16|16x500| high |
|Standard_D14_v2 |16|112 GB|8|Temporary (SSD) =800 GB |32|32x500| extremely high |
|Standard_D15_v2 |20|140 GB|8|Temporary (SSD) =1 TB |40|40x500| extremely high |


## DS-series*

|Size |CPU cores|Memory|NICs (Max)|Max. disk size|Max. data disks (1023 GB each)|Cache size (GB)|Max. disk IOPS &amp; bandwidth| Max network bandwidth |
|---|---|---|---|---|---|---|---|---|
|Standard_DS1 |1|3.5|1|Local SSD disk = 7 GB |2|43| 3,200  32 MB per second | moderate |
|Standard_DS2 |2|7|2|Local SSD disk = 14 GB |4|86| 6,400  64 MB per second | high |
|Standard_DS3 |4|14|4|Local SSD disk = 28 GB |8|172| 12,800  128 MB per second | high |
|Standard_DS4 |8|28|8|Local SSD disk = 56 GB |16|344| 25,600  256 MB per second | high |
|Standard_DS11 |2|14|2|Local SSD disk = 28 GB |4|72| 6,400  64 MB per second | high |
|Standard_DS12 |4|28|4|Local SSD disk = 56 GB |8|144| 12,800  128 MB per second | high |
|Standard_DS13 |8|56|8|Local SSD disk = 112 GB |16|288| 25,600  256 MB per second | high |
|Standard_DS14 |16|112|8|Local SSD disk = 224 GB |32|576| 51,200  512 MB per second | very high |

*The maximum input/output operations per second (IOPS) and throughput (bandwidth) possible with a DS series VM is affected by the size of the disk. For details, see [Premium Storage: High-performance storage for Azure virtual machine workloads](../articles/storage/storage-premium-storage.md).


## DSv2-series*

|Size |CPU cores|Memory|NICs (Max)|Max. disk size|Max. data disks (1023 GB each)|Cache size (GB)|Max. disk IOPS &amp; bandwidth| Max network bandwidth |
|---|---|---|---|---|---|---|---|---|
|Standard_DS1_v2 |1|3.5|1|Local SSD disk = 7 GB |2|43| 3,200  48 MB per second | moderate |
|Standard_DS2_v2 |2|7|2|Local SSD disk = 14 GB |4|86| 6,400  96 MB per second | high |
|Standard_DS3_v2 |4|14|4|Local SSD disk = 28 GB |8|172| 12,800  192 MB per second | high |
|Standard_DS4_v2 |8|28|8|Local SSD disk = 56 GB |16|344| 25,600  384 MB per second | high |
<<<<<<< HEAD
|Standard_DS5_v2 |16|56|8|Local SSD disk = 112 GB |32|688| 50,000  768 MB per second | high |
=======
|Standard_DS5_v2 |16|56|8|Local SSD disk = 112 GB |32|688| 51,200  768 MB per second | extremely high |
>>>>>>> c186bb0b
|Standard_DS11_v2 |2|14|2|Local SSD disk = 28 GB |4|72| 6,400  96 MB per second | high |
|Standard_DS12_v2 |4|28|4|Local SSD disk = 56 GB |8|144| 12,800  192 MB per second | high |
|Standard_DS13_v2 |8|56|8|Local SSD disk = 112 GB |16|288| 25,600  384 MB per second | high |
|Standard_DS14_v2 |16|112|8|Local SSD disk = 224 GB |32|576| 51,200  768 MB per second | extremely high |
|Standard_DS15_v2 |20|140 GB|8|Local SSD disk = 280 GB |40| 720|64,000 960 MB per second | extremely high |


*The maximum input/output operations per second (IOPS) and throughput (bandwidth) possible with a DS series VM is affected by the size of the disk. For details, see [Premium Storage: High-performance storage for Azure virtual machine workloads](../articles/storage/storage-premium-storage.md).


## F-series


| Size         | CPU cores | Memory | NICs (Max) | Disk size          | Max data disks (1023 GB each) | Max IOPS (500 per disk) | Max network bandwidth |
|--------------|-----------|--------|------------|-------------------------|--------------------------|--------------------------|-------------|
| Standard_F1  | 1         | 2 GB   | 1          | Temporary (SSD) =16 GB  | 2                        | 2x500                    | moderate    |
| Standard_F2  | 2         | 4 GB   | 2          | Temporary (SSD) =32 GB  | 4                        | 4x500                    | high        |
| Standard_F4  | 4         | 8 GB   | 4          | Temporary (SSD) =64 GB  | 8                        | 8x500                    | high        |
| Standard_F8  | 8         | 16 GB  | 8          | Temporary (SSD) =128 GB | 16                       | 16x500                   | high        |
| Standard_F16 | 16        | 32 GB  | 8          | Temporary (SSD) =256 GB | 32                       | 32x500                   | extremely high   |



## Fs-series*

| Size          | CPU cores | Memory | NICs (Max) | Disk size         | Max data disks (1023 GB each) | Cache size (GB) | Max disk IOPS & bandwidth | Max network bandwidth |
|---------------|-----------|--------|------------|------------------------|-----------|-----------|----------------------------|------------|
| Standard_F1s  | 1         | 2      | 1          | Local SSD disk = 4 GB  | 2         | 12        | 3,200 48 MB per second     | moderate   |
| Standard_F2s  | 2         | 4      | 2          | Local SSD disk = 8 GB  | 4         | 24        | 6,400 96 MB per second     | high       |
| Standard_F4s  | 4         | 8      | 4          | Local SSD disk = 16 GB | 8         | 48        | 12,800 192 MB per second   | high       |
| Standard_F8s  | 8         | 16     | 8          | Local SSD disk = 32 GB | 16        | 96        | 25,600 384 MB per second   | high       |
| Standard_F16s | 16        | 32     | 8          | Local SSD disk = 64 GB | 32        | 192       | 51,200 768 MB per second   | extremely high  |



*The maximum input/output operations per second (IOPS) and throughput (bandwidth) possible with a Fs series VM is affected by the size of the disk. For details, see [Premium Storage: High-performance storage for Azure virtual machine workloads](../articles/storage/storage-premium-storage.md).





## G-series

|Size |CPU cores|Memory|NICs (Max)|Max. disk size|Max. data disks (1023 GB each)|Max. IOPS (500 per disk)| Max network bandwidth |
|---|---|---|---|---|---|---|---|
|Standard_G1 |2|28 GB|1|Local SSD disk = 384 GB |4|4 x 500| high |
|Standard_G2 |4|56 GB|2|Local SSD disk = 768 GB |8|8 x 500| high |
|Standard_G3 |8|112 GB|4|Local SSD disk = 1,536 GB |16|16 x 500| very high | 
|Standard_G4 |16|224 GB|8|Local SSD disk = 3,072 GB |32|32 x 500| extremely high |
|Standard_G5 |32|448 GB|8|Local SSD disk = 6,144 GB |64| 64 x 500 | extremely high |




## GS-series

|Size |CPU cores|Memory|NICs (Max)|Max. disk size|Max. data disks (1023 GB each)|Cache size (GB)|Max. disk IOPS &amp; bandwidth| Max network bandwidth |
|---|---|---|---|---|---|---|---|---|
|Standard_GS1|2|28|1|Local SSD disk = 56 GB |4|264| 5,000  125 MB per second | high |
|Standard_GS2|4|56|2|Local SSD disk = 112 GB |8|528| 10,000  250 MB per second | high | 
|Standard_GS3|8|112|4|Local SSD disk = 224 GB |16|1056| 20,000  500 MB per second | very high |
|Standard_GS4|16|224|8|Local SSD disk = 448 GB |32|2112| 40,000  1,000 MB per second | extremely high |
|Standard_GS5|32|448|8|Local SSD disk = 896 GB |64|4224| 80,000  2,000 MB per second | extremely high |

## N-series (preview)

The NC and NV sizes are also known as GPU-enabled instances. These are specialized virtual machines that include NVIDIA's GPU cards, optimized for different scenarios and use cases. The NV sizes are optimized and designed for remote visualization, streaming, gaming, encoding and VDI scenarios utilizing frameworks such as OpenGL and DirectX. The NC sizes are more optimized for compute intensive and network intensive applications, algorithms, including CUDA and OpenCL based applications and simulations. 


### NV instances
The NV instances are powered by NVIDIA’s Tesla M60 GPUs and NVIDIA GRID for desktop accelerated applications and virtual desktops where customers will be able to visualize their data or simulations. Users will be able to visualize their graphics intensive workflows on the NV instances to get superior graphics capability and additionally run single precision workloads such as encoding and rendering. The Tesla M60 delivers 4096 CUDA cores in a dual-GPU design with up to 36 streams of 1080p H.264.


| Size | Cores | GPU            | Memory | Disk        |
|------|-------|----------------|--------|-------------|
| Standard_NV6  | 6     | 1 x NVIDIA M60 | 56 GB  | 380 GB SSD  |
| Standard_NV12 | 12    | 2 x NVIDIA M60 | 112 GB | 680 GB SSD  |
| Standard_NV24 | 24    | 4 x NVIDIA M60 | 224 GB | 1440 GB SSD | 



### NC instances

The NC instances are powered by NVIDIA’s Tesla K80. Users can now crunch through data much faster by leveraging CUDA for energy exploration applications, crash simulations, ray traced rendering, deep learning and more. The Tesla K80 delivers 4992 CUDA cores with a dual-GPU design, up to 2.91 Teraflops of double-precision and up to 8.93 Teraflops of single-precision performance. 


| Size | Cores | GPU            | Memory | Disk        |
|------|-------|----------------|--------|-------------|
| Standard_NC6  | 6     | 1 x NVIDIA K80 | 56 GB  | 380 GB SSD  |
| Standard_NC12 | 12    | 2 x NVIDIA K80 | 112 GB | 680 GB SSD  |
| Standard_NC24 | 24    | 4 x NVIDIA K80 | 224 GB | 1440 GB SSD |

## Notes: Standard A0 - A4 using CLI and PowerShell 


In the classic deployment model, some VM size names are slightly different in CLI and PowerShell:

* Standard_A0 is ExtraSmall 
* Standard_A1 is Small
* Standard_A2 is Medium
* Standard_A3 is Large
* Standard_A4 is ExtraLarge


## Next steps

- Learn about [azure subscription and service limits, quotas, and constraints](../articles/azure-subscription-service-limits.md).
- Learn more [about the A8, A9, A10, and A11 compute intensive instances](../articles/virtual-machines/virtual-machines-windows-a8-a9-a10-a11-specs.md) for workloads like High-performance Computing (HPC).


<|MERGE_RESOLUTION|>--- conflicted
+++ resolved
@@ -154,11 +154,7 @@
 |Standard_DS2_v2 |2|7|2|Local SSD disk = 14 GB |4|86| 6,400  96 MB per second | high |
 |Standard_DS3_v2 |4|14|4|Local SSD disk = 28 GB |8|172| 12,800  192 MB per second | high |
 |Standard_DS4_v2 |8|28|8|Local SSD disk = 56 GB |16|344| 25,600  384 MB per second | high |
-<<<<<<< HEAD
-|Standard_DS5_v2 |16|56|8|Local SSD disk = 112 GB |32|688| 50,000  768 MB per second | high |
-=======
 |Standard_DS5_v2 |16|56|8|Local SSD disk = 112 GB |32|688| 51,200  768 MB per second | extremely high |
->>>>>>> c186bb0b
 |Standard_DS11_v2 |2|14|2|Local SSD disk = 28 GB |4|72| 6,400  96 MB per second | high |
 |Standard_DS12_v2 |4|28|4|Local SSD disk = 56 GB |8|144| 12,800  192 MB per second | high |
 |Standard_DS13_v2 |8|56|8|Local SSD disk = 112 GB |16|288| 25,600  384 MB per second | high |
