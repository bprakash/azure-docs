# Microsoft Azure and the Internet of Things (IoT)

A typical IoT solution requires secure, bidirectional communication between devices, possibly numbering in the millions, and an application back end. Examples of application back end functionality might include processing device-to-cloud events to uncover insights using automated and predictive analytics.

Microsoft provides a set of libraries (that support multiple languages and hardware platforms) that you can use to develop client applications to run on an IoT device. To implement your IoT back end application, you can combine multiple Azure services or use one of the preconfigured solutions available through Microsoft IoT Suite. To better understand how Azure enables this IoT infrastructure, it's useful to consider a typical IoT solution architecture.

## IoT solution architecture

The following diagram shows a typical IoT solution architecture. Note that it does not include the names of any specific Azure services, but describes the key elements in a generic IoT solution architecture. The following sections provide more information about the elements in this solution.

![IoT solution architecture][img-solution-architecture]

### Device connectivity

In a typical IoT scenario, devices send device-to-cloud telemetry data such as temperature readings to a cloud end-point for storage and processing. Devices can also receive and respond to cloud-to-device commands by reading messages from a cloud endpoint. For example, a device might retrieve a command that instructs it to change the frequency at which it samples data.

A device or data source in an IoT solution can range from a simple network-connected sensor to a powerful, standalone, computing device. A device may have limited processing capability, memory, communication bandwidth, and communication protocol support.

A device can communicate directly with an end-point of a cloud gateway using a communication protocol such as AMQP or HTTP, or through some intermediary such as a field gateway that provides a service such as protocol translation.

### Data processing and analytics

In the cloud, a stream event processor receives device-to-cloud messages at scale from your devices and determines how to process and store those messages. A solution for connected devices enables you to send cloud-to-device data in the form of commands to specific devices. Device registration with the IoT solution enables you to provision devices and to control which devices are permitted to connect to your infrastructure. The back end enables you to track the state of your devices and monitor their activities.

<<<<<<< HEAD
IoT solutions may include automatic feedback loops. For example, a machine learning module can identify from device-to-cloud telemetry data that the temperature of a specific device is above normal operating levels and then send a command to the device enabling it to take corrective action.
=======
IoT solutions can include automatic feedback loops. For example, a machine learning module can identify from cloud-to-device telemetry data that the temperature of a specific device is above normal operating levels and then send a command to the device enabling it to take corrective action.
>>>>>>> 4be218bd

### Presentation

Many IoT solutions enable users to view and analyze the data collected from their devices. These visualizations may take the form of dashboards or BI reports.

[img-solution-architecture]: media/iot-azure-and-iot/iot-reference-architecture.png

[lnk-machinelearning]: http://azure.microsoft.com/services/machine-learning/<|MERGE_RESOLUTION|>--- conflicted
+++ resolved
@@ -22,11 +22,7 @@
 
 In the cloud, a stream event processor receives device-to-cloud messages at scale from your devices and determines how to process and store those messages. A solution for connected devices enables you to send cloud-to-device data in the form of commands to specific devices. Device registration with the IoT solution enables you to provision devices and to control which devices are permitted to connect to your infrastructure. The back end enables you to track the state of your devices and monitor their activities.
 
-<<<<<<< HEAD
 IoT solutions may include automatic feedback loops. For example, a machine learning module can identify from device-to-cloud telemetry data that the temperature of a specific device is above normal operating levels and then send a command to the device enabling it to take corrective action.
-=======
-IoT solutions can include automatic feedback loops. For example, a machine learning module can identify from cloud-to-device telemetry data that the temperature of a specific device is above normal operating levels and then send a command to the device enabling it to take corrective action.
->>>>>>> 4be218bd
 
 ### Presentation
 
