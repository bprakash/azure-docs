--- conflicted
+++ resolved
@@ -1,10 +1,5 @@
-<<<<<<< HEAD
-The **[Cortana Intelligence Gallery](http://gallery.cortanaintelligence.com)** is a community-driven site for discovering and sharing solutions built with the Cortana Intelligence Suite.
-The Gallery contains a variety of resources that you can use to develop your own analytics solutions.
-=======
 **[Cortana Intelligence Gallery](http://gallery.cortanaintelligence.com)** is a community-driven site for discovering and sharing solutions built with Cortana Intelligence Suite.
 The Gallery has a variety of resources that you can use to develop your own analytics solutions.
->>>>>>> a42dbad0
 
 <!-- On the new DOCS platform, this is a drop-down list, not tabs, which doesn't work well in this context. So I'm just removing it for now.
 
