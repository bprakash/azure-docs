#Enable HTTPS for an Azure website

> [WACOM.NOTE]
> Get going faster--use the NEW Azure [guided walkthrough](http://support.microsoft.com/kb/2990804)!  It makes associating a custom domain name AND securing communication (SSL) with Azure Cloud Services or Azure Websites a snap.
<<<<<<< HEAD
=======

When someone visits your website using HTTPS, the communication between the website and the browser is secured using Secure Socket Layer (SSL) encryption. This is the most commonly used method of securing data sent across the internet, and assures visitors that their transactions with your site are secure. This article discusses how to enable HTTPS for an Azure Website. 
>>>>>>> 5cfeb17d

You can secure the communication between the website and the browser with HTTPS, which uses Secure Socket Layer (SSL) encryption. This is the most commonly used method of securing data sent across the internet, and assures visitors that their transactions with your site are secure. This article discusses how to configure HTTPS for an Azure Website. 

<a href="bkmk_azurewebsites"></a><h2>HTTPS for the \*.azurewebsites.net domain</h2>

If you are not planning on using a custom domain name, but are instead planning on using the \*.azurewebsites.net domain assigned to your website by Azure (for example, contoso.azurewebsites.net,) theyn HTTPS is already enabled on your site with a certificate from Microsoft. You can use **https://mywebsite.azurewebsites.net** to access your site. However, \*.azurewebsites.net is a wildcard domain. Like [all wildcard domains](https://casecurity.org/2014/02/26/pros-and-cons-of-single-domain-multi-domain-and-wildcard-certificates/), it is not as secure as using a custom domain with your own certificate. 

The rest of this document provides details on enabling HTTPS for custom domains, such as **contoso.com**, **www.contoso.com**, or **\*.contoso.com**

<a href="bkmk_domainname"></a><h2>Enable SSL for your custom domain</h2>

To enable HTTPS for a custom domain, such as **contoso.com**, you must first register a custom domain name with a domain name registrar. For more information on how to configure the domain name of an Azure Website, see [Configuring a custom domain name for an Azure Web Site](/en-us/develop/net/common-tasks/custom-dns-web-site/). Once you have registered a custom domain name and configured your website to respond to the custom name, you must request an SSL certificate for the domain. 

> [WACOM.NOTE] In order to enable HTTPS for custom domain names, you must configure your website for **Standard** web hosting plan mode. This may incur additional costs if you are currently using free or shared mode. For more information on shared and **Standard** pricing, see [Pricing Details][pricing]. 

Once you have a valid custom domain, enabling HTTPS for your website consists of the following steps:

1. [Get an SSL certificate](#bkmk_getcert)
1. [Configure Standard mode](#bkmk_standardmode)
1. [Configure SSL](#bkmk_configuressl)
1. [Enforce HTTPS on your Azure website](#bkmk_enforce)

<a href="bkmk_getcert"></a><h2>Get an SSL certificate</h2>

Before requesting an SSL certificate you must first determine which domain names will be secured by the certificate. This will determine what type of certificate you must obtain. If you just need to secure a single domain name such as **contoso.com** or **www.contoso.com** a basic certificate is sufficient. If you need to secure multiple domain names, such as **contoso.com**, **www.contoso.com**, and **mail.contoso.com**, then you can get a [wildcard certificate](http://en.wikipedia.org/wiki/Wildcard_certificate), or a certificate with [Subject Alternate Name](http://en.wikipedia.org/wiki/SubjectAltName) (subjectAltName).

SSL certificates used with Azure Websites must be signed by a [Certificate Authority](http://en.wikipedia.org/wiki/Certificate_authority) (CA). If you do not already have one, you will need to obtain one from a company that issues SSL certificates. For a list of Certificate Authorities, see [Windows and Windows Phone 8 SSL Root Certificate Program (Members CAs)][cas] on the Microsoft TechNet Wiki.

The certificate must meet the following requirements for SSL certificates in Azure:

* The certificate must contain a private key.
* The certificate must be created for key exchange, exportable to a Personal Information Exchange (.pfx) file.
* The certificate's subject name must match the domain used to access the website. If you need to serve multiple domains with this certificate, you will need to use a wildcard value or specify subjectAltName values as discussed previously.
* The certificate should use a minimum of 2048-bit encryption.
* Certificates issued from private CA servers are not supported by Azure Websites.

To get an SSL certificate for use with Azure Websites, you submit a Certificate Signing Request (CSR) to a Certificate Authority and then generate a .pfx file from the certificate you receive back. You can do this using the tool of your choice. Below are some of the common ways to get a certificate:

- [Get a certificate using Certreq.exe](#bkmk_certreq)
- [Get a certificate using IIS Manager](#bkmk_iismgr)
- [Get a certificate using OpenSSL](#bkmk_openssl)
- [Get a SubjectAltName certificate using OpenSSL](#bkmk_subjectaltname)
- [Generate self-signed certificates (for testing only)](#bkmk_selfsigned) 

> [WACOM.NOTE] When following the steps, you will be prompted to enter a **Common Name**, such as `www.contoso.com`. For wildcard certificates, this value should be \*.domainname (for example, \*.contoso.com). If you need to support both a wildcard name like \*.contoso.com and a root domain name like contoso.com, you can use a wildcard subjectAltName certificate.

> [WACOM.NOTE] Elliptic Curve Cryptography (ECC) certificates are supported with Azure Websites; however, they are relatively new and you should work with your CA on the exact steps to create the CSR.

You may also need to obtain **[intermediate certificates](http://en.wikipedia.org/wiki/Intermediate_certificate_authorities)** (also known as chain certificates), if these are used by your CA. The use of intermediate certificates is considered more secure than 'unchained certificates', so it is common for a CA to use them. Intermediate certificates are often provided as a separate download from the CAs website. The steps in this article provide steps to ensure that any intermediate certificates are merged with the certificate uploaded to your Azure website. 

<a href="bkmk_certreq"></a>
###Get a certificate using Certreq.exe (Windows only)

Certreq.exe is Windows utility for creating certificate requests. It has been part of the base Windows installation since Windows XP/Windows Server 2000, so should be available on recent Windows systems. Use the following steps to obtain an SSL certificate using certreq.exe.

1. Open **Notepad** and create a new document that contains the following. Replace **mysite.com** on the Subject line with the custom domain name of your website. For example, Subject = "CN=www.contoso.com".

		[NewRequest]
		Subject = "CN=mysite.com"
		Exportable = TRUE
		KeyLength = 2048
		KeySpec = 1
		KeyUsage = 0xA0
		MachineKeySet = True
		ProviderName = "Microsoft RSA SChannel Cryptographic Provider"
		ProviderType = 12
		RequestType = CMC

		[EnhancedKeyUsageExtension]
		OID=1.3.6.1.5.5.7.3.1

	For more information on the options specified above, as well as other available options, see the [Certreq reference documentationn](http://technet.microsoft.com/library/cc725793.aspx).

2. Save the text file as **myrequest.txt**.

3. From the **Start Screen** or **Start Menu**, run **cmd.exe**.

4. From the command prompt, use the following command to create the certificate request file:

		certreq -new \path\to\myrequest.txt \path\to\create\myrequest.csr

	Specify the path to the **myrequest.txt** file created in step 1, and the path to use when creating the **myrequest.csr** file.

5. Submit the **myrequest.csr** to a Certificate Authority to obtain an SSL certificate. This may involve uploading the file, or opening the file in Notepad and pasting the contents directly into a web form.

	For a list of Certificate Authorities, see [Windows and Windows Phone 8 SSL Root Certificate Program (Members CAs)][cas] on the Microsoft TechNet Wiki.

6. Once the Certificate Authority has provided you with a certificate (.CER) file, save this file to the computer used to generate the request, and then use the following command to accept the request and complete the certificate generation process.

		certreq -accept -user mycert.cer

	In this case, the **mycert.cer** certificate received from the Certificate Authority will be used to complete the signature of the certificate. No file will be created; instead, the certificate will be stored in the Windows certificate store.

6. If your CA uses intermediate certificates, you must install these certificates before exporting the certificate in the next steps. Usually these certificates are provided as a separate download from your CA, and are provided in several formats for different web server types. Select the version that is provided for Microsoft IIS.

	Once you have downloaded the certificate, right click on it in explorer and select **Install certificate**. Use the default values in the **Certificate Import Wizard**, and continue selecting **Next** until the import has completed.

7. To export the certificate from the certificate store, run **certmgr.msc** from the **Start Screen** or **Start Menu**. When **Certificate Manager** appears, expand the **Personal** folder, and then select **Certificates**. In the **Issued To** field, look for an entry with the custom domain name you requested a certificate for. In the **Issued By** field, it should list the Certificate Authority you used for this certificate.

	![insert image of cert manager here][certmgr]

9. Right click the certificate and select **All Tasks**, and then select **Export**. In the **Certificate Export Wizard**, click **Next** and then select **Yes, export the private key**. Click **Next**.

	![Export the private key][certwiz1]

10. Select **Personal Information Exchange - PKCS #12**, **Include all certificates in the certificate chain**, and **Export all extended properties**. Click **Next**.

	![include all certs and extended properties][certwiz2]

11. Select **Password**, and then enter and confirm the password. Click **Next**.

	![specify a password][certwiz3]

12. Provide a path and filename that will contain the exported certificate. The filename should have an extension of **.pfx**. Click **Next** to complete the process.

	![provide a file path][certwiz4]

You can now upload the exported PFX file to your Azure Website.

<a href="bkmk_openssl"></a>
###Get a certificate using OpenSSL

1. Generate a private key and Certificate Signing Request by using the following from a command-line, bash or terminal session:

		openssl req -new -nodes -keyout myserver.key -out server.csr -newkey rsa:2048

2. When prompted, enter the appropriate information. For example:

 		Country Name (2 letter code) 
        State or Province Name (full name) []: Washington
        Locality Name (eg, city) []: Redmond
        Organization Name (eg, company) []: Microsoft
        Organizational Unit Name (eg, section) []: Azure
        Common Name (eg, YOUR name) []: www.microsoft.com
        Email Address []:

		Please enter the following 'extra' attributes to be sent with your certificate request

       	A challenge password []: 

	Once this process completes, you should have two files; **myserver.key** and **server.csr**. The **server.csr** contains the Certificate Signing Request.

3. Submit your CSR to a Certificate Authority to obtain an SSL certificate. For a list of Certificate Authorities, see [Windows and Windows Phone 8 SSL Root Certificate Program (Members CAs)][cas] on the Microsoft TechNet Wiki.

4. Once you have obtained a certificate from a CA, save it to a file named **myserver.crt**. If your CA provided the certificate in a text format, simply paste the certificate text into the **myserver.crt** file. The file contents should be similar to the following when viewed in a text editor:

		-----BEGIN CERTIFICATE-----
		MIIDJDCCAgwCCQCpCY4o1LBQuzANBgkqhkiG9w0BAQUFADBUMQswCQYDVQQGEwJV
		UzELMAkGA1UECBMCV0ExEDAOBgNVBAcTB1JlZG1vbmQxEDAOBgNVBAsTB0NvbnRv
		c28xFDASBgNVBAMTC2NvbnRvc28uY29tMB4XDTE0MDExNjE1MzIyM1oXDTE1MDEx
		NjE1MzIyM1owVDELMAkGA1UEBhMCVVMxCzAJBgNVBAgTAldBMRAwDgYDVQQHEwdS
		ZWRtb25kMRAwDgYDVQQLEwdDb250b3NvMRQwEgYDVQQDEwtjb250b3NvLmNvbTCC
		ASIwDQYJKoZIhvcNAQEBBQADggEPADCCAQoCggEBAN96hBX5EDgULtWkCRK7DMM3
		enae1LT9fXqGlbA7ScFvFivGvOLEqEPD//eLGsf15OYHFOQHK1hwgyfXa9sEDPMT
		3AsF3iWyF7FiEoR/qV6LdKjeQicJ2cXjGwf3G5vPoIaYifI5r0lhgOUqBxzaBDZ4
		xMgCh2yv7NavI17BHlWyQo90gS2X5glYGRhzY/fGp10BeUEgIs3Se0kQfBQOFUYb
		ktA6802lod5K0OxlQy4Oc8kfxTDf8AF2SPQ6BL7xxWrNl/Q2DuEEemjuMnLNxmeA
		Ik2+6Z6+WdvJoRxqHhleoL8ftOpWR20ToiZXCPo+fcmLod4ejsG5qjBlztVY4qsC
		AwEAATANBgkqhkiG9w0BAQUFAAOCAQEAVcM9AeeNFv2li69qBZLGDuK0NDHD3zhK
		Y0nDkqucgjE2QKUuvVSPodz8qwHnKoPwnSrTn8CRjW1gFq5qWEO50dGWgyLR8Wy1
		F69DYsEzodG+shv/G+vHJZg9QzutsJTB/Q8OoUCSnQS1PSPZP7RbvDV9b7Gx+gtg
		7kQ55j3A5vOrpI8N9CwdPuimtu6X8Ylw9ejWZsnyy0FMeOPpK3WTkDMxwwGxkU3Y
		lCRTzkv6vnHrlYQxyBLOSafCB1RWinN/slcWSLHADB6R+HeMiVKkFpooT+ghtii1
		A9PdUQIhK9bdaFicXPBYZ6AgNVuGtfwyuS5V6ucm7RE6+qf+QjXNFg==
		-----END CERTIFICATE-----

	Save the file.

5. From the command-line, Bash or terminal session, use the following command to convert the **myserver.key** and **myserver.crt** into **myserver.pfx**, which is the format required by Azure Websites:

		openssl pkcs12 -export -out myserver.pfx -inkey myserver.key -in myserver.crt

	When prompted, enter a password to secure the .pfx file.

	<div class="dev-callout"> 
	<b>Note</b>
	<p>If your CA uses intermediate certificates, you must install these certificates before exporting the certificate in the next step. Usually these certificates are provided as a separate download from your CA, and are provided in several formats for different web server types. Select the version that is provided as a PEM file (.pem file extension.)</p>
	<p>The follow command demonstrates how to create a .pfx file that includes intermediate certificates, which are contained in the <b>intermediate-cets.pem</b> file:</p>
	<pre><code>
	openssl pkcs12 -export -out myserver.pfx -inkey myserver.key -in myserver.crt -certfile intermediate-cets.pem
	</code></pre>
	</div>

	After running this command, you should have a **myserver.pfx** file suitable for use with Azure Websites.

###<a name="bkmk_iismgr"></a>Get a certificate using the IIS Manager

If you are familiar with IIS Manager, you can use it to generate a certificate that can be used with Azure Websites.

1. Generate a CSR with IIS Manager to send to the Certificate Authority. For more information on generating a CSR, see [Request an Internet Server Certificate (IIS 7)][iiscsr].

2. Submit your CSR to a Certificate Authority to obtain an SSL certificate. For a list of Certificate Authorities, see [Windows and Windows Phone 8 SSL Root Certificate Program (Members CAs)][cas] on the Microsoft TechNet Wiki.

3. Complete the CSR with the certificate provided by the Certificate Authority vendor. For more information on completing the CSR, see [Install an Internet Server Certificate (IIS 7)][installcertiis].

4. If your CA uses intermediate certificates, you must install these certificates before exporting the certificate in the next step. Usually these certificates are provided as a separate download from your CA, and are provided in several formats for different web server types. Select the version that is provided for Microsoft IIS.

	Once you have downloaded the certificate, right click on it in explorer and select **Install certificate**. Use the default values in the **Certificate Import Wizard**, and continue selecting **Next** until the import has completed.

4. Export the certificate from IIS Manager For more information on exporting the certificate, see [Export a Server Certificate (IIS 7)][exportcertiis]. The exported file will be used in later steps to upload to Azure for use with your Azure Website.

	<div class="dev-callout"> 
	<b>Note</b>
	<p>During the export process, be sure to select the option <strong>Yes, export the private key</strong>. This will include the private key in the exported certificate.</p>
	</div>

	<div class="dev-callout"> 
	<b>Note</b>
	<p>During the export process, be sure to select the option <strong>include all certs in the certification path</strong> and and <strong>Export all extended properties</strong>. This will include any intermediate certificates in the exported certificate.</p>
	</div>


###<a href="bkmk_subjectaltname"></a>Get a SubjectAltName certificate using OpenSSL

OpenSSL can be used to create a certificate request that uses the SubjectAltName extension to support multiple domain names with a single certificate, however it requires a configuration file. The following steps walk through creating a configuration file, and then using it to request a certificate.

1. Create a new file named __sancert.cnf__ and use the following as the contents of the file:
 
		# -------------- BEGIN custom sancert.cnf -----
		HOME = .
		oid_section = new_oids
		[ new_oids ]
		[ req ]
		default_days = 730
		distinguished_name = req_distinguished_name
		encrypt_key = no
		string_mask = nombstr
		req_extensions = v3_req # Extensions to add to certificate request
		[ req_distinguished_name ]
		countryName = Country Name (2 letter code)
		countryName_default = 
		stateOrProvinceName = State or Province Name (full name)
		stateOrProvinceName_default = 
		localityName = Locality Name (eg, city)
		localityName_default = 
		organizationalUnitName  = Organizational Unit Name (eg, section)
		organizationalUnitName_default  = 
		commonName              = Your common name (eg, domain name)
		commonName_default      = www.mydomain.com
		commonName_max = 64
		[ v3_req ]
		subjectAltName=DNS:ftp.mydomain.com,DNS:blog.mydomain.com,DNS:*.mydomain.com
		# -------------- END custom sancert.cnf -----

	Note the line that begins with 'subjectAltName'. Replace the domain names currently listed with domain names you wish to support in addition to the common name. For example:

		subjectAltName=DNS:sales.contoso.com,DNS:support.contoso.com,DNS:fabrikam.com

	You do not need to change the commonName_default field, as you will be prompted to enter your common name in one of the following steps.

2. Save the __sancert.cnf__ file.

1. Generate a private key and Certificate Signing Request by using the sancert.cnf configuration file. From a bash or terminal session, use the following command:

		openssl req -new -nodes -keyout myserver.key -out server.csr -newkey rsa:2048 -config sancert.cnf

2. When prompted, enter the appropriate information. For example:

 		Country Name (2 letter code) []: US
        State or Province Name (full name) []: Washington
        Locality Name (eg, city) []: Redmond
        Organizational Unit Name (eg, section) []: Azure
        Your common name (eg, domain name) []: www.microsoft.com
 

	Once this process completes, you should have two files; **myserver.key** and **server.csr**. The **server.csr** contains the Certificate Signing Request.

3. Submit your CSR to a Certificate Authority to obtain an SSL certificate. For a list of Certificate Authorities, see [Windows and Windows Phone 8 SSL Root Certificate Program (Members CAs)][cas] on the Microsoft TechNet Wiki.

4. Once you have obtained a certificate from a CA, save it to a file named **myserver.crt**. If your CA provided the certificate in a text format, simply paste the certificate text into the **myserver.crt** file. The file contents should be similar to the following when viewed in a text editor:

		-----BEGIN CERTIFICATE-----
		MIIDJDCCAgwCCQCpCY4o1LBQuzANBgkqhkiG9w0BAQUFADBUMQswCQYDVQQGEwJV
		UzELMAkGA1UECBMCV0ExEDAOBgNVBAcTB1JlZG1vbmQxEDAOBgNVBAsTB0NvbnRv
		c28xFDASBgNVBAMTC2NvbnRvc28uY29tMB4XDTE0MDExNjE1MzIyM1oXDTE1MDEx
		NjE1MzIyM1owVDELMAkGA1UEBhMCVVMxCzAJBgNVBAgTAldBMRAwDgYDVQQHEwdS
		ZWRtb25kMRAwDgYDVQQLEwdDb250b3NvMRQwEgYDVQQDEwtjb250b3NvLmNvbTCC
		ASIwDQYJKoZIhvcNAQEBBQADggEPADCCAQoCggEBAN96hBX5EDgULtWkCRK7DMM3
		enae1LT9fXqGlbA7ScFvFivGvOLEqEPD//eLGsf15OYHFOQHK1hwgyfXa9sEDPMT
		3AsF3iWyF7FiEoR/qV6LdKjeQicJ2cXjGwf3G5vPoIaYifI5r0lhgOUqBxzaBDZ4
		xMgCh2yv7NavI17BHlWyQo90gS2X5glYGRhzY/fGp10BeUEgIs3Se0kQfBQOFUYb
		ktA6802lod5K0OxlQy4Oc8kfxTDf8AF2SPQ6BL7xxWrNl/Q2DuEEemjuMnLNxmeA
		Ik2+6Z6+WdvJoRxqHhleoL8ftOpWR20ToiZXCPo+fcmLod4ejsG5qjBlztVY4qsC
		AwEAATANBgkqhkiG9w0BAQUFAAOCAQEAVcM9AeeNFv2li69qBZLGDuK0NDHD3zhK
		Y0nDkqucgjE2QKUuvVSPodz8qwHnKoPwnSrTn8CRjW1gFq5qWEO50dGWgyLR8Wy1
		F69DYsEzodG+shv/G+vHJZg9QzutsJTB/Q8OoUCSnQS1PSPZP7RbvDV9b7Gx+gtg
		7kQ55j3A5vOrpI8N9CwdPuimtu6X8Ylw9ejWZsnyy0FMeOPpK3WTkDMxwwGxkU3Y
		lCRTzkv6vnHrlYQxyBLOSafCB1RWinN/slcWSLHADB6R+HeMiVKkFpooT+ghtii1
		A9PdUQIhK9bdaFicXPBYZ6AgNVuGtfwyuS5V6ucm7RE6+qf+QjXNFg==
		-----END CERTIFICATE-----

	Save the file.

5. From the command-line, Bash or terminal session, use the following command to convert the **myserver.key** and **myserver.crt** into **myserver.pfx**, which is the format required by Azure Websites:

		openssl pkcs12 -export -out myserver.pfx -inkey myserver.key -in myserver.crt

	When prompted, enter a password to secure the .pfx file.

	<div class="dev-callout"> 
	<b>Note</b>
	<p>If your CA uses intermediate certificates, you must install these certificates before exporting the certificate in the next step. Usually these certificates are provided as a separate download from your CA, and are provided in several formats for different web server types. Select the version that is provided as a PEM file (.pem file extension.)</p>
	<p>The follow command demonstrates how to create a .pfx file that includes intermediate certificates, which are contained in the <b>intermediate-cets.pem</b> file:</p>
	<pre><code>
	openssl pkcs12 -export -out myserver.pfx -inkey myserver.key -in myserver.crt -certfile intermediate-cets.pem
	</code></pre>
	</div>

	After running this command, you should have a **myserver.pfx** file suitable for use with Azure Websites.


###<a href="bkmk_selfsigned"></a>Generate a self-signed certificate (for testing only)

In some cases you may wish to obtain a certificate for testing, and delay purchasing one from a trusted CA until you go into production. Self-signed certificates can fill this gap. A self-signed certificate is a certificate you create and sign as if you were a Certificate Authority. While this certificate can be used to secure a website, most browsers will return errors when visiting the site as the certificate was not signed by a trusted CA. Some browsers may even refuse to allow you to view the site.

- [Generate a self-signed certificate using makecert](#bkmk_ssmakecert)
- [Generate a self-signed certificate using OpenSSL](#bkmk_ssopenssl)

<a href="bkmk_ssmakecert"></a>
#### Generate a self-signed certificate using makecert ####

You can create a test certificate from a Windows system that has Visual Studio installed by performing the following steps:

1. From the **Start Menu** or **Start Screen**, search for **Developer Command Prompt**. Finally, right-click **Developer Command Prompt** and select **Run As Administrator**.

	If you receive a User Account Control dialog, select **Yes** to continue.

2. From the Developer Command Prompt, use the following command to create a new self-signed certificate. You must substitute **serverdnsname** with the DNS of your website.

		makecert -r -pe -b 01/01/2013 -e 01/01/2014 -eku 1.3.6.1.5.5.7.3.1 -ss My -n CN=serverdnsname -sky exchange -sp "Microsoft RSA SChannel Cryptographic Provider" -sy 12 -len 2048

	This command will create a certificate that is good between the dates of 01/01/2013 and 01/01/2014, and will store the location in the CurrentUser certificate store.

3. From the **Start Menu** or **Start Screen**, search for **Windows PowerShell** and start this application.

4. From the Windows PowerShell prompt, use the following commands to export the certificate created previously:

		$mypwd = ConvertTo-SecureString -String "password" -Force -AsPlainText
		get-childitem cert:\currentuser\my -dnsname serverdnsname | export-pfxcertificate -filepath file-to-export-to.pfx -password $mypwd

	This stores the specified password as a secure string in $mypwd, then finds the certificate by using the DNS name specified by the **dnsname** parameter, and exports to the file specified by the **filepath** parameter. The secure string containing the password is used to secure the exported file.

<a href="bkmk_ssopenssl"></a>
####Generate a self-signed certificate using OpenSSL ####

1. Create a new document named **serverauth.cnf**, using the following as the contents of this file:

        [ req ]
        default_bits           = 2048
        default_keyfile        = privkey.pem
        distinguished_name     = req_distinguished_name
        attributes             = req_attributes
        x509_extensions        = v3_ca

        [ req_distinguished_name ]
        countryName			= Country Name (2 letter code)
        countryName_min			= 2
        countryName_max			= 2
        stateOrProvinceName		= State or Province Name (full name)
        localityName			= Locality Name (eg, city)
        0.organizationName		= Organization Name (eg, company)
        organizationalUnitName		= Organizational Unit Name (eg, section)
        commonName			= Common Name (eg, your website's domain name)
        commonName_max			= 64
        emailAddress			= Email Address
        emailAddress_max		= 40

        [ req_attributes ]
        challengePassword		= A challenge password
        challengePassword_min		= 4
        challengePassword_max		= 20

        [ v3_ca ]
         subjectKeyIdentifier=hash
         authorityKeyIdentifier=keyid:always,issuer:always
         basicConstraints = CA:false
         keyUsage=nonRepudiation, digitalSignature, keyEncipherment
         extendedKeyUsage = serverAuth

	This specifies the configuration settings required to produce an SSL certificate that can be used by Azure Websites.

2. Generate a new self-signed certificate by using the following from a command-line, bash or terminal session:

		openssl req -x509 -nodes -days 365 -newkey rsa:2048 -keyout myserver.key -out myserver.crt -config serverauth.cnf

	This creates a new certificate using the configuration settings specified in the **serverauth.cnf** file.

3. To export the certificate to a .PFX file that can be uploaded to an Azure Website, use the following command:

		openssl pkcs12 -export -out myserver.pfx -inkey myserver.key -in myserver.crt

	When prompted, enter a password to secure the .pfx file.

	The **myserver.pfx** produced by this command can be used to secure your Azure Website for testing purposes.

<a href="bkmk_standardmode"></a><h2>Configure Standard mode</h2>

Enabling HTTPS for a custom domain is only available for the **Standard** web hosting plan mode of Azure websites. Use the following steps to switch to **Standard** mode.

> [WACOM.NOTE] Before switching a website from the free website mode to **Standard** mode, you should remove spending caps in place for your Website subscription, otherwise you risk your site becoming unavailable if you reach your caps before the billing period ends. For more information on shared and **Standard** mode pricing, see [Pricing Details][pricing].

1. In your browser, open the [Management Portal][portal].

2. In the **Websites** tab, click the name of your website.

	![selecting a web site][website]

3. Click the **SCALE** tab.

	![The scale tab][scale]

4. In the **general** section, set the web hosting plan mode by clicking **STANDARD**.

	![standard mode selected][standard]

5. Click **Save**. When prompted, click **Yes**.

	> [WACOM.NOTE] If you receive a "Configuring scale for website '&lt;site name&gt;' failed" error you can use the details button to get more information. You may receive a "Not enough available standard instance servers to satisfy this request." error. If you receive this error, please contact [Azure support](http://www.windowsazure.com/en-us/support/options/).


##<a href="bkmk_configuressl"></a>Configure SSL

Before performing the steps in this section, you must have associated a custom domain name with your Azure Website. For more information, see [Configuring a custom domain name for an Azure Web Site][customdomain].

1. In your browser, open the [Azure Management Portal][portal].

2. In the **Websites** tab, click the name of your site and then select the **CONFIGURE** tab.

	![the configure tab][configure]

3. In the **certificates** section, click **upload a certificate**

	![upload a certificate][uploadcert]

4. Using the **Upload a certificate** dialog, select the .pfx certificate file created earlier using the IIS Manager or OpenSSL. Specify the password, if any, that was used to secure the .pfx file. Finally, click the **check** to upload the certificate.

	![upload certificate dialog][uploadcertdlg]

5. In the **ssl bindings** section of the **CONFIGURE** tab, use the dropdowns to select the domain name to secure with SSL, and the certificate to use. You may also select whether to use [Server Name Indication][sni] (SNI) or IP based SSL.

	![ssl bindings][sslbindings]
	
	* IP based SSL associates a certificate with a domain name by mapping the dedicated public IP address of the server to the domain name. This requires each domain name (contoso.com, fabricam.com, etc.) associated with your service to have a dedicated IP address. This is the traditional method of associating SSL certificates with a web server.

	* SNI based SSL is an extension to SSL and [Transport Layer Security][tls] (TLS) that allows multiple domains to share the same IP address, with separate security certificates for each domain. Most modern browsers (including Internet Explorer, Chrome, Firefox and Opera) support SNI, however older browsers may not support SNI. For more information on SNI, see the [Server Name Indication][sni] article on Wikipedia.

6. Click **Save** to save the changes and enable SSL.

> [WACOM.NOTE] If you selected **IP based SSL** and your custom domain is configured using an A record, you must perform the following additional steps:
>
> 1. After you have configured an IP based SSL binding, a dedicated IP address is assigned to your website. You can find this IP address on the **Dashboard** page of your website, in the **quick glance** section. It will be listed as **Virtual IP Address**:
>    
>     ![Virtual IP address](./media/configure-ssl-web-site/staticip.png)
>    
>     Note that this IP address will be different than the virtual IP address used previously to configure the A record for your domain. If you are configured to use SNI based SSL, or are not configured to use SSL, no address will be listed for this entry.
>
> 2. Using the tools provided by your domain name registrar, modify the A record for your custom domain name to point to the IP address from the previous step.


At this point, you should be able to visit your website using `HTTPS://` instead of `HTTP://` to verify that the certificate has been configured correctly.

##<a href="bkmk_enforce"></a>Enforce HTTPS on your Azure website

Azure Websites do *not* enforce HTTPS. Visitors may still access your site using HTTP, which may compromise your website's security. If you want to enforce HTTPS for your website, you can use the **URL Rewrite** module. The URL Rewrite module is included with Azure Websites, and enables you to define rules that are applied to incoming requests before the requests are handed to your application. **It can be used for applications written in any programming language supported by Azure Websites.** 

> [WACOM.NOTE] .NET MVC applications should use the [RequireHttps](http://msdn.microsoft.com/en-us/library/system.web.mvc.requirehttpsattribute.aspx) filter instead of URL Rewrite. For more information on using RequireHttps, see [Deploy a secure ASP.NET MVC 5 app to an Azure Web Site](/en-us/documentation/articles/web-sites-dotnet-deploy-aspnet-mvc-app-membership-oauth-sql-database/).
> 
> For information on programmatic redirection of requests using other programming languages and frameworks, consult the documentation for those technologies.

URL Rewrite rules are defined in a **web.config** file stored in the root of your application. The following example contains a basic URL Rewrite rule that forces all incoming traffic to use HTTPS.

<a name="example"></a>**URL Rewrite Example Web.Config**

	<?xml version="1.0" encoding="UTF-8"?>
	<configuration>
	  <system.webServer>
	    <rewrite>
	      <rules>
	        <rule name="Force HTTPS" enabled="true">
	          <match url="(.*)" ignoreCase="false" />
	          <conditions>
	            <add input="{HTTPS}" pattern="off" />
	          </conditions>
	          <action type="Redirect" url="https://{HTTP_HOST}/{R:1}" appendQueryString="true" redirectType="Permanent" />
	        </rule>
	      </rules>
	    </rewrite>
	  </system.webServer>
	</configuration>

This rule works by returning an HTTP status code of 301 (permanent redirect) when the user requests a page using HTTP. The 301 redirects the request to the same URL as the visitor requested, but replaces the HTTP portion of the request with HTTPS. For example, HTTP://contoso.com would be redirected to HTTPS://contoso.com.

> [WACOM.NOTE] If your application is written in  **Node.js**, **PHP**, **Python Django**, or **Java**, it probably doesn't include a web.config file. However **Node.js**, **Python Django**, and **Java** all actually do use a web.config when hosted on Azure Websites - Azure creates the file automatically during deployment, so you never see it. If you include one as part of your application, it will override the one that Azure automatically generates.

###.NET

For .NET applications, modify the web.config file for your application and add the **&lt;rewrite>** section from the [example](#example) to the **&lt;system.WebServer>** section.

If your web.config file already includes a **&lt;rewrite>** section, add the **&lt;rule>** from the [example](#example) as the first entry in the **&lt;rules>** section.

###PHP

For PHP applications, simply save the [example](#example) as a web.config file in the root of your application, then re-deploy the application to your Azure Website.

###Node.js, Python Django, and Java

A web.config file is automatically created for Node.js, Python Django, and Java apps if they don't already provide one, but it only exists on the server since it is created during deployment. The automatically generated file contains settings that tell Azure how to host your application.

To retrieve and modify the auto-generated file from the Website, use the following steps.

1. Download the file using FTP (see [Uploading/downloading files over FTP and collecting diagnostics logs](http://blogs.msdn.com/b/avkashchauhan/archive/2012/06/19/windows-azure-website-uploading-downloading-files-over-ftp-and-collecting-diagnostics-logs.aspx)).

2. Add it to the root of your application.

3. Add the rewrite rules using the following information.

	* **Node.js and Python Django**

		The web.config file generated for Node.js and Python Django applications will already have a **&lt;rewrite>** section, containing **&lt;rule>** entries that are required for the proper functioning of the site. To force the site to use HTTPS, add the **&lt;rule>** from the example as the first entry in the **&lt;rules>** section. This will force HTTPS, while leaving the rest of the rules intact.

	* **Java**
	
		The web.config file for Java applications using Apache Tomcat do not contain a **&lt;rewrite>** section, so you must add the **&lt;rewrite>** section from the example into the **&lt;system.webServer>** section.

4. Redeploy the project (including the updated web.config,) to Azure

Once you deploy a web.config with a rewrite rule to force HTTPS, it should take effect immediately and redirect all requests to HTTPS.

For more information on the IIS URL Rewrite module, see the [URL Rewrite](http://www.iis.net/downloads/microsoft/url-rewrite) documentation. 

## More Resources ##
- [Microsoft Azure Trust Center](/en-us/support/trust-center/security/)
- [Configuration options unlocked in Azure Web Sites](http://azure.microsoft.com/blog/2014/01/28/more-to-explore-configuration-options-unlocked-in-windows-azure-web-sites/)
- [Enable diagnostic logging](/en-us/documentation/articles/web-sites-enable-diagnostic-log/)
- [Configuring Web Sites](/en-us/documentation/articles/web-sites-configure/)
- [Azure Management Portal](https://manage.windowsazure.com)

[customdomain]: /en-us/develop/net/common-tasks/custom-dns-web-site/
[iiscsr]: http://technet.microsoft.com/en-us/library/cc732906(WS.10).aspx
[cas]: http://go.microsoft.com/fwlink/?LinkID=269988
[installcertiis]: http://technet.microsoft.com/en-us/library/cc771816(WS.10).aspx
[exportcertiis]: http://technet.microsoft.com/en-us/library/cc731386(WS.10).aspx
[openssl]: http://www.openssl.org/
[portal]: https://manage.windowsazure.com/
[tls]: http://en.wikipedia.org/wiki/Transport_Layer_Security
[staticip]: ./media/configure-ssl-web-site/staticip.png
[website]: ./media/configure-ssl-web-site/sslwebsite.png
[scale]: ./media/configure-ssl-web-site/sslscale.png
[standard]: ./media/configure-ssl-web-site/sslreserved.png
[pricing]: https://www.windowsazure.com/en-us/pricing/details/
[configure]: ./media/configure-ssl-web-site/sslconfig.png
[uploadcert]: ./media/configure-ssl-web-site/ssluploadcert.png
[uploadcertdlg]: ./media/configure-ssl-web-site/ssluploaddlg.png
[sslbindings]: ./media/configure-ssl-web-site/sslbindings.png
[sni]: http://en.wikipedia.org/wiki/Server_Name_Indication
[certmgr]: ./media/configure-ssl-web-site/waws-certmgr.png
[certwiz1]: ./media/configure-ssl-web-site/waws-certwiz1.png
[certwiz2]: ./media/configure-ssl-web-site/waws-certwiz2.png
[certwiz3]: ./media/configure-ssl-web-site/waws-certwiz3.png
[certwiz4]: ./media/configure-ssl-web-site/waws-certwiz4.png<|MERGE_RESOLUTION|>--- conflicted
+++ resolved
@@ -2,11 +2,6 @@
 
 > [WACOM.NOTE]
 > Get going faster--use the NEW Azure [guided walkthrough](http://support.microsoft.com/kb/2990804)!  It makes associating a custom domain name AND securing communication (SSL) with Azure Cloud Services or Azure Websites a snap.
-<<<<<<< HEAD
-=======
-
-When someone visits your website using HTTPS, the communication between the website and the browser is secured using Secure Socket Layer (SSL) encryption. This is the most commonly used method of securing data sent across the internet, and assures visitors that their transactions with your site are secure. This article discusses how to enable HTTPS for an Azure Website. 
->>>>>>> 5cfeb17d
 
 You can secure the communication between the website and the browser with HTTPS, which uses Secure Socket Layer (SSL) encryption. This is the most commonly used method of securing data sent across the internet, and assures visitors that their transactions with your site are secure. This article discusses how to configure HTTPS for an Azure Website. 
 
