<<<<<<< HEAD
1. Register your Mobile App backend with your Azure Active Directory tenant by following the [How to configure your Mobile App with Azure Active Directory] topic.

2. Navigate to **Active Directory** in the [Azure Management Portal]

   ![](./media/app-service-mobile-adal-register-app/app-service-navigate-aad.png)

3. Select your directory, and then select the **Applications** tab at the top. Click **ADD** at the bottom to create a new app registration. 

4. Click **Add an application my organization is developing**.

5. In the Add Application Wizard, enter a **Name** for your application and click the  **Native Client Application** type. Then click to continue.

6. In the **Redirect URI** box, enter the /login/done endpoint for your App Service gateway. This value should be similar to https://contoso.azurewebsites.net/login/done.

7. Once the native application has been added, click the **Configure** tab. Copy the **Client ID**. You will need this later.

8. Scroll the page down to the **permissions to other applications** section and click **Add application**.

9. Search for the web application that you registered earlier and click the plus icon. Then click the check to close the dialog.

10. On the new entry you just added, open the **Delegated Permissions** dropdown and select **Access (appName)**. Then click **Save**

   ![](./media/app-service-mobile-adal-register-app/aad-native-client-add-permissions.png)

Your application is now configured in AAD so that users can log in using AAD single sign-on.

[Azure Management Portal]: https://manage.windowsazure.com/
[How to configure your Mobile App with Azure Active Directory]: ../articles/app-service-how-to-configure-active-directory-authentication-preview.md
=======
1. Register your Mobile App backend with your Azure Active Directory tenant by following the [How to configure your Mobile App with Azure Active Directory] topic.

2. Navigate to **Active Directory** in the [Azure classic portal]

   ![](./media/app-service-mobile-adal-register-app/app-service-navigate-aad.png)

3. Select your directory, and then select the **Applications** tab at the top. Click **ADD** at the bottom to create a new app registration. 

4. Click **Add an application my organization is developing**.

5. In the Add Application Wizard, enter a **Name** for your application and click the  **Native Client Application** type. Then click to continue.

6. In the **Redirect URI** box, enter the /login/done endpoint for your App Service gateway. This value should be similar to https://contoso.azurewebsites.net/login/done.

7. Once the native application has been added, click the **Configure** tab. Copy the **Client ID**. You will need this later.

8. Scroll the page down to the **permissions to other applications** section and click **Add application**.

9. Search for the web application that you registered earlier and click the plus icon. Then click the check to close the dialog.

10. On the new entry you just added, open the **Delegated Permissions** dropdown and select **Access (appName)**. Then click **Save**

   ![](./media/app-service-mobile-adal-register-app/aad-native-client-add-permissions.png)

Your application is now configured in AAD so that users can log in using AAD sign-on.

[Azure classic portal]: https://manage.windowsazure.com/
[How to configure your Mobile App with Azure Active Directory]: ../articles/app-service-how-to-configure-active-directory-authentication.md
>>>>>>> 18dfd925
<|MERGE_RESOLUTION|>--- conflicted
+++ resolved
@@ -1,59 +1,28 @@
-<<<<<<< HEAD
-1. Register your Mobile App backend with your Azure Active Directory tenant by following the [How to configure your Mobile App with Azure Active Directory] topic.
-
-2. Navigate to **Active Directory** in the [Azure Management Portal]
-
-   ![](./media/app-service-mobile-adal-register-app/app-service-navigate-aad.png)
-
-3. Select your directory, and then select the **Applications** tab at the top. Click **ADD** at the bottom to create a new app registration. 
-
-4. Click **Add an application my organization is developing**.
-
-5. In the Add Application Wizard, enter a **Name** for your application and click the  **Native Client Application** type. Then click to continue.
-
-6. In the **Redirect URI** box, enter the /login/done endpoint for your App Service gateway. This value should be similar to https://contoso.azurewebsites.net/login/done.
-
-7. Once the native application has been added, click the **Configure** tab. Copy the **Client ID**. You will need this later.
-
-8. Scroll the page down to the **permissions to other applications** section and click **Add application**.
-
-9. Search for the web application that you registered earlier and click the plus icon. Then click the check to close the dialog.
-
-10. On the new entry you just added, open the **Delegated Permissions** dropdown and select **Access (appName)**. Then click **Save**
-
-   ![](./media/app-service-mobile-adal-register-app/aad-native-client-add-permissions.png)
-
-Your application is now configured in AAD so that users can log in using AAD single sign-on.
-
-[Azure Management Portal]: https://manage.windowsazure.com/
-[How to configure your Mobile App with Azure Active Directory]: ../articles/app-service-how-to-configure-active-directory-authentication-preview.md
-=======
-1. Register your Mobile App backend with your Azure Active Directory tenant by following the [How to configure your Mobile App with Azure Active Directory] topic.
-
-2. Navigate to **Active Directory** in the [Azure classic portal]
-
-   ![](./media/app-service-mobile-adal-register-app/app-service-navigate-aad.png)
-
-3. Select your directory, and then select the **Applications** tab at the top. Click **ADD** at the bottom to create a new app registration. 
-
-4. Click **Add an application my organization is developing**.
-
-5. In the Add Application Wizard, enter a **Name** for your application and click the  **Native Client Application** type. Then click to continue.
-
-6. In the **Redirect URI** box, enter the /login/done endpoint for your App Service gateway. This value should be similar to https://contoso.azurewebsites.net/login/done.
-
-7. Once the native application has been added, click the **Configure** tab. Copy the **Client ID**. You will need this later.
-
-8. Scroll the page down to the **permissions to other applications** section and click **Add application**.
-
-9. Search for the web application that you registered earlier and click the plus icon. Then click the check to close the dialog.
-
-10. On the new entry you just added, open the **Delegated Permissions** dropdown and select **Access (appName)**. Then click **Save**
-
-   ![](./media/app-service-mobile-adal-register-app/aad-native-client-add-permissions.png)
-
-Your application is now configured in AAD so that users can log in using AAD sign-on.
-
-[Azure classic portal]: https://manage.windowsazure.com/
-[How to configure your Mobile App with Azure Active Directory]: ../articles/app-service-how-to-configure-active-directory-authentication.md
->>>>>>> 18dfd925
+1. Register your Mobile App backend with your Azure Active Directory tenant by following the [How to configure your Mobile App with Azure Active Directory] topic.
+
+2. Navigate to **Active Directory** in the [Azure classic portal]
+
+   ![](./media/app-service-mobile-adal-register-app/app-service-navigate-aad.png)
+
+3. Select your directory, and then select the **Applications** tab at the top. Click **ADD** at the bottom to create a new app registration. 
+
+4. Click **Add an application my organization is developing**.
+
+5. In the Add Application Wizard, enter a **Name** for your application and click the  **Native Client Application** type. Then click to continue.
+
+6. In the **Redirect URI** box, enter the /login/done endpoint for your App Service gateway. This value should be similar to https://contoso.azurewebsites.net/login/done.
+
+7. Once the native application has been added, click the **Configure** tab. Copy the **Client ID**. You will need this later.
+
+8. Scroll the page down to the **permissions to other applications** section and click **Add application**.
+
+9. Search for the web application that you registered earlier and click the plus icon. Then click the check to close the dialog.
+
+10. On the new entry you just added, open the **Delegated Permissions** dropdown and select **Access (appName)**. Then click **Save**
+
+   ![](./media/app-service-mobile-adal-register-app/aad-native-client-add-permissions.png)
+
+Your application is now configured in AAD so that users can log in using AAD sign-on.
+
+[Azure classic portal]: https://manage.windowsazure.com/
+[How to configure your Mobile App with Azure Active Directory]: ../articles/app-service-how-to-configure-active-directory-authentication.md