## Create the WebAPI Project
A new ASP.NET WebAPI backend will be created in the sections that follow and it will have three main purposes:

1. **Authenticating Clients**: A message handler will be added later to authenticate client requests and associate the user with the request.
2. **Client Notification Registrations**: Later, you will add a controller to handle new registrations for a client device to receive notifications. The authenticated user name will automatically be added to the registration as a [tag](https://msdn.microsoft.com/library/azure/dn530749.aspx).
3. **Sending Notifications to Clients**: Later, you will also add a controller to provide a way for a user to trigger a secure push to devices and clients associated with the tag. 

The following steps show how to create the new ASP.NET WebAPI backend: 

<<<<<<< HEAD
> [!NOTE]
> **Important**: If you are using Visual Studio 2015 or earlier, before starting this tutorial, please ensure that you have installed the latest version of the NuGet Package Manager. To check, start Visual Studio. From the **Tools** menu, click **Extensions and Updates**. Search for **NuGet Package Manager** for your version of Visual Studio, and make sure you have the latest version. If not, please uninstall, then reinstall the NuGet Package Manager.
=======
> [!IMPORTANT]
> If you are using Visual Studio 2015 or earlier, before starting this tutorial, please ensure that you have installed the latest version of the NuGet Package Manager. To check, start Visual Studio. From the **Tools** menu, click **Extensions and Updates**. Search for **NuGet Package Manager** for your version of Visual Studio, and make sure you have the latest version. If not, please uninstall, then reinstall the NuGet Package Manager.
>>>>>>> 7e950a10
> 
> ![][B4]
> 
> [!NOTE]
> Make sure you have installed the Visual Studio [Azure SDK](https://azure.microsoft.com/downloads/) for website deployment.
> 
> 

1. Start Visual Studio or Visual Studio Express. Click **Server Explorer** and sign in to your Azure account. Visual Studio will need you signed in to create the web site resources on your account.
2. In Visual Studio, click **File**, then click **New**, then **Project**, expand **Templates**, **Visual C#**, then click **Web** and **ASP.NET Web Application**, type the name **AppBackend**, and then click **OK**. 
   
    ![][B1]
3. In the **New ASP.NET Project** dialog, click **Web API**, then click **OK**.
   
    ![][B2]
4. In the **Configure Microsoft Azure Web App** dialog, choose a subscription, and an **App Service plan** you have already created. You can also choose **Create a new app service plan** and create one from the dialog. You do not need a database for this tutorial. Once you have selected your app service plan, click **OK** to create the project.
   
    ![][B5]

## Authenticating Clients to the WebAPI Backend
In this section, you will create a new message handler class named **AuthenticationTestHandler** for the new backend. This class is derived from [DelegatingHandler](https://msdn.microsoft.com/library/system.net.http.delegatinghandler.aspx) and added as a message handler so it can process all requests coming into the backend. 

1. In Solution Explorer, right-click the **AppBackend** project, click **Add**, then click **Class**. Name the new class **AuthenticationTestHandler.cs**, and click **Add** to generate the class. This class will be used to authenticate users using *Basic Authentication* for simplicity. Note that your app can use any authentication scheme.
2. In AuthenticationTestHandler.cs, add the following `using` statements:
   
        using System.Net.Http;
        using System.Threading;
        using System.Security.Principal;
        using System.Net;
        using System.Text;
        using System.Threading.Tasks;

3. In AuthenticationTestHandler.cs, replacing the `AuthenticationTestHandler` class definition with the following code. 
   
    This handler will authorize the request when the following three conditions are all true:
   
   * The request included an *Authorization* header. 
   * The request uses *basic* authentication. 
   * The user name string and the password string are the same string.
     
     Otherwise, the request will be rejected. This is not a true authentication and authorization approach. It is just a very simple example for this tutorial.
     
     If the request message is authenticated and authorized by the `AuthenticationTestHandler`, then the basic authentication user will be attached to the current request on the [HttpContext](https://msdn.microsoft.com/library/system.web.httpcontext.current.aspx). User information in the HttpContext will be used by another controller (RegisterController) later to add a [tag](https://msdn.microsoft.com/library/azure/dn530749.aspx) to the notification registration request.
     
       public class AuthenticationTestHandler : DelegatingHandler
       {
           protected override Task<HttpResponseMessage> SendAsync(
           HttpRequestMessage request, CancellationToken cancellationToken)
           {
               var authorizationHeader = request.Headers.GetValues("Authorization").First();
     
               if (authorizationHeader != null && authorizationHeader
                   .StartsWith("Basic ", StringComparison.InvariantCultureIgnoreCase))
               {
                   string authorizationUserAndPwdBase64 =
                       authorizationHeader.Substring("Basic ".Length);
                   string authorizationUserAndPwd = Encoding.Default
                       .GetString(Convert.FromBase64String(authorizationUserAndPwdBase64));
                   string user = authorizationUserAndPwd.Split(':')[0];
                   string password = authorizationUserAndPwd.Split(':')[1];
     
                   if (verifyUserAndPwd(user, password))
                   {
                       // Attach the new principal object to the current HttpContext object
                       HttpContext.Current.User =
                           new GenericPrincipal(new GenericIdentity(user), new string[0]);
                       System.Threading.Thread.CurrentPrincipal =
                           System.Web.HttpContext.Current.User;
                   }
                   else return Unauthorized();
               }
               else return Unauthorized();
     
               return base.SendAsync(request, cancellationToken);
           }
     
           private bool verifyUserAndPwd(string user, string password)
           {
               // This is not a real authentication scheme.
               return user == password;
           }
     
           private Task<HttpResponseMessage> Unauthorized()
           {
               var response = new HttpResponseMessage(HttpStatusCode.Forbidden);
               var tsc = new TaskCompletionSource<HttpResponseMessage>();
               tsc.SetResult(response);
               return tsc.Task;
           }
       }
     
     > [!NOTE]
     > **Security Note**: The `AuthenticationTestHandler` class does not provide true authentication. It is used only to mimic basic authentication and is not secure. You must implement a secure authentication mechanism in your production applications and services.                
     > 
     > 
4. Add the following code at the end of the `Register` method in the **App_Start/WebApiConfig.cs** class to register the message handler:
   
        config.MessageHandlers.Add(new AuthenticationTestHandler());
5. Save your changes.

## Registering for Notifications using the WebAPI Backend
In this section, we will add a new controller to the WebAPI backend to handle requests to register a user and device for notifications using the client library for notification hubs. The controller will add a user tag for the user that was authenticated and attached to the HttpContext by the `AuthenticationTestHandler`. The tag will have the string format, `"username:<actual username>"`.

1. In Solution Explorer, right-click the **AppBackend** project and then click **Manage NuGet Packages**.
2. On the left-hand side, click **Online**, and search for **Microsoft.Azure.NotificationHubs** in the **Search** box.
3. In the results list, click **Microsoft Azure Notification Hubs**, and then click **Install**. Complete the installation, then close the NuGet package manager window.
   
    This adds a reference to the Azure Notification Hubs SDK using the <a href="http://www.nuget.org/packages/Microsoft.Azure.NotificationHubs/">Microsoft.Azure.Notification Hubs NuGet package</a>.
4. We will now create a new class file that represents the connection with notification hub used to send notifications. In the Solution Explorer, right-click the **Models** folder, click **Add**, then click **Class**. Name the new class **Notifications.cs**, then click **Add** to generate the class. 
   
    ![][B6]
5. In Notifications.cs, add the following `using` statement at the top of the file:
   
        using Microsoft.Azure.NotificationHubs;
6. Replace the `Notifications` class definition with the following and make sure to replace the two placeholders with the connection string (with full access) for your notification hub, and the hub name (available at [Azure Classic Portal](http://manage.windowsazure.com)):
   
        public class Notifications
        {
            public static Notifications Instance = new Notifications();
   
            public NotificationHubClient Hub { get; set; }
   
            private Notifications() {
                Hub = NotificationHubClient.CreateClientFromConnectionString("<your hub's DefaultFullSharedAccessSignature>", 
                                                                             "<hub name>");
            }
        }
7. Next we will create a new controller named **RegisterController**. In Solution Explorer, right-click the **Controllers** folder, then click **Add**, then click **Controller**. Click the **Web API 2 Controller -- Empty** item, and then click **Add**. Name the new class **RegisterController**, and then click **Add** again to generate the controller.
   
    ![][B7]
   
    ![][B8]
8. In RegisterController.cs, add the following `using` statements:
   
        using Microsoft.Azure.NotificationHubs;
        using Microsoft.Azure.NotificationHubs.Messaging;
        using AppBackend.Models;
        using System.Threading.Tasks;
        using System.Web;
9. Add the following code inside the `RegisterController` class definition. Note that in this code, we add a user tag for the user this is attached to the HttpContext. The user was authenticated and attached to the HttpContext by the message filter we added, `AuthenticationTestHandler`. You can also add optional checks to verify that the user has rights to register for the requested tags.
   
        private NotificationHubClient hub;
   
        public RegisterController()
        {
            hub = Notifications.Instance.Hub;
        }
   
        public class DeviceRegistration
        {
            public string Platform { get; set; }
            public string Handle { get; set; }
            public string[] Tags { get; set; }
        }
   
        // POST api/register
        // This creates a registration id
        public async Task<string> Post(string handle = null)
        {
            string newRegistrationId = null;
   
            // make sure there are no existing registrations for this push handle (used for iOS and Android)
            if (handle != null)
            {
                var registrations = await hub.GetRegistrationsByChannelAsync(handle, 100);
   
                foreach (RegistrationDescription registration in registrations)
                {
                    if (newRegistrationId == null)
                    {
                        newRegistrationId = registration.RegistrationId;
                    }
                    else
                    {
                        await hub.DeleteRegistrationAsync(registration);
                    }
                }
            }
   
            if (newRegistrationId == null) 
                newRegistrationId = await hub.CreateRegistrationIdAsync();
   
            return newRegistrationId;
        }
   
        // PUT api/register/5
        // This creates or updates a registration (with provided channelURI) at the specified id
        public async Task<HttpResponseMessage> Put(string id, DeviceRegistration deviceUpdate)
        {
            RegistrationDescription registration = null;
            switch (deviceUpdate.Platform)
            {
                case "mpns":
                    registration = new MpnsRegistrationDescription(deviceUpdate.Handle);
                    break;
                case "wns":
                    registration = new WindowsRegistrationDescription(deviceUpdate.Handle);
                    break;
                case "apns":
                    registration = new AppleRegistrationDescription(deviceUpdate.Handle);
                    break;
                case "gcm":
                    registration = new GcmRegistrationDescription(deviceUpdate.Handle);
                    break;
                default:
                    throw new HttpResponseException(HttpStatusCode.BadRequest);
            }
   
            registration.RegistrationId = id;
            var username = HttpContext.Current.User.Identity.Name;
   
            // add check if user is allowed to add these tags
            registration.Tags = new HashSet<string>(deviceUpdate.Tags);
            registration.Tags.Add("username:" + username);
   
            try
            {
                await hub.CreateOrUpdateRegistrationAsync(registration);
            }
            catch (MessagingException e)
            {
                ReturnGoneIfHubResponseIsGone(e);
            }
   
            return Request.CreateResponse(HttpStatusCode.OK);
        }
   
        // DELETE api/register/5
        public async Task<HttpResponseMessage> Delete(string id)
        {
            await hub.DeleteRegistrationAsync(id);
            return Request.CreateResponse(HttpStatusCode.OK);
        }
   
        private static void ReturnGoneIfHubResponseIsGone(MessagingException e)
        {
            var webex = e.InnerException as WebException;
            if (webex.Status == WebExceptionStatus.ProtocolError)
            {
                var response = (HttpWebResponse)webex.Response;
                if (response.StatusCode == HttpStatusCode.Gone)
                    throw new HttpRequestException(HttpStatusCode.Gone.ToString());
            }
        }
10. Save your changes.

## Sending Notifications from the WebAPI Backend
In this section you add a new controller that exposes a way for client devices to send a notification based on the username tag using Azure Notification Hubs Service Management Library in the ASP.NET WebAPI backend.

1. Create another new controller named **NotificationsController**. Create it the same way you created the **RegisterController** in the previous section.
2. In NotificationsController.cs, add the following `using` statements:
   
        using AppBackend.Models;
        using System.Threading.Tasks;
        using System.Web;
3. Add the following method to the **NotificationsController** class.
   
    This code send a notification type based on the Platform Notification Service (PNS) `pns` parameter. The value of `to_tag` is used to set the *username* tag on the message. This tag must match a username tag of an active notification hub registration. The notification message is pulled from the body of the POST request and formatted for the target PNS. 
   
    Depending on the Platform Notification Service (PNS) that your supported devices use to receive notifications, different notifications are supported using different formats. For example on Windows devices, you could use a [toast notification with WNS](https://msdn.microsoft.com/library/windows/apps/br230849.aspx) that isn't directly supported by another PNS. So your backend would need to format the notification into a supported notification for the PNS of devices you plan to support. Then use the appropriate send API on the [NotificationHubClient class](https://msdn.microsoft.com/library/azure/microsoft.azure.notificationhubs.notificationhubclient_methods.aspx)
   
        public async Task<HttpResponseMessage> Post(string pns, [FromBody]string message, string to_tag)
        {
            var user = HttpContext.Current.User.Identity.Name;
            string[] userTag = new string[2];
            userTag[0] = "username:" + to_tag;
            userTag[1] = "from:" + user;
   
            Microsoft.Azure.NotificationHubs.NotificationOutcome outcome = null;
            HttpStatusCode ret = HttpStatusCode.InternalServerError;
   
            switch (pns.ToLower())
            {
                case "wns":
                    // Windows 8.1 / Windows Phone 8.1
                    var toast = @"<toast><visual><binding template=""ToastText01""><text id=""1"">" + 
                                "From " + user + ": " + message + "</text></binding></visual></toast>";
                    outcome = await Notifications.Instance.Hub.SendWindowsNativeNotificationAsync(toast, userTag);
                    break;
                case "apns":
                    // iOS
                    var alert = "{\"aps\":{\"alert\":\"" + "From " + user + ": " + message + "\"}}";
                    outcome = await Notifications.Instance.Hub.SendAppleNativeNotificationAsync(alert, userTag);
                    break;
                case "gcm":
                    // Android
                    var notif = "{ \"data\" : {\"message\":\"" + "From " + user + ": " + message + "\"}}";
                    outcome = await Notifications.Instance.Hub.SendGcmNativeNotificationAsync(notif, userTag);
                    break;
            }
   
            if (outcome != null)
            {
                if (!((outcome.State == Microsoft.Azure.NotificationHubs.NotificationOutcomeState.Abandoned) ||
                    (outcome.State == Microsoft.Azure.NotificationHubs.NotificationOutcomeState.Unknown)))
                {
                    ret = HttpStatusCode.OK;
                }
            }
   
            return Request.CreateResponse(ret);
        }
4. Press **F5** to run the application and to ensure the accuracy of your work so far. The app should launch a web browser and display the ASP.NET home page. 

## Publish the new WebAPI Backend
1. Now we will deploy this app to an Azure Website in order to make it accessible from all devices. Right-click on the **AppBackend** project and select **Publish**.
2. Select **Microsoft Azure App Service** as your publish target and click **Publish**. This opens the Create App Service dialog, which helps you create all the necessary Azure resources to run the ASP.NET web app in Azure.

    ![][B15]
3. In the **Create App Service** dialog, select your Azure account. Click **Change Type** and select **Web App**. Keep the **Web App Name** given and select the **Subscription**, **Resource Group**, and **App Service Plan**.  Click **Create**.

4. Make a note of the **Site URL** property in the **Summary** section. We will refer to this URL as your *backend endpoint* later in this tutorial. Click **Publish**.

5. Once the wizard completes, it publishes the ASP.NET web app to Azure, and then launches the app in the default browser.  Your application will be viewable in Azure App Services.

The URL uses the web app name that you specified earlier, with the format http://<app_name>.azurewebsites.net.

[B1]: ./media/notification-hubs-aspnet-backend-notifyusers/notification-hubs-secure-push1.png
[B2]: ./media/notification-hubs-aspnet-backend-notifyusers/notification-hubs-secure-push2.png
[B3]: ./media/notification-hubs-aspnet-backend-notifyusers/notification-hubs-secure-push3.png
[B4]: ./media/notification-hubs-aspnet-backend-notifyusers/notification-hubs-secure-push4.png
[B5]: ./media/notification-hubs-aspnet-backend-notifyusers/notification-hubs-secure-push5.png
[B6]: ./media/notification-hubs-aspnet-backend-notifyusers/notification-hubs-secure-push6.png
[B7]: ./media/notification-hubs-aspnet-backend-notifyusers/notification-hubs-secure-push7.png
[B8]: ./media/notification-hubs-aspnet-backend-notifyusers/notification-hubs-secure-push8.png
[B14]: ./media/notification-hubs-aspnet-backend-notifyusers/notification-hubs-secure-push14.png
[B15]: ./media/notification-hubs-aspnet-backend-notifyusers/publish-to-app-service.png
[B16]: ./media/notification-hubs-aspnet-backend-notifyusers/notification-hubs-notify-users16.PNG
[B18]: ./media/notification-hubs-aspnet-backend-notifyusers/notification-hubs-notify-users18.PNG<|MERGE_RESOLUTION|>--- conflicted
+++ resolved
@@ -7,13 +7,8 @@
 
 The following steps show how to create the new ASP.NET WebAPI backend: 
 
-<<<<<<< HEAD
-> [!NOTE]
-> **Important**: If you are using Visual Studio 2015 or earlier, before starting this tutorial, please ensure that you have installed the latest version of the NuGet Package Manager. To check, start Visual Studio. From the **Tools** menu, click **Extensions and Updates**. Search for **NuGet Package Manager** for your version of Visual Studio, and make sure you have the latest version. If not, please uninstall, then reinstall the NuGet Package Manager.
-=======
 > [!IMPORTANT]
 > If you are using Visual Studio 2015 or earlier, before starting this tutorial, please ensure that you have installed the latest version of the NuGet Package Manager. To check, start Visual Studio. From the **Tools** menu, click **Extensions and Updates**. Search for **NuGet Package Manager** for your version of Visual Studio, and make sure you have the latest version. If not, please uninstall, then reinstall the NuGet Package Manager.
->>>>>>> 7e950a10
 > 
 > ![][B4]
 > 
