--- conflicted
+++ resolved
@@ -1,22 +1,8 @@
 
 1. Click the **New** button found on the upper left-hand corner of the Azure portal.
 
-<<<<<<< HEAD
-2. Click **Compute** > **Function App**, select your **Subscription**, and enter values for the following required settings:
-
-    | Setting      | Description                                        |
-    | ------------ | -------------------------------------------------- |
-    | **App name** | A name that uniquely identifies your function app. |
-    | **[Resource Group](../articles/azure-resource-manager/resource-group-overview.md)** | Select an existing resource group or **Create new** and enter a name for the new resource group. |
-    | **[Hosting plan](../articles/app-service/azure-web-sites-web-hosting-plans-in-depth-overview.md)** | Choose one of the following plans: |
-    | | **Consumption plan**: The default plan type for Azure Functions, where resources are added to your function app as needed. When you choose a consumption plan, you must also choose the **Location**.  |
-    | |  **App Service plan**: An App Service plan requires you to create an **App Service plan/location** or select an existing one. These settings determine the [location, features, cost, and compute resources](https://azure.microsoft.com/pricing/details/app-service/) associated with your app.  |
-    | **Storage account** | Each function app requires a storage account. You can either choose an existing storage account or [create a storage account](../articles/storage/storage-create-storage-account.md#create-a-storage-account).| 
-         
-=======
 2. Click **Compute** > **Function App**, select your **Subscription**. Then, use the function app settings as specified in the table.
  
->>>>>>> 8cc97272
     ![Create function app in the Azure portal](./media/functions-create-function-app-portal/function-app-create-flow.png)
    
     | Setting      | Suggested value  | Description                                        |
