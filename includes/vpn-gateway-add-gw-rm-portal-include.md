--- conflicted
+++ resolved
@@ -8,11 +8,7 @@
 6. **SKU**: Select the gateway SKU from the dropdown. The SKUs listed in the dropdown depend on the VPN type you select.
 7. **Location**: Adjust the **Location** field to point to the location where your virtual network is located. If the location is not pointing to the region where your virtual network resides, the virtual network doesn't appear in the 'Choose a virtual network' dropdown.
 8. Choose the virtual network to which you want to add this gateway. Click **Virtual network** to open the **Choose a virtual network** blade. Select the VNet. If you don't see your VNet, make sure the **Location** field is pointing to the region in which your virtual network is located.
-<<<<<<< HEAD
-9. Choose a public IP address. Click **Public IP address** to open the **Choose public IP address** blade. Click **+Create New** to open the **Create public IP address blade**. Input a name for your public IP address. This blade creates a public IP address object to which a public IP address will be dynamically assigned. Click **OK** to save your changes to this blade.
-=======
 9. **Public IP address**: This blade creates a public IP address object to which a public IP address will be dynamically assigned. Click **Public IP address** to open the **Choose public IP address** blade. Click **+Create New** to open the **Create public IP address blade**. Input a name for your public IP address. Click **OK** to save your changes to this blade. The IP address is dynamically assigned when the VPN gateway is created. VPN Gateway currently only supports *Dynamic* Public IP address allocation. However, this does not mean that the IP address changes after it has been assigned to your VPN gateway. The only time the Public IP address changes is when the gateway is deleted and re-created. It doesn't change across resizing, resetting, or other internal maintenance/upgrades of your VPN gateway.
->>>>>>> a42dbad0
 10. **Subscription**: Verify that the correct subscription is selected.
 11. **Resource group**: This setting is determined by the Virtual Network that you select.
 12. Don't adjust the **Location** after you've specified the previous settings.
