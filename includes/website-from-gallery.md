<<<<<<< HEAD
The Azure Marketplace makes available a wide range of popular web apps developed by Microsoft, third party companies, and open source software initiatives. Web apps created from the Azure Marketplace do not require installation of any software other than the browser used to connect to the Azure Management Portal. 

In this tutorial, you'll learn:

- How to create a new web app through the Azure Marketplace.

- How to deploy the web app through the Azure Portal.
 
You'll build a WordPress blog that uses a default template. The following illustration shows the completed application:


![Wordpress blog][13]

> [AZURE.IMPORTANT] To complete this tutorial, you need an Azure account. You can create a free trial account in just a couple of minutes. For details, see [Create an Azure account](http://www.windowsazure.com/en-us/develop/php/tutorials/create-a-windows-azure-account/"%20target="_blank").

## Create a web app in the portal

1. Log in to the [Azure Management Portal](http://manage.windowsazure.com).

2. Click the **New** icon on the bottom left of the dashboard.
	
	<!--todo:![Create New][5]-->

3. Click the **Web + Mobile** blade. 
	<!--todo:screenshot-->

4. Click the **WordPress** icon.
	
	<!--todo:![WordPress from list][7]-->

5. Click on each part (**WEB APP**, **DATABASE**, and **SUBSCRIPTION**) and enter or select values for the required fields:
	
- Enter a URL name of your choice	
- Select the region closest to you

	<!--todo:![configure your app][8]-->

6. When finished defining the web app, click **Create**.

## Launch and manage your WordPress web app

1. From the **Web Apps** blade, click on your new web app to open the dashboard.

	<!--todo:![launch dashboard][10]-->

2. On the **Essentials** page, click the link under **Url** to open the web app's welcome page.

	<!--todo:![site URL][11]--> 

3. If you have not installed WordPress, enter the appropriate configuration information required by WordPress and click **Install WordPress** to finalize configuration and open the web app's login page.

	<!--todo:![login to WordPress][12]-->

4. Click **Login** and enter your credentials.  
	<!--todo:screenshot-->

5. You'll have a new WordPress web app that looks similar to the web app below.    

	<!--todo:![your WordPress site][13]-->






[5]: ./media/website-from-gallery/wordpressgallery-01.png
[6]: ./media/website-from-gallery/wordpressgallery-02.png
[7]: ./media/website-from-gallery/wordpressgallery-03.png
[8]: ./media/website-from-gallery/wordpressgallery-04.png
[9]: ./media/website-from-gallery/wordpressgallery-05.png
[10]: ./media/website-from-gallery/wordpressgallery-06.png
[11]: ./media/website-from-gallery/wordpressgallery-07.png
[12]: ./media/website-from-gallery/wordpressgallery-08.png
[13]: ./media/website-from-gallery/wordpressgallery-09.png
=======
The gallery makes available a wide range of popular web applications developed by Microsoft, third party companies, and open source software initiatives. Web applications created from the gallery do not require installation of any software other than the browser used to connect to the Azure Management Portal. 

In this tutorial, you'll learn:

- How to create a new site through the gallery.

- How to deploy the site through the Azure Management Portal.
 
You'll build a WordPress blog that uses a default template. The following illustration shows the completed application:


![Wordpress blog][13]

> [AZURE.IMPORTANT] To complete this tutorial, you need an Azure account. You can create a free trial account in just a couple of minutes. For details, see [Create an Azure account](http://www.windowsazure.com/develop/php/tutorials/create-a-windows-azure-account/"%20target="_blank").

## Create a website in the portal

1. Login to the [Azure Management Portal](http://manage.windowsazure.com).

2. Click the **New** icon on the bottom left of the dashboard.
	
	![Create New][5]

3. Click the **Website** icon, and click **From Gallery**.
	
	![Create From Gallery][6]

4. Click **CMS**, then select **WordPress**. Click **Next**.
	
	![WordPress from list][7]

5. On the **Configure Your App** page, enter or select values for all fields:
	
- Enter a URL name of your choice	
- Leave **Create a new MySQL database** selected in the **Database** field
- Select the web scale group

	![configure your app][8]

6. Then click **Next**.

7. On the **Create New Database** page, you can specify a name for your new MySQL database or use the default name. Select the region closest to your website as the hosting location. Select the box at the bottom of the screen to agree to ClearDB's usage terms for your hosted MySQL database. Then click the check to complete the site creation. 
	
	![create database][9]

After you click **Complete** Azure will initiate build and deploy operations. While the website is being built and deployed the status of these operations is displayed at the bottom of the Websites page. After all operations are performed,  A final status message when the site has been successfully deployed.

## Launch and manage your WordPress site

1. Click on the URL of your new website from the **Websites** page to open its welcome page.

	![site URL][10]

3. Enter appropriate configuration information required by WordPress and click **Install WordPress** to finalize configuration and open the website's login page.

4. Login to the new WordPress website by entering the username and password that you specified on the **Welcome** page.

5. You'll have a new WordPress site that looks similar to the site below.  

	![your WordPress site][13]






[5]: ./media/website-from-gallery/wordpressgallery-01.png
[6]: ./media/website-from-gallery/wordpressgallery-02.png
[7]: ./media/website-from-gallery/wordpressgallery-03.png
[8]: ./media/website-from-gallery/wordpressgallery-04.png
[9]: ./media/website-from-gallery/wordpressgallery-05.png
[10]: ./media/website-from-gallery/wordpressgallery-06.png
[13]: ./media/website-from-gallery/wordpressgallery-09.png





>>>>>>> a71c289e
<|MERGE_RESOLUTION|>--- conflicted
+++ resolved
@@ -1,4 +1,3 @@
-<<<<<<< HEAD
 The Azure Marketplace makes available a wide range of popular web apps developed by Microsoft, third party companies, and open source software initiatives. Web apps created from the Azure Marketplace do not require installation of any software other than the browser used to connect to the Azure Management Portal. 
 
 In this tutorial, you'll learn:
@@ -12,7 +11,7 @@
 
 ![Wordpress blog][13]
 
-> [AZURE.IMPORTANT] To complete this tutorial, you need an Azure account. You can create a free trial account in just a couple of minutes. For details, see [Create an Azure account](http://www.windowsazure.com/en-us/develop/php/tutorials/create-a-windows-azure-account/"%20target="_blank").
+> [AZURE.IMPORTANT] To complete this tutorial, you need an Azure account. You can create a free trial account in just a couple of minutes. For details, see [Create an Azure account](http://www.windowsazure.com/develop/php/tutorials/create-a-windows-azure-account/"%20target="_blank").
 
 ## Create a web app in the portal
 
@@ -24,11 +23,11 @@
 
 3. Click the **Web + Mobile** blade. 
 	<!--todo:screenshot-->
+	
+4. Click the **WordPress** icon.
 
-4. Click the **WordPress** icon.
+	<!--todo:![WordPress from list][7]-->
 	
-	<!--todo:![WordPress from list][7]-->
-
 5. Click on each part (**WEB APP**, **DATABASE**, and **SUBSCRIPTION**) and enter or select values for the required fields:
 	
 - Enter a URL name of your choice	
@@ -39,7 +38,7 @@
 6. When finished defining the web app, click **Create**.
 
 ## Launch and manage your WordPress web app
-
+	
 1. From the **Web Apps** blade, click on your new web app to open the dashboard.
 
 	<!--todo:![launch dashboard][10]-->
@@ -70,86 +69,4 @@
 [8]: ./media/website-from-gallery/wordpressgallery-04.png
 [9]: ./media/website-from-gallery/wordpressgallery-05.png
 [10]: ./media/website-from-gallery/wordpressgallery-06.png
-[11]: ./media/website-from-gallery/wordpressgallery-07.png
-[12]: ./media/website-from-gallery/wordpressgallery-08.png
-[13]: ./media/website-from-gallery/wordpressgallery-09.png
-=======
-The gallery makes available a wide range of popular web applications developed by Microsoft, third party companies, and open source software initiatives. Web applications created from the gallery do not require installation of any software other than the browser used to connect to the Azure Management Portal. 
-
-In this tutorial, you'll learn:
-
-- How to create a new site through the gallery.
-
-- How to deploy the site through the Azure Management Portal.
- 
-You'll build a WordPress blog that uses a default template. The following illustration shows the completed application:
-
-
-![Wordpress blog][13]
-
-> [AZURE.IMPORTANT] To complete this tutorial, you need an Azure account. You can create a free trial account in just a couple of minutes. For details, see [Create an Azure account](http://www.windowsazure.com/develop/php/tutorials/create-a-windows-azure-account/"%20target="_blank").
-
-## Create a website in the portal
-
-1. Login to the [Azure Management Portal](http://manage.windowsazure.com).
-
-2. Click the **New** icon on the bottom left of the dashboard.
-	
-	![Create New][5]
-
-3. Click the **Website** icon, and click **From Gallery**.
-	
-	![Create From Gallery][6]
-
-4. Click **CMS**, then select **WordPress**. Click **Next**.
-	
-	![WordPress from list][7]
-
-5. On the **Configure Your App** page, enter or select values for all fields:
-	
-- Enter a URL name of your choice	
-- Leave **Create a new MySQL database** selected in the **Database** field
-- Select the web scale group
-
-	![configure your app][8]
-
-6. Then click **Next**.
-
-7. On the **Create New Database** page, you can specify a name for your new MySQL database or use the default name. Select the region closest to your website as the hosting location. Select the box at the bottom of the screen to agree to ClearDB's usage terms for your hosted MySQL database. Then click the check to complete the site creation. 
-	
-	![create database][9]
-
-After you click **Complete** Azure will initiate build and deploy operations. While the website is being built and deployed the status of these operations is displayed at the bottom of the Websites page. After all operations are performed,  A final status message when the site has been successfully deployed.
-
-## Launch and manage your WordPress site
-
-1. Click on the URL of your new website from the **Websites** page to open its welcome page.
-
-	![site URL][10]
-
-3. Enter appropriate configuration information required by WordPress and click **Install WordPress** to finalize configuration and open the website's login page.
-
-4. Login to the new WordPress website by entering the username and password that you specified on the **Welcome** page.
-
-5. You'll have a new WordPress site that looks similar to the site below.  
-
-	![your WordPress site][13]
-
-
-
-
-
-
-[5]: ./media/website-from-gallery/wordpressgallery-01.png
-[6]: ./media/website-from-gallery/wordpressgallery-02.png
-[7]: ./media/website-from-gallery/wordpressgallery-03.png
-[8]: ./media/website-from-gallery/wordpressgallery-04.png
-[9]: ./media/website-from-gallery/wordpressgallery-05.png
-[10]: ./media/website-from-gallery/wordpressgallery-06.png
-[13]: ./media/website-from-gallery/wordpressgallery-09.png
-
-
-
-
-
->>>>>>> a71c289e
+[13]: ./media/website-from-gallery/wordpressgallery-09.png