<<<<<<< HEAD
1. Sign in to the Azure [Management Portal](http://manage.windowsazure.com). Check out the [Free Trial](http://azure.microsoft.com/pricing/free-trial/) offer if you don't have a subscription yet.
=======
1. Sign in to the [Azure Management Portal](http://manage.windowsazure.com). Check out the [Free Trial](http://azure.microsoft.com/pricing/free-trial/) offer if you don't have a subscription yet.
>>>>>>> 692c0fec

2. On the command bar at the bottom of the window, click **New**.

3. Under **Compute**, click **Virtual Machine**, and then click **From Gallery**.

	![Navigate to From Gallery in the Command Bar](./media/virtual-machines-create-WindowsVM/fromgallery.png)

4. The first screen lets you **Choose an Image** for your virtual machine from one of the lists in the Image Gallery. (The available images may differ depending on the subscription you're using.) Click the arrow to continue.

	![Choose an image](./media/virtual-machines-create-WindowsVM/chooseimage.png)

5. The second screen lets you pick a computer name, size, and administrative user name and password. If you just want to try out Azure Virtual Machines, fill in the fields as shown in the image below. Otherwise, chose the tier and size required to run your app or workload. Here are some details to help you fill this out:

	- **New User Name** refers to the administrative account that you use to manage the server. Create a unique password for this account and make sure to remember it. **You'll need the user name and password to log on to the virtual machine**.

	- A virtual machine's size affects the cost of using it, as well as configuration options such as the number of data disks you can attach. For details, see [Virtual Machine and Cloud Service Sizes for Azure](http://go.microsoft.com/fwlink/p/?LinkId=466520).

	![Configure the properties of the virtual machine](./media/virtual-machines-create-WindowsVM/vmconfiguration.png)



6. The third screen lets you configure resources for networking, storage, and availability. Here are some details to help you fill this out:


	- The **Cloud Service DNS Name** is the global DNS name that becomes part of the URI that's used to contact the virtual machine. You'll need to come up with your own cloud service name because it must be unique in Azure. Cloud services are important for scenarios using [multiple virtual machines](../articles/cloud-services-connect-virtual-machine.md).

	- For **Region/Affinity Group/Virtual Network**, use a region that's appropriate to your location. You can also choose to specify a virtual network instead.

	>[AZURE.NOTE] If you want a virtual machine to use a virtual network, you **must** specify the virtual network when you create the virtual machine. You can't join the virtual machine to a virtual network after you create the VM. For more information, see [Azure Virtual Network Overview](http://go.microsoft.com/fwlink/p/?LinkID=294063).

	- For details about configuring endpoints, see [How to Set Up Endpoints to a Virtual Machine](../articles/virtual-machines-set-up-endpoints-classic-portal.md).

	![Configure the connected resources of the virtual machine](./media/virtual-machines-create-WindowsVM/resourceconfiguration.png)

7. The fourth configuration screen lets you configure the VM Agent and some of the available extensions. Click the check mark to create the virtual machine.


	![Configure VM Agent and extensions for the virtual machine](./media/virtual-machines-create-WindowsVM/agent-and-extensions.png)

	>[AZURE.NOTE] The VM agent provides the environment for you to install extensions that can help you interact with or manage the virtual machine. For details, see [Using Extensions](http://go.microsoft.com/FWLink/p/?LinkID=390493).  

8. After the virtual machine is created, the Management Portal lists the new virtual machine under **Virtual Machines**. The corresponding cloud service and storage account also are created and are listed in those sections. Both the virtual machine and cloud service are started automatically and their status is listed as **Running**.

	![Configure VM Agent and the endpoints of the virtual machine](./media/virtual-machines-create-WindowsVM/vmcreated.png)<|MERGE_RESOLUTION|>--- conflicted
+++ resolved
@@ -1,8 +1,4 @@
-<<<<<<< HEAD
-1. Sign in to the Azure [Management Portal](http://manage.windowsazure.com). Check out the [Free Trial](http://azure.microsoft.com/pricing/free-trial/) offer if you don't have a subscription yet.
-=======
 1. Sign in to the [Azure Management Portal](http://manage.windowsazure.com). Check out the [Free Trial](http://azure.microsoft.com/pricing/free-trial/) offer if you don't have a subscription yet.
->>>>>>> 692c0fec
 
 2. On the command bar at the bottom of the window, click **New**.
 
