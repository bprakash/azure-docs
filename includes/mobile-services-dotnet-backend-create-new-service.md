--- conflicted
+++ resolved
@@ -5,34 +5,24 @@
 1.	Log into the [Management Portal].
 
 2.	At the bottom of the navigation pane, click **+NEW**. Expand **Compute** and **Mobile Service**, then click **Create**.
+
 	![](./media/mobile-services-dotnet-backend-create-new-service/mobile-create.png)
 
 	This displays the **New Mobile Service** dialog.
 
-<<<<<<< HEAD
 4.	In the **Create a mobile service** page, select **Create a free 20 MB SQL Database**, select **.NET** runtime, then type a subdomain name for the new mobile service in the **URL** textbox and wait for name verification. Once name verification completes, click the right arrow button to go to the next page.	
 
 	This displays the **Specify database settings** page.
-=======
-3.	In the **Create a mobile service** page, select **Create a free 20 MB SQL Database**, select **.NET** runtime, then type a subdomain name for the new mobile service in the **URL** textbox. Click the right arrow button to go to the next page.
-	![](./media/mobile-services-dotnet-backend-create-new-service/mobile-create-page1.png)
-
-   	This displays the **Specify database settings** page.
->>>>>>> c72e8bd2
 
 	> [AZURE.NOTE] As part of this tutorial, you create a new SQL Database instance and server. You can reuse this new database and administer it as you would any other SQL Database instance. If you already have a database in the same region as the new mobile service, you can instead choose **Use existing Database** and then select that database. The use of a database in a different region is not recommended because of additional bandwidth costs and higher latencies.
 
-<<<<<<< HEAD
+4.	In **Name**, type the name of the new database, then type **Login name**, which is the administrator login name for the new SQL Database server, type and confirm the password, and click the check button to complete the process.
+	
 	> [AZURE.NOTE] When the password that you supply does not meet the minimum requirements or when there is a mismatch, a warning is displayed. 
 	>
 	> We recommend that you make a note of the administrator login name and password that you specify; you will need this information to reuse the SQL Database instance or the server in the future.
-=======
-4.	In **Name**, type the name of the new database, then type **Login name**, which is the administrator login name for the new SQL Database server, type and confirm the password, and click the check button to complete the process.
-	![](./media/mobile-services-dotnet-backend-create-new-service/mobile-create-page2.png)
->>>>>>> c72e8bd2
 
 You have now created a new mobile service that can be used by your mobile apps.
 
-
 <!-- URLs. -->
 [Management Portal]: https://manage.windowsazure.com/