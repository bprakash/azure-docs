<<<<<<< HEAD
### To create a gateway subnet in the Azure portal

1. In the portal, navigate to the virtual network to which you want to connect a gateway. On the blade for your virtual network, click the **Settings** icon at the top of the blade to expand the Setting blade. 

2. On the **Settings** blade, click **Subnets** to expand the Subnets blade.

3. On the **Subnets** blade, click **Add** to expand the **Add subnet** blade.

	![Add the gateway subnet](./media/vpn-gateway-add-gwsubnet-rm-portal-include/addgwsubnet250.png)

4. On the **Add subnet** blade, name your subnet **GatewaySubnet**. You should not name it anything else, or the gateway will not work.

5. Add the IP **address range** for your gateway.

6. Click **OK** at the bottom of the blade to create the subnet.
=======
1. In the portal, navigate to the virtual network to which you want to connect a gateway.

2. In the **Settings** section of your VNet blade, click **Subnets** to expand the Subnets blade.

3. On the **Subnets** blade, click **+Gateway subnet** at the top. This will open the **Add subnet** blade. The **Name** for your subnet will automatically be filled in with the value 'GatewaySubnet'. This value is required in order for Azure to recognize the subnet as the gateway subnet.

	![Add the gateway subnet](./media/vpn-gateway-add-gwsubnet-rm-portal-include/addgwsubnet250.png)

4. You can change the address range CIDR block if necessary. Check the specific requirements for your configuration to confirm the recommended CIDR block.

5. Click **OK** at the bottom of the blade to create the subnet.
>>>>>>> c186bb0b


<|MERGE_RESOLUTION|>--- conflicted
+++ resolved
@@ -1,20 +1,3 @@
-<<<<<<< HEAD
-### To create a gateway subnet in the Azure portal
-
-1. In the portal, navigate to the virtual network to which you want to connect a gateway. On the blade for your virtual network, click the **Settings** icon at the top of the blade to expand the Setting blade. 
-
-2. On the **Settings** blade, click **Subnets** to expand the Subnets blade.
-
-3. On the **Subnets** blade, click **Add** to expand the **Add subnet** blade.
-
-	![Add the gateway subnet](./media/vpn-gateway-add-gwsubnet-rm-portal-include/addgwsubnet250.png)
-
-4. On the **Add subnet** blade, name your subnet **GatewaySubnet**. You should not name it anything else, or the gateway will not work.
-
-5. Add the IP **address range** for your gateway.
-
-6. Click **OK** at the bottom of the blade to create the subnet.
-=======
 1. In the portal, navigate to the virtual network to which you want to connect a gateway.
 
 2. In the **Settings** section of your VNet blade, click **Subnets** to expand the Subnets blade.
@@ -26,6 +9,5 @@
 4. You can change the address range CIDR block if necessary. Check the specific requirements for your configuration to confirm the recommended CIDR block.
 
 5. Click **OK** at the bottom of the blade to create the subnet.
->>>>>>> c186bb0b
 
 
