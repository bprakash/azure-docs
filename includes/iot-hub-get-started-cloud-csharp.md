--- conflicted
+++ resolved
@@ -8,19 +8,11 @@
 
 2. In Solution Explorer, right-click the **CreateDeviceIdentity** project, and then click **Manage NuGet Packages**.
 
-<<<<<<< HEAD
-3. In the **NuGet Package Manager** window, make sure the **Include prerelease** option is checked. Then search for **Microsoft Azure Devices**, click **Install**, and accept the terms of use.
-
-	![][11]
-
-4. This downloads, installs, and adds a reference to the [Microsoft Azure Devices SDK][lnk-nuget-device-sdk] NuGet package.
-=======
 3. In the **NuGet Package Manager** window, make sure the **Include prerelease** option is checked. Then search for **Microsoft Azure Devices**, click **Install** to install the **Microsoft.Azure.Devices** package, and accept the terms of use.
 
 	![][11]
 
 4. This downloads, installs, and adds a reference to the [Microsoft Azure IoT Service SDK][lnk-nuget-service-sdk] NuGet package.
->>>>>>> a3c102f7
 
 4. Add the following `using` statements at the top of the **Program.cs** file:
 
@@ -125,11 +117,7 @@
 [lnk-servicebus-nuget]: https://www.nuget.org/packages/WindowsAzure.ServiceBus
 [lnk-event-hubs-overview]: event-hubs-overview.md
 
-<<<<<<< HEAD
-[lnk-nuget-device-sdk]: https://www.nuget.org/packages/Microsoft.Azure.Devices/
-=======
 [lnk-nuget-service-sdk]: https://www.nuget.org/packages/Microsoft.Azure.Devices/
->>>>>>> a3c102f7
 [lnk-processd2c-tutorial]: iot-hub-csharp-csharp-process-d2c.md
 
 <!-- Images -->
