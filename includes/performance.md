# Best Practices for Performance in Windows Azure Applications  #

This guide provides prescriptive guidance on the best practices and techniques that should be followed to optimize Windows Azure application performance. 

Note that there are many advantages to using Windows Azure: performance is only one of them. The recommendations in this paper focus primarily on performance. There are other scenarios where performance is not as critical: for example, you may wish to take advantage of off-loading physical hardware management to Windows Azure, or the "pay as you go" feature may be particularly attractive. This paper does not attempt to evaluate scenarios where performance is a lesser priority. 

## Overview ##
<<<<<<< HEAD
 Performance can be defined as ["the amount of useful work accomplished" compared to the time and resources used."](http://go.microsoft.com/fwlink/?LinkId=252650) 
=======
 Performance can be defined as ["the amount of useful work accomplished' compared to the time and resources used."](http://go.microsoft.com/fwlink/?LinkId=252650) 
>>>>>>> b1b8fe65


The definition has two sides to it: metrics and resources. Performance metrics are numbers that must be achieved in order to satisfy business requirements. They include things like response time, throughput, availability, etc. Performance also includes the level of resource usage required to reach a given level of performance metrics. Since cost is almost always a business requirement, and resources cost money, performance implies using resources as efficiently as possible. 

### Performance Life Cycle
You can affect performance at two different points in the application life cycle:

- during design, where you make fundamental architectural decisions that can affect performance; and
- at run-time, where you identify bottlenecks, carry out monitoring and measurement, etc.

Both activities are necessary. This whitepaper focuses mainly on the design phase, because architectural mistakes are harder to fix at runtime.

#### Application modeling
It is important to build a model of your application's most important customer scenarios. Here, "important" means having the largest impact on performance. Identifying these scenarios, and the required application activities, will enable you to carry out proof of concept testing.

#### Proof of Concept Performance Testing ###

Full end-to-end performance testing is a critical step during application design and deployment. Windows Azure applications consist of many parts, which may include custom-built components as well as those provided by Microsoft. Microsoft cannot performance test every possible combination of these components. Therefore, fully and properly performance testing your application is a critical step of any deployment. 

Based on the application model you built, next you should carry out proof of concept testing of your application as soon as possible, and load test it to validate the application architecture, to make sure that your application meets performance requirements in terms of scalability and latency. It is extremely important to validate your initial architecture and assumptions. You don't want to find out that your application is unable to sustain the expected load when it goes live! Visual Studio provides facilities for carrying out load testing, described in [Visual Studio Load Test in Windows Azure Overview](http://go.microsoft.com/fwlink/?LinkId=252657). 

### What's Different about Performance in Windows Azure ###

The most dramatic performance improvements achievable in Windows Azure applications come from the scaling out and partitioning of resources. Building scalable applications in Windows Azure requires leveraging the scale-out of resources by their physical partitioning: SQL databases, storage, compute nodes, etc. This partitioning enables parallel execution of application tasks, and is thus the basis for high performance, because Windows Azure has the resources of an entire data center available, and handles the physical partitioning for you. To achieve this level of overall performance requires the use of proper scale-out design patterns. 


Paradoxically, while achieving this high performance for the application as a whole, each individual operation is less performant in Windows Azure than its on-premise equivalent, because of increased network latency, increased reliability due to fail-over operations etc. But parallelism, enabled by the proper use of partitioning resources, more than makes up for the individual performance shortfall. 

### Required Design Activities ###

Some performance factors change depending on your application scenario. The next chapter deals with these things: scaling and partitioning of resources, locating data appropriately, and optimizing use of Windows Azure services. 


The chapter after that deals with performance factors that pertain to any Windows Azure application: network latency, transient connections, etc. 

## Designing for Performance in a Cloud Environment ##

You must consider the following scenario-dependent areas when designing a Windows Azure application, or migrating an on-premises application to Windows Azure: 

- Resource scale out and partitioning: this is the fundamental mechanism for achieving parallelism, and thus high performance. 
* Data architecture: what kind of data storage to use for the different parts of your application's data 
* Individual Windows Azure Service Optimizations 

Windows Azure gains its maximum performance advantage from being able to scale out and partition resources, which enables massive parallelization of activities. This is pretty obvious when thinking about a massive Windows Azure SQL database, but it is also true of any resource that can become a bottleneck. 

Windows Azure offers the following choices for data storage, and making the correct choice has a big impact on performance: 

* Windows Azure SQL database 
* Windows Azure Caching 
* Windows Azure table storage 
* Windows Azure blob storage 
* Windows Azure Drives 
* Windows Azure queues 
* Windows Azure Service Bus Brokered Messaging 
* "Big Data" storage solutions such as Hadoop 

Since specifics vary, we will discuss how to do these in terms of the following scenarios: 

* Windows Azure Cloud Service using a SQL database 
* Windows Azure Cloud Service heavily using storage queues 
* Windows Azure Web Site using MySQL as a backend database 
* "Big Data" applications 
* Applications using a MySQL backend database 

### Scenario: SQL Database in a Cloud Service ###

Most principles of good database design still apply to Windows Azure SQL Database. There is an immense body of material describing how to design effective SQL Server or Windows Azure SQL Database schemas. Several references on SQL database schema design are: 

* [Database Design and Modeling Fundamentals]( http://go.microsoft.com/fwlink/?LinkId=252675) 
* [Stairway to Database Design](http://go.microsoft.com/fwlink/?LinkId=252676) 
* [Database Design](http://go.microsoft.com/fwlink/?LinkId=252677) 

There are two key design activities that are different with Windows Azure: 

* Locating data appropriately: this may entail moving some relational data into Windows Azure Blobs, or Windows Azure Tables when appropriate. 
* Ensuring maximum scalability: deciding whether, and how to partition your data. 

#### Data Architecture: Moving Data out of a SQL Database ####

Some data which often resides in an on-premises SQL Server should be moved elsewhere in Windows Azure. 

##### Moving Data into Windows Azure Blobs ####

Blob data such as images or documents should not be stored in a SQL database, but in Windows Azure Blob storage. Although such data is often stored in on-premises SQL Server, in the cloud it is much cheaper to use Blob Storage. Typically you would replace foreign keys that pointed to the blob data with Blob Storage identifiers, to maintain the ability to retrieve the blob data, and queries that referenced the data would require modification. 

##### Moving SQL Tables into Windows Azure Table Storage #####

In deciding whether to use Windows Azure Table Storage, you must look at cost and performance. Table Storage is much more economical than the same data stored in a SQL database. However you must carefully consider to what extent the data makes use of SQL's relational features such as joins, filtering, queries, etc. If the data makes little use of such features then it is a good candidate for storage in a Windows Azure Table. 

One common design pattern where you can consider Table Storage involves a table with many rows, such as the Customers table in the common AdventureWorks sample database, where a number of columns are not used by a majority of Customers, but only by a small subset of Customers. It is a common design pattern to split the columns off into a second table (perhaps named CustomerMiscellany), with an optional 1-to-0 relationship between Customer and the second table. You could consider moving the second table to Table Storage. You would have to assess whether the size of the table, and the access patterns, made this cost-effective. 

For more discussion of Table Storage, see: 

* [Windows Azure Table Storage and Windows Azure SQL Database - Compared and Contrasted](http://msdn.microsoft.com/en-us/library/jj553018.aspx)
* [Azure Table Storage Performance Considerations](http://go.microsoft.com/fwlink/?LinkId=252663) 
* [SQL Database and Windows Azure Table Storage](http://go.microsoft.com/fwlink/?LinkId=252664) 
* [Improving Performance by Batching Azure Table Storage Inserts](http://go.microsoft.com/fwlink/?LinkID=252665), which discusses some performance results. 
* [SQL Database Performance and Elasticity Guide](http://go.microsoft.com/fwlink/?LinkId=221876) 

#### Data Partitioning ####

One of the most frequently partitioned resources is data. If you are creating a Windows Azure Cloud Service, then you should consider the use of SQL Database's built-in sharding available via Federations. 

For an overview of SQL Database Federations, see [Federations in SQL Database]( http://go.microsoft.com/fwlink/?LinkId=252668).  

##### Design Tasks for SQL Federations #####

Use of SQL Database Federations in a Windows Azure Cloud Service requires some modification of classic design principles. However, most things true of good design for an on-premises SQL Server database are a necessary starting point for designing SQL Database Federations. There are two major design tasks, deciding: 

* what to federate on; and 

* where to place non-federated tables. 

In order to decide what to federate on, you need to examine your database schema and identify aggregations of related tables. An aggregate is a set of tables, all of which are related by 1-to-many relationships through their foreign keys, except for the root of the aggregate. 

For example, in the well-known AdventureWorks sample database, one possible aggregate is the set {Customer, Order, OrderLine, and possibly a few more}. Another possible aggregate is {Supplier, Product, OrderLine, Order}. 

Each aggregate is a candidate for federating. You must evaluate where you expect growth in size, and also examine your application's work load: queries that "align well" with the federating scheme, i.e. which don't require data from more than one federation member, will run well. Those that don't align well will require logic in the application layer, because SQL Database does not currently support cross-database joins. 

To see an example of a design analysis that examines the AdventureWorks database in order to federate it, and shows you step-by-step the considerations involved in the design, see [Scale-First Approach to Database Design with Federations: Part 1 - Picking Federations and Picking the Federation Key](http://go.microsoft.com/fwlink/?LinkId=252671). 

Once you decide which tables to federate, you must add the primary key of the aggregate root table as a column to each of the related tables. 

After deciding what tables to federate on, another issue is the location of reference tables, as well as other database objects. There is a thorough discussion of this subject at [Scale-First Approach to Database Design with Federations: Part 2 - Annotating and Deploying Schema for Federations](http://go.microsoft.com/fwlink/?LinkId=252672). Doing more advanced queries is described in [Part 2]( http://go.microsoft.com/fwlink/?LinkId=252673). 

                                            
##### Do-It-Yourself Partitioning #####

There are a number of samples that show ways of partitioning data. If you decide not to use Federations to partition your SQL Database instance, you must choose a method of partitioning that is appropriate to your application. Here are some examples: 

* A comprehensive account written before the release of Federations is [How to Shard with SQL Database](http://go.microsoft.com/fwlink/?LinkId=252678). 
* [SQL Server and SQL Database Shard Library]( http://go.microsoft.com/fwlink/?LinkId=252679) 

##### Partitioning Other Resources #####

You can partition other resources besides SQL Database. For example you might wish to partition application servers and dedicate them to specific databases. Let's assume your application contained N app servers, and also N databases. If each app server is allowed to access each database, that will consume N squared database connections which in some cases may hit a hard Windows Azure limit. But if you restrict each app server to only a few databases, then you will significantly reduce the number of connections used. 

Depending on your application you may be able to apply similar reasoning to other resources. 


#### Caching ####

The Windows Azure Caching Service provides distributed elastic memory for caching things like ASP.net session state, or commonly referenced values from SQL Database reference tables. Because the objects are in distributed memory, there is a considerable performance gain possible. Because Windows Azure handles the caching infrastructure, there is little development cost in implementing it. 

Plan to provide enough caching capacity so that you can cache frequently accessed objects. In SQL Database there are frequently reference tables used to convert numeric codes into longer descriptive character strings. These tables often include data such as Country and City names, valid Postal Code values, names of Departments within your company, etc. For smaller tables it may make sense to store the entire table in cache, for others you might only store the most frequently used values. The performance gain comes in multi-join queries that involve this data: for each value that is found in the cache, several disk accesses are saved. A good introduction and discussion of performance and caching in Windows Azure is [Introducing the Windows Azure Caching Service](http://go.microsoft.com/fwlink/?LinkId=252680). A more recent blog post on the subject is at [Windows #Azure Caching Performance Considerations](http://go.microsoft.com/fwlink/?LinkId=252681). 

#### Scenario: Using Queuing in Windows Azure Applications ####

An example of this scenario is using StreamInsight to populate queues with messages that will be processed later. 

Windows Azure Queues are used to pass messages, temporally decouple subsystems, and to provide load balancing and load leveling. 

Windows Azure has two alternative queue technologies: Windows Azure Storage Queues, and Service Bus. 

Windows Azure Storage Queues provide features such as large queue size, progress tracking, and more. Service Bus provides features such as publish/subscribe, full integration with Windows Communication Foundation ("WCF"), automatic duplicate detection, guaranteed first-in first-out ("FIFO") delivery, and more. 

For a more complete and detailed comparison of the two technologies, see [Windows Azure Queues and Windows Azure Service Bus Queues - Compared and Contrasted]( http://go.microsoft.com/fwlink/?LinkId=252682). 

For a discussion of Service Bus performance, see [Best Practices for Performance Improvements Using Service Bus Brokered Messaging](http://go.microsoft.com/fwlink/?LinkID=252683). 

#### Scenario: "Big Data" Applications ####

"Big Data" is often found as a by-product of another system or application. Examples include: 

* Web logs 

* Other diagnostic, audit, and monitoring files 

* Oil company seismic logs 

* Click-data and other information left by people traversing the Internet 

"Big Data" can be identified by the following criteria: 

* Size (typically, hundreds of terabytes or larger) 

* Type: non-relational, variable schema, files in a file system 

The data is generally not suited for processing in a relational database. 

There are four major kinds of non-SQL data storage: 

* Key-value 

* Document 

* Graph 

* Column-Family 

Windows Azure provides direct support for Hadoop, and also enables use of other technologies. For information about Windows Azure HDInsight Service, see: 

* [Big Data](http://go.microsoft.com/fwlink/?LinkId=252727) 
* [Windows Azure HDInsight Service](http://www.windowsazure.com/en-us/manage/services/hdinsight/)
* [Getting Started with Windows Azure HDInsight Service](http://www.windowsazure.com/en-us/manage/services/hdinsight/get-started-hdinsight/)

For some discussion of issues involved with various noSQL storage methods, see: 

* [Getting Acquainted with NoSQL on Windows Azure](http://go.microsoft.com/fwlink/?LinkId=252729) 
* [AggregateOrientedDatabase](http://go.microsoft.com/fwlink/?LinkID=252731)
* [PolyglotPersistence](http://go.microsoft.com/fwlink/?LinkId=252732) 

#### Other Windows Azure Individual Service Performance Optimizations ####

Many of the individual Windows Azure services have features and settings that can impact performance significantly, and so must be analyzed. 

##### Windows Azure Drives #####

You can simulate an existing application's hard drive usage by a Windows Azure Drive, which is backed by a Windows Blob and is thus persistent across individual machine failure. 

##### Local Storage #####

Although it isn't persistent across machine failure, it can be used to hold frequently accessed information, or to hold intermediate results that will be used elsewhere. This is cost effective since there is no charge for its use. 

##### Windows Azure Access Control Service (ACS) #####

The two main factors affecting ACS resource usage, and thus performance, are the token size, and encryption. Further discussion is at [ACS Performance Guidelines](http://go.microsoft.com/fwlink/?LinkId=252747). 

##### Serialization #####

Serialization is not an obvious part of performance optimization, but reducing network traffic can be significant, in some application scenarios. For an example of how serialization sizes can vary depending on the protocol, see the reductions demonstrated in [Windows Azure Web Applications and Serialization]( http://go.microsoft.com/fwlink/?LinkId=252749). 

If the amount of data being moved is a performance issue, then use the smallest available serialization available. In the event that serialization performance isn't sufficient, consider using custom or non-Microsoft third party serialization formats. As always, proof of concept testing is key. 


### Windows Azure Web Sites using mySQL ###

The following links provide performance advice for MySQL: 

* Searching on *performance* at [http://mysql.com]( http://go.microsoft.com/fwlink/?LinkId=252775) turns up many resources. 
* The forums at[ http://forums.mysql.com/list.php?24]( http://go.microsoft.com/fwlink/?LinkId=252776) are other resources to consult. 



## Designing for Shared Systems ##

Windows Azure is designed to run multiple concurrent applications, replicated for fail-over on multiple machines. This affects application performance in a number of ways: 

* Transient connections 

* Resource throttles that limit maximum usage 

* Network latency 

* Physical location of services 

These considerations apply to all application architectures, because they are determined by the physical infrastructure of Windows Azure data centers. For detailed discussion, see the [SQL Database Performance and Elasticity Guide](http://go.microsoft.com/fwlink/?LinkID=252666). 

### Network latency ###

Windows Azure is a service-based platform of shared resources, and this means that two types of latencies or interruptions regularly occur. The first is the time taken to make a request and receive a response over the internet. Since those requests and responses can travel through any number of routers before they return to the client, timeouts and disconnections are more frequent than in local, fixed networks. The second is the time it takes for a shared-resource system like Windows Azure to create backup versions of data for durability and to replace and reroute requests to any removed instances. These latencies and failures are important to understand how to compensate to achieve any performance requirements in the application. Load testing at a real-world level will give you more information about the latencies that you see. 

Take into account that there probably will be more, since the cloud data center is likely physically further away than your on-premises server. 

### Physical location of services ###

If possible, co-locate different nodes or application layers within the same data center. Otherwise network latency and cost will be greater. 

For example, locate the web application in the same data center as the SQL Database instance that it accesses, rather than in a different data center, or on-premises. 

### Transient connections ###

Your application MUST be able to handle dropped connections. Dropped connections are inevitable and intrinsic to the cloud architecture (e.g. ops like replacing a dead node, splitting a Federation member in SQL Database, etc). The best framework for doing this right now is [The Transient Fault Handling Application Block](http://go.microsoft.com/fwlink/?LinkID=236901). 

### Throttling ###

In the service world, resources can be very granular and you pay only for what you use. However, for all resources there is a minimum guarantee of size, speed, or throughput - important if you need more than a certain size database, for example - but also in some cases are outer limits to a service that is important. Because Windows Azure applications run in a shared environment with other applications, Windows Azure applies a number of resource throttles that you must take into account. If you exceed the throttle limit for a resource, a further request for that resource will result in an exception. 

### Physical Capacity ###

One necessary piece of performance planning is capacity planning: if you fail to provide enough storage of various kinds, your application may fail to run at all. Likewise inadequate memory or processor capacity can dramatically slow the execution of your application. 


Windows Azure dramatically reduces the effort involved in capacity planning because many old activities - particularly obtaining and provisioning computers -- have changed dramatically. In Windows Azure, capacity planning no longer focuses on the physical elements of computing, but instead works at a higher level of abstraction, asking rather, how many of the following are needed: 

* Compute nodes 
* Blob storage 
* Table storage 
* Queues etc. 

And because of Windows Azure's scalability, the initial capacity decisions are not cast in stone: it is relatively easy to scale up (or down) Windows Azure resources. Even so, it is important to do accurate capacity planning, since that will ensure that when the application goes live there is not a period of trial and error regarding capacity. 

For applications whose resource needs fluctuate dramatically over time, consider using [The Autoscaling Application Block](http://go.microsoft.com/fwlink/?LinkId=252873). This Block allows you to set rules for the scaling up and down of role instances. There are two kinds of rules defined: 

* Constraint rules, which set maximum/minimum number of instances by time of day 

* Reactive rules which take effect when some condition such as CPU usage % occurs 

You can also define custom rules. For more information, see [The Autoscaling Application Block](http://go.microsoft.com/fwlink/?LinkId=252873). 



Capacity planning is an entire specialty of its own, and this paper assumes that you have already done it. For a detailed discussion of capacity planning in Windows Azure, see [Capacity Planning for Service Bus Queues and Topics](http://go.microsoft.com/fwlink/?LinkId=252875).



## Performance Monitoring and Tuning at Runtime ##

Even the most careful design cannot guarantee zero performance problems at run-time, so it is necessary to monitor application performance on an on-going basis, to verify that it is achieving the required performance metrics, and to correct situations in which it fails to achieve those metrics. Even well designed applications are subject to unanticipated events such as exponential growth in usage or possible changes to the run-time environment, which can result in performance problems where tuning is required. Often identifying and resolving bottlenecks is a significant part of the process. 


Being able to trouble shoot performance problems at runtime requires up-front work to build in logging and proper exception handling, so that trouble-shooting can be done whenever problems may arise. For a comprehensive treatment of this area, see [Troubleshooting Best Practices for Developing Windows Azure Applications](http://go.microsoft.com/fwlink/?LinkID=252876). 

There are tools available for monitoring the on-going performance of every Windows Azure service. In addition logging facilities should be built into applications that provide detailed information needed for trouble-shooting and resolving performance issues. 

### SQL Database ###

Note that the SQL Profiler is not currently available in Windows Azure. There are several work-arounds to gain the needed performance information.One alternative during development is to do initial testing in an on-premises version of the database, where SQL Profiler is available. 

You can also use the SET STATISTICS Transact-SQL command, and use SQL Server Management Studio to view the execution plan generated by a query, since coding efficient queries is a key to performance. For a detailed discussion, and a step-by-step explanation of how to do this, see [Gaining Performance Insight into SQL Database](http://go.microsoft.com/fwlink/?LinkId=252877). Another interesting approach is at Analyze performance between [SQL Database and SQL Server on premise](http://go.microsoft.com/fwlink/?LinkId=252878). 

Two topics about Dynamic Management Views are: 

* [Monitoring SQL Database Using Dynamic Management Views](http://go.microsoft.com/fwlink/?LinkId=236195) 
* [Useful DMV's for SQL Database to analyze if you miss SQL Profiler](http://go.microsoft.com/fwlink/?LinkId=252879) 

### Analysis Resources and Tools ###

A number of third-party non-Microsoft tools are available for analyzing Windows Azure performance: 

- [Cerebrata](http://go.microsoft.com/fwlink/?LinkId=252880) 
- [SQL Server and SQL Database Performance Testing: Enzo SQL Baseline](http://enzosqlbaseline.codeplex.com/) 

Other Resources 

* [SQL Database Performance and Elasticity Guide](http://go.microsoft.com/fwlink/?LinkID=252666) 
* [SQL Database](http://go.microsoft.com/fwlink/?LinkId=246930) 
* [Storage](http://go.microsoft.com/fwlink/?LinkId=246933) 
* [Networking]( http://go.microsoft.com/fwlink/?LinkId=252882) 
* [Service Bus]( http://go.microsoft.com/fwlink/?LinkId=246934) 
* [Windows Azure Planning - A Post-decision Guide to Integrate Windows Azure in Your Environment]( http://go.microsoft.com/fwlink/?LinkId=252884) <|MERGE_RESOLUTION|>--- conflicted
+++ resolved
@@ -5,11 +5,7 @@
 Note that there are many advantages to using Windows Azure: performance is only one of them. The recommendations in this paper focus primarily on performance. There are other scenarios where performance is not as critical: for example, you may wish to take advantage of off-loading physical hardware management to Windows Azure, or the "pay as you go" feature may be particularly attractive. This paper does not attempt to evaluate scenarios where performance is a lesser priority. 
 
 ## Overview ##
-<<<<<<< HEAD
- Performance can be defined as ["the amount of useful work accomplished" compared to the time and resources used."](http://go.microsoft.com/fwlink/?LinkId=252650) 
-=======
  Performance can be defined as ["the amount of useful work accomplished' compared to the time and resources used."](http://go.microsoft.com/fwlink/?LinkId=252650) 
->>>>>>> b1b8fe65
 
 
 The definition has two sides to it: metrics and resources. Performance metrics are numbers that must be achieved in order to satisfy business requirements. They include things like response time, throughput, availability, etc. Performance also includes the level of resource usage required to reach a given level of performance metrics. Since cost is almost always a business requirement, and resources cost money, performance implies using resources as efficiently as possible. 
