--- conflicted
+++ resolved
@@ -2,11 +2,7 @@
 
 You can use the Azure CLI to manage your Azure resources from the command prompt from any computer running Windows, Linux, or OSX. To create a VNet by using the Azure CLI, follow the steps below.
 
-<<<<<<< HEAD
-1. If you have never used Azure CLI, see [Install and Configure the Azure CLI](xplat-cli.md) and follow the instructions up to the point where you select your Azure account and subscription.
-=======
 1. If you have never used Azure CLI, see [Install and Configure the Azure CLI](xplat-cli-install.md) and follow the instructions up to the point where you select your Azure account and subscription.
->>>>>>> 08be3281
 2. Run the **azure network vnet create** command to create a VNet and a subnet, as shown below. The list shown after the output explains the parameters used.
 
 			azure network vnet create --vnet TestVNet -e 192.168.0.0 -i 16 -n FrontEnd -p 192.168.1.0 -r 24 -l "Central US"
