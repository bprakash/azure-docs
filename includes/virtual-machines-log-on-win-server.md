--- conflicted
+++ resolved
@@ -10,11 +10,7 @@
 
  	Usually the credentials are the local account user name and password that you specified when you created the virtual machine. In this case, the domain is the name of the virtual machine and it is entered as *vmname*&#92;*username*.  
 	
-<<<<<<< HEAD
-	If the virtual machine belongs to a domain in your organization, make sure that the user name includes the name of the domain in the format *Domain*&#92;*Username*. The account also needs to either be in the Administrators group or have been granted remote access priviledges to the VM.
-=======
 	If the virtual machine belongs to a domain in your organization, make sure that the user name includes the name of the domain in the format *Domain*&#92;*Username*. The account also needs to either be in the Administrators group or have been granted remote access privileges to the VM.
->>>>>>> edd433ef
 	
 	If the virtual machine is a domain controller, type the user name and password of a domain administrator account for that domain.
 
