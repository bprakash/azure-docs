--- conflicted
+++ resolved
@@ -3,38 +3,6 @@
 This article requires the Azure CLI version 2.0.4 or later. Run `az --version` to find the version. If you need to upgrade, see [Install Azure CLI 2.0](/cli/azure/install-azure-cli). You can also use [Cloud Shell](/azure/cloud-shell/quickstart) from your browser.
 
 ## Basic Azure Resource Manager commands in Azure CLI
-<<<<<<< HEAD
-This article covers basic commands you will want to use with Azure CLI to manage and interact with your ARM resources (primarily VMs) in your Azure subscription.  For more detailed help with specific command line switches and options, you can use the online command help and options by typing `azure <command> <subcommand> --help` or `azure help <command> <subcommand>`.
-
-> [!NOTE]
-> These examples don't include template-based operations which are generally recommended for VM deployments in Resource Manager. For information, see [Use the Azure CLI with Azure Resource Manager](../articles/xplat-cli-azure-resource-manager.md) and [Deploy and manage virtual machines by using Azure Resource Manager templates and the Azure CLI](../articles/virtual-machines/linux/cli-deploy-templates.md?toc=%2fazure%2fvirtual-machines%2flinux%2ftoc.json).
-> 
-> 
-
-| Task | Resource Manager |
-| --- | --- | --- |
-| Create the most basic VM |`azure vm quick-create [options] <resource-group> <name> <location> <os-type> <image-urn> <admin-username> <admin-password>`<br/><br/>(Obtain the `image-urn` from the `azure vm image list` command. See [this article](../articles/virtual-machines/linux/cli-ps-findimage.md?toc=%2fazure%2fvirtual-machines%2flinux%2ftoc.json) for examples.) |
-| Create a Linux VM |`azure  vm create [options] <resource-group> <name> <location> -y "Linux"` |
-| Create a Windows VM |`azure  vm create [options] <resource-group> <name> <location> -y "Windows"` |
-| List VMs |`azure  vm list [options]` |
-| Get information about a VM |`azure  vm show [options] <resource_group> <name>` |
-| Start a VM |`azure vm start [options] <resource_group> <name>` |
-| Stop a VM |`azure vm stop [options] <resource_group> <name>` |
-| Deallocate a VM |`azure vm deallocate [options] <resource-group> <name>` |
-| Restart a VM |`azure vm restart [options] <resource_group> <name>` |
-| Delete a VM |`azure vm delete [options] <resource_group> <name>` |
-| Capture a VM |`azure vm capture [options] <resource_group> <name>` |
-| Create a VM from a user image |`azure  vm create [options] –q <image-name> <resource-group> <name> <location> <os-type>` |
-| Create a VM from a specialized disk |`azue  vm create [options] –d <os-disk-vhd> <resource-group> <name> <location> <os-type>` |
-| Add a data disk to a VM |`azure  vm disk attach-new [options] <resource-group> <vm-name> <size-in-gb> [vhd-name]` |
-| Remove a data disk from a VM |`azure  vm disk detach [options] <resource-group> <vm-name> <lun>` |
-| Add a generic extension to a VM |`azure  vm extension set [options] <resource-group> <vm-name> <name> <publisher-name> <version>` |
-| Add VM Access extension to a VM |`azure vm reset-access [options] <resource-group> <name>` |
-| Add Docker extension to a VM |`azure  vm docker create [options] <resource-group> <name> <location> <os-type>` |
-| Remove a VM extension |`azure  vm extension set [options] –u <resource-group> <vm-name> <name> <publisher-name> <version>` |
-| Get usage of VM resources |`azure vm list-usage [options] <location>` |
-| Get all available VM sizes |`azure vm sizes [options]` |
-=======
 For more detailed help with specific command line switches and options, you can use the online command help and options by typing `az <command> <subcommand> --help`.
 
 ### Create VMs
@@ -72,7 +40,6 @@
 | Create image of a VM | `az image create --resource-group myResourceGroup --source myVM --name myImage` |
 | Create VM from image | `az vm create --resource-group myResourceGroup --name myNewVM --image myImage` |
 
->>>>>>> a42dbad0
 
 ## Next steps
 For additional examples of the CLI commands, see the [Create and Manage Linux VMs with the Azure CLI](../articles/virtual-machines/linux/tutorial-manage-vm.md) tutorial.
