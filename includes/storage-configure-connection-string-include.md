--- conflicted
+++ resolved
@@ -38,11 +38,8 @@
 	> [AZURE.NOTE] You can target the storage emulator to avoid incurring any costs associated with Azure Storage. However, if you do choose to target an Azure storage account in the cloud, costs for performing this tutorial will be negligible.
 
 	If you are targeting a storage account in the cloud, then enter the primary access key for that storage account. To learn how to copy your primary access key via the Azure Management Portal, see [View, copy, and regenerate storage access keys](storage-create-storage-account.md#view-copy-and-regenerate-storage-access-keys).
-<<<<<<< HEAD
-=======
 
 	> [AZURE.NOTE] Your storage account key is similar to the root password for your storage account. Be sure to protect your key. Avoid distributing it to other users or saving it in a plain-text file that is accessible to others. Regenerate your key using the Management Portal if you believe it may have been compromised.
->>>>>>> 8e917651
 	
     ![Select target environment][connection-string4]
 
