Version 3.0 of the AzureRm.Resources module included significant changes in how you work with tags. Before proceeding, check your version:

```powershell
Get-Module -ListAvailable -Name AzureRm.Resources | Select Version
```

If your results show version 3.0 or later, the examples in this topic work with your environment. If you do not have version 3.0 or later, [update your version](/powershell/azureps-cmdlets-docs/) by using PowerShell Gallery or Web Platform Installer before proceeding with this topic.

```powershell
Version
-------
<<<<<<< HEAD
2.0.2
=======
3.5.0
>>>>>>> e8cfaf0d
```

Every time you apply tags to a resource or resource group, you overwrite the existing tags on that resource or resource group. Therefore, you must use a different approach based on whether the resource or resource group has existing tags that you want to preserve. To add tags to a:

<<<<<<< HEAD
```powershell
Version
-------
3.0.1
```
=======
* resource group without existing tags.
>>>>>>> e8cfaf0d

  ```powershell
  Set-AzureRmResourceGroup -Name TagTestGroup -Tag @{ Dept="IT"; Environment="Test" }
  ```

<<<<<<< HEAD
### Updating your script for changes in latest version
In the latest release, the **Tags** parameter name changed to **Tag**, and the type changed from `Hashtable[]` to `Hashtable`. You no longer need to provide **Name** and **Value** for each entry. Instead you provide key-value pairings in the format **Key = "Value"**.

To update existing script, change the **Tags** parameter to **Tag**, and change the tag format as shown in the following example:

```powershell
# Old
New-AzureRmResourceGroup -Tags @{ Name = "testtag"; Value = "testval" } -Name $resourceGroupName -Location $location

# New
New-AzureRmResourceGroup -Tag @{ testtag = "testval" } -Name $resourceGroupName -Location $location 
```
=======
* resource group with existing tags.

  ```powershell
  $tags = (Get-AzureRmResourceGroup -Name TagTestGroup).Tags
  $tags += @{Status="Approved"}
  Set-AzureRmResourceGroup -Tag $tags -Name TagTestGroup
  ```

* resource without existing tags.

  ```powershell
  Set-AzureRmResource -Tag @{ Dept="IT"; Environment="Test" } -ResourceName storageexample -ResourceGroupName TagTestGroup -ResourceType Microsoft.Storage/storageAccounts
  ```
>>>>>>> e8cfaf0d

* resource with existing tags.

  ```powershell
  $tags = (Get-AzureRmResource -ResourceName storageexample -ResourceGroupName TagTestGroup).Tags
  $tags += @{Status="Approved"}
  Set-AzureRmResource -Tag $tags -ResourceName storageexample -ResourceGroupName TagTestGroup -ResourceType Microsoft.Storage/storageAccounts
  ```

To apply all tags from a resource group to the resources in the resource group **without retaining any existing tags on the resources**, use the following script:

```powershell
<<<<<<< HEAD
Get-AzureRmResourceGroup -Name testrg1
=======
$groups = Get-AzureRmResourceGroup
foreach ($g in $groups) 
{
    Find-AzureRmResource -ResourceGroupNameEquals $g.ResourceGroupName | ForEach-Object {Set-AzureRmResource -ResourceId $_.ResourceId -Tag $g.Tags -Force } 
}
>>>>>>> e8cfaf0d
```

To remove all tags, pass an empty hash table.

```powershell
<<<<<<< HEAD
ResourceGroupName : testrg1
Location          : westus
ProvisioningState : Succeeded
Tags              :
                Name         Value
                ===========  ==========
                Dept         Finance
                Environment  Production
```

To retrieve the resource metadata including tags, use the following example:

```powershell
Get-AzureRmResource -ResourceName tfsqlserver -ResourceGroupName testrg1
=======
Set-AzureRmResourceGroup -Tag @{} -Name TagTestGgroup
```

To get resource groups with a specific tag, use `Find-AzureRmResourceGroup` cmdlet.

```powershell
(Find-AzureRmResourceGroup -Tag @{ Dept="Finance" }).Name 
>>>>>>> e8cfaf0d
```

To get all the resources with a particular tag and value, use the `Find-AzureRmResource` cmdlet.

```powershell
<<<<<<< HEAD
Name              : tfsqlserver
ResourceId        : /subscriptions/{guid}/resourceGroups/tag-demo-group/providers/Microsoft.Sql/servers/tfsqlserver
ResourceName      : tfsqlserver
ResourceType      : Microsoft.Sql/servers
Kind              : v12.0
ResourceGroupName : testrg1
Location          : westus
SubscriptionId    : {guid}
Tags              : {Dept, Environment}
```

Use the **Tags** property to get tag names and values.

```powershell
(Get-AzureRmResource -ResourceName tfsqlserver -ResourceGroupName testrg1).Tags
```

Which returns the following results:

```powershell
Name                   Value
----                   -----
Dept                   Finance
Environment            Production
```

Instead of viewing the tags for a particular resource group or resource, you often want to retrieve all the resources or resource groups with a particular tag and value. To get resource groups with a specific tag, use **Find-AzureRmResourceGroup** cmdlet with the **-Tag** parameter.

To retrieve resource groups with a tag value, use the following format:

```powershell
(Find-AzureRmResourceGroup -Tag @{ Dept="Finance" }).Name 
```

To get all the resources with a particular tag and value, use the **Find-AzureRmResource** cmdlet.

```powershell
(Find-AzureRmResource -TagName Dept -TagValue Finance).Name
```

To add a tag to a resource group that has no existing tags, use the **Set-AzureRmResourceGroup** command and specify a tag object.

```powershell
Set-AzureRmResourceGroup -Name test-group -Tag @{ Dept="IT"; Environment="Test" }
```

Which returns the resource group with its new tag values.

```powershell
ResourceGroupName : test-group
Location          : southcentralus
ProvisioningState : Succeeded
Tags              :
                Name          Value
                =======       =====
                Dept          IT
                Environment   Test
```

You can add tags to a resource that has no existing tags by using the **Set-AzureRmResource** command 

```powershell
Set-AzureRmResource -Tag @{ Dept="IT"; Environment="Test" } -ResourceId /subscriptions/{guid}/resourceGroups/test-group/providers/Microsoft.Web/sites/examplemobileapp
```

Tags are updated as a whole. To add one tag to a resource that has other tags, use an array with all the tags you want to keep. First, select the existing tags, add one to that set, and reapply all the tags.

```powershell
$tags = (Get-AzureRmResourceGroup -Name tag-demo).Tags
$tags += @{Status="approved"}
Set-AzureRmResourceGroup -Name test-group -Tag $tags
```

To remove one or more tags, save the array without the ones you want to remove.

The process is the same for resources except you use the **Get-AzureRmResource** and **Set-AzureRmResource** cmdlets. 

To get a list of all tags within a subscription using PowerShell, use the **Get-AzureRmTag** cmdlet.

```powershell
Get-AzureRmTag
```

Which returns tag names and a count of the number of resources and resource groups with the tag

```powershell
Name                      Count
----                      ------
Dept                       8
Environment                8
```

You may see tags that start with "hidden-" and "link:". These tags are internal tags, which you should ignore and avoid changing.

Use the **New-AzureRmTag** cmdlet to add new tags to the taxonomy. These tags are included in the autocomplete even though they haven't been applied to any resources or resource groups, yet. To remove a tag name/value, first remove the tag from any resources it may be used with and then use the **Remove-AzureRmTag** cmdlet to remove it from the taxonomy.

### Versions earlier than 3.0.1
Tags exist directly on resources and resource groups. To see the existing tags, view a resource with **Get-AzureRmResource** or a resource group with **Get-AzureRmResourceGroup**. 

Let's start with a resource group.

```powershell
Get-AzureRmResourceGroup -Name testrg1
```

This cmdlet returns several bits of metadata on the resource group including what tags have been applied, if any.

```powershell
ResourceGroupName : testrg1
Location          : westus
ProvisioningState : Succeeded
Tags              :
                Name         Value
                ===========  ==========
                Dept         Finance
                Environment  Production
```

To retrieve the resource metadata, use the following example. The resource metadata does not directly display tags. 

```powershell
Get-AzureRmResource -ResourceName tfsqlserver -ResourceGroupName testrg1
```

You see in the results that the tags are only displayed as Hashtable object.

```powershell
Name              : tfsqlserver
ResourceId        : /subscriptions/{guid}/resourceGroups/tag-demo-group/providers/Microsoft.Sql/servers/tfsqlserver
ResourceName      : tfsqlserver
ResourceType      : Microsoft.Sql/servers
Kind              : v12.0
ResourceGroupName : tag-demo-group
Location          : westus
SubscriptionId    : {guid}
Tags              : {System.Collections.Hashtable}
```

You can view the actual tags by retrieving the **Tags** property.

```powershell
(Get-AzureRmResource -ResourceName tfsqlserver -ResourceGroupName tag-demo-group).Tags | %{ $_.Name + ": " + $_.Value }
```

Which returns formatted results:

```powershell
Dept: Finance
Environment: Production
```

Instead of viewing the tags for a particular resource group or resource, you often want to retrieve all the resources or resource groups with a particular tag and value. To get resource groups with a specific tag, use **Find-AzureRmResourceGroup** cmdlet with the **-Tag** parameter.

To retrieve resource groups with a tag value, use the following format:

```powershell
Find-AzureRmResourceGroup -Tag @{ Name="Dept"; Value="Finance" } | %{ $_.Name }
```

To get all the resources with a particular tag and value, use the Find-AzureRmResource cmdlet.

```powershell
Find-AzureRmResource -TagName Dept -TagValue Finance | %{ $_.ResourceName }
```

To add a tag to a resource group that has no existing tags, use the Set-AzureRmResourceGroup command and specify a tag object.

```powershell
Set-AzureRmResourceGroup -Name test-group -Tag @( @{ Name="Dept"; Value="IT" }, @{ Name="Environment"; Value="Test"} )
```

Which returns the resource group with its new tag values.

```powershell
ResourceGroupName : test-group
Location          : southcentralus
ProvisioningState : Succeeded
Tags              :
            Name          Value
            =======       =====
            Dept          IT
            Environment   Test
```

You can add tags to a resource that has no existing tags by using the Set-AzureRmResource command.

```powershell
Set-AzureRmResource -Tag @( @{ Name="Dept"; Value="IT" }, @{ Name="Environment"; Value="Test"} ) -ResourceId /subscriptions/{guid}/resourceGroups/test-group/providers/Microsoft.Web/sites/examplemobileapp
```

Tags are updated as a whole. To add one tag to a resource that has other tags, use an array with all the tags you want to keep. First, select the existing tags, add one to that set, and reapply all the tags.

```powershell
$tags = (Get-AzureRmResourceGroup -Name tag-demo).Tags
$tags += @{Name="status";Value="approved"}
Set-AzureRmResourceGroup -Name test-group -Tag $tags
```

To remove one or more tags, save the array without the ones you want to remove.

The process is the same for resources except you use the Get-AzureRmResource and Set-AzureRmResource cmdlets. 

To get a list of all tags within a subscription using PowerShell, use the **Get-AzureRmTag** cmdlet.

```powershell
Get-AzureRmTag
```

Which returns tag names and a count of the number of resources and resource groups with the tag

```powershell
Name                      Count
----                      ------
Dept                       8
Environment                8
```

You may see tags that start with "hidden-" and "link:". These tags are internal tags, which you should ignore and avoid changing.

Use the **New-AzureRmTag** cmdlet to add new tags to the taxonomy. These tags are included in the autocomplete even though they haven't been applied to any resources or resource groups, yet. To remove a tag name/value, first remove the tag from any resources it may be used with and then use the **Remove-AzureRmTag** cmdlet to remove it from the taxonomy.
=======
(Find-AzureRmResource -TagName Dept -TagValue Finance).Name
```
>>>>>>> e8cfaf0d
<|MERGE_RESOLUTION|>--- conflicted
+++ resolved
@@ -9,43 +9,17 @@
 ```powershell
 Version
 -------
-<<<<<<< HEAD
-2.0.2
-=======
 3.5.0
->>>>>>> e8cfaf0d
 ```
 
 Every time you apply tags to a resource or resource group, you overwrite the existing tags on that resource or resource group. Therefore, you must use a different approach based on whether the resource or resource group has existing tags that you want to preserve. To add tags to a:
 
-<<<<<<< HEAD
-```powershell
-Version
--------
-3.0.1
-```
-=======
 * resource group without existing tags.
->>>>>>> e8cfaf0d
 
   ```powershell
   Set-AzureRmResourceGroup -Name TagTestGroup -Tag @{ Dept="IT"; Environment="Test" }
   ```
 
-<<<<<<< HEAD
-### Updating your script for changes in latest version
-In the latest release, the **Tags** parameter name changed to **Tag**, and the type changed from `Hashtable[]` to `Hashtable`. You no longer need to provide **Name** and **Value** for each entry. Instead you provide key-value pairings in the format **Key = "Value"**.
-
-To update existing script, change the **Tags** parameter to **Tag**, and change the tag format as shown in the following example:
-
-```powershell
-# Old
-New-AzureRmResourceGroup -Tags @{ Name = "testtag"; Value = "testval" } -Name $resourceGroupName -Location $location
-
-# New
-New-AzureRmResourceGroup -Tag @{ testtag = "testval" } -Name $resourceGroupName -Location $location 
-```
-=======
 * resource group with existing tags.
 
   ```powershell
@@ -59,7 +33,6 @@
   ```powershell
   Set-AzureRmResource -Tag @{ Dept="IT"; Environment="Test" } -ResourceName storageexample -ResourceGroupName TagTestGroup -ResourceType Microsoft.Storage/storageAccounts
   ```
->>>>>>> e8cfaf0d
 
 * resource with existing tags.
 
@@ -72,36 +45,16 @@
 To apply all tags from a resource group to the resources in the resource group **without retaining any existing tags on the resources**, use the following script:
 
 ```powershell
-<<<<<<< HEAD
-Get-AzureRmResourceGroup -Name testrg1
-=======
 $groups = Get-AzureRmResourceGroup
 foreach ($g in $groups) 
 {
     Find-AzureRmResource -ResourceGroupNameEquals $g.ResourceGroupName | ForEach-Object {Set-AzureRmResource -ResourceId $_.ResourceId -Tag $g.Tags -Force } 
 }
->>>>>>> e8cfaf0d
 ```
 
 To remove all tags, pass an empty hash table.
 
 ```powershell
-<<<<<<< HEAD
-ResourceGroupName : testrg1
-Location          : westus
-ProvisioningState : Succeeded
-Tags              :
-                Name         Value
-                ===========  ==========
-                Dept         Finance
-                Environment  Production
-```
-
-To retrieve the resource metadata including tags, use the following example:
-
-```powershell
-Get-AzureRmResource -ResourceName tfsqlserver -ResourceGroupName testrg1
-=======
 Set-AzureRmResourceGroup -Tag @{} -Name TagTestGgroup
 ```
 
@@ -109,234 +62,10 @@
 
 ```powershell
 (Find-AzureRmResourceGroup -Tag @{ Dept="Finance" }).Name 
->>>>>>> e8cfaf0d
 ```
 
 To get all the resources with a particular tag and value, use the `Find-AzureRmResource` cmdlet.
 
 ```powershell
-<<<<<<< HEAD
-Name              : tfsqlserver
-ResourceId        : /subscriptions/{guid}/resourceGroups/tag-demo-group/providers/Microsoft.Sql/servers/tfsqlserver
-ResourceName      : tfsqlserver
-ResourceType      : Microsoft.Sql/servers
-Kind              : v12.0
-ResourceGroupName : testrg1
-Location          : westus
-SubscriptionId    : {guid}
-Tags              : {Dept, Environment}
-```
-
-Use the **Tags** property to get tag names and values.
-
-```powershell
-(Get-AzureRmResource -ResourceName tfsqlserver -ResourceGroupName testrg1).Tags
-```
-
-Which returns the following results:
-
-```powershell
-Name                   Value
-----                   -----
-Dept                   Finance
-Environment            Production
-```
-
-Instead of viewing the tags for a particular resource group or resource, you often want to retrieve all the resources or resource groups with a particular tag and value. To get resource groups with a specific tag, use **Find-AzureRmResourceGroup** cmdlet with the **-Tag** parameter.
-
-To retrieve resource groups with a tag value, use the following format:
-
-```powershell
-(Find-AzureRmResourceGroup -Tag @{ Dept="Finance" }).Name 
-```
-
-To get all the resources with a particular tag and value, use the **Find-AzureRmResource** cmdlet.
-
-```powershell
 (Find-AzureRmResource -TagName Dept -TagValue Finance).Name
 ```
-
-To add a tag to a resource group that has no existing tags, use the **Set-AzureRmResourceGroup** command and specify a tag object.
-
-```powershell
-Set-AzureRmResourceGroup -Name test-group -Tag @{ Dept="IT"; Environment="Test" }
-```
-
-Which returns the resource group with its new tag values.
-
-```powershell
-ResourceGroupName : test-group
-Location          : southcentralus
-ProvisioningState : Succeeded
-Tags              :
-                Name          Value
-                =======       =====
-                Dept          IT
-                Environment   Test
-```
-
-You can add tags to a resource that has no existing tags by using the **Set-AzureRmResource** command 
-
-```powershell
-Set-AzureRmResource -Tag @{ Dept="IT"; Environment="Test" } -ResourceId /subscriptions/{guid}/resourceGroups/test-group/providers/Microsoft.Web/sites/examplemobileapp
-```
-
-Tags are updated as a whole. To add one tag to a resource that has other tags, use an array with all the tags you want to keep. First, select the existing tags, add one to that set, and reapply all the tags.
-
-```powershell
-$tags = (Get-AzureRmResourceGroup -Name tag-demo).Tags
-$tags += @{Status="approved"}
-Set-AzureRmResourceGroup -Name test-group -Tag $tags
-```
-
-To remove one or more tags, save the array without the ones you want to remove.
-
-The process is the same for resources except you use the **Get-AzureRmResource** and **Set-AzureRmResource** cmdlets. 
-
-To get a list of all tags within a subscription using PowerShell, use the **Get-AzureRmTag** cmdlet.
-
-```powershell
-Get-AzureRmTag
-```
-
-Which returns tag names and a count of the number of resources and resource groups with the tag
-
-```powershell
-Name                      Count
-----                      ------
-Dept                       8
-Environment                8
-```
-
-You may see tags that start with "hidden-" and "link:". These tags are internal tags, which you should ignore and avoid changing.
-
-Use the **New-AzureRmTag** cmdlet to add new tags to the taxonomy. These tags are included in the autocomplete even though they haven't been applied to any resources or resource groups, yet. To remove a tag name/value, first remove the tag from any resources it may be used with and then use the **Remove-AzureRmTag** cmdlet to remove it from the taxonomy.
-
-### Versions earlier than 3.0.1
-Tags exist directly on resources and resource groups. To see the existing tags, view a resource with **Get-AzureRmResource** or a resource group with **Get-AzureRmResourceGroup**. 
-
-Let's start with a resource group.
-
-```powershell
-Get-AzureRmResourceGroup -Name testrg1
-```
-
-This cmdlet returns several bits of metadata on the resource group including what tags have been applied, if any.
-
-```powershell
-ResourceGroupName : testrg1
-Location          : westus
-ProvisioningState : Succeeded
-Tags              :
-                Name         Value
-                ===========  ==========
-                Dept         Finance
-                Environment  Production
-```
-
-To retrieve the resource metadata, use the following example. The resource metadata does not directly display tags. 
-
-```powershell
-Get-AzureRmResource -ResourceName tfsqlserver -ResourceGroupName testrg1
-```
-
-You see in the results that the tags are only displayed as Hashtable object.
-
-```powershell
-Name              : tfsqlserver
-ResourceId        : /subscriptions/{guid}/resourceGroups/tag-demo-group/providers/Microsoft.Sql/servers/tfsqlserver
-ResourceName      : tfsqlserver
-ResourceType      : Microsoft.Sql/servers
-Kind              : v12.0
-ResourceGroupName : tag-demo-group
-Location          : westus
-SubscriptionId    : {guid}
-Tags              : {System.Collections.Hashtable}
-```
-
-You can view the actual tags by retrieving the **Tags** property.
-
-```powershell
-(Get-AzureRmResource -ResourceName tfsqlserver -ResourceGroupName tag-demo-group).Tags | %{ $_.Name + ": " + $_.Value }
-```
-
-Which returns formatted results:
-
-```powershell
-Dept: Finance
-Environment: Production
-```
-
-Instead of viewing the tags for a particular resource group or resource, you often want to retrieve all the resources or resource groups with a particular tag and value. To get resource groups with a specific tag, use **Find-AzureRmResourceGroup** cmdlet with the **-Tag** parameter.
-
-To retrieve resource groups with a tag value, use the following format:
-
-```powershell
-Find-AzureRmResourceGroup -Tag @{ Name="Dept"; Value="Finance" } | %{ $_.Name }
-```
-
-To get all the resources with a particular tag and value, use the Find-AzureRmResource cmdlet.
-
-```powershell
-Find-AzureRmResource -TagName Dept -TagValue Finance | %{ $_.ResourceName }
-```
-
-To add a tag to a resource group that has no existing tags, use the Set-AzureRmResourceGroup command and specify a tag object.
-
-```powershell
-Set-AzureRmResourceGroup -Name test-group -Tag @( @{ Name="Dept"; Value="IT" }, @{ Name="Environment"; Value="Test"} )
-```
-
-Which returns the resource group with its new tag values.
-
-```powershell
-ResourceGroupName : test-group
-Location          : southcentralus
-ProvisioningState : Succeeded
-Tags              :
-            Name          Value
-            =======       =====
-            Dept          IT
-            Environment   Test
-```
-
-You can add tags to a resource that has no existing tags by using the Set-AzureRmResource command.
-
-```powershell
-Set-AzureRmResource -Tag @( @{ Name="Dept"; Value="IT" }, @{ Name="Environment"; Value="Test"} ) -ResourceId /subscriptions/{guid}/resourceGroups/test-group/providers/Microsoft.Web/sites/examplemobileapp
-```
-
-Tags are updated as a whole. To add one tag to a resource that has other tags, use an array with all the tags you want to keep. First, select the existing tags, add one to that set, and reapply all the tags.
-
-```powershell
-$tags = (Get-AzureRmResourceGroup -Name tag-demo).Tags
-$tags += @{Name="status";Value="approved"}
-Set-AzureRmResourceGroup -Name test-group -Tag $tags
-```
-
-To remove one or more tags, save the array without the ones you want to remove.
-
-The process is the same for resources except you use the Get-AzureRmResource and Set-AzureRmResource cmdlets. 
-
-To get a list of all tags within a subscription using PowerShell, use the **Get-AzureRmTag** cmdlet.
-
-```powershell
-Get-AzureRmTag
-```
-
-Which returns tag names and a count of the number of resources and resource groups with the tag
-
-```powershell
-Name                      Count
-----                      ------
-Dept                       8
-Environment                8
-```
-
-You may see tags that start with "hidden-" and "link:". These tags are internal tags, which you should ignore and avoid changing.
-
-Use the **New-AzureRmTag** cmdlet to add new tags to the taxonomy. These tags are included in the autocomplete even though they haven't been applied to any resources or resource groups, yet. To remove a tag name/value, first remove the tag from any resources it may be used with and then use the **Remove-AzureRmTag** cmdlet to remove it from the taxonomy.
-=======
-(Find-AzureRmResource -TagName Dept -TagValue Finance).Name
-```
->>>>>>> e8cfaf0d
