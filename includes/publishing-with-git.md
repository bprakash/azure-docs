# Using Git to deploy Web Apps in Azure App Service

Azure App Service supports continuous deployment to Web Apps from source code control and repository tools like BitBucket, CodePlex, Dropbox, Git, GitHub, Mercurial, and TFS. You can use these tools to maintain the content and code for your application, and then quickly and easily push changes to your Azure web app when you want.

In this article, you will learn how to use Git to publish directly from your local computer to Web Apps (in Azure, this method of publishing is called **Local Git**). You will also learn how to enable continuous deployment from repository sites like BitBucket, CodePlex, Dropbox, GitHub, or Mercurial. For information about using TFS for continuous deployment, see [Continuous delivery to Azure using Visual Studio Online].

<<<<<<< HEAD
> [AZURE.NOTE] Many of the Git commands described in this article are performed automatically when creating a web app using the [Azure Command-Line Tools for Mac and Linux](/develop/nodejs/how-to-guides/command-line-tools/).
=======
> [AZURE.NOTE] Many of the Git commands described in this article are performed automatically when creating a Website using the [Azure Command-Line Tools for Mac and Linux](../articles/xplat-cli.md).
>>>>>>> ae596593

<h2><a id="Step2"></a>Installing Git</h2>

The steps required to install Git vary between operating systems. See [Installing Git] for operating system specific distributions and installation guidance.

> [AZURE.NOTE] On some operating systems, both a command-line and GUI version of Git will are available. The instructions provided in this article use the command-line version.

## <a id="Step2"></a>Step 2: Create a local repository

Perform the following tasks to create a new Git repository.

1. Create a directory named MyGitRepository to contain your Git repository and web app files.

2. Open a command-line, such as **GitBash** (Windows) or **Bash** (Unix Shell). On OS X systems you can access the command-line through the **Terminal** application.

3. From the command line, change to the MyGitRepository directory.

		cd MyGitRepository

4. Use the following command to initialize a new Git repository:

		git init

	This should return a message such as **Initialized empty Git repository in [path]**.

## <a id="Step3"></a>Step 3: Add a web page

Web Apps supports applications created in a variety of programming languages. For this example, you will use a static .html file. For information on publishing web apps in other programming languages to Azure, see the [Azure Developer Center].

1. Using a text editor, create a new file named **index.html** in the root of the Git repository (the MyGitRepository directory that you created earlier).

2. Add the following text as the contents for the index.html file and save it.

		Hello Git!

3. From the command-line, verify that you are in the root of your Git repository. Then use the following command to add the **index.html** file to the repository:

		git add index.html 

	> [AZURE.NOTE] You can find help for any git command by typing -help or --help after the command. For example, for parameter options for the add command, type 'git add -help' for command-line help or 'git add --help' for more detailed help.

4. Next, commit the changes to the repository by using the following command:

		git commit -m "Adding index.html to the repository"

	You should see output similar to the following:

		[master (root-commit) 369a79c] Adding index.html to the repository
		 1 file changed, 1 insertion(+)
		 create mode 100644 index.html

<h2><a id="Step4"></a>Enable the web app repository</h2>

Perform the following steps to enable a Git repository for your web app by using the Azure portal:

1. Log in to the [Azure portal].

2. In your web app's blade, scroll down to the **Deployment** section and click **Set up continous deployment**. Click **Choose Source**, then click **Local Git Repository**, and then click **OK**.  

2. Wait until the web app creation process is finished, and then select the web app in the Web Apps blade.

	![An image displaying a selected web app](./media/publishing-with-git/azure1-local-git.png)

4. If this is your first time setting up a repository in Azure, you need to create login credentials for it. You will use them to log into the Azure repository and push changes from your local Git repository. From your web app's blade, click **Set deployment credentials**, then configure your deployment username and password. When you're done, click **OK**.

	![](./media/publishing-with-git/azure2-credentials.png)

<h2><a id="Step5"></a>Deploy your project</h2>

* [Pushing local files to Azure (Local Git)](#Step6)
* [Deploy files from a repository web site like BitBucket, CodePlex, Dropbox, GitHub, or  Mercurial](#Step7)
* [Deploy a Visual Studio solution from BitBucket, CodePlex, Dropbox, GitHub, or  Mercurial](#Step75)

Use the following steps to publish your web app to Azure using Local Git:

1. In your web app's blade, in the Deployment section, click **No deployment found**.

	![](./media/publishing-with-git/azure3-repo-details.png)

	**Git URL** will be the remote reference to deploy to from your local repository later.

1. Using the command-line, verify that you are in the root of your local Git repository that contains the previously created index.html file.

2. Use git remote to add the remote reference listed in **Git URL** from step 1. Your command will look similar to the following:

		git remote add azure https://username@needsmoregit.scm.azurewebsites.net:443/NeedsMoreGit.git

    > [AZURE.NOTE] The **remote** command adds a named reference to a remote repository. In this example, it creates a reference named 'azure' for your web app's repository.

1. Use the following from the command-line to push the current repository contents from the local repository to the 'azure' remote:

		git push azure master

	You will be prompted for the password you created earlier when you reset your deployment credentials in the portal. Enter the password (note that Gitbash does not echo asterisks to the console as you type your password). You should see output similar to the following:

		Counting objects: 6, done.
		Compressing objects: 100% (2/2), done.
		Writing objects: 100% (6/6), 486 bytes, done.
		Total 6 (delta 0), reused 0 (delta 0)
		remote: New deployment received.
		remote: Updating branch 'master'.
		remote: Preparing deployment for commit id '369a79c929'.
		remote: Preparing files for deployment.
		remote: Deployment successful.
		To https://username@needsmoregit.scm.azurewebsites.net:443/NeedsMoreGit.git
		* [new branch]		master -> master

	> [AZURE.NOTE] The repository created for your web app expects push requests to target the <strong>master</strong> branch of its repository, which will then be used as the content of the web app.

2. Go back to your web app's blade in the Azure portal. **No deployment found** should be changed to **Active Deployment** with a log entry of your most recent push. 

	![](./media/publishing-with-git/azure4-deployed.png)

2. Click the URL at the top of the portal to verify that the **index.html** has been deployed. A page containing 'Hello Git!' will appear.

	![A webpage containing 'Hello Git!'][hello-git]

3. Using a text editor, change the **index.html** file so that it contains 'Yay!', and then save the file.

4. Use the following commands from the command-line to **add** and **commit** the changes, and then **push** the changes to the remote repository:

		git add index.html
		git commit -m "Celebration"
		git push azure master

	Once the **push** command has completed, refresh the browser (you may have to press Ctrl+F5 for the browser to properly refresh) and note that the content of the page now reflects the latest commit change.

	![A webpage containing 'Yay!'][yay]

<h3><a id="Step7"></a>Deploy files from a repository site like BitBucket, CodePlex, Dropbox, GitHub, or Mercurial</h3>

Pushing local files to Azure by using Local Git allows you to manually push updates from a local project to your web app in Azure, while deploying from BitBucket, CodePlex, Dropbox, GitHub, or  Mercurial results in a continuous deployment process where Azure will pull in the most recent updates from your project.

While both methods result in your project being deployed to Web Apps, continuous deployment is useful when you have multiple people working on a project and want to ensure that the latest version is always published regardless of who made the most recent update. Continuous deployment is also useful if you are using one of the above mentioned tools as the central repository for your application.

Deploying files from either GitHub, CodePlex, or BitBucket requires that you have published your local project to one of these services. For more information on publishing your project to these services, see [Create a Repo (GitHub)], [Using Git with CodePlex], [Create a Repo (BitBucket)], [Using Dropbox to Share Git Repositories], or [Quick Start - Mercurial].

1. First put your web app files into the selected repository that will be used for continuous deployment.

2. In your web app's blade in the portal, scroll down to the **Deployment** section and click **Set up continous deployment**. Click **Choose Source**, then click **GitHub**, for example.  

	![](./media/publishing-with-git/azure6-setup-github.png)
	
2. In the **Continous Deployment** blade, click **Authorization**, then click **Authorize**. The Azure portal will redirect you to the repository site to complete the authorization process. 

4. When you're done, go back to the Azure portal and click **OK** in the **Authorization** blade.

5. In the **Continous Deployment** blade, choose the organization, project, and branch you want to deploy from. When you're done, click **OK**.
  
	![](./media/publishing-with-git/azure7-setup-github-configure.png)

	> [AZURE.NOTE] When enabling continuous deployment with GitHub or BitBucket, both public and private projects will be displayed.

Azure creates an association with the selected repository, and pulls in the files from the specified branch. After this process completes, the **Deployment** section of your web app's blade will show an **Active Deployment** message that indicates deployment has succeeded.

7. At this point your project has been deployed from your repository of choice to your web app. To verify that the web app is active, Click the **URL** at the top of the portal. The browser should navigate to the web app.

8. To verify that continuous deployment is occurring from the repository of your choice, push a change to the repository. Your web app should update to reflect the changes shortly after the push to the repository completes. You can verify that it has pulled in the update in the **Deployments** blade of your web app.

### <a id="Step75"></a>Deploy a Visual Studio solution from BitBucket, CodePlex, Dropbox, GitHub, or Mercurial

Pushing a Visual Studio solution to Web Apps in Azure App Service is just as easy as pushing a simple index.html file. The Web Apps deployment process streamlines all the details, including restore NuGet dependencies and building the application binaries. You can follow the source control best practices of maintaining code only in your Git repository, and let Web Apps deployment take care of the rest.

The steps for pushing your Visual Studio solution to Web Apps is the same as in the [previous section](#Step7), provided that you configure your solution and repository as follows:

-	In your repository root, add a `.gitignore` file, then specify all files and folders that you want to exclude from your repository, such as the `Obj`, `Bin`, and `packages` folders (see [gitignore documentation](http://git-scm.com/docs/gitignore) for formatting information). For example:

		[Oo]bj/
		[Bb]in/
		*.user
		/TestResults
		*.vspscc
		*.vssscc
		*.suo
		*.cache
		*.csproj.user
		packages/*
		App_Data/
		/apps
		msbuild.log
		_app/
		nuget.exe

	>[AZURE.NOTE] If you use GitHub, you can optionally generate a Visual Studio specific .gitignore file when you create your repository, which includes all the common temporary files, build results, etc. You can then customize it to suit your specific needs.

-	Add the entire solution's directory tree to your repository, with the .sln file in the repository root.

-	In your Visual Studio solution, [enable NuGet Package Restore](http://docs.nuget.org/docs/workflows/using-nuget-without-committing-packages) to make Visual Studio automatically restore missing packages.

Once you have set up your repository as described, and configured your web app in Azure for continuous publishing from one of the online Git repositories, you can develop your ASP.NET application locally in Visual Studio and continuously deploy your code simply by pushing your changes to your online Git repository.

<h2>Disable continuous deployment</h2>

Continuous deployment can be disabled from the **Deployments** blade. From your web app's blade, in the **Deployment** section, click Active Deployment. Then click **Disconnect**.

![git-DisconnectFromGitHub](./media/publishing-with-git/azure5-disconnect.png)	

After answering **Yes** to the confirmation message, you can return to your web app's blade and click **Set up continuous deployment** if you would like to set up publishing from another source.

## <a id="Step8"></a>Troubleshooting

The following are errors or problems commonly encountered when using Git to publish to a web app in Azure:

****

**Symptom**: Unable to access '[siteURL]': Failed to connect to [scmAddress]

**Cause**: This error can occur if the web app is not up and running.

**Resolution**: Start the web app in the Azure portal. Git deployment will not work unless the web app is running. 


****

**Symptom**: Couldn't resolve host 'hostname'

**Cause**: This error can occur if the address information entered when creating the 'azure' remote was incorrect.

**Resolution**: Use the `git remote -v` command to list all remotes, along with the associated URL. Verify that the URL for the 'azure' remote is correct. If needed, remove and recreate this remote using the correct URL.

****

**Symptom**: No refs in common and none specified; doing nothing. Perhaps you should specify a branch such as 'master'.

**Cause**: This error can occur if you do not specify a branch when performing a git push operation, and have not set the push.default value used by Git.

**Resolution**: Perform the push operation again, specifying the master branch. For example:

	git push azure master

****

**Symptom**: src refspec [branchname] does not match any.

**Cause**: This error can occur if you attempt to push to a branch other than master on the 'azure' remote.

**Resolution**: Perform the push operation again, specifying the master branch. For example:

	git push azure master

****

**Symptom**: Error - Changes commited to remote repository but your web app not updated.

**Cause**: This error can occur if you are deploying a Node.js application containing a package.json file that specifies additional required modules.

**Resolution**: Additional messages containing 'npm ERR!' should be logged prior to this error, and can provide additional context on the failure. The following are known causes of this error and the corresponding 'npm ERR!' message:

* **Malformed package.json file**: npm ERR! Couldn't read dependencies.

* **Native module that does not have a binary distribution for Windows**:

	* npm ERR! \`cmd "/c" "node-gyp rebuild"\` failed with 1

		OR

	* npm ERR! [modulename@version] preinstall: \`make || gmake\`


## Additional Resources

* [How to use PowerShell for Azure]
* [How to use the Azure Command-Line Tools for Mac and Linux]
* [Git Documentation]
* [Project Kudu](https://github.com/projectkudu/kudu/wiki)

[Azure Developer Center]: http://www.windowsazure.com/en-us/develop/overview/
[Azure portal]: https://portal.azure.com
[Git website]: http://git-scm.com
[Installing Git]: http://git-scm.com/book/en/Getting-Started-Installing-Git
[How to use PowerShell for Azure]: ../articles/install-configure-powershell.md
[How to use the Azure Command-Line Tools for Mac and Linux]: ../articles/xplat-cli.md
[Git Documentation]: http://git-scm.com/documentation

[portal-select-website]: ./media/publishing-with-git/git-select-website.png
[git-WhereIsYourSourceCode]: ./media/publishing-with-git/git-WhereIsYourSourceCode.png
[git-instructions]: ./media/publishing-with-git/git-instructions.png
[portal-deployment-credentials]: ./media/publishing-with-git/git-deployment-credentials.png

[git-ChooseARepositoryToDeploy]: ./media/publishing-with-git/git-ChooseARepositoryToDeploy.png
[hello-git]: ./media/publishing-with-git/git-hello-git.png
[yay]: ./media/publishing-with-git/git-yay.png
[git-githubdeployed]: ./media/publishing-with-git/git-GitHubDeployed.png
[git-GitHubDeployed-Updated]: ./media/publishing-with-git/git-GitHubDeployed-Updated.png
[git-DisconnectFromGitHub]: ./media/publishing-with-git/git-DisconnectFromGitHub.png
[git-DeploymentTrigger]: ./media/publishing-with-git/git-DeploymentTrigger.png
[Create a Repo (GitHub)]: https://help.github.com/articles/create-a-repo
[Using Git with CodePlex]: http://codeplex.codeplex.com/wikipage?title=Using%20Git%20with%20CodePlex&referringTitle=Source%20control%20clients&ProjectName=codeplex
[Create a Repo (BitBucket)]: https://confluence.atlassian.com/display/BITBUCKET/Create+an+Account+and+a+Git+Repo
[Quick Start - Mercurial]: http://mercurial.selenic.com/wiki/QuickStart
[Using Dropbox to Share Git Repositories]: https://gist.github.com/trey/2722927
[Continuous delivery to Azure using Visual Studio Online]: ../articles/cloud-services-continuous-delivery-use-vso.md
<|MERGE_RESOLUTION|>--- conflicted
+++ resolved
@@ -1,303 +1,299 @@
-# Using Git to deploy Web Apps in Azure App Service
-
-Azure App Service supports continuous deployment to Web Apps from source code control and repository tools like BitBucket, CodePlex, Dropbox, Git, GitHub, Mercurial, and TFS. You can use these tools to maintain the content and code for your application, and then quickly and easily push changes to your Azure web app when you want.
-
-In this article, you will learn how to use Git to publish directly from your local computer to Web Apps (in Azure, this method of publishing is called **Local Git**). You will also learn how to enable continuous deployment from repository sites like BitBucket, CodePlex, Dropbox, GitHub, or Mercurial. For information about using TFS for continuous deployment, see [Continuous delivery to Azure using Visual Studio Online].
-
-<<<<<<< HEAD
-> [AZURE.NOTE] Many of the Git commands described in this article are performed automatically when creating a web app using the [Azure Command-Line Tools for Mac and Linux](/develop/nodejs/how-to-guides/command-line-tools/).
-=======
-> [AZURE.NOTE] Many of the Git commands described in this article are performed automatically when creating a Website using the [Azure Command-Line Tools for Mac and Linux](../articles/xplat-cli.md).
->>>>>>> ae596593
-
-<h2><a id="Step2"></a>Installing Git</h2>
-
-The steps required to install Git vary between operating systems. See [Installing Git] for operating system specific distributions and installation guidance.
-
-> [AZURE.NOTE] On some operating systems, both a command-line and GUI version of Git will are available. The instructions provided in this article use the command-line version.
-
-## <a id="Step2"></a>Step 2: Create a local repository
-
-Perform the following tasks to create a new Git repository.
-
-1. Create a directory named MyGitRepository to contain your Git repository and web app files.
-
-2. Open a command-line, such as **GitBash** (Windows) or **Bash** (Unix Shell). On OS X systems you can access the command-line through the **Terminal** application.
-
-3. From the command line, change to the MyGitRepository directory.
-
-		cd MyGitRepository
-
-4. Use the following command to initialize a new Git repository:
-
-		git init
-
-	This should return a message such as **Initialized empty Git repository in [path]**.
-
-## <a id="Step3"></a>Step 3: Add a web page
-
-Web Apps supports applications created in a variety of programming languages. For this example, you will use a static .html file. For information on publishing web apps in other programming languages to Azure, see the [Azure Developer Center].
-
-1. Using a text editor, create a new file named **index.html** in the root of the Git repository (the MyGitRepository directory that you created earlier).
-
-2. Add the following text as the contents for the index.html file and save it.
-
-		Hello Git!
-
-3. From the command-line, verify that you are in the root of your Git repository. Then use the following command to add the **index.html** file to the repository:
-
-		git add index.html 
-
-	> [AZURE.NOTE] You can find help for any git command by typing -help or --help after the command. For example, for parameter options for the add command, type 'git add -help' for command-line help or 'git add --help' for more detailed help.
-
-4. Next, commit the changes to the repository by using the following command:
-
-		git commit -m "Adding index.html to the repository"
-
-	You should see output similar to the following:
-
-		[master (root-commit) 369a79c] Adding index.html to the repository
-		 1 file changed, 1 insertion(+)
-		 create mode 100644 index.html
-
-<h2><a id="Step4"></a>Enable the web app repository</h2>
-
-Perform the following steps to enable a Git repository for your web app by using the Azure portal:
-
-1. Log in to the [Azure portal].
-
-2. In your web app's blade, scroll down to the **Deployment** section and click **Set up continous deployment**. Click **Choose Source**, then click **Local Git Repository**, and then click **OK**.  
-
-2. Wait until the web app creation process is finished, and then select the web app in the Web Apps blade.
-
-	![An image displaying a selected web app](./media/publishing-with-git/azure1-local-git.png)
-
-4. If this is your first time setting up a repository in Azure, you need to create login credentials for it. You will use them to log into the Azure repository and push changes from your local Git repository. From your web app's blade, click **Set deployment credentials**, then configure your deployment username and password. When you're done, click **OK**.
-
-	![](./media/publishing-with-git/azure2-credentials.png)
-
-<h2><a id="Step5"></a>Deploy your project</h2>
-
-* [Pushing local files to Azure (Local Git)](#Step6)
-* [Deploy files from a repository web site like BitBucket, CodePlex, Dropbox, GitHub, or  Mercurial](#Step7)
-* [Deploy a Visual Studio solution from BitBucket, CodePlex, Dropbox, GitHub, or  Mercurial](#Step75)
-
-Use the following steps to publish your web app to Azure using Local Git:
-
-1. In your web app's blade, in the Deployment section, click **No deployment found**.
-
-	![](./media/publishing-with-git/azure3-repo-details.png)
-
-	**Git URL** will be the remote reference to deploy to from your local repository later.
-
-1. Using the command-line, verify that you are in the root of your local Git repository that contains the previously created index.html file.
-
-2. Use git remote to add the remote reference listed in **Git URL** from step 1. Your command will look similar to the following:
-
-		git remote add azure https://username@needsmoregit.scm.azurewebsites.net:443/NeedsMoreGit.git
-
-    > [AZURE.NOTE] The **remote** command adds a named reference to a remote repository. In this example, it creates a reference named 'azure' for your web app's repository.
-
-1. Use the following from the command-line to push the current repository contents from the local repository to the 'azure' remote:
-
-		git push azure master
-
-	You will be prompted for the password you created earlier when you reset your deployment credentials in the portal. Enter the password (note that Gitbash does not echo asterisks to the console as you type your password). You should see output similar to the following:
-
-		Counting objects: 6, done.
-		Compressing objects: 100% (2/2), done.
-		Writing objects: 100% (6/6), 486 bytes, done.
-		Total 6 (delta 0), reused 0 (delta 0)
-		remote: New deployment received.
-		remote: Updating branch 'master'.
-		remote: Preparing deployment for commit id '369a79c929'.
-		remote: Preparing files for deployment.
-		remote: Deployment successful.
-		To https://username@needsmoregit.scm.azurewebsites.net:443/NeedsMoreGit.git
-		* [new branch]		master -> master
-
-	> [AZURE.NOTE] The repository created for your web app expects push requests to target the <strong>master</strong> branch of its repository, which will then be used as the content of the web app.
-
-2. Go back to your web app's blade in the Azure portal. **No deployment found** should be changed to **Active Deployment** with a log entry of your most recent push. 
-
-	![](./media/publishing-with-git/azure4-deployed.png)
-
-2. Click the URL at the top of the portal to verify that the **index.html** has been deployed. A page containing 'Hello Git!' will appear.
-
-	![A webpage containing 'Hello Git!'][hello-git]
-
-3. Using a text editor, change the **index.html** file so that it contains 'Yay!', and then save the file.
-
-4. Use the following commands from the command-line to **add** and **commit** the changes, and then **push** the changes to the remote repository:
-
-		git add index.html
-		git commit -m "Celebration"
-		git push azure master
-
-	Once the **push** command has completed, refresh the browser (you may have to press Ctrl+F5 for the browser to properly refresh) and note that the content of the page now reflects the latest commit change.
-
-	![A webpage containing 'Yay!'][yay]
-
-<h3><a id="Step7"></a>Deploy files from a repository site like BitBucket, CodePlex, Dropbox, GitHub, or Mercurial</h3>
-
-Pushing local files to Azure by using Local Git allows you to manually push updates from a local project to your web app in Azure, while deploying from BitBucket, CodePlex, Dropbox, GitHub, or  Mercurial results in a continuous deployment process where Azure will pull in the most recent updates from your project.
-
-While both methods result in your project being deployed to Web Apps, continuous deployment is useful when you have multiple people working on a project and want to ensure that the latest version is always published regardless of who made the most recent update. Continuous deployment is also useful if you are using one of the above mentioned tools as the central repository for your application.
-
-Deploying files from either GitHub, CodePlex, or BitBucket requires that you have published your local project to one of these services. For more information on publishing your project to these services, see [Create a Repo (GitHub)], [Using Git with CodePlex], [Create a Repo (BitBucket)], [Using Dropbox to Share Git Repositories], or [Quick Start - Mercurial].
-
-1. First put your web app files into the selected repository that will be used for continuous deployment.
-
-2. In your web app's blade in the portal, scroll down to the **Deployment** section and click **Set up continous deployment**. Click **Choose Source**, then click **GitHub**, for example.  
-
-	![](./media/publishing-with-git/azure6-setup-github.png)
-	
-2. In the **Continous Deployment** blade, click **Authorization**, then click **Authorize**. The Azure portal will redirect you to the repository site to complete the authorization process. 
-
-4. When you're done, go back to the Azure portal and click **OK** in the **Authorization** blade.
-
-5. In the **Continous Deployment** blade, choose the organization, project, and branch you want to deploy from. When you're done, click **OK**.
-  
-	![](./media/publishing-with-git/azure7-setup-github-configure.png)
-
-	> [AZURE.NOTE] When enabling continuous deployment with GitHub or BitBucket, both public and private projects will be displayed.
-
-Azure creates an association with the selected repository, and pulls in the files from the specified branch. After this process completes, the **Deployment** section of your web app's blade will show an **Active Deployment** message that indicates deployment has succeeded.
-
-7. At this point your project has been deployed from your repository of choice to your web app. To verify that the web app is active, Click the **URL** at the top of the portal. The browser should navigate to the web app.
-
-8. To verify that continuous deployment is occurring from the repository of your choice, push a change to the repository. Your web app should update to reflect the changes shortly after the push to the repository completes. You can verify that it has pulled in the update in the **Deployments** blade of your web app.
-
-### <a id="Step75"></a>Deploy a Visual Studio solution from BitBucket, CodePlex, Dropbox, GitHub, or Mercurial
-
-Pushing a Visual Studio solution to Web Apps in Azure App Service is just as easy as pushing a simple index.html file. The Web Apps deployment process streamlines all the details, including restore NuGet dependencies and building the application binaries. You can follow the source control best practices of maintaining code only in your Git repository, and let Web Apps deployment take care of the rest.
-
-The steps for pushing your Visual Studio solution to Web Apps is the same as in the [previous section](#Step7), provided that you configure your solution and repository as follows:
-
--	In your repository root, add a `.gitignore` file, then specify all files and folders that you want to exclude from your repository, such as the `Obj`, `Bin`, and `packages` folders (see [gitignore documentation](http://git-scm.com/docs/gitignore) for formatting information). For example:
-
-		[Oo]bj/
-		[Bb]in/
-		*.user
-		/TestResults
-		*.vspscc
-		*.vssscc
-		*.suo
-		*.cache
-		*.csproj.user
-		packages/*
-		App_Data/
-		/apps
-		msbuild.log
-		_app/
-		nuget.exe
-
-	>[AZURE.NOTE] If you use GitHub, you can optionally generate a Visual Studio specific .gitignore file when you create your repository, which includes all the common temporary files, build results, etc. You can then customize it to suit your specific needs.
-
--	Add the entire solution's directory tree to your repository, with the .sln file in the repository root.
-
--	In your Visual Studio solution, [enable NuGet Package Restore](http://docs.nuget.org/docs/workflows/using-nuget-without-committing-packages) to make Visual Studio automatically restore missing packages.
-
-Once you have set up your repository as described, and configured your web app in Azure for continuous publishing from one of the online Git repositories, you can develop your ASP.NET application locally in Visual Studio and continuously deploy your code simply by pushing your changes to your online Git repository.
-
-<h2>Disable continuous deployment</h2>
-
-Continuous deployment can be disabled from the **Deployments** blade. From your web app's blade, in the **Deployment** section, click Active Deployment. Then click **Disconnect**.
-
-![git-DisconnectFromGitHub](./media/publishing-with-git/azure5-disconnect.png)	
-
-After answering **Yes** to the confirmation message, you can return to your web app's blade and click **Set up continuous deployment** if you would like to set up publishing from another source.
-
-## <a id="Step8"></a>Troubleshooting
-
-The following are errors or problems commonly encountered when using Git to publish to a web app in Azure:
-
-****
-
-**Symptom**: Unable to access '[siteURL]': Failed to connect to [scmAddress]
-
-**Cause**: This error can occur if the web app is not up and running.
-
-**Resolution**: Start the web app in the Azure portal. Git deployment will not work unless the web app is running. 
-
-
-****
-
-**Symptom**: Couldn't resolve host 'hostname'
-
-**Cause**: This error can occur if the address information entered when creating the 'azure' remote was incorrect.
-
-**Resolution**: Use the `git remote -v` command to list all remotes, along with the associated URL. Verify that the URL for the 'azure' remote is correct. If needed, remove and recreate this remote using the correct URL.
-
-****
-
-**Symptom**: No refs in common and none specified; doing nothing. Perhaps you should specify a branch such as 'master'.
-
-**Cause**: This error can occur if you do not specify a branch when performing a git push operation, and have not set the push.default value used by Git.
-
-**Resolution**: Perform the push operation again, specifying the master branch. For example:
-
-	git push azure master
-
-****
-
-**Symptom**: src refspec [branchname] does not match any.
-
-**Cause**: This error can occur if you attempt to push to a branch other than master on the 'azure' remote.
-
-**Resolution**: Perform the push operation again, specifying the master branch. For example:
-
-	git push azure master
-
-****
-
-**Symptom**: Error - Changes commited to remote repository but your web app not updated.
-
-**Cause**: This error can occur if you are deploying a Node.js application containing a package.json file that specifies additional required modules.
-
-**Resolution**: Additional messages containing 'npm ERR!' should be logged prior to this error, and can provide additional context on the failure. The following are known causes of this error and the corresponding 'npm ERR!' message:
-
-* **Malformed package.json file**: npm ERR! Couldn't read dependencies.
-
-* **Native module that does not have a binary distribution for Windows**:
-
-	* npm ERR! \`cmd "/c" "node-gyp rebuild"\` failed with 1
-
-		OR
-
-	* npm ERR! [modulename@version] preinstall: \`make || gmake\`
-
-
-## Additional Resources
-
-* [How to use PowerShell for Azure]
-* [How to use the Azure Command-Line Tools for Mac and Linux]
-* [Git Documentation]
-* [Project Kudu](https://github.com/projectkudu/kudu/wiki)
-
-[Azure Developer Center]: http://www.windowsazure.com/en-us/develop/overview/
-[Azure portal]: https://portal.azure.com
-[Git website]: http://git-scm.com
-[Installing Git]: http://git-scm.com/book/en/Getting-Started-Installing-Git
-[How to use PowerShell for Azure]: ../articles/install-configure-powershell.md
-[How to use the Azure Command-Line Tools for Mac and Linux]: ../articles/xplat-cli.md
-[Git Documentation]: http://git-scm.com/documentation
-
-[portal-select-website]: ./media/publishing-with-git/git-select-website.png
-[git-WhereIsYourSourceCode]: ./media/publishing-with-git/git-WhereIsYourSourceCode.png
-[git-instructions]: ./media/publishing-with-git/git-instructions.png
-[portal-deployment-credentials]: ./media/publishing-with-git/git-deployment-credentials.png
-
-[git-ChooseARepositoryToDeploy]: ./media/publishing-with-git/git-ChooseARepositoryToDeploy.png
-[hello-git]: ./media/publishing-with-git/git-hello-git.png
-[yay]: ./media/publishing-with-git/git-yay.png
-[git-githubdeployed]: ./media/publishing-with-git/git-GitHubDeployed.png
-[git-GitHubDeployed-Updated]: ./media/publishing-with-git/git-GitHubDeployed-Updated.png
-[git-DisconnectFromGitHub]: ./media/publishing-with-git/git-DisconnectFromGitHub.png
-[git-DeploymentTrigger]: ./media/publishing-with-git/git-DeploymentTrigger.png
-[Create a Repo (GitHub)]: https://help.github.com/articles/create-a-repo
-[Using Git with CodePlex]: http://codeplex.codeplex.com/wikipage?title=Using%20Git%20with%20CodePlex&referringTitle=Source%20control%20clients&ProjectName=codeplex
-[Create a Repo (BitBucket)]: https://confluence.atlassian.com/display/BITBUCKET/Create+an+Account+and+a+Git+Repo
-[Quick Start - Mercurial]: http://mercurial.selenic.com/wiki/QuickStart
-[Using Dropbox to Share Git Repositories]: https://gist.github.com/trey/2722927
-[Continuous delivery to Azure using Visual Studio Online]: ../articles/cloud-services-continuous-delivery-use-vso.md
+# Using Git to deploy Web Apps in Azure App Service
+
+Azure App Service supports continuous deployment to Web Apps from source code control and repository tools like BitBucket, CodePlex, Dropbox, Git, GitHub, Mercurial, and TFS. You can use these tools to maintain the content and code for your application, and then quickly and easily push changes to your Azure web app when you want.
+
+In this article, you will learn how to use Git to publish directly from your local computer to Web Apps (in Azure, this method of publishing is called **Local Git**). You will also learn how to enable continuous deployment from repository sites like BitBucket, CodePlex, Dropbox, GitHub, or Mercurial. For information about using TFS for continuous deployment, see [Continuous delivery to Azure using Visual Studio Online].
+
+> [AZURE.NOTE] Many of the Git commands described in this article are performed automatically when creating a web app using the [Azure Command-Line Tools for Mac and Linux](/develop/nodejs/how-to-guides/command-line-tools/).
+
+<h2><a id="Step2"></a>Installing Git</h2>
+
+The steps required to install Git vary between operating systems. See [Installing Git] for operating system specific distributions and installation guidance.
+
+> [AZURE.NOTE] On some operating systems, both a command-line and GUI version of Git will are available. The instructions provided in this article use the command-line version.
+
+## <a id="Step2"></a>Step 2: Create a local repository
+
+Perform the following tasks to create a new Git repository.
+
+1. Create a directory named MyGitRepository to contain your Git repository and web app files.
+
+2. Open a command-line, such as **GitBash** (Windows) or **Bash** (Unix Shell). On OS X systems you can access the command-line through the **Terminal** application.
+
+3. From the command line, change to the MyGitRepository directory.
+
+		cd MyGitRepository
+
+4. Use the following command to initialize a new Git repository:
+
+		git init
+
+	This should return a message such as **Initialized empty Git repository in [path]**.
+
+## <a id="Step3"></a>Step 3: Add a web page
+
+Web Apps supports applications created in a variety of programming languages. For this example, you will use a static .html file. For information on publishing web apps in other programming languages to Azure, see the [Azure Developer Center].
+
+1. Using a text editor, create a new file named **index.html** in the root of the Git repository (the MyGitRepository directory that you created earlier).
+
+2. Add the following text as the contents for the index.html file and save it.
+
+		Hello Git!
+
+3. From the command-line, verify that you are in the root of your Git repository. Then use the following command to add the **index.html** file to the repository:
+
+		git add index.html 
+
+	> [AZURE.NOTE] You can find help for any git command by typing -help or --help after the command. For example, for parameter options for the add command, type 'git add -help' for command-line help or 'git add --help' for more detailed help.
+
+4. Next, commit the changes to the repository by using the following command:
+
+		git commit -m "Adding index.html to the repository"
+
+	You should see output similar to the following:
+
+		[master (root-commit) 369a79c] Adding index.html to the repository
+		 1 file changed, 1 insertion(+)
+		 create mode 100644 index.html
+
+<h2><a id="Step4"></a>Enable the web app repository</h2>
+
+Perform the following steps to enable a Git repository for your web app by using the Azure portal:
+
+1. Log in to the [Azure portal].
+
+2. In your web app's blade, scroll down to the **Deployment** section and click **Set up continous deployment**. Click **Choose Source**, then click **Local Git Repository**, and then click **OK**.  
+
+2. Wait until the web app creation process is finished, and then select the web app in the Web Apps blade.
+
+	![An image displaying a selected web app](./media/publishing-with-git/azure1-local-git.png)
+
+4. If this is your first time setting up a repository in Azure, you need to create login credentials for it. You will use them to log into the Azure repository and push changes from your local Git repository. From your web app's blade, click **Set deployment credentials**, then configure your deployment username and password. When you're done, click **OK**.
+
+	![](./media/publishing-with-git/azure2-credentials.png)
+
+<h2><a id="Step5"></a>Deploy your project</h2>
+
+* [Pushing local files to Azure (Local Git)](#Step6)
+* [Deploy files from a repository web site like BitBucket, CodePlex, Dropbox, GitHub, or  Mercurial](#Step7)
+* [Deploy a Visual Studio solution from BitBucket, CodePlex, Dropbox, GitHub, or  Mercurial](#Step75)
+
+Use the following steps to publish your web app to Azure using Local Git:
+
+1. In your web app's blade, in the Deployment section, click **No deployment found**.
+
+	![](./media/publishing-with-git/azure3-repo-details.png)
+
+	**Git URL** will be the remote reference to deploy to from your local repository later.
+
+1. Using the command-line, verify that you are in the root of your local Git repository that contains the previously created index.html file.
+
+2. Use git remote to add the remote reference listed in **Git URL** from step 1. Your command will look similar to the following:
+
+		git remote add azure https://username@needsmoregit.scm.azurewebsites.net:443/NeedsMoreGit.git
+
+    > [AZURE.NOTE] The **remote** command adds a named reference to a remote repository. In this example, it creates a reference named 'azure' for your web app's repository.
+
+1. Use the following from the command-line to push the current repository contents from the local repository to the 'azure' remote:
+
+		git push azure master
+
+	You will be prompted for the password you created earlier when you reset your deployment credentials in the portal. Enter the password (note that Gitbash does not echo asterisks to the console as you type your password). You should see output similar to the following:
+
+		Counting objects: 6, done.
+		Compressing objects: 100% (2/2), done.
+		Writing objects: 100% (6/6), 486 bytes, done.
+		Total 6 (delta 0), reused 0 (delta 0)
+		remote: New deployment received.
+		remote: Updating branch 'master'.
+		remote: Preparing deployment for commit id '369a79c929'.
+		remote: Preparing files for deployment.
+		remote: Deployment successful.
+		To https://username@needsmoregit.scm.azurewebsites.net:443/NeedsMoreGit.git
+		* [new branch]		master -> master
+
+	> [AZURE.NOTE] The repository created for your web app expects push requests to target the <strong>master</strong> branch of its repository, which will then be used as the content of the web app.
+
+2. Go back to your web app's blade in the Azure portal. **No deployment found** should be changed to **Active Deployment** with a log entry of your most recent push. 
+
+	![](./media/publishing-with-git/azure4-deployed.png)
+
+2. Click the URL at the top of the portal to verify that the **index.html** has been deployed. A page containing 'Hello Git!' will appear.
+
+	![A webpage containing 'Hello Git!'][hello-git]
+
+3. Using a text editor, change the **index.html** file so that it contains 'Yay!', and then save the file.
+
+4. Use the following commands from the command-line to **add** and **commit** the changes, and then **push** the changes to the remote repository:
+
+		git add index.html
+		git commit -m "Celebration"
+		git push azure master
+
+	Once the **push** command has completed, refresh the browser (you may have to press Ctrl+F5 for the browser to properly refresh) and note that the content of the page now reflects the latest commit change.
+
+	![A webpage containing 'Yay!'][yay]
+
+<h3><a id="Step7"></a>Deploy files from a repository site like BitBucket, CodePlex, Dropbox, GitHub, or Mercurial</h3>
+
+Pushing local files to Azure by using Local Git allows you to manually push updates from a local project to your web app in Azure, while deploying from BitBucket, CodePlex, Dropbox, GitHub, or  Mercurial results in a continuous deployment process where Azure will pull in the most recent updates from your project.
+
+While both methods result in your project being deployed to Web Apps, continuous deployment is useful when you have multiple people working on a project and want to ensure that the latest version is always published regardless of who made the most recent update. Continuous deployment is also useful if you are using one of the above mentioned tools as the central repository for your application.
+
+Deploying files from either GitHub, CodePlex, or BitBucket requires that you have published your local project to one of these services. For more information on publishing your project to these services, see [Create a Repo (GitHub)], [Using Git with CodePlex], [Create a Repo (BitBucket)], [Using Dropbox to Share Git Repositories], or [Quick Start - Mercurial].
+
+1. First put your web app files into the selected repository that will be used for continuous deployment.
+
+2. In your web app's blade in the portal, scroll down to the **Deployment** section and click **Set up continous deployment**. Click **Choose Source**, then click **GitHub**, for example.  
+
+	![](./media/publishing-with-git/azure6-setup-github.png)
+	
+2. In the **Continous Deployment** blade, click **Authorization**, then click **Authorize**. The Azure portal will redirect you to the repository site to complete the authorization process. 
+
+4. When you're done, go back to the Azure portal and click **OK** in the **Authorization** blade.
+
+5. In the **Continous Deployment** blade, choose the organization, project, and branch you want to deploy from. When you're done, click **OK**.
+  
+	![](./media/publishing-with-git/azure7-setup-github-configure.png)
+
+	> [AZURE.NOTE] When enabling continuous deployment with GitHub or BitBucket, both public and private projects will be displayed.
+
+Azure creates an association with the selected repository, and pulls in the files from the specified branch. After this process completes, the **Deployment** section of your web app's blade will show an **Active Deployment** message that indicates deployment has succeeded.
+
+7. At this point your project has been deployed from your repository of choice to your web app. To verify that the web app is active, Click the **URL** at the top of the portal. The browser should navigate to the web app.
+
+8. To verify that continuous deployment is occurring from the repository of your choice, push a change to the repository. Your web app should update to reflect the changes shortly after the push to the repository completes. You can verify that it has pulled in the update in the **Deployments** blade of your web app.
+
+### <a id="Step75"></a>Deploy a Visual Studio solution from BitBucket, CodePlex, Dropbox, GitHub, or Mercurial
+
+Pushing a Visual Studio solution to Web Apps in Azure App Service is just as easy as pushing a simple index.html file. The Web Apps deployment process streamlines all the details, including restore NuGet dependencies and building the application binaries. You can follow the source control best practices of maintaining code only in your Git repository, and let Web Apps deployment take care of the rest.
+
+The steps for pushing your Visual Studio solution to Web Apps is the same as in the [previous section](#Step7), provided that you configure your solution and repository as follows:
+
+-	In your repository root, add a `.gitignore` file, then specify all files and folders that you want to exclude from your repository, such as the `Obj`, `Bin`, and `packages` folders (see [gitignore documentation](http://git-scm.com/docs/gitignore) for formatting information). For example:
+
+		[Oo]bj/
+		[Bb]in/
+		*.user
+		/TestResults
+		*.vspscc
+		*.vssscc
+		*.suo
+		*.cache
+		*.csproj.user
+		packages/*
+		App_Data/
+		/apps
+		msbuild.log
+		_app/
+		nuget.exe
+
+	>[AZURE.NOTE] If you use GitHub, you can optionally generate a Visual Studio specific .gitignore file when you create your repository, which includes all the common temporary files, build results, etc. You can then customize it to suit your specific needs.
+
+-	Add the entire solution's directory tree to your repository, with the .sln file in the repository root.
+
+-	In your Visual Studio solution, [enable NuGet Package Restore](http://docs.nuget.org/docs/workflows/using-nuget-without-committing-packages) to make Visual Studio automatically restore missing packages.
+
+Once you have set up your repository as described, and configured your web app in Azure for continuous publishing from one of the online Git repositories, you can develop your ASP.NET application locally in Visual Studio and continuously deploy your code simply by pushing your changes to your online Git repository.
+
+<h2>Disable continuous deployment</h2>
+
+Continuous deployment can be disabled from the **Deployments** blade. From your web app's blade, in the **Deployment** section, click Active Deployment. Then click **Disconnect**.
+
+![git-DisconnectFromGitHub](./media/publishing-with-git/azure5-disconnect.png)	
+
+After answering **Yes** to the confirmation message, you can return to your web app's blade and click **Set up continuous deployment** if you would like to set up publishing from another source.
+
+## <a id="Step8"></a>Troubleshooting
+
+The following are errors or problems commonly encountered when using Git to publish to a web app in Azure:
+
+****
+
+**Symptom**: Unable to access '[siteURL]': Failed to connect to [scmAddress]
+
+**Cause**: This error can occur if the web app is not up and running.
+
+**Resolution**: Start the web app in the Azure portal. Git deployment will not work unless the web app is running. 
+
+
+****
+
+**Symptom**: Couldn't resolve host 'hostname'
+
+**Cause**: This error can occur if the address information entered when creating the 'azure' remote was incorrect.
+
+**Resolution**: Use the `git remote -v` command to list all remotes, along with the associated URL. Verify that the URL for the 'azure' remote is correct. If needed, remove and recreate this remote using the correct URL.
+
+****
+
+**Symptom**: No refs in common and none specified; doing nothing. Perhaps you should specify a branch such as 'master'.
+
+**Cause**: This error can occur if you do not specify a branch when performing a git push operation, and have not set the push.default value used by Git.
+
+**Resolution**: Perform the push operation again, specifying the master branch. For example:
+
+	git push azure master
+
+****
+
+**Symptom**: src refspec [branchname] does not match any.
+
+**Cause**: This error can occur if you attempt to push to a branch other than master on the 'azure' remote.
+
+**Resolution**: Perform the push operation again, specifying the master branch. For example:
+
+	git push azure master
+
+****
+
+**Symptom**: Error - Changes commited to remote repository but your web app not updated.
+
+**Cause**: This error can occur if you are deploying a Node.js application containing a package.json file that specifies additional required modules.
+
+**Resolution**: Additional messages containing 'npm ERR!' should be logged prior to this error, and can provide additional context on the failure. The following are known causes of this error and the corresponding 'npm ERR!' message:
+
+* **Malformed package.json file**: npm ERR! Couldn't read dependencies.
+
+* **Native module that does not have a binary distribution for Windows**:
+
+	* npm ERR! \`cmd "/c" "node-gyp rebuild"\` failed with 1
+
+		OR
+
+	* npm ERR! [modulename@version] preinstall: \`make || gmake\`
+
+
+## Additional Resources
+
+* [How to use PowerShell for Azure]
+* [How to use the Azure Command-Line Tools for Mac and Linux]
+* [Git Documentation]
+* [Project Kudu](https://github.com/projectkudu/kudu/wiki)
+
+[Azure Developer Center]: http://www.windowsazure.com/en-us/develop/overview/
+[Azure portal]: https://portal.azure.com
+[Git website]: http://git-scm.com
+[Installing Git]: http://git-scm.com/book/en/Getting-Started-Installing-Git
+[How to use PowerShell for Azure]: ../articles/install-configure-powershell.md
+[How to use the Azure Command-Line Tools for Mac and Linux]: ../articles/xplat-cli.md
+[Git Documentation]: http://git-scm.com/documentation
+
+[portal-select-website]: ./media/publishing-with-git/git-select-website.png
+[git-WhereIsYourSourceCode]: ./media/publishing-with-git/git-WhereIsYourSourceCode.png
+[git-instructions]: ./media/publishing-with-git/git-instructions.png
+[portal-deployment-credentials]: ./media/publishing-with-git/git-deployment-credentials.png
+
+[git-ChooseARepositoryToDeploy]: ./media/publishing-with-git/git-ChooseARepositoryToDeploy.png
+[hello-git]: ./media/publishing-with-git/git-hello-git.png
+[yay]: ./media/publishing-with-git/git-yay.png
+[git-githubdeployed]: ./media/publishing-with-git/git-GitHubDeployed.png
+[git-GitHubDeployed-Updated]: ./media/publishing-with-git/git-GitHubDeployed-Updated.png
+[git-DisconnectFromGitHub]: ./media/publishing-with-git/git-DisconnectFromGitHub.png
+[git-DeploymentTrigger]: ./media/publishing-with-git/git-DeploymentTrigger.png
+[Create a Repo (GitHub)]: https://help.github.com/articles/create-a-repo
+[Using Git with CodePlex]: http://codeplex.codeplex.com/wikipage?title=Using%20Git%20with%20CodePlex&referringTitle=Source%20control%20clients&ProjectName=codeplex
+[Create a Repo (BitBucket)]: https://confluence.atlassian.com/display/BITBUCKET/Create+an+Account+and+a+Git+Repo
+[Quick Start - Mercurial]: http://mercurial.selenic.com/wiki/QuickStart
+[Using Dropbox to Share Git Repositories]: https://gist.github.com/trey/2722927
+[Continuous delivery to Azure using Visual Studio Online]: ../articles/cloud-services-continuous-delivery-use-vso.md