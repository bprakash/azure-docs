--- conflicted
+++ resolved
@@ -18,11 +18,7 @@
 		"type_mapping": {
 			"Conceptual": "Content",
 			"ManagedReference": "Content",
-<<<<<<< HEAD
-            "LandingData": "Content",
-=======
       "LandingData": "Content",
->>>>>>> 958ce2c1
 			"RestApi": "Content"
 		},
 		"build_entry_point": "docs",
