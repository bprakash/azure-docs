--- conflicted
+++ resolved
@@ -4,18 +4,12 @@
 	"need_generate_pdf_url_template": true,
 	"need_generate_intellisense": false,
 	"enable_push_aggregation": true,
-<<<<<<< HEAD
 	"enable_pull_request_aggregation": true,	
-	"branch_target_mapping": {
-		"live": ["Publish"]
-=======
-	"enable_pull_request_aggregation": false,
 	"branch_target_mapping": {
 		"live": ["Publish",
 		"Pdf"],
 		"master": ["Publish",
 		"Pdf"]
->>>>>>> f05d0d40
 	},
 	"docsets_to_publish": [{
 		"docset_name": "azure-documents",
@@ -47,7 +41,7 @@
 		"url": "https://github.com/Microsoft/templates.docs.msft",
 		"branch": "master",
 		"branch_mapping": {
-
+			
 		}
 	},
 	{
