{
	"build_entry_point": "docs",
	"need_generate_pdf_url_template": true,
	"need_generate_intellisense": false,
	"enable_push_aggregation": true,
	"enable_pull_request_aggregation": true,	
	"branch_target_mapping": {
		"live": ["Publish", "PDF"],
		"master": ["Publish", "PDF"]
		},
	"docsets_to_publish": [{
		"docset_name": "azure-documents",
		"build_source_folder": ".",
		"build_output_subfolder": "azure",
		"locale": "en-us",
		"version": 0,
		"open_to_public_contributors": true,
		"type_mapping": {
			"Conceptual": "Content",
			"ManagedReference": "Content",
<<<<<<< HEAD
            		"LandingData": "Content",
=======
            "LandingData": "Content",
>>>>>>> 3f4e7dc7
			"RestApi": "Content"
		},
		"build_entry_point": "docs",
		"template_folder": "_themes"
	}],
	"Targets": {
		"Pdf": {
			"template_folder": "_themes.pdf"
		}
	},
	"notification_subscribers": [],
	"branches_to_filter": [],	
	"skip_source_output_uploading": false,
	"need_preview_pull_request": true,
	"git_repository_url_open_to_public_contributors": "https://github.com/Microsoft/azure-docs",
	"git_repository_branch_open_to_public_contributors": "master",
	"enable_incremental_build": true,
	"dependent_repositories": [{
		"path_to_root": "_themes",
		"url": "https://github.com/Microsoft/templates.docs.msft",
		"branch": "master",
		"branch_mapping": {
			
		}
	},
	{
		"path_to_root": "_themes.pdf",
		"url": "https://github.com/Microsoft/templates.docs.msft.pdf",
		"branch": "master"
	},
	{
		"path_to_root": "cli_scripts",
		"url": "https://github.com/Azure/azure-docs-cli-python-samples",
		"branch": "master",
		"branch_mapping":
		{
			"release-build-mysql": "release-build",
			"release-build-postgresql": "release-build",
			"release-build-stellar": "release-build" 
		}
	},
	{
		"path_to_root": "powershell_scripts",
		"url": "https://github.com/Azure/azure-docs-powershell-samples",
		"branch": "master",
		"branch_mapping":
		{
			"release-build-mysql": "release-build",
			"release-build-postgresql": "release-build",
			"release-build-stellar": "release-build" 
		}
	}
	]
}<|MERGE_RESOLUTION|>--- conflicted
+++ resolved
@@ -18,11 +18,7 @@
 		"type_mapping": {
 			"Conceptual": "Content",
 			"ManagedReference": "Content",
-<<<<<<< HEAD
-            		"LandingData": "Content",
-=======
-            "LandingData": "Content",
->>>>>>> 3f4e7dc7
+      "LandingData": "Content",
 			"RestApi": "Content"
 		},
 		"build_entry_point": "docs",
