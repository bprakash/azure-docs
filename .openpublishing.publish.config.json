--- conflicted
+++ resolved
@@ -18,11 +18,7 @@
 		"type_mapping": {
 			"Conceptual": "Content",
 			"ManagedReference": "Content",
-<<<<<<< HEAD
-            "LandingData": "Content",
-=======
       "LandingData": "Content",
->>>>>>> 11b88dc1
 			"RestApi": "Content"
 		},
 		"build_entry_point": "docs",
