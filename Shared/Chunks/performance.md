--- conflicted
+++ resolved
@@ -109,29 +109,15 @@
 
 One of the most frequently partitioned resources is data. If you are creating a Windows Azure Cloud Service, then you should consider the use of SQL Database’s built-in sharding available via Federations. 
 
-<<<<<<< HEAD
-Be sure to build a proof of concept to determine that Federations provides the needed partitioning for your application. If SQL Database Federations does not meet your scalability requirements, there are numerous examples of “do-it-yourself” partitioning that you can research. 
+For an overview of SQL Database Federations, see [Federations in SQL Database]( http://go.microsoft.com/fwlink/?LinkId=252668).  
 
 ##### Design Tasks for SQL Federations #####
 
-For an overview of SQL Database Federations, see [Federations in SQL Database]( http://go.microsoft.com/fwlink/?LinkId=252668). 
-
-Federating for scalability requires some modifications to your already well-designed database schema. There are two major issues: 
-
-* What to federate on 
-
-* Where to place non-federated tables. 
-=======
-For an overview of SQL Database Federations, see [Federations in SQL Database]( http://go.microsoft.com/fwlink/?LinkId=252668).  
-
-##### Design Tasks for SQL Federations #####
-
 Use of SQL Database Federations in a Windows Azure Cloud Service requires some modification of classic design principles. However, most things true of good design for an on-premises SQL Server database are a necessary starting point for designing SQL Database Federations. There are two major design tasks, deciding: 
 
 * what to federate on; and 
 
 * where to place non-federated tables. 
->>>>>>> 28fcf0e7
 
 In order to decide what to federate on, you need to examine your database schema and identify aggregations of related tables. An aggregate is a set of tables, all of which are related by 1-to-many relationships through their foreign keys, except for the root of the aggregate. 
 
